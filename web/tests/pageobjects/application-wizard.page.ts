import { $ } from "@wdio/globals";

import AdminPage from "./admin.page.js";
import ApplicationForm from "./forms/application.form.js";
import ForwardProxyForm from "./forms/forward-proxy.form.js";
import LdapForm from "./forms/ldap.form.js";
import OauthForm from "./forms/oauth.form.js";
import RadiusForm from "./forms/radius.form.js";
import SamlForm from "./forms/saml.form.js";
import ScimForm from "./forms/scim.form.js";
import TransparentProxyForm from "./forms/transparent-proxy.form.js";

/**
 * sub page containing specific selectors and methods for a specific page
 */

class ApplicationWizardView extends AdminPage {
    /**
     * define selectors using getter methods
     */

    ldap = LdapForm;
    oauth = OauthForm;
    transparentProxy = TransparentProxyForm;
    forwardProxy = ForwardProxyForm;
    saml = SamlForm;
    scim = ScimForm;
    radius = RadiusForm;
    app = ApplicationForm;

    async wizardTitle() {
<<<<<<< HEAD
        return await $(".pf-c-wizard__title");
    }

    async providerList() {
        return await $("ak-application-wizard-provider-choice-step");
    }

    async nextButton() {
        return await $('button[data-ouid-button-kind="wizard-next"]');
=======
        return await $(">>>ak-wizard-frame").$(">>>.pf-c-wizard__title");
    }

    async providerList() {
        return await $(">>>ak-application-wizard-authentication-method-choice");
    }

    async nextButton() {
        return await $(">>>ak-wizard-frame").$(">>>footer button.pf-m-primary");
>>>>>>> 81b36620
    }

    async getProviderType(type: string) {
        // @ts-expect-error "TSC does not understand the ChainablePromiseElement type at all."
        return await this.providerList().$(`input[value="${type}"]`);
    }

    async submitPage() {
        return await $("ak-application-wizard-submit-step");
    }

    async successMessage() {
<<<<<<< HEAD
        return await $('[data-ouid-component-state="submitted"]');
=======
        return await $('>>>[data-commit-state="success"]');
>>>>>>> 81b36620
    }
}

type Pair = [string, string];

// Define a getter for each provider type in the radio button collection.

const providerValues: Pair[] = [
    ["oauth2provider", "oauth2Provider"],
    ["ldapprovider", "ldapProvider"],
    ["proxyprovider-proxy", "proxyProviderProxy"],
    ["proxyprovider-forwardsingle", "proxyProviderForwardsingle"],
    ["radiusprovider", "radiusProvider"],
    ["samlprovider", "samlProvider"],
    ["scimprovider", "scimProvider"],
];

providerValues.forEach(([value, name]: Pair) => {
    Object.defineProperties(ApplicationWizardView.prototype, {
        [name]: {
            get: async function () {
                return await (
                    await this.providerList()
                ).$(`>>>div[data-ouid-component-name="${value}"]`);
            },
        },
    });
});

export default new ApplicationWizardView();<|MERGE_RESOLUTION|>--- conflicted
+++ resolved
@@ -29,44 +29,28 @@
     app = ApplicationForm;
 
     async wizardTitle() {
-<<<<<<< HEAD
-        return await $(".pf-c-wizard__title");
+        return await $(">>>.pf-c-wizard__title");
     }
 
     async providerList() {
-        return await $("ak-application-wizard-provider-choice-step");
+        return await $(">>>ak-application-wizard-provider-choice-step");
     }
 
     async nextButton() {
-        return await $('button[data-ouid-button-kind="wizard-next"]');
-=======
-        return await $(">>>ak-wizard-frame").$(">>>.pf-c-wizard__title");
-    }
-
-    async providerList() {
-        return await $(">>>ak-application-wizard-authentication-method-choice");
-    }
-
-    async nextButton() {
-        return await $(">>>ak-wizard-frame").$(">>>footer button.pf-m-primary");
->>>>>>> 81b36620
+        return await $('>>>button[data-ouid-button-kind="wizard-next"]');
     }
 
     async getProviderType(type: string) {
         // @ts-expect-error "TSC does not understand the ChainablePromiseElement type at all."
-        return await this.providerList().$(`input[value="${type}"]`);
+        return await this.providerList().$(`>>>input[value="${type}"]`);
     }
 
     async submitPage() {
-        return await $("ak-application-wizard-submit-step");
+        return await $(">>>ak-application-wizard-submit-step");
     }
 
     async successMessage() {
-<<<<<<< HEAD
-        return await $('[data-ouid-component-state="submitted"]');
-=======
-        return await $('>>>[data-commit-state="success"]');
->>>>>>> 81b36620
+        return await $('>>>[data-ouid-component-state="submitted"]');
     }
 }
 
@@ -77,8 +61,7 @@
 const providerValues: Pair[] = [
     ["oauth2provider", "oauth2Provider"],
     ["ldapprovider", "ldapProvider"],
-    ["proxyprovider-proxy", "proxyProviderProxy"],
-    ["proxyprovider-forwardsingle", "proxyProviderForwardsingle"],
+    ["proxyprovider", "proxyProvider"],
     ["radiusprovider", "radiusProvider"],
     ["samlprovider", "samlProvider"],
     ["scimprovider", "scimProvider"],
