import { $ } from "@wdio/globals";

import AdminPage from "./admin.page.js";

/**
 * sub page containing specific selectors and methods for a specific page
 */
class ApplicationsListPage extends AdminPage {
    /**
     * define selectors using getter methods
     */

    async startWizardButton() {
<<<<<<< HEAD
        return await $('button[data-ouia-component-id="start-application-wizard"]');
=======
        return await $(">>>ak-application-wizard").$('>>>button[slot="trigger"]');
>>>>>>> 81b36620
    }

    async open() {
        return await super.open("if/admin/#/core/applications");
    }
}

export default new ApplicationsListPage();<|MERGE_RESOLUTION|>--- conflicted
+++ resolved
@@ -11,11 +11,7 @@
      */
 
     async startWizardButton() {
-<<<<<<< HEAD
-        return await $('button[data-ouia-component-id="start-application-wizard"]');
-=======
-        return await $(">>>ak-application-wizard").$('>>>button[slot="trigger"]');
->>>>>>> 81b36620
+        return await $('>>>button[data-ouia-component-id="start-application-wizard"]');
     }
 
     async open() {
