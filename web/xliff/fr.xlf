--- conflicted
+++ resolved
@@ -7597,7 +7597,6 @@
   <source>Stage used to configure a WebAuthn authenticator (i.e. Yubikey, FaceID/Windows Hello).</source>
   <target>Étape de configuration d'un authentificateur WebAuthn (Yubikey, FaceID/Windows Hello).</target>
 </trans-unit>
-&lt;&lt;&lt;&lt;&lt;&lt;&lt; HEAD
 <trans-unit id="s1cffe58249b04669">
   <source>Internal application name used in URLs.</source>
   <target>Nom de l'application interne utilisé dans les URLs.</target>
@@ -7620,17 +7619,11 @@
 </trans-unit>
 <trans-unit id="sadf073913458acbd">
   <source>For nginx's auth_request or traefik's forwardAuth</source>
-<<<<<<< HEAD
   <target>Pour nginx auth_request ou traefik forwardAuth</target>
 </trans-unit>
 <trans-unit id="se770e9498b3bacf6">
   <source>For nginx's auth_request or traefik's forwardAuth per root domain</source>
   <target>Pour nginx auth_request ou traefik forwardAuth par domaine racine</target>
-=======
-</trans-unit>
-<trans-unit id="se770e9498b3bacf6">
-  <source>For nginx's auth_request or traefik's forwardAuth per root domain</source>
->>>>>>> 84fdd3c7
 </trans-unit>
 <trans-unit id="s40830ec037f34626">
   <source>Configure SAML provider manually</source>
