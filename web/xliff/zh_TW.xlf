--- conflicted
+++ resolved
@@ -5832,9 +5832,6 @@
 <trans-unit id="s71c5d51d5a357dbd">
   <source>Don't show this message again.</source>
 </trans-unit>
-<<<<<<< HEAD
-</body></file></xliff>
-=======
 <trans-unit id="s3e99ea082ca5ade9">
   <source>Failed to fetch</source>
 </trans-unit>
@@ -5942,5 +5939,4 @@
 </trans-unit>
     </body>
   </file>
-</xliff>
->>>>>>> 914e0d2b
+</xliff>