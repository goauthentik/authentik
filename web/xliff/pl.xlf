--- conflicted
+++ resolved
@@ -6516,13 +6516,6 @@
 <trans-unit id="se16b4d412ad1aba9">
   <source>Brand name</source>
 </trans-unit>
-<<<<<<< HEAD
-<trans-unit id="s39d6971531a270b6">
-  <source>Update internal password on login</source>
-</trans-unit>
-<trans-unit id="sefe04e319223a3d6">
-  <source>When the user logs in to authentik using this source password backend, update their credentials in authentik.</source>
-=======
 <trans-unit id="sb7e68dcad68a638c">
   <source>Remote Access Provider</source>
 </trans-unit>
@@ -6555,7 +6548,6 @@
 </trans-unit>
 <trans-unit id="sac428446e9e41f54">
   <source>RAC Connections</source>
->>>>>>> babaeb2d
 </trans-unit>
     </body>
   </file>
