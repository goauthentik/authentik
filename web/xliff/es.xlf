<?xml version="1.0" encoding="utf-8"?>
<xliff version="1.2" xmlns="urn:oasis:names:tc:xliff:document:1.2">
  <file target-language="es" source-language="en" original="lit-localize-inputs" datatype="plaintext">
    <body>
      <trans-unit id="s4caed5b7a7e5d89b">
        <source>English</source>
        <target>Inglés</target>
      </trans-unit>
      <trans-unit id="s75a27f43413e02c5">
        <source>French</source>
        <target>francés</target>
      </trans-unit>
      <trans-unit id="s9d2d00982edafabb">
        <source>Turkish</source>
        <target>turco</target>
      </trans-unit>
      <trans-unit id="sf1868dc19e3917bb">
        <source>Spanish</source>
      </trans-unit>
      <trans-unit id="s03f49e598ffb11cc">
        <source>Polish</source>
      </trans-unit>
      <trans-unit id="s4660da32fb311ac0">
        <source>Taiwanese Mandarin</source>
      </trans-unit>
      <trans-unit id="s354e0a9f146d2869">
        <source>Chinese (simplified)</source>
      </trans-unit>
      <trans-unit id="se3e6af2ce24d80e8">
        <source>Chinese (traditional)</source>
      </trans-unit>
      <trans-unit id="s63e71d20d1eaca93">
        <source>German</source>
      </trans-unit>
      <trans-unit id="s49730f3d5751a433">
        <source>Loading...</source>
        <target>Cargando...</target>
      </trans-unit>
      <trans-unit id="sf1e9d421f35b51e5">
        <source>Application</source>
        <target>Aplicación</target>
      </trans-unit>
      <trans-unit id="s310d8757ce319673">
        <source>Logins</source>
        <target>Inicios de sesión</target>
      </trans-unit>
      <trans-unit id="sa50a6326530d8a0d">
        <source>Show less</source>
        <target>Mostrar menos</target>
      </trans-unit>
      <trans-unit id="sb2c57b2d347203dd">
        <source>Show more</source>
        <target>Mostrar más</target>
      </trans-unit>
      <trans-unit id="s6238f519db67980d">
        <source>UID</source>
        <target>UID</target>
      </trans-unit>
      <trans-unit id="sef49aec68fd1dc66">
        <source>Name</source>
        <target>Nombre</target>
      </trans-unit>
      <trans-unit id="sf9f2c719a04066ec">
        <source>App</source>
        <target>App</target>
      </trans-unit>
      <trans-unit id="sda796c87fa97ed4d">
        <source>Model Name</source>
        <target>Nombre del modelo</target>
      </trans-unit>
      <trans-unit id="s79e8cc71a5975b04">
        <source>Message</source>
        <target>Mensaje</target>
      </trans-unit>
      <trans-unit id="sbbc53e0e54d7946f">
        <source>Subject</source>
        <target>Asunto</target>
      </trans-unit>
      <trans-unit id="sa6ab5184d6315895">
        <source>From</source>
        <target>Desde</target>
      </trans-unit>
      <trans-unit id="s09353907b5c79284">
        <source>To</source>
        <target>Para</target>
      </trans-unit>
      <trans-unit id="s63e03c70f67ebf9c">
        <source>Context</source>
        <target>Contexto</target>
      </trans-unit>
      <trans-unit id="sa48f81f001b893d2">
        <source>User</source>
        <target>Usuario</target>
      </trans-unit>
      <trans-unit id="s119498d4e4cf59a6">
        <source>Affected model:</source>
        <target>Modelo afectado:</target>
      </trans-unit>
      <trans-unit id="sa3660d505e7011e0">
        <source>Authorized application:</source>
        <target>Solicitud autorizada:</target>
      </trans-unit>
      <trans-unit id="s95a032ae86881bf5">
        <source>Using flow</source>
        <target>Uso del flujo</target>
      </trans-unit>
      <trans-unit id="scb5c9a7cc4ccd68d">
        <source>Email info:</source>
        <target>Información de correo electrónico:</target>
      </trans-unit>
      <trans-unit id="s677f1b675fc21bb1">
        <source>Secret:</source>
        <target>Secreto:</target>
      </trans-unit>
      <trans-unit id="sd947d57c9a9b7108">
        <source>Open issue on GitHub...</source>
        <target>Problema abierto en GitHub...</target>
      </trans-unit>
      <trans-unit id="sa6905be242387f36">
        <source>Exception</source>
        <target>Excepción</target>
      </trans-unit>
      <trans-unit id="s6ab73c998850c5ab">
        <source>Expression</source>
        <target>Expresión</target>
      </trans-unit>
      <trans-unit id="s50ebe627b4bc7d02">
        <source>Binding</source>
        <target>Vinculante</target>
      </trans-unit>
      <trans-unit id="s3c6de3f257e0c912">
        <source>Request</source>
        <target>Solicitud</target>
      </trans-unit>
      <trans-unit id="s730182ad28374cda">
        <source>Object</source>
        <target>Objeto</target>
      </trans-unit>
      <trans-unit id="s890e983a7be64da4">
        <source>Result</source>
        <target>Resultado</target>
      </trans-unit>
      <trans-unit id="sd3a853f63f45dcb0">
        <source>Passing</source>
        <target>Paso</target>
      </trans-unit>
      <trans-unit id="sbdeedc1c60306b35">
        <source>Messages</source>
        <target>Mensajes</target>
      </trans-unit>
      <trans-unit id="s0a5401d4419f9958">
        <source>Using source</source>
        <target>Uso de la fuente</target>
      </trans-unit>
      <trans-unit id="s14622ee6de586485">
        <source>Attempted to log in as <x id="0" equiv-text="${this.event.context.username}"/></source>
        <target>Se intentó iniciar sesión como
        <x id="0" equiv-text="${this.event.context.username}"/></target>
      </trans-unit>
      <trans-unit id="sb07bf992e3d00664">
        <source>No additional data available.</source>
        <target>No hay datos adicionales disponibles.</target>
      </trans-unit>
      <trans-unit id="s09810653c832e935">
        <source>Click to change value</source>
        <target>Haga clic para cambiar el valor</target>
      </trans-unit>
      <trans-unit id="sfefce784ec55868f">
        <source>Select an object.</source>
      </trans-unit>
      <trans-unit id="s04ceadb276bbe149">
        <source>Loading options...</source>
      </trans-unit>
      <trans-unit id="sfe629863ba1338c2">
        <source>Connection error, reconnecting...</source>
        <target>Error de conexión, reconexión...</target>
      </trans-unit>
      <trans-unit id="sc8da3cc71de63832">
        <source>Login</source>
        <target>Iniciar sesión</target>
      </trans-unit>
      <trans-unit id="sb4564c127ab8b921">
        <source>Failed login</source>
        <target>Inicio de sesión incorrecto</target>
      </trans-unit>
      <trans-unit id="s67749057edb2586b">
        <source>Logout</source>
        <target>Cerrar sesión</target>
      </trans-unit>
      <trans-unit id="s7e537ad68d7c16e1">
        <source>User was written to</source>
        <target>Se escribió al usuario a</target>
      </trans-unit>
      <trans-unit id="sa0e0bdd7e244416b">
        <source>Suspicious request</source>
        <target>Solicitud sospechosa</target>
      </trans-unit>
      <trans-unit id="s7bda44013984fc48">
        <source>Password set</source>
        <target>Conjunto de contraseñas</target>
      </trans-unit>
      <trans-unit id="sa1b41e334ad89d94">
        <source>Secret was viewed</source>
        <target>Se ha visto el secreto</target>
      </trans-unit>
      <trans-unit id="s92ca679592a36b35">
        <source>Secret was rotated</source>
        <target>Se ha rotado el</target>
      </trans-unit>
      <trans-unit id="s8a1d9403ca90989b">
        <source>Invitation used</source>
        <target>Invitación utilizada</target>
      </trans-unit>
      <trans-unit id="s5f496533610103f2">
        <source>Application authorized</source>
        <target>Solicitud autorizada</target>
      </trans-unit>
      <trans-unit id="sdc9e222be9612939">
        <source>Source linked</source>
        <target>Fuente enlazada</target>
      </trans-unit>
      <trans-unit id="sb1c91762ae3a9bee">
        <source>Impersonation started</source>
        <target>Se ha iniciado la suplantación</target>
      </trans-unit>
      <trans-unit id="s9c73bd29b279d26b">
        <source>Impersonation ended</source>
        <target>Finalizó la suplantación</target>
      </trans-unit>
      <trans-unit id="s1cd264012278c047">
        <source>Flow execution</source>
        <target>Ejecución de flujo</target>
      </trans-unit>
      <trans-unit id="s32f04d33924ce8ad">
        <source>Policy execution</source>
        <target>Ejecución de políticas</target>
      </trans-unit>
      <trans-unit id="sb6d7128df5978cee">
        <source>Policy exception</source>
        <target>Excepción de política</target>
      </trans-unit>
      <trans-unit id="s77f572257f69a8db">
        <source>Property Mapping exception</source>
        <target>excepción de asignación de propiedades</target>
      </trans-unit>
      <trans-unit id="s2543cffd6ebb6803">
        <source>System task execution</source>
        <target>Ejecución de tareas del sistema</target>
      </trans-unit>
      <trans-unit id="se2f258b996f7279c">
        <source>System task exception</source>
        <target>Excepción tarea del sistema</target>
      </trans-unit>
      <trans-unit id="s81eff3409d572a21">
        <source>General system exception</source>
        <target>Excepción general del sistema</target>
      </trans-unit>
      <trans-unit id="sf8f49cdbf0036343">
        <source>Configuration error</source>
        <target>Error de configuración</target>
      </trans-unit>
      <trans-unit id="s9c6f61dc47bc4f0a">
        <source>Model created</source>
        <target>Modelo creado</target>
      </trans-unit>
      <trans-unit id="s47a4983a2c6bb749">
        <source>Model updated</source>
        <target>Modelo actualizado</target>
      </trans-unit>
      <trans-unit id="sc9f69360b58706c7">
        <source>Model deleted</source>
        <target>Modelo eliminado</target>
      </trans-unit>
      <trans-unit id="sa266303caf1bd27f">
        <source>Email sent</source>
        <target>Correo electrónico enviado</target>
      </trans-unit>
      <trans-unit id="s6c410fedda2a575f">
        <source>Update available</source>
        <target>Actualización disponible</target>
      </trans-unit>
      <trans-unit id="s02240309358f557c">
        <source>Unknown severity</source>
      </trans-unit>
      <trans-unit id="sf1ec4acb8d744ed9">
        <source>Alert</source>
        <target>Alerta</target>
      </trans-unit>
      <trans-unit id="s9117fb5195e75151">
        <source>Notice</source>
        <target>Notificación</target>
      </trans-unit>
      <trans-unit id="s34be76c6b1eadbef">
        <source>Warning</source>
        <target>Aviso</target>
      </trans-unit>
      <trans-unit id="sf45a0d2f00bcc6ff">
        <source>no tabs defined</source>
        <target>no se han definido pestañas</target>
      </trans-unit>
      <trans-unit id="s04c5a637328c9b67">
        <source><x id="0" equiv-text="${this.pages?.startIndex}"/> - <x id="1" equiv-text="${this.pages?.endIndex}"/> of <x id="2" equiv-text="${this.pages?.count}"/></source>
        <target>
        <x id="0" equiv-text="${this.pages?.startIndex}"/>-
        <x id="1" equiv-text="${this.pages?.endIndex}"/>de
        <x id="2" equiv-text="${this.pages?.count}"/></target>
      </trans-unit>
      <trans-unit id="s6a89bb10338369b4">
        <source>Go to previous page</source>
        <target>Ir a la página anterior</target>
      </trans-unit>
      <trans-unit id="s7edad99c6b7bfe88">
        <source>Go to next page</source>
        <target>Ir a la página siguiente</target>
      </trans-unit>
      <trans-unit id="sffa721bb6aa3128d">
        <source>Search...</source>
        <target>Buscar...</target>
      </trans-unit>
      <trans-unit id="sb59d68ed12d46377">
        <source>Loading</source>
        <target>Cargando</target>
      </trans-unit>
      <trans-unit id="s7bc8c327f1f7c82c">
        <source>No objects found.</source>
        <target>No se han encontrado objetos.</target>
      </trans-unit>
      <trans-unit id="sfd44ce578f643145">
        <source>Failed to fetch objects.</source>
      </trans-unit>
      <trans-unit id="s7b7163270e57e8b4">
        <source>Refresh</source>
        <target>Actualizar</target>
      </trans-unit>
      <trans-unit id="s909e876731a8febb">
        <source>Select all rows</source>
        <target>Seleccionar todas las filas</target>
      </trans-unit>
      <trans-unit id="sa442044b586ec8bf">
        <source>Action</source>
        <target>Acción</target>
      </trans-unit>
      <trans-unit id="s02839b01844d6ca8">
        <source>Creation Date</source>
        <target>Fecha de creación</target>
      </trans-unit>
      <trans-unit id="s4d00f1de1c82281b">
        <source>Client IP</source>
        <target>IP del cliente</target>
      </trans-unit>
      <trans-unit id="s2152f3482784705f">
        <source>Recent events</source>
      </trans-unit>
      <trans-unit id="sc35581d9c1cd67ff">
        <source>On behalf of <x id="0" equiv-text="${event.user.on_behalf_of.username}"/></source>
        <target>En nombre de
        <x id="0" equiv-text="${event.user.on_behalf_of.username}"/></target>
      </trans-unit>
      <trans-unit id="saf63a04c86018698">
        <source>-</source>
        <target>-</target>
      </trans-unit>
      <trans-unit id="s1b448a4ea79d4eef">
        <source>No Events found.</source>
        <target>No se han encontrado eventos.</target>
      </trans-unit>
      <trans-unit id="s50911ec1c8aee99a">
        <source>No matching events could be found.</source>
        <target>No se han encontrado eventos coincidentes.</target>
      </trans-unit>
      <trans-unit id="s113c05ef9996ca4b">
        <source>Embedded outpost is not configured correctly.</source>
        <target>El puesto avanzado integrado no está configurado correctamente.</target>
      </trans-unit>
      <trans-unit id="seb5ba88f21937c98">
        <source>Check outposts.</source>
        <target>Revisa los puestos avanzados.</target>
      </trans-unit>
      <trans-unit id="sd0bc94e11935ee5a">
        <source>HTTPS is not detected correctly</source>
        <target>HTTPS no se detecta correctamente</target>
      </trans-unit>
      <trans-unit id="s40bf151b56a64f51">
        <source>Server and client are further than 5 seconds apart.</source>
        <target>El servidor y el cliente están separados por más de 5 segundos.</target>
      </trans-unit>
      <trans-unit id="s091d3d07b5b3076f">
        <source>OK</source>
        <target>DE ACUERDO</target>
      </trans-unit>
      <trans-unit id="sae486938be80729c">
        <source>Everything is ok.</source>
        <target>Está todo bien.</target>
      </trans-unit>
      <trans-unit id="sea91c57b3d3969fe">
        <source>System status</source>
        <target>Estado del sistema</target>
      </trans-unit>
      <trans-unit id="scefe482c547fb3f3">
        <source>Based on <x id="0" equiv-text="${value.versionCurrent}"/></source>
      </trans-unit>
      <trans-unit id="s68a50b1ee6efee7b">
        <source><x id="0" equiv-text="${value.versionLatest}"/> is available!</source>
        <target>
        <x id="0" equiv-text="${value.versionLatest}"/>está disponible.</target>
      </trans-unit>
      <trans-unit id="s713d147e1761d0f0">
        <source>Up-to-date!</source>
        <target>¡Actuales!</target>
      </trans-unit>
      <trans-unit id="sf4122b220926be97">
        <source>Version</source>
        <target>Versión</target>
      </trans-unit>
      <trans-unit id="s0a63a8be0b2b422c">
        <source>Workers</source>
        <target>Trabajadores</target>
      </trans-unit>
      <trans-unit id="s341ab68d4130de20">
        <source>No workers connected. Background tasks will not run.</source>
        <target>No hay trabajadores conectados. No se ejecutarán tareas en segundo plano.</target>
      </trans-unit>
      <trans-unit id="s11bc220e8fa9d797">
        <source>Authorizations</source>
        <target>Autorizaciones</target>
      </trans-unit>
      <trans-unit id="s3ef3c252ada78076">
        <source>Failed Logins</source>
        <target>inicios de sesión fallidos</target>
      </trans-unit>
      <trans-unit id="sc2f1e5dd74c1b7df">
        <source>Successful Logins</source>
        <target>Inicios de sesión exitosos</target>
      </trans-unit>
      <trans-unit id="s0382d73823585617">
        <source><x id="0" equiv-text="${this.errorMessage}"/>: <x id="1" equiv-text="${e.toString()}"/></source>
        <target>
        <x id="0" equiv-text="${this.errorMessage}"/>:
        <x id="1" equiv-text="${e.toString()}"/></target>
      </trans-unit>
      <trans-unit id="s2ceb11be2290bb1b">
        <source>Cancel</source>
        <target>Cancelar</target>
      </trans-unit>
      <trans-unit id="se085f35c8a9203a1">
        <source>LDAP Source</source>
        <target>Fuente LDAP</target>
      </trans-unit>
      <trans-unit id="s477de089b505a6ea">
        <source>SCIM Provider</source>
      </trans-unit>
      <trans-unit id="s8a75e83497a183a2">
        <source>Healthy</source>
      </trans-unit>
      <trans-unit id="sfeb82261bcf99edd">
        <source>Healthy outposts</source>
        <target>Puestos avanzados saludables</target>
      </trans-unit>
      <trans-unit id="saae1c70e168b45b4">
        <source>Admin</source>
        <target>Admin</target>
      </trans-unit>
      <trans-unit id="s0a11c2ffb8309d1a">
        <source>Not found</source>
        <target>No se ha encontrado</target>
      </trans-unit>
      <trans-unit id="saa0e2675da69651b">
        <source>The URL "<x id="0" equiv-text="${this.url}"/>" was not found.</source>
        <target>No se encontró la URL «
        <x id="0" equiv-text="${this.url}"/>».</target>
      </trans-unit>
      <trans-unit id="s58cd9c2fe836d9c6">
        <source>Return home</source>
        <target>Regresar a casa</target>
      </trans-unit>
      <trans-unit id="s41e035c4bb8d15f2">
        <source>General system status</source>
        <target>Situación general del sistema</target>
      </trans-unit>
      <trans-unit id="s6dfd15978586d05f">
        <source>Welcome, <x id="0" equiv-text="${name}"/>.</source>
        <target>Bienvenido,
        <x id="0" equiv-text="${name}"/>.</target>
      </trans-unit>
      <trans-unit id="sc381422c585b867f">
        <source>Quick actions</source>
        <target>Acciones rápidas</target>
      </trans-unit>
      <trans-unit id="sfd13ca8ebd857c2e">
        <source>Create a new application</source>
        <target>Crea una nueva aplicación</target>
      </trans-unit>
      <trans-unit id="s079d388d3cbfa54f">
        <source>Check the logs</source>
        <target>Comprobar los registros</target>
      </trans-unit>
      <trans-unit id="sed8d4c3fd5f60e1f">
        <source>Explore integrations</source>
        <target>Explore las integraciones</target>
      </trans-unit>
      <trans-unit id="sfffb0d0958bfbc42">
        <source>Manage users</source>
      </trans-unit>
      <trans-unit id="s8763a33c3d46aaf5">
        <source>Outpost status</source>
        <target>Estado de avanzada</target>
      </trans-unit>
      <trans-unit id="scc286303aa9c6cb0">
        <source>Sync status</source>
        <target>Estado de sincronización</target>
      </trans-unit>
      <trans-unit id="sbdc4a833de9ca502">
        <source>Logins and authorizations over the last week (per 8 hours)</source>
      </trans-unit>
      <trans-unit id="s6e09a19aa3952509">
        <source>Apps with most usage</source>
        <target>Aplicaciones con mayor uso</target>
      </trans-unit>
      <trans-unit id="sda5e1499f93146ad">
        <source><x id="0" equiv-text="${ago}"/> days ago</source>
        <target>
        <x id="0" equiv-text="${ago}"/>días atrás</target>
      </trans-unit>
      <trans-unit id="s51ea3a244c781b1f">
        <source>Objects created</source>
        <target>Objetos creados</target>
      </trans-unit>
      <trans-unit id="sfbadb77fbc61efb8">
        <source>Users created per day in the last month</source>
        <target>Usuarios creados por día en el último mes</target>
      </trans-unit>
      <trans-unit id="sb0669da3df95837c">
        <source>Logins per day in the last month</source>
        <target>Inicios de sesión por día en el último mes</target>
      </trans-unit>
      <trans-unit id="s835da49b4dc83a51">
        <source>Failed Logins per day in the last month</source>
        <target>Inicios de sesión fallidos por día en el último mes</target>
      </trans-unit>
      <trans-unit id="s5f4586bc1e2740e6">
        <source>Clear search</source>
      </trans-unit>
      <trans-unit id="s3b34d9930e33bd46">
        <source>System Tasks</source>
        <target>Tareas del sistema</target>
      </trans-unit>
      <trans-unit id="saaa3abe03c7260f9">
        <source>Long-running operations which authentik executes in the background.</source>
        <target>Operaciones de larga ejecución que authentik se ejecuta en segundo plano.</target>
      </trans-unit>
      <trans-unit id="s7468e87263dfff7e">
        <source>Identifier</source>
        <target>Identificador</target>
      </trans-unit>
      <trans-unit id="s63d894b1ddb06289">
        <source>Description</source>
        <target>Descripción</target>
      </trans-unit>
      <trans-unit id="sa9b2a245441557dc">
        <source>Last run</source>
        <target>Última ejecución</target>
      </trans-unit>
      <trans-unit id="sad3e3c8146fc920f">
        <source>Status</source>
        <target>Estatus</target>
      </trans-unit>
      <trans-unit id="s8af61807443f32a4">
        <source>Actions</source>
        <target>Acciones</target>
      </trans-unit>
      <trans-unit id="sbe9a51f29a4a2c5b">
        <source>Successful</source>
        <target>Éxito</target>
      </trans-unit>
      <trans-unit id="s5f343a43e7ea9f91">
        <source>Error</source>
        <target>Error</target>
      </trans-unit>
      <trans-unit id="sc592307ea80f16b9">
        <source>Unknown</source>
        <target>Desconocido</target>
      </trans-unit>
      <trans-unit id="s92921878e886e36d">
        <source>Duration</source>
      </trans-unit>
      <trans-unit id="se7e1ababbc4868b8">
        <source><x id="0" equiv-text="${item.duration.toFixed(2)}"/> seconds</source>
      </trans-unit>
      <trans-unit id="sc25edca57df81461">
        <source>Authentication</source>
        <target>autenticación</target>
      </trans-unit>
      <trans-unit id="s6dfb7283452f78fe">
        <source>Authorization</source>
        <target>Autorización</target>
      </trans-unit>
      <trans-unit id="sddcfc6ab24e3a6ed">
        <source>Enrollment</source>
        <target>Inscripción</target>
      </trans-unit>
      <trans-unit id="s1fc9c70610c4c67d">
        <source>Invalidation</source>
        <target>Invalidación</target>
      </trans-unit>
      <trans-unit id="s6ac670086eb137c6">
        <source>Recovery</source>
        <target>Recuperación</target>
      </trans-unit>
      <trans-unit id="sdf22dcf939c27cc7">
        <source>Stage Configuration</source>
        <target>Configuración de escenario</target>
      </trans-unit>
      <trans-unit id="s6d5bce4321f57cda">
        <source>Unenrollment</source>
        <target>Anular la inscripción</target>
      </trans-unit>
      <trans-unit id="sde2bb5418562c5b2">
        <source>Unknown designation</source>
      </trans-unit>
      <trans-unit id="sb9834316ffd4ae3e">
        <source>Stacked</source>
      </trans-unit>
      <trans-unit id="s12146091b2b539a3">
        <source>Content left</source>
      </trans-unit>
      <trans-unit id="sa800871782eba1ac">
        <source>Content right</source>
      </trans-unit>
      <trans-unit id="sb4e50ca3cffdbc10">
        <source>Sidebar left</source>
      </trans-unit>
      <trans-unit id="s745a55f9abf9f2e5">
        <source>Sidebar right</source>
      </trans-unit>
      <trans-unit id="sb3182a87ded1bc91">
        <source>Unknown layout</source>
      </trans-unit>
      <trans-unit id="sdfd22a21660f6002">
        <source>Successfully updated provider.</source>
        <target>El proveedor se actualizó correctamente.</target>
      </trans-unit>
      <trans-unit id="s457c639088c547c5">
        <source>Successfully created provider.</source>
        <target>El proveedor se creó correctamente.</target>
      </trans-unit>
      <trans-unit id="sff69c1a637f899a6">
        <source>Bind flow</source>
        <target>Flujo de enlace</target>
      </trans-unit>
      <trans-unit id="s319040353f479853">
        <source>Flow used for users to authenticate.</source>
      </trans-unit>
      <trans-unit id="sbc80eab557fbf782">
        <source>Search group</source>
        <target>Grupo de búsqueda</target>
      </trans-unit>
      <trans-unit id="s04b7f8d6aaef3756">
        <source>Users in the selected group can do search queries. If no group is selected, no LDAP Searches are allowed.</source>
        <target>Los usuarios del grupo seleccionado pueden realizar consultas de búsqueda. Si no se selecciona ningún grupo, no se permiten búsquedas LDAP.</target>
      </trans-unit>
      <trans-unit id="se5973e7c8ba0fc71">
        <source>Bind mode</source>
      </trans-unit>
      <trans-unit id="s8915e64b8b999bfe">
        <source>Cached binding</source>
      </trans-unit>
      <trans-unit id="s842d690eb3c11762">
        <source>Flow is executed and session is cached in memory. Flow is executed when session expires</source>
      </trans-unit>
      <trans-unit id="s6a66759749bf31ed">
        <source>Direct binding</source>
      </trans-unit>
      <trans-unit id="se0adaf83627104fb">
        <source>Always execute the configured bind flow to authenticate the user</source>
      </trans-unit>
      <trans-unit id="scef3f4ad80abbd22">
        <source>Configure how the outpost authenticates requests.</source>
      </trans-unit>
      <trans-unit id="sbcae51a6f06e53d4">
        <source>Search mode</source>
        <target>Modo de búsqueda</target>
      </trans-unit>
      <trans-unit id="s9065fcccd837a679">
        <source>Cached querying</source>
      </trans-unit>
      <trans-unit id="s30d0d0e6c626a234">
        <source>The outpost holds all users and groups in-memory and will refresh every 5 Minutes</source>
      </trans-unit>
      <trans-unit id="sffc14b8200a9f938">
        <source>Direct querying</source>
      </trans-unit>
      <trans-unit id="sdce4680288083fe3">
        <source>Always returns the latest data, but slower than cached querying</source>
      </trans-unit>
      <trans-unit id="s8b87df5664de7eb8">
        <source>Configure how the outpost queries the core authentik server's users.</source>
        <target>Configure la forma en que el puesto avanzado consulta a los usuarios del servidor auténtico principal.</target>
      </trans-unit>
      <trans-unit id="sfe388f0313f52da2">
        <source>Protocol settings</source>
        <target>Configuración del protocolo</target>
      </trans-unit>
      <trans-unit id="s55d731be1ef66efe">
        <source>Base DN</source>
        <target>DN base</target>
      </trans-unit>
      <trans-unit id="s0b15ff11a0049cfd">
        <source>LDAP DN under which bind requests and search requests can be made.</source>
        <target>DN de LDAP con el que se pueden realizar solicitudes de enlace y solicitudes de búsqueda.</target>
      </trans-unit>
      <trans-unit id="sb157267c85fdff30">
        <source>Certificate</source>
        <target>Certificado</target>
      </trans-unit>
      <trans-unit id="sac43cb9690260b86">
        <source>UID start number</source>
        <target>Número inicial de UID</target>
      </trans-unit>
      <trans-unit id="s60edbcfac8ed1f90">
        <source>The start for uidNumbers, this number is added to the user.Pk to make sure that the numbers aren't too low for POSIX users. Default is 2000 to ensure that we don't collide with local users uidNumber</source>
        <target>El comienzo de UIDNumbers, este número se agrega a User.pk para asegurarse de que los números no sean demasiado bajos para los usuarios de POSIX. El valor predeterminado es 2000 para garantizar que no colisionemos con el UIDNumber de los usuarios locales</target>
      </trans-unit>
      <trans-unit id="s5acb607b40356974">
        <source>GID start number</source>
        <target>Número inicial de GID</target>
      </trans-unit>
      <trans-unit id="s1c8e9816dcae6d9c">
        <source>The start for gidNumbers, this number is added to a number generated from the group.Pk to make sure that the numbers aren't too low for POSIX groups. Default is 4000 to ensure that we don't collide with local groups or users primary groups gidNumber</source>
        <target>El comienzo de GIDNumbers, este número se agrega a un número generado por el grupo.pk para asegurarse de que los números no sean demasiado bajos para los grupos POSIX. El valor predeterminado es 4000 para garantizar que no choquemos con los grupos locales o los grupos principales de los usuarios (GIDNumber).</target>
      </trans-unit>
      <trans-unit id="s2236dc563c2dbf76">
        <source>(Format: hours=-1;minutes=-2;seconds=-3).</source>
        <target>(Formato: horas = -1; minutos = -2; segundos = -3).</target>
      </trans-unit>
      <trans-unit id="sbec40ef4e6f139b7">
        <source>(Format: hours=1;minutes=2;seconds=3).</source>
        <target>(Formato: horas = 1; minutos = 2; segundos = 3).</target>
      </trans-unit>
      <trans-unit id="sbb8ad22c83d375b1">
        <source>The following keywords are supported:</source>
      </trans-unit>
      <trans-unit id="sbb3243352661428f">
        <source>Authentication flow</source>
        <target>Flujo de autenticación</target>
      </trans-unit>
      <trans-unit id="sa72a3bd1e7e89926">
        <source>Flow used when a user access this provider and is not authenticated.</source>
      </trans-unit>
      <trans-unit id="s62f7c59b0606a8d6">
        <source>Authorization flow</source>
        <target>Flujo de autorización</target>
      </trans-unit>
      <trans-unit id="sfbaeb0de54fbfdbb">
        <source>Flow used when authorizing this provider.</source>
        <target>Flujo utilizado al autorizar a este proveedor.</target>
      </trans-unit>
      <trans-unit id="sc8de93a7dc0d78ba">
        <source>Client type</source>
        <target>Tipo de cliente</target>
      </trans-unit>
      <trans-unit id="s399cc2d67d92e957">
        <source>Confidential</source>
        <target>Confidencial</target>
      </trans-unit>
      <trans-unit id="s95f09b229a0a0bb0">
        <source>Confidential clients are capable of maintaining the confidentiality of their credentials such as client secrets</source>
      </trans-unit>
      <trans-unit id="sdd1ff479d04ac140">
        <source>Public</source>
        <target>Público</target>
      </trans-unit>
      <trans-unit id="s51c6b8403c2dc5d9">
        <source>Public clients are incapable of maintaining the confidentiality and should use methods like PKCE. </source>
      </trans-unit>
      <trans-unit id="s4d00e5de1c8213b7">
        <source>Client ID</source>
        <target>ID de cliente</target>
      </trans-unit>
      <trans-unit id="s03fb3fa232f0434a">
        <source>Client Secret</source>
        <target>Secreto del cliente</target>
      </trans-unit>
      <trans-unit id="sde0ad51b14f77cf6">
        <source>Redirect URIs/Origins (RegEx)</source>
      </trans-unit>
      <trans-unit id="s7f9eb9c8bd26e8fd">
        <source>Valid redirect URLs after a successful authorization flow. Also specify any origins here for Implicit flows.</source>
        <target>URL de redireccionamiento válidas después de un flujo de autorización correcto. Especifique también cualquier origen aquí para los flujos implícitos.</target>
      </trans-unit>
      <trans-unit id="s2a369bc2febb5d55">
        <source>If no explicit redirect URIs are specified, the first successfully used redirect URI will be saved.</source>
        <target>Si no se especifican URI de redireccionamiento explícitos, se guardará el primer URI de redireccionamiento utilizado correctamente.</target>
      </trans-unit>
      <trans-unit id="sa8384c9c26731f83">
        <source>To allow any redirect URI, set this value to ".*". Be aware of the possible security implications this can have.</source>
      </trans-unit>
      <trans-unit id="s55787f4dfcdce52b">
        <source>Signing Key</source>
        <target>Clave de firma</target>
      </trans-unit>
      <trans-unit id="sc6c57419ad3a01a8">
        <source>Key used to sign the tokens.</source>
        <target>Clave utilizada para firmar los tokens.</target>
      </trans-unit>
      <trans-unit id="s124f93a61ee772d6">
        <source>Advanced protocol settings</source>
        <target>Configuración de protocolo avanzada</target>
      </trans-unit>
      <trans-unit id="s926e0ecf124fb01a">
        <source>Access code validity</source>
        <target>Validez código de acceso</target>
      </trans-unit>
      <trans-unit id="sa578033f134a83b6">
        <source>Configure how long access codes are valid for.</source>
        <target>Configure durante cuánto tiempo son válidos los códigos de acceso.</target>
      </trans-unit>
      <trans-unit id="sbea3db12fd799210">
        <source>Access Token validity</source>
      </trans-unit>
      <trans-unit id="s72559845d38bf688">
        <source>Configure how long access tokens are valid for.</source>
        <target>Configure durante cuánto tiempo son válidos los tokens de acceso.</target>
      </trans-unit>
      <trans-unit id="s821f6014c1a435b9">
        <source>Refresh Token validity</source>
      </trans-unit>
      <trans-unit id="s00c2db16ea9bc263">
        <source>Configure how long refresh tokens are valid for.</source>
      </trans-unit>
      <trans-unit id="s2e3ef41a0edd8608">
        <source>Scopes</source>
        <target>Ámbitos</target>
      </trans-unit>
      <trans-unit id="s3a3fae99373ce56b">
        <source>Select which scopes can be used by the client. The client still has to specify the scope to access the data.</source>
        <target>Seleccione los ámbitos que puede utilizar el cliente. El cliente aún tiene que especificar el alcance para acceder a los datos.</target>
      </trans-unit>
      <trans-unit id="sffd2e553143d1b0e">
        <source>Hold control/command to select multiple items.</source>
        <target>Mantenga presionado el control/comando para seleccionar varios elementos.</target>
      </trans-unit>
      <trans-unit id="s26bf2730430efbea">
        <source>Subject mode</source>
        <target>Modo asignatura</target>
      </trans-unit>
      <trans-unit id="sccc47f82044453f9">
        <source>Based on the User's hashed ID</source>
      </trans-unit>
      <trans-unit id="sbd5be4fb7442a34c">
        <source>Based on the User's ID</source>
      </trans-unit>
      <trans-unit id="sc9cf9ecaf9e5d67e">
        <source>Based on the User's UUID</source>
      </trans-unit>
      <trans-unit id="s4291727352c4f295">
        <source>Based on the User's username</source>
      </trans-unit>
      <trans-unit id="sd62cfc27ad4aa33b">
        <source>Based on the User's Email</source>
      </trans-unit>
      <trans-unit id="s55eb75bedf96be0f">
        <source>This is recommended over the UPN mode.</source>
      </trans-unit>
      <trans-unit id="sf80e9547166117e6">
        <source>Based on the User's UPN</source>
      </trans-unit>
      <trans-unit id="sde949d0ef44572eb">
        <source>Requires the user to have a 'upn' attribute set, and falls back to hashed user ID. Use this mode only if you have different UPN and Mail domains.</source>
      </trans-unit>
      <trans-unit id="s9f23ed1799b4d49a">
        <source>Configure what data should be used as unique User Identifier. For most cases, the default should be fine.</source>
        <target>Configure qué datos deben usarse como identificador de usuario único. En la mayoría de los casos, el valor predeterminado debería estar bien.</target>
      </trans-unit>
      <trans-unit id="s17d1e337f6c11c1e">
        <source>Include claims in id_token</source>
        <target>Incluir reclamos en id_token</target>
      </trans-unit>
      <trans-unit id="sbf41e0db12834133">
        <source>Include User claims from scopes in the id_token, for applications that don't access the userinfo endpoint.</source>
        <target>Incluya las notificaciones de los usuarios de los ámbitos en id_token, para aplicaciones que no acceden al extremo userinfo.</target>
      </trans-unit>
      <trans-unit id="s850a58c683682809">
        <source>Issuer mode</source>
        <target>Modo emisor</target>
      </trans-unit>
      <trans-unit id="sde56783222b527d6">
        <source>Each provider has a different issuer, based on the application slug</source>
      </trans-unit>
      <trans-unit id="s8d32d7b9e8ca60b1">
        <source>Same identifier is used for all providers</source>
        <target>Se usa el mismo identificador para todos los proveedores</target>
      </trans-unit>
      <trans-unit id="s37d9155b9f4cc7bd">
        <source>Configure how the issuer field of the ID Token should be filled.</source>
        <target>Configure cómo se debe rellenar el campo emisor del token de ID.</target>
      </trans-unit>
      <trans-unit id="se2adaf0371ffcd65">
        <source>Machine-to-Machine authentication settings</source>
      </trans-unit>
      <trans-unit id="s33318837e6c54a9b">
        <source>Trusted OIDC Sources</source>
      </trans-unit>
      <trans-unit id="s22e566052f7bec81">
        <source>JWTs signed by certificates configured in the selected sources can be used to authenticate to this provider.</source>
      </trans-unit>
      <trans-unit id="s072c6d12d3d37501">
        <source>HTTP-Basic Username Key</source>
        <target>Clave de nombre de usuario básica HTTP</target>
      </trans-unit>
      <trans-unit id="sb2bb6f93773a4594">
        <source>User/Group Attribute used for the user part of the HTTP-Basic Header. If not set, the user's Email address is used.</source>
        <target>Atributo de usuario/grupo utilizado para la parte de usuario del encabezado HTTP-Basic. Si no se establece, se utiliza la dirección de correo electrónico del usuario.</target>
      </trans-unit>
      <trans-unit id="s70f6471de355b98c">
        <source>HTTP-Basic Password Key</source>
        <target>Clave de contraseña básica HTTP</target>
      </trans-unit>
      <trans-unit id="sf4de1644dcdb53d5">
        <source>User/Group Attribute used for the password part of the HTTP-Basic Header.</source>
        <target>Atributo de usuario/grupo utilizado para la parte de contraseña del encabezado HTTP-Basic.</target>
      </trans-unit>
      <trans-unit id="sb8dd788adf7b907b">
        <source>Proxy</source>
        <target>Proxy</target>
      </trans-unit>
      <trans-unit id="s7489f76224f8120d">
        <source>Forward auth (single application)</source>
        <target>Autenticación directa (aplicación única)</target>
      </trans-unit>
      <trans-unit id="s25d0cd75377daf75">
        <source>Forward auth (domain level)</source>
        <target>Autenticación directa (nivel de dominio)</target>
      </trans-unit>
      <trans-unit id="s93574c03953f25dd">
        <source>This provider will behave like a transparent reverse-proxy, except requests must be authenticated. If your upstream application uses HTTPS, make sure to connect to the outpost using HTTPS as well.</source>
        <target>Este proveedor se comportará como un proxy inverso transparente, excepto que las solicitudes deben autenticarse. Si su aplicación ascendente usa HTTPS, asegúrese de conectarse al puesto avanzado también mediante HTTPS.</target>
      </trans-unit>
      <trans-unit id="sa29b5680cfafacc8">
        <source>External host</source>
        <target>Anfitrión externo</target>
      </trans-unit>
      <trans-unit id="s764bccb30868bf62">
        <source>The external URL you'll access the application at. Include any non-standard port.</source>
        <target>La URL externa en la que accederás a la aplicación. Incluya cualquier puerto no estándar.</target>
      </trans-unit>
      <trans-unit id="scb317851cbcc6b12">
        <source>Internal host</source>
        <target>Anfitrión interno</target>
      </trans-unit>
      <trans-unit id="sf05e384059a0a7c1">
        <source>Upstream host that the requests are forwarded to.</source>
        <target>Host ascendente al que se reenvían las solicitudes.</target>
      </trans-unit>
      <trans-unit id="s3d34068a31cab30b">
        <source>Internal host SSL Validation</source>
        <target>Validación SSL de host interno</target>
      </trans-unit>
      <trans-unit id="s4a26798e1c3c37dd">
        <source>Validate SSL Certificates of upstream servers.</source>
        <target>Validar los certificados SSL de los servidores ascendentes.</target>
      </trans-unit>
      <trans-unit id="s44c90273f08fb718">
        <source>Use this provider with nginx's auth_request or traefik's forwardAuth. Only a single provider is required per root domain. You can't do per-application authorization, but you don't have to create a provider for each application.</source>
        <target>Use este proveedor con auth_request de nginx o ForwardAuth de traefik. Solo se requiere un único proveedor por dominio raíz. No puede realizar la autorización por solicitud, pero no tiene que crear un proveedor para cada solicitud.</target>
      </trans-unit>
      <trans-unit id="sf55d28d4dff0e41b">
        <source>An example setup can look like this:</source>
        <target>Un ejemplo de configuración puede verse así:</target>
      </trans-unit>
      <trans-unit id="sb4a1d1c19438e929">
        <source>authentik running on auth.example.com</source>
        <target>authentik ejecutándose en auth.example.com</target>
      </trans-unit>
      <trans-unit id="s68f935c9ca792016">
        <source>app1 running on app1.example.com</source>
        <target>app1 que se ejecuta en app1.example.com</target>
      </trans-unit>
      <trans-unit id="sf813a72d8fadd765">
        <source>In this case, you'd set the Authentication URL to auth.example.com and Cookie domain to example.com.</source>
        <target>En este caso, establecería la URL de autenticación en auth.example.com y el dominio Cookie en example.com.</target>
      </trans-unit>
      <trans-unit id="s31d15c6f16951464">
        <source>Authentication URL</source>
        <target>URL de autenticación</target>
      </trans-unit>
      <trans-unit id="sa03fe48e892df2d8">
        <source>The external URL you'll authenticate at. The authentik core server should be reachable under this URL.</source>
        <target>La URL externa en la que te autenticarás. Se debe poder acceder al servidor principal de authentik en esta URL.</target>
      </trans-unit>
      <trans-unit id="s7def067ed3ad3ad9">
        <source>Cookie domain</source>
        <target>Dominio de cookies</target>
      </trans-unit>
      <trans-unit id="s211b75e868072162">
        <source>Set this to the domain you wish the authentication to be valid for. Must be a parent domain of the URL above. If you're running applications as app1.domain.tld, app2.domain.tld, set this to 'domain.tld'.</source>
        <target>Defina esto en el dominio para el que desea que la autenticación sea válida. Debe ser un dominio principal de la URL anterior. Si ejecuta aplicaciones como app1.domain.tld, app2.domain.tld, defina esto en «domain.tld».</target>
      </trans-unit>
      <trans-unit id="s2345170f7e272668">
        <source>Unknown proxy mode</source>
      </trans-unit>
      <trans-unit id="s7c10976de6411844">
        <source>Token validity</source>
        <target>Validez del token</target>
      </trans-unit>
      <trans-unit id="s3e87ce98ba3c4d80">
        <source>Configure how long tokens are valid for.</source>
        <target>Configure durante cuánto tiempo son válidos los tokens.</target>
      </trans-unit>
      <trans-unit id="sd539548ca4c71619">
        <source>Additional scopes</source>
      </trans-unit>
      <trans-unit id="s8f12575f694e85a2">
        <source>Additional scope mappings, which are passed to the proxy.</source>
        <target>Asignaciones de ámbitos adicionales, que se pasan al proxy.</target>
      </trans-unit>
      <trans-unit id="s93cea6ca1f93349d">
        <source>Unauthenticated URLs</source>
        <target>URL no autenticadas</target>
      </trans-unit>
      <trans-unit id="sc4508175bf6b09dd">
        <source>Unauthenticated Paths</source>
        <target>Rutas no autenticadas</target>
      </trans-unit>
      <trans-unit id="sc9fc206433f67588">
        <source>Regular expressions for which authentication is not required. Each new line is interpreted as a new expression.</source>
        <target>Expresiones regulares para las que no se requiere autenticación. Cada línea nueva se interpreta como una expresión nueva.</target>
      </trans-unit>
      <trans-unit id="sd503fabef9691134">
        <source>When using proxy or forward auth (single application) mode, the requested URL Path is checked against the regular expressions. When using forward auth (domain mode), the full requested URL including scheme and host is matched against the regular expressions.</source>
        <target>Cuando se usa el modo proxy o de autenticación directa (aplicación única), la ruta de URL solicitada se compara con las expresiones regulares. Cuando se usa la autenticación directa (modo de dominio), la URL solicitada completa, incluidos el esquema y el host, se compara con las expresiones regulares.</target>
      </trans-unit>
      <trans-unit id="sb488dee0be434f7e">
        <source>Authentication settings</source>
      </trans-unit>
      <trans-unit id="s23cee624c735f266">
        <source>Intercept header authentication</source>
      </trans-unit>
      <trans-unit id="sc007cca5af67eae0">
        <source>When enabled, authentik will intercept the Authorization header to authenticate the request.</source>
      </trans-unit>
      <trans-unit id="s36e630ba56617556">
        <source>Send HTTP-Basic Authentication</source>
      </trans-unit>
      <trans-unit id="s9d5796a4b9b7560e">
        <source>Send a custom HTTP-Basic Authentication header based on values from authentik.</source>
      </trans-unit>
      <trans-unit id="s11204eeb1e27ea8f">
        <source>ACS URL</source>
        <target>URL</target>
      </trans-unit>
      <trans-unit id="sb7a30abc1dcf6c36">
        <source>Issuer</source>
        <target>Emisor</target>
      </trans-unit>
      <trans-unit id="sf54c562d8a10ce77">
        <source>Also known as EntityID.</source>
      </trans-unit>
      <trans-unit id="s991b750e2d5c4234">
        <source>Service Provider Binding</source>
        <target>Enlace de proveedores de servicios</target>
      </trans-unit>
      <trans-unit id="sd8f220c999726151">
        <source>Redirect</source>
        <target>Redirigir</target>
      </trans-unit>
      <trans-unit id="sb357ea19a722d827">
        <source>Post</source>
        <target>Publicar</target>
      </trans-unit>
      <trans-unit id="s4e28e2899e08a5f8">
        <source>Determines how authentik sends the response back to the Service Provider.</source>
        <target>Determina cómo authentik devuelve la respuesta al proveedor de servicios.</target>
      </trans-unit>
      <trans-unit id="sd5a4b41c6c883b03">
        <source>Audience</source>
        <target>Audiencia</target>
      </trans-unit>
      <trans-unit id="sc741d9ebe07ad103">
        <source>Signing Certificate</source>
        <target>Certificado de firma</target>
      </trans-unit>
      <trans-unit id="sd6c3ddb62de0e8f7">
        <source>Certificate used to sign outgoing Responses going to the Service Provider.</source>
        <target>Certificado utilizado para firmar respuestas salientes que van al proveedor de servicios.</target>
      </trans-unit>
      <trans-unit id="s5be3b0567172e415">
        <source>Verification Certificate</source>
        <target>Certificado de verificación</target>
      </trans-unit>
      <trans-unit id="s7c27e113f90a89e0">
        <source>When selected, incoming assertion's Signatures will be validated against this certificate. To allow unsigned Requests, leave on default.</source>
        <target>Cuando se selecciona, las firmas de la aserción entrante se validarán con este certificado. Para permitir solicitudes sin firmar, déjelo en el valor predeterminado.</target>
      </trans-unit>
      <trans-unit id="se6d950402810c34f">
        <source>Property mappings</source>
        <target>Mapeos de propiedades</target>
      </trans-unit>
      <trans-unit id="s1a2797874b7fe852">
        <source>NameID Property Mapping</source>
        <target>Asignación de propiedades NameID</target>
      </trans-unit>
      <trans-unit id="s256b8452664ccae4">
        <source>Configure how the NameID value will be created. When left empty, the NameIDPolicy of the incoming request will be respected.</source>
        <target>Configure cómo se creará el valor NameID. Cuando se deja vacío, se respetará la NameIDPolicy de la solicitud entrante.</target>
      </trans-unit>
      <trans-unit id="s9f91cc8bcfabb40f">
        <source>Assertion valid not before</source>
        <target>Afirmación válida no antes</target>
      </trans-unit>
      <trans-unit id="s733f83ff9d50da30">
        <source>Configure the maximum allowed time drift for an assertion.</source>
        <target>Configure la desviación de tiempo máxima permitida para una afirmación.</target>
      </trans-unit>
      <trans-unit id="s2af5754090898640">
        <source>Assertion valid not on or after</source>
        <target>Afirmación válida no el o después</target>
      </trans-unit>
      <trans-unit id="s43c1f927936f0a02">
        <source>Assertion not valid on or after current time + this value.</source>
      </trans-unit>
      <trans-unit id="sad8550b8731518d8">
        <source>Session valid not on or after</source>
        <target>Sesión válida no el día o después</target>
      </trans-unit>
      <trans-unit id="s0dd00fbaba08748a">
        <source>Session not valid on or after current time + this value.</source>
      </trans-unit>
      <trans-unit id="s2a0f60e74b478804">
        <source>Digest algorithm</source>
        <target>algoritmo de resumen</target>
      </trans-unit>
      <trans-unit id="s693d975d38ff0214">
        <source>Signature algorithm</source>
        <target>algoritmo de firma</target>
      </trans-unit>
      <trans-unit id="sd1a5560fde6f2271">
        <source>Successfully imported provider.</source>
        <target>El proveedor se importó correctamente.</target>
      </trans-unit>
      <trans-unit id="s252a52330d32b900">
        <source>Metadata</source>
        <target>Metadatos</target>
      </trans-unit>
      <trans-unit id="s7181a5504472e856">
        <source>Apply changes</source>
      </trans-unit>
      <trans-unit id="s5e8250fb85d64c23">
        <source>Close</source>
        <target>Cerrar</target>
      </trans-unit>
      <trans-unit id="sad59707375956ad2">
        <source>Finish</source>
      </trans-unit>
      <trans-unit id="sc16e00a7a8b2fde2">
        <source>Back</source>
      </trans-unit>
      <trans-unit id="sd5903cc8de68b3fc">
        <source>No form found</source>
        <target>No se encontró ningún formulario</target>
      </trans-unit>
      <trans-unit id="s45935843b1b5b496">
        <source>Form didn't return a promise for submitting</source>
        <target>El formulario no devolvió una promesa para enviarla</target>
      </trans-unit>
      <trans-unit id="s74475586afc1fb0f">
        <source>Select type</source>
      </trans-unit>
      <trans-unit id="s382a2aa3984474dd">
        <source>Create</source>
        <target>Crear</target>
      </trans-unit>
      <trans-unit id="s58d1eb482059da12">
        <source>New provider</source>
      </trans-unit>
      <trans-unit id="sa661ea7d7a50f2e9">
        <source>Create a new provider.</source>
      </trans-unit>
      <trans-unit id="s5d6af4c100ad321b">
        <source>Create <x id="0" equiv-text="${type.name}"/></source>
        <target>Crear
        <x id="0" equiv-text="${type.name}"/></target>
      </trans-unit>
      <trans-unit id="sb95baab425322600">
        <source>Shared secret</source>
      </trans-unit>
      <trans-unit id="s9e9316a6b0c16231">
        <source>Client Networks</source>
      </trans-unit>
      <trans-unit id="s7f2dcf01f7a8c0b7">
        <source>List of CIDRs (comma-seperated) that clients can connect from. A more specific
                            CIDR will match before a looser one. Clients connecting from a non-specified CIDR
                            will be dropped.</source>
      </trans-unit>
      <trans-unit id="s61eacb19db252f5e">
        <source>URL</source>
      </trans-unit>
      <trans-unit id="sb21f33b039c86322">
        <source>SCIM base url, usually ends in /v2.</source>
      </trans-unit>
      <trans-unit id="se68398e3c2c760b2">
        <source>Token</source>
        <target>Token</target>
      </trans-unit>
      <trans-unit id="s33ed903c210a6209">
        <source>Token to authenticate with. Currently only bearer authentication is supported.</source>
      </trans-unit>
      <trans-unit id="sfc8bb104e2c05af8">
        <source>User filtering</source>
      </trans-unit>
      <trans-unit id="sc0d0890fbd46ef62">
        <source>Exclude service accounts</source>
      </trans-unit>
      <trans-unit id="s98b1cb8fb62909ec">
        <source>Group</source>
        <target>Grupo</target>
      </trans-unit>
      <trans-unit id="s23ab136ad85f0ad2">
        <source>Only sync users within the selected group.</source>
      </trans-unit>
      <trans-unit id="sfdedc3b0b2b7ce3d">
        <source>Attribute mapping</source>
      </trans-unit>
      <trans-unit id="saf794c74c9ea731e">
        <source>User Property Mappings</source>
        <target>Asignaciones de propiedades de usuario</target>
      </trans-unit>
      <trans-unit id="s019555b5a442aa00">
        <source>Property mappings used to user mapping.</source>
      </trans-unit>
      <trans-unit id="s7cb9aa9ee1783f00">
        <source>Group Property Mappings</source>
        <target>Asignaciones de propiedades de grupos</target>
      </trans-unit>
      <trans-unit id="sa319e3bf44c85963">
        <source>Property mappings used to group creation.</source>
        <target>Asignaciones de propiedades utilizadas para la creación de grupos.</target>
      </trans-unit>
      <trans-unit id="se09ab93d69f7f45b">
        <source>Not used by any other object.</source>
        <target>No lo usa ningún otro objeto.</target>
      </trans-unit>
      <trans-unit id="s10922bd0ac765562">
        <source>object will be DELETED</source>
        <target>objeto se ELIMINARÁ</target>
      </trans-unit>
      <trans-unit id="sf3981f36525b0dbd">
        <source>connection will be deleted</source>
        <target>se eliminará la conexión</target>
      </trans-unit>
      <trans-unit id="s93cf77a59db53395">
        <source>reference will be reset to default value</source>
        <target>la referencia se restablecerá al valor predeterminado</target>
      </trans-unit>
      <trans-unit id="s3e211d29fa10f843">
        <source>reference will be set to an empty value</source>
        <target>la referencia se establecerá en un valor vacío</target>
      </trans-unit>
      <trans-unit id="s55fa598b754cc3cc">
        <source><x id="0" equiv-text="${ub.name}"/> (<x id="1" equiv-text="${consequence}"/>)</source>
        <target>
        <x id="0" equiv-text="${ub.name}"/>(
        <x id="1" equiv-text="${consequence}"/>)</target>
      </trans-unit>
      <trans-unit id="s09240e07b5b8d640">
        <source>ID</source>
        <target>ID</target>
      </trans-unit>
      <trans-unit id="se33b158a1ec02a09">
        <source>Successfully deleted <x id="0" equiv-text="${this.objects.length} ${this.objectLabel}"/></source>
      </trans-unit>
      <trans-unit id="sf6eb148db23d19de">
        <source>Failed to delete <x id="0" equiv-text="${this.objectLabel}"/>: <x id="1" equiv-text="${e.toString()}"/></source>
        <target>No se pudo eliminar
        <x id="0" equiv-text="${this.objectLabel}"/>:
        <x id="1" equiv-text="${e.toString()}"/></target>
      </trans-unit>
      <trans-unit id="s039b6434e8a75560">
        <source>Delete <x id="0" equiv-text="${this.objectLabel}"/></source>
        <target>Eliminar
        <x id="0" equiv-text="${this.objectLabel}"/></target>
      </trans-unit>
      <trans-unit id="s5819a49638f6d7cb">
        <source>Are you sure you want to delete <x id="0" equiv-text="${this.objects.length} ${this.objectLabel}"/>?</source>
      </trans-unit>
      <trans-unit id="sdc673e73b5c13aea">
        <source>Delete</source>
        <target>Borrar</target>
      </trans-unit>
      <trans-unit id="sb0b86b8ca6ab13bd">
        <source>Providers</source>
        <target>Proveedores</target>
      </trans-unit>
      <trans-unit id="s3ffa320128991a45">
        <source>Provide support for protocols like SAML and OAuth to assigned applications.</source>
        <target>Proporcionar soporte para protocolos como SAML y OAuth a las aplicaciones asignadas.</target>
      </trans-unit>
      <trans-unit id="sd2223afb7d6b100d">
        <source>Type</source>
        <target>Tipo</target>
      </trans-unit>
      <trans-unit id="s10929ca568ae10bc">
        <source>Provider(s)</source>
        <target>Proveedor (s)</target>
      </trans-unit>
      <trans-unit id="sb2b3b281954752c4">
        <source>Assigned to application </source>
        <target>Asignado a la aplicación</target>
      </trans-unit>
      <trans-unit id="sa6c0ba4910c7ad7f">
        <source>Assigned to application (backchannel) </source>
      </trans-unit>
      <trans-unit id="s97f5e0c138eae172">
        <source>Warning: Provider not assigned to any application.</source>
        <target>Advertencia: el proveedor no está asignado a ninguna aplicación.</target>
      </trans-unit>
      <trans-unit id="s8b0432eecbd8b034">
        <source>Update</source>
        <target>Actualización</target>
      </trans-unit>
      <trans-unit id="sc9175cb129fdc306">
        <source>Update <x id="0" equiv-text="${item.verboseName}"/></source>
        <target>Actualización
        <x id="0" equiv-text="${item.verboseName}"/></target>
      </trans-unit>
      <trans-unit id="s398f6ba74ba8943a">
        <source>Select providers to add to application</source>
      </trans-unit>
      <trans-unit id="sf9aee319a006c9b4">
        <source>Add</source>
        <target>Añadir</target>
      </trans-unit>
      <trans-unit id="sa90b7809586c35ce">
        <source>Either input a full URL, a relative path, or use 'fa://fa-test' to use the Font Awesome icon "fa-test".</source>
        <target>Ingrese una URL completa, una ruta relativa o use 'fa: //fa-test' para usar el ícono Font Awesome «fa-test».</target>
      </trans-unit>
      <trans-unit id="s0410779cb47de312">
        <source>Path template for users created. Use placeholders like `%(slug)s` to insert the source slug.</source>
      </trans-unit>
      <trans-unit id="s58fd2aafa4261c55">
        <source>Successfully updated application.</source>
        <target>La aplicación se actualizó correctamente.</target>
      </trans-unit>
      <trans-unit id="s9222ca30ae7786e4">
        <source>Successfully created application.</source>
        <target>La aplicación se creó correctamente.</target>
      </trans-unit>
      <trans-unit id="s03907d7a66c6164e">
        <source>Application's display Name.</source>
        <target>Nombre para mostrar de la aplicación.</target>
      </trans-unit>
      <trans-unit id="s91f70424f5d5d23e">
        <source>Slug</source>
        <target>babosa</target>
      </trans-unit>
      <trans-unit id="sdae55084f6cb2662">
        <source>Optionally enter a group name. Applications with identical groups are shown grouped together.</source>
      </trans-unit>
      <trans-unit id="s7f5869b3d14d7cbc">
        <source>Provider</source>
        <target>Proveedor</target>
      </trans-unit>
      <trans-unit id="s350a616ff5e145ec">
        <source>Select a provider that this application should use.</source>
      </trans-unit>
      <trans-unit id="s4c6534a118f52fdd">
        <source>Select backchannel providers which augment the functionality of the main provider.</source>
      </trans-unit>
      <trans-unit id="s0639662111324466">
        <source>Policy engine mode</source>
        <target>Modo de motor de políticas</target>
      </trans-unit>
      <trans-unit id="s1a0e95458b44d7f8">
        <source>Any policy must match to grant access</source>
      </trans-unit>
      <trans-unit id="s7fc1ace65486dc25">
        <source>All policies must match to grant access</source>
      </trans-unit>
      <trans-unit id="s8be4abc7ca71da6c">
        <source>UI settings</source>
        <target>Configuración de IU</target>
      </trans-unit>
      <trans-unit id="s427f788ff333f45b">
        <source>Launch URL</source>
        <target>URL de lanzamiento</target>
      </trans-unit>
      <trans-unit id="s992f8d1a776e763c">
        <source>If left empty, authentik will try to extract the launch URL based on the selected provider.</source>
        <target>Si se deja vacío, authentik intentará extraer la URL de inicio en función del proveedor seleccionado.</target>
      </trans-unit>
      <trans-unit id="s2348f46ebf436671">
        <source>Open in new tab</source>
      </trans-unit>
      <trans-unit id="s8655c52824caac63">
        <source>If checked, the launch URL will open in a new browser tab or window from the user's application library.</source>
      </trans-unit>
      <trans-unit id="s068d4dd16d9106d0">
        <source>Icon</source>
        <target>Icono</target>
      </trans-unit>
      <trans-unit id="s67e20cd8018d7e3c">
        <source>Currently set to:</source>
        <target>Configurado actualmente en:</target>
      </trans-unit>
      <trans-unit id="s80e6d6fe5ad458d3">
        <source>Clear icon</source>
        <target>Ícono Borrar</target>
      </trans-unit>
      <trans-unit id="s6d3b4d0561ba1cff">
        <source>Publisher</source>
        <target>Editorial</target>
      </trans-unit>
      <trans-unit id="sa8c45b6b92a8ba1f">
        <source>Create Application</source>
        <target>Crear aplicación</target>
      </trans-unit>
      <trans-unit id="s3d197283cb019b5a">
        <source>Overview</source>
        <target>Resumen</target>
      </trans-unit>
      <trans-unit id="s6c3daaac4eed12f9">
        <source>Changelog</source>
        <target>Registro de cambios</target>
      </trans-unit>
      <trans-unit id="s05e395ff60af047b">
        <source>Warning: Provider is not used by any Outpost.</source>
        <target>Advertencia: ningún puesto avanzado utiliza el proveedor.</target>
      </trans-unit>
      <trans-unit id="sccbfc4dec0c8d80c">
        <source>Assigned to application</source>
        <target>Asignado a la aplicación</target>
      </trans-unit>
      <trans-unit id="s2d46e3a9ee8e0e7e">
        <source>Update LDAP Provider</source>
        <target>Actualizar proveedor LDAP</target>
      </trans-unit>
      <trans-unit id="s64ef2a6c2dd1d3d1">
        <source>Edit</source>
        <target>Editar</target>
      </trans-unit>
      <trans-unit id="saf24e253b3b006d4">
        <source>How to connect</source>
        <target>Cómo conectarse</target>
      </trans-unit>
      <trans-unit id="s02b3fade1795d03f">
        <source>Connect to the LDAP Server on port 389:</source>
        <target>Conéctese al servidor LDAP en el puerto 389:</target>
      </trans-unit>
      <trans-unit id="sa00cf67b54c44c71">
        <source>Check the IP of the Kubernetes service, or</source>
        <target>Comprueba la IP del servicio de Kubernetes, o</target>
      </trans-unit>
      <trans-unit id="s28f270859c5f4d51">
        <source>The Host IP of the docker host</source>
        <target>La IP de host del host de docker</target>
      </trans-unit>
      <trans-unit id="sb7794c2910b1a9ec">
        <source>Bind DN</source>
        <target>Enlazar DN</target>
      </trans-unit>
      <trans-unit id="s5694f9421c428227">
        <source>Bind Password</source>
        <target>Enlazar contraseña</target>
      </trans-unit>
      <trans-unit id="s086e1bbe7c97ea16">
        <source>Search base</source>
        <target>Base de búsqueda</target>
      </trans-unit>
      <trans-unit id="s417b90913e05bc17">
        <source>Preview</source>
      </trans-unit>
      <trans-unit id="s17f3eaf3b07ece26">
        <source>Warning: Provider is not used by an Application.</source>
        <target>Advertencia: Una aplicación no utiliza el proveedor.</target>
      </trans-unit>
      <trans-unit id="s56806e9f63efa298">
        <source>Redirect URIs</source>
        <target>Redirigir los URI</target>
      </trans-unit>
      <trans-unit id="sdbc08adee233f180">
        <source>Update OAuth2 Provider</source>
        <target>Actualizar proveedor OAuth2</target>
      </trans-unit>
      <trans-unit id="s9d96eb5ca93e6473">
        <source>OpenID Configuration URL</source>
        <target>URL de configuración de OpenID</target>
      </trans-unit>
      <trans-unit id="s74f809a69e030351">
        <source>OpenID Configuration Issuer</source>
        <target>Emisor de configuración de OpenID</target>
      </trans-unit>
      <trans-unit id="s028be8989873f001">
        <source>Authorize URL</source>
        <target>Autorizar URL</target>
      </trans-unit>
      <trans-unit id="sebda1d54a3f9f967">
        <source>Token URL</source>
        <target>URL simbólica</target>
      </trans-unit>
      <trans-unit id="s2fc3eb68c7ced3af">
        <source>Userinfo URL</source>
        <target>URL de información de usuario</target>
      </trans-unit>
      <trans-unit id="s145483489b87a622">
        <source>Logout URL</source>
        <target>URL de cierre de sesión</target>
      </trans-unit>
      <trans-unit id="s59f5eda30a904b75">
        <source>JWKS URL</source>
      </trans-unit>
      <trans-unit id="sc6e8a34361c7c272">
        <source>Forward auth (domain-level)</source>
        <target>Autenticación directa (nivel de dominio)</target>
      </trans-unit>
      <trans-unit id="s6df42b3072a2d7e9">
        <source>Nginx (Ingress)</source>
        <target>Nginx (entrada)</target>
      </trans-unit>
      <trans-unit id="s8e01a852c1db8d29">
        <source>Nginx (Proxy Manager)</source>
        <target>Nginx (administrador de proxy)</target>
      </trans-unit>
      <trans-unit id="sabebdc7fa6a5bddb">
        <source>Nginx (standalone)</source>
        <target>Nginx (independiente)</target>
      </trans-unit>
      <trans-unit id="s5d9f93f1fe1c19d3">
        <source>Traefik (Ingress)</source>
        <target>Traefik (entrada)</target>
      </trans-unit>
      <trans-unit id="se2b62f7e9017965e">
        <source>Traefik (Compose)</source>
        <target>Traefik (Redactar)</target>
      </trans-unit>
      <trans-unit id="s4c4c504a48c3b7bd">
        <source>Traefik (Standalone)</source>
        <target>Traefik (autónomo)</target>
      </trans-unit>
      <trans-unit id="s7ba9677d069e5f02">
        <source>Caddy (Standalone)</source>
      </trans-unit>
      <trans-unit id="s4a1e774ab25aa232">
        <source>Internal Host</source>
        <target>Anfitrión interno</target>
      </trans-unit>
      <trans-unit id="sc9c3578cce3cf7a8">
        <source>External Host</source>
        <target>Anfitrión externo</target>
      </trans-unit>
      <trans-unit id="s7a141f1b61074fbe">
        <source>Basic-Auth</source>
        <target>Autenticación básica</target>
      </trans-unit>
      <trans-unit id="scb489a1a173ac3f0">
        <source>Yes</source>
        <target>Sí</target>
      </trans-unit>
      <trans-unit id="s37cbecaec58e2192">
        <source>Mode</source>
        <target>Moda</target>
      </trans-unit>
      <trans-unit id="s4e474b9e2e737dd1">
        <source>Update Proxy Provider</source>
        <target>Actualizar proveedor de proxy</target>
      </trans-unit>
      <trans-unit id="s37eb2f1b6e3c19c2">
        <source>Protocol Settings</source>
        <target>Configuración de protocolo</target>
      </trans-unit>
      <trans-unit id="s5116b89f7db1fbec">
        <source>Allowed Redirect URIs</source>
        <target>URI de redireccionamiento permitidos</target>
      </trans-unit>
      <trans-unit id="saeff3596e1ac31b6">
        <source>Setup</source>
        <target>Configuración</target>
      </trans-unit>
      <trans-unit id="s1b783856ab4aaaf3">
        <source>No additional setup is required.</source>
        <target>No se requiere ninguna configuración adicional.</target>
      </trans-unit>
      <trans-unit id="s09b671b120443043">
        <source>Update Radius Provider</source>
      </trans-unit>
      <trans-unit id="sd3386a2ef42e80b9">
        <source>Download</source>
        <target>Descargar</target>
      </trans-unit>
      <trans-unit id="sf417c13d7a0f7995">
        <source>Copy download URL</source>
        <target>Copiar URL de descarga</target>
      </trans-unit>
      <trans-unit id="sc1cfce89ebcf1bf9">
        <source>Download signing certificate</source>
        <target>Descargar certificado de firma</target>
      </trans-unit>
      <trans-unit id="s2c0de3d35a7bc784">
        <source>Related objects</source>
        <target>Objetos relacionados</target>
      </trans-unit>
      <trans-unit id="s803b0621006085be">
        <source>Update SAML Provider</source>
        <target>Actualizar proveedor SAML</target>
      </trans-unit>
      <trans-unit id="s44b1f042790cd1a2">
        <source>SAML Configuration</source>
      </trans-unit>
      <trans-unit id="sba999428083abce3">
        <source>EntityID/Issuer</source>
      </trans-unit>
      <trans-unit id="scd2984ee5552643a">
        <source>SSO URL (Post)</source>
      </trans-unit>
      <trans-unit id="saa79b47f60c66458">
        <source>SSO URL (Redirect)</source>
      </trans-unit>
      <trans-unit id="s2da51a6287118ba8">
        <source>SSO URL (IdP-initiated Login)</source>
      </trans-unit>
      <trans-unit id="s0a57e911e457302b">
        <source>SLO URL (Post)</source>
      </trans-unit>
      <trans-unit id="s1e7308bb1ca323e1">
        <source>SLO URL (Redirect)</source>
      </trans-unit>
      <trans-unit id="sd2c58d7c6dddc515">
        <source>SAML Metadata</source>
        <target>Metadatos SAML</target>
      </trans-unit>
      <trans-unit id="s382b702673776873">
        <source>Example SAML attributes</source>
      </trans-unit>
      <trans-unit id="sea3bfc143ced73db">
        <source>NameID attribute</source>
      </trans-unit>
      <trans-unit id="s2f0f6691de0b0388">
        <source>Warning: Provider is not assigned to an application as backchannel provider.</source>
      </trans-unit>
      <trans-unit id="sc6c575c5ff64cdb1">
        <source>Update SCIM Provider</source>
      </trans-unit>
      <trans-unit id="sbecf8dc03c978d15">
        <source>Run sync again</source>
        <target>Vuelve a ejecutar la sincronización</target>
      </trans-unit>
      <trans-unit id="sc2cedfb22488ccb2">
        <source>Modern applications, APIs and Single-page applications.</source>
      </trans-unit>
      <trans-unit id="sc3259eb55cf91e8c">
        <source>LDAP</source>
        <target>LDAP</target>
      </trans-unit>
      <trans-unit id="sffd5481034a1bd41">
        <source>Provide an LDAP interface for applications and users to authenticate against.</source>
      </trans-unit>
      <trans-unit id="s0c9670f429e74283">
        <source>New application</source>
      </trans-unit>
      <trans-unit id="s6ba50bb0842ba1e2">
        <source>Applications</source>
        <target>Aplicaciones</target>
      </trans-unit>
      <trans-unit id="s96b2fefc550e4b1c">
        <source>Provider Type</source>
        <target>Tipo de proveedor</target>
      </trans-unit>
      <trans-unit id="sd20f6cd02c90867f">
        <source>Application(s)</source>
        <target>Solicitud (s)</target>
      </trans-unit>
      <trans-unit id="sb564f81eb057342e">
        <source>Application Icon</source>
        <target>Icono de aplicación</target>
      </trans-unit>
      <trans-unit id="sa347e31efbb60be2">
        <source>Update Application</source>
        <target>Aplicación de actualización</target>
      </trans-unit>
      <trans-unit id="sd9b556a84ae25690">
        <source>Successfully sent test-request.</source>
        <target>La solicitud de prueba se envió correctamente.</target>
      </trans-unit>
      <trans-unit id="s5deac600e329de1b">
        <source>Log messages</source>
      </trans-unit>
      <trans-unit id="s3feea7b49673bef2">
        <source>No log messages.</source>
      </trans-unit>
      <trans-unit id="sa45a194b58837e4f">
        <source>Active</source>
        <target>Activo</target>
      </trans-unit>
      <trans-unit id="s58c867aac77b9158">
        <source>Last login</source>
        <target>Último inicio de sesión</target>
      </trans-unit>
      <trans-unit id="s3e3bb9e7cb1de4fd">
        <source>Select users to add</source>
        <target>Seleccione los usuarios que desea añadir</target>
      </trans-unit>
      <trans-unit id="s75d5ff5dd8d3c6d2">
        <source>Successfully updated group.</source>
        <target>El grupo se actualizó correctamente.</target>
      </trans-unit>
      <trans-unit id="s3079ca1184e77573">
        <source>Successfully created group.</source>
        <target>Se ha creado el grupo correctamente.</target>
      </trans-unit>
      <trans-unit id="s63cb05541b294335">
        <source>Is superuser</source>
        <target>Es superusuario</target>
      </trans-unit>
      <trans-unit id="s29315e374008d0c5">
        <source>Users added to this group will be superusers.</source>
        <target>Los usuarios añadidos a este grupo serán superusuarios.</target>
      </trans-unit>
      <trans-unit id="s4eb514ebcb80553d">
        <source>Parent</source>
        <target>Padre</target>
      </trans-unit>
      <trans-unit id="s16b9446e3a70e1f4">
        <source>Attributes</source>
        <target>atributos</target>
      </trans-unit>
      <trans-unit id="sec97cdaf7af8648b">
        <source>Set custom attributes using YAML or JSON.</source>
        <target>Establece atributos personalizados con YAML o JSON.</target>
      </trans-unit>
      <trans-unit id="s1e36813d3504ed48">
        <source>Successfully updated binding.</source>
        <target>Se actualizó correctamente el enlace.</target>
      </trans-unit>
      <trans-unit id="s1bf56ee106e9e711">
        <source>Successfully created binding.</source>
        <target>Se ha creado correctamente el enlace.</target>
      </trans-unit>
      <trans-unit id="s042baf59902a711f">
        <source>Policy</source>
        <target>Política</target>
      </trans-unit>
      <trans-unit id="s5f5bf4ef2bd93c04">
        <source>Group mappings can only be checked if a user is already logged in when trying to access this source.</source>
      </trans-unit>
      <trans-unit id="s6c607d74bdfe9f36">
        <source>User mappings can only be checked if a user is already logged in when trying to access this source.</source>
      </trans-unit>
      <trans-unit id="s965c503c3e42fdfe">
        <source>Enabled</source>
        <target>Habilitado</target>
      </trans-unit>
      <trans-unit id="s6b85380416964890">
        <source>Negate result</source>
        <target>Negar el resultado</target>
      </trans-unit>
      <trans-unit id="s3bfa0258999fb629">
        <source>Negates the outcome of the binding. Messages are unaffected.</source>
        <target>Niega el resultado de la unión. Los mensajes no se ven afectados.</target>
      </trans-unit>
      <trans-unit id="s2ba5f4d8f3bd7c57">
        <source>Order</source>
        <target>Orden</target>
      </trans-unit>
      <trans-unit id="se1e040b55319a0e8">
        <source>Timeout</source>
        <target>Tiempo límite</target>
      </trans-unit>
      <trans-unit id="s29ec5e7889f4787f">
        <source>Successfully updated policy.</source>
        <target>La política se ha actualizado correctamente.</target>
      </trans-unit>
      <trans-unit id="sfc400b2d71e49d28">
        <source>Successfully created policy.</source>
        <target>La política se creó correctamente.</target>
      </trans-unit>
      <trans-unit id="safc0e0656d572f4e">
        <source>A policy used for testing. Always returns the same result as specified below after waiting a random duration.</source>
        <target>Una política utilizada para las pruebas. Siempre devuelve el mismo resultado que se especifica a continuación después de esperar una duración aleatoria.</target>
      </trans-unit>
      <trans-unit id="s9ffa1ac03ce6fd20">
        <source>Execution logging</source>
        <target>Registro de ejecución</target>
      </trans-unit>
      <trans-unit id="saf31b3c610036ed6">
        <source>When this option is enabled, all executions of this policy will be logged. By default, only execution errors are logged.</source>
        <target>Cuando se habilita esta opción, se registrarán todas las ejecuciones de esta política. De forma predeterminada, solo se registran los errores de ejecución.</target>
      </trans-unit>
      <trans-unit id="sa879d5ce584875cf">
        <source>Policy-specific settings</source>
        <target>Configuración específica de políticas</target>
      </trans-unit>
      <trans-unit id="s838418d1a0815157">
        <source>Pass policy?</source>
        <target>¿Política de pases?</target>
      </trans-unit>
      <trans-unit id="sd8c5339b82b71507">
        <source>Wait (min)</source>
        <target>Espera (min)</target>
      </trans-unit>
      <trans-unit id="sda4e78c19f5b6f35">
        <source>The policy takes a random time to execute. This controls the minimum time it will take.</source>
        <target>La política tarda un tiempo aleatorio en ejecutarse. Esto controla el tiempo mínimo que tardará.</target>
      </trans-unit>
      <trans-unit id="s1d30ff9ba938e68d">
        <source>Wait (max)</source>
        <target>Espera (máx.)</target>
      </trans-unit>
      <trans-unit id="s303b5e552246e613">
        <source>Matches an event against a set of criteria. If any of the configured values match, the policy passes.</source>
        <target>Coincide con un evento con un conjunto de criterios. Si alguno de los valores configurados coincide, se aprueba la política.</target>
      </trans-unit>
      <trans-unit id="s890810efbe103cbc">
        <source>Match created events with this action type. When left empty, all action types will be matched.</source>
        <target>Haga coincidir los eventos creados con este tipo de acción. Cuando se deja vacío, todos los tipos de acción coincidirán.</target>
      </trans-unit>
      <trans-unit id="sfab527528ea64618">
        <source>Matches Event's Client IP (strict matching, for network matching use an Expression Policy.</source>
        <target>Coincide con la IP del cliente del evento (coincidencia estricta, para la coincidencia de red, use una política de expresión</target>
      </trans-unit>
      <trans-unit id="s5a15a8f39c699273">
        <source>Match events created by selected application. When left empty, all applications are matched.</source>
        <target>Coincidir con eventos creados por la aplicación seleccionada. Cuando se deja vacío, todas las solicitudes coinciden.</target>
      </trans-unit>
      <trans-unit id="s5a13f4bbe004503f">
        <source>Checks if the request's user's password has been changed in the last x days, and denys based on settings.</source>
        <target>Comprueba si la contraseña del usuario de la solicitud se ha cambiado en los últimos x días y la rechaza según la configuración.</target>
      </trans-unit>
      <trans-unit id="sfad8af8ce38104a3">
        <source>Maximum age (in days)</source>
        <target>Edad máxima (en días)</target>
      </trans-unit>
      <trans-unit id="s9307f3dbb07a73b5">
        <source>Only fail the policy, don't invalidate user's password</source>
      </trans-unit>
      <trans-unit id="scea1f16238093e35">
        <source>Executes the python snippet to determine whether to allow or deny a request.</source>
        <target>Ejecuta el fragmento de Python para determinar si se permite o deniega una solicitud.</target>
      </trans-unit>
      <trans-unit id="sabd1bc9fb7da71e7">
        <source>Expression using Python.</source>
        <target>Expresión con Python.</target>
      </trans-unit>
      <trans-unit id="s8d08843f397d9e81">
        <source>See documentation for a list of all variables.</source>
        <target>Consulte la documentación para obtener una lista de todas las variables.</target>
      </trans-unit>
      <trans-unit id="se2cc93bd2647baec">
        <source>Static rules</source>
      </trans-unit>
      <trans-unit id="sc96dd9d2e7b05fc5">
        <source>Minimum length</source>
        <target>Longitud mínima</target>
      </trans-unit>
      <trans-unit id="s33d48fb745f4d4ae">
        <source>Minimum amount of Uppercase Characters</source>
        <target>Cantidad mínima de caracteres en mayúscula</target>
      </trans-unit>
      <trans-unit id="s883b544e2b4aa3b5">
        <source>Minimum amount of Lowercase Characters</source>
        <target>Cantidad mínima de caracteres en minúscula</target>
      </trans-unit>
      <trans-unit id="s43be3ce2439ffe9c">
        <source>Minimum amount of Digits</source>
        <target>Cantidad mínima de dígitos</target>
      </trans-unit>
      <trans-unit id="sb3651834cca86735">
        <source>Minimum amount of Symbols Characters</source>
        <target>Cantidad mínima de caracteres de símbolos</target>
      </trans-unit>
      <trans-unit id="sc2f116c0ea77d58a">
        <source>Error message</source>
        <target>Mensaje de error</target>
      </trans-unit>
      <trans-unit id="s21d0e290c51a8ef9">
        <source>Symbol charset</source>
        <target>Juego de caracteres de símbolo</target>
      </trans-unit>
      <trans-unit id="s545d99afa61e4095">
        <source>Characters which are considered as symbols.</source>
        <target>Personajes que se consideran símbolos.</target>
      </trans-unit>
      <trans-unit id="s1293ad87acc7a609">
        <source>HaveIBeenPwned settings</source>
      </trans-unit>
      <trans-unit id="sdf4e1c6a2f072600">
        <source>Allowed count</source>
        <target>Recuento permitido</target>
      </trans-unit>
      <trans-unit id="scd8062ff5e1326d8">
        <source>Allow up to N occurrences in the HIBP database.</source>
        <target>Permite hasta N ocurrencias en la base de datos HIBP.</target>
      </trans-unit>
      <trans-unit id="s3fd219b045193507">
        <source>zxcvbn settings</source>
      </trans-unit>
      <trans-unit id="s28d84abfbaf555ea">
        <source>Score threshold</source>
      </trans-unit>
      <trans-unit id="s7b3148ffba9f4527">
        <source>If the password's score is less than or equal this value, the policy will fail.</source>
      </trans-unit>
      <trans-unit id="sd6cd7ce2310a73a4">
        <source>Checks the value from the policy request against several rules, mostly used to ensure password strength.</source>
        <target>Comprueba el valor de la solicitud de política en relación con varias reglas, que se utilizan principalmente para garantizar la seguridad de la contraseña.</target>
      </trans-unit>
      <trans-unit id="s2a957e843960b604">
        <source>Password field</source>
        <target>Campo de contraseña</target>
      </trans-unit>
      <trans-unit id="se8a81c75b6e30a33">
        <source>Field key to check, field keys defined in Prompt stages are available.</source>
        <target>Tecla de campo para comprobar, están disponibles las claves de campo definidas en las etapas de solicitud.</target>
      </trans-unit>
      <trans-unit id="s2f8c4cf12350a36c">
        <source>Check static rules</source>
      </trans-unit>
      <trans-unit id="sd75a9a71309fb387">
        <source>Check haveibeenpwned.com</source>
      </trans-unit>
      <trans-unit id="se5cb18408df3284e">
        <source>For more info see:</source>
      </trans-unit>
      <trans-unit id="scef7abb8456b06d6">
        <source>Check zxcvbn</source>
      </trans-unit>
      <trans-unit id="sdfdb58cd232b363d">
        <source>Password strength estimator created by Dropbox, see:</source>
      </trans-unit>
      <trans-unit id="s40b034801fcb843b">
        <source>Allows/denys requests based on the users and/or the IPs reputation.</source>
        <target>Permitir/denegar solicitudes en función de los usuarios y/o la reputación de las IP.</target>
      </trans-unit>
      <trans-unit id="scf4afecb0f1e69b2">
        <source>Invalid login attempts will decrease the score for the client's IP, and the
username they are attempting to login as, by one.</source>
      </trans-unit>
      <trans-unit id="s8323a9af28e10502">
        <source>The policy passes when the reputation score is below the threshold, and
doesn't pass when either or both of the selected options are equal or above the threshold.</source>
      </trans-unit>
      <trans-unit id="s1828fbfc2c56379c">
        <source>Check IP</source>
        <target>Comprobar IP</target>
      </trans-unit>
      <trans-unit id="s4751df77cfd8a5f9">
        <source>Check Username</source>
        <target>Verificar nombre de usuario</target>
      </trans-unit>
      <trans-unit id="se19cc57dd8675498">
        <source>Threshold</source>
        <target>umbral</target>
      </trans-unit>
      <trans-unit id="sdbccb39a658f0e45">
        <source>New policy</source>
      </trans-unit>
      <trans-unit id="sf693300708a40d2c">
        <source>Create a new policy.</source>
      </trans-unit>
      <trans-unit id="s5b1fb0d4c0daeba8">
        <source>Create Binding</source>
        <target>Crear enlace</target>
      </trans-unit>
      <trans-unit id="s9fb28be12e2c6317">
        <source>Superuser</source>
        <target>Superusuario</target>
      </trans-unit>
      <trans-unit id="s9f5a5f23312798f0">
        <source>Members</source>
        <target>Miembros</target>
      </trans-unit>
      <trans-unit id="s7eb3d239e0b491ab">
        <source>Select groups to add user to</source>
        <target>Seleccione los grupos a los que añadir usuarios</target>
      </trans-unit>
      <trans-unit id="sec5cdfa358f9dbf7">
        <source>Warning: Adding the user to the selected group(s) will give them superuser permissions.</source>
      </trans-unit>
      <trans-unit id="scab2900019953050">
        <source>Successfully updated user.</source>
        <target>El usuario se actualizó correctamente.</target>
      </trans-unit>
      <trans-unit id="s9c3c272944dcfca3">
        <source>Successfully created user.</source>
        <target>Se creó correctamente el usuario.</target>
      </trans-unit>
      <trans-unit id="s03f42eea72154959">
        <source>Username</source>
        <target>Nombre usuario</target>
      </trans-unit>
      <trans-unit id="s5a802e46a033c8af">
        <source>User's primary identifier. 150 characters or fewer.</source>
      </trans-unit>
      <trans-unit id="sd34be0d0fcb39971">
        <source>User's display name.</source>
        <target>Nombre para mostrar del usuario.</target>
      </trans-unit>
      <trans-unit id="sd1f44f1a8bc20e67">
        <source>Email</source>
        <target>Correo</target>
      </trans-unit>
      <trans-unit id="sbe3b416a356f1c91">
        <source>Is active</source>
        <target>Está activo</target>
      </trans-unit>
      <trans-unit id="s35fac2e5677d55cd">
        <source>Designates whether this user should be treated as active. Unselect this instead of deleting accounts.</source>
        <target>Designa si este usuario debe tratarse como activo. Deseleccione esto en lugar de eliminar cuentas.</target>
      </trans-unit>
      <trans-unit id="s2e532e19ed477a56">
        <source>Path</source>
      </trans-unit>
      <trans-unit id="s67560d7e37d984c3">
        <source>Policy / User / Group</source>
        <target>Política/Usuario/Grupo</target>
      </trans-unit>
      <trans-unit id="s030ac0829bb50a49">
        <source>Policy <x id="0" equiv-text="${item.policyObj?.name}"/></source>
        <target>Política
        <x id="0" equiv-text="${item.policyObj?.name}"/></target>
      </trans-unit>
      <trans-unit id="s2a64d2dca3da9b0e">
        <source>Group <x id="0" equiv-text="${item.groupObj?.name}"/></source>
        <target>Grupo
        <x id="0" equiv-text="${item.groupObj?.name}"/></target>
      </trans-unit>
      <trans-unit id="se5dc026819a32ff8">
        <source>User <x id="0" equiv-text="${item.userObj?.name}"/></source>
        <target>Usuario
        <x id="0" equiv-text="${item.userObj?.name}"/></target>
      </trans-unit>
      <trans-unit id="s50c312bea93b6925">
        <source>Edit Policy</source>
        <target>Modificar política</target>
      </trans-unit>
      <trans-unit id="s0b55a57f473ab8af">
        <source>Update Group</source>
        <target>Grupo de actualización</target>
      </trans-unit>
      <trans-unit id="s494e1ed913d9351a">
        <source>Edit Group</source>
        <target>Editar grupo</target>
      </trans-unit>
      <trans-unit id="sad130c2d925fb7bf">
        <source>Update User</source>
        <target>Actualizar usuario</target>
      </trans-unit>
      <trans-unit id="s5cd31f4a88adf180">
        <source>Edit User</source>
        <target>Editar usuario</target>
      </trans-unit>
      <trans-unit id="se291dfd2a59d7842">
        <source>Policy binding(s)</source>
        <target>Política vinculante (s)</target>
      </trans-unit>
      <trans-unit id="s7e87ab366c199345">
        <source>Update Binding</source>
        <target>Enlace de actualización</target>
      </trans-unit>
      <trans-unit id="s40b80eb4cc1f0e0c">
        <source>Edit Binding</source>
        <target>Editar enlace</target>
      </trans-unit>
      <trans-unit id="sbad5b96fb855ef36">
        <source>No Policies bound.</source>
        <target>Sin políticas vinculadas.</target>
      </trans-unit>
      <trans-unit id="sc15d60377cc8aaac">
        <source>No policies are currently bound to this object.</source>
        <target>Actualmente, no hay políticas vinculadas a este objeto.</target>
      </trans-unit>
      <trans-unit id="sddb040c47daae56b">
        <source>Bind existing policy</source>
      </trans-unit>
      <trans-unit id="saa855c61e0403fe6">
        <source>Warning: Application is not used by any Outpost.</source>
        <target>Advertencia: La aplicación no es utilizada por ningún puesto avanzado.</target>
      </trans-unit>
      <trans-unit id="sb6cbd4f92ebaf5d8">
        <source>Related</source>
        <target>Relacionado</target>
      </trans-unit>
      <trans-unit id="sc92ea8fbf9ba06a7">
        <source>Backchannel Providers</source>
      </trans-unit>
      <trans-unit id="sd71081c23d1cd38b">
        <source>Check access</source>
        <target>Comprobar acceso</target>
      </trans-unit>
      <trans-unit id="s42cbd8dca939a9c7">
        <source>Check</source>
        <target>Comprobar</target>
      </trans-unit>
      <trans-unit id="sf22f7f8a9309b4ed">
        <source>Check Application access</source>
        <target>Comprobar acceso a aplicaciones</target>
      </trans-unit>
      <trans-unit id="s2474e7fb1aec9f05">
        <source>Test</source>
        <target>Prueba</target>
      </trans-unit>
      <trans-unit id="s512957aa09384646">
        <source>Launch</source>
        <target>Lanzamiento</target>
      </trans-unit>
      <trans-unit id="sed02f831e653deb3">
        <source>Logins over the last week (per 8 hours)</source>
      </trans-unit>
      <trans-unit id="s2b1bc31276c4c477">
        <source>Policy / Group / User Bindings</source>
        <target>Vinculaciones de políticas/grupos/usuarios</target>
      </trans-unit>
      <trans-unit id="s473f0143efa3f706">
        <source>These policies control which users can access this application.</source>
        <target>Estas políticas controlan qué usuarios pueden acceder a esta aplicación.</target>
      </trans-unit>
      <trans-unit id="s24875d5475e82526">
        <source>Successfully updated source.</source>
        <target>La fuente se actualizó correctamente.</target>
      </trans-unit>
      <trans-unit id="s60d891ed3ee9ebc5">
        <source>Successfully created source.</source>
        <target>La fuente se creó correctamente.</target>
      </trans-unit>
      <trans-unit id="s8af7239354f7e7b6">
        <source>Sync users</source>
        <target>Sincronizar usuarios</target>
      </trans-unit>
      <trans-unit id="sd80b0b8aeae3abe3">
        <source>User password writeback</source>
        <target>Reescritura de contraseña de usuario</target>
      </trans-unit>
      <trans-unit id="s2b952e9dc99cbded">
        <source>Login password is synced from LDAP into authentik automatically. Enable this option only to write password changes in authentik back to LDAP.</source>
        <target>La contraseña de inicio de sesión se sincroniza automáticamente desde LDAP en authentik. Habilite esta opción solo para volver a escribir los cambios de contraseña en authentik en LDAP.</target>
      </trans-unit>
      <trans-unit id="saf7ce4165a1025f6">
        <source>Sync groups</source>
        <target>Sincronizar grupos</target>
      </trans-unit>
      <trans-unit id="s2035f889f576bca6">
        <source>Connection settings</source>
        <target>Configuración de conexión</target>
      </trans-unit>
      <trans-unit id="s0a72e65aef45b1e8">
        <source>Server URI</source>
        <target>URI de servidor</target>
      </trans-unit>
      <trans-unit id="sa599dbe5776897ad">
        <source>Specify multiple server URIs by separating them with a comma.</source>
        <target>Especifique los URI de varios servidores separándolos con una coma.</target>
      </trans-unit>
      <trans-unit id="se36b55dfcf5dc80b">
        <source>Enable StartTLS</source>
        <target>Habilitar StartTLS</target>
      </trans-unit>
      <trans-unit id="s33683c3b1dbaf264">
        <source>To use SSL instead, use 'ldaps://' and disable this option.</source>
        <target>Para usar SSL en su lugar, use 'ldaps: //' y deshabilite esta opción.</target>
      </trans-unit>
      <trans-unit id="s2221fef80f4753a2">
        <source>TLS Verification Certificate</source>
        <target>Certificado de verificación de TLS</target>
      </trans-unit>
      <trans-unit id="sb8c13bd58191cea2">
        <source>When connecting to an LDAP Server with TLS, certificates are not checked by default. Specify a keypair to validate the remote certificate.</source>
        <target>Al conectarse a un servidor LDAP con TLS, los certificados no se comprueban de forma predeterminada. Especifique un par de claves para validar el certificado remoto.</target>
      </trans-unit>
      <trans-unit id="sb7684e2910a33a1f">
        <source>Bind CN</source>
        <target>Enlazar CN</target>
      </trans-unit>
      <trans-unit id="s3de6db803012016a">
        <source>LDAP Attribute mapping</source>
        <target>Mapeo de atributos LDAP</target>
      </trans-unit>
      <trans-unit id="s7c05ee41d634aa45">
        <source>Property mappings used to user creation.</source>
        <target>Asignaciones de propiedades utilizadas para la creación de usuarios.</target>
      </trans-unit>
      <trans-unit id="s94333971a07803b9">
        <source>Additional settings</source>
        <target>Configuraciones adicionales</target>
      </trans-unit>
      <trans-unit id="sd14a19a19d507f9e">
        <source>Parent group for all the groups imported from LDAP.</source>
        <target>Grupo principal para todos los grupos importados desde LDAP.</target>
      </trans-unit>
      <trans-unit id="sfbc59ff17a73503d">
        <source>User path</source>
      </trans-unit>
      <trans-unit id="sd18170637295bace">
        <source>Addition User DN</source>
        <target>DN de usuario adicional</target>
      </trans-unit>
      <trans-unit id="s9ae089fd248e72db">
        <source>Additional user DN, prepended to the Base DN.</source>
        <target>DN de usuario adicional, antepuesto al DN base.</target>
      </trans-unit>
      <trans-unit id="s5944355d69db1fb8">
        <source>Addition Group DN</source>
        <target>DN de grupo de adición</target>
      </trans-unit>
      <trans-unit id="sfae9f4ea5749a36b">
        <source>Additional group DN, prepended to the Base DN.</source>
        <target>DN de grupo adicional, antepuesto al DN base.</target>
      </trans-unit>
      <trans-unit id="s66ffc06300964849">
        <source>User object filter</source>
        <target>Filtro de objetos de usuario</target>
      </trans-unit>
      <trans-unit id="s1c2a173db0e1ec61">
        <source>Consider Objects matching this filter to be Users.</source>
        <target>Considere que los objetos que coinciden con este filtro son usuarios.</target>
      </trans-unit>
      <trans-unit id="s2ec94a7c7f5bcd1b">
        <source>Group object filter</source>
        <target>Filtro de objetos de grupo</target>
      </trans-unit>
      <trans-unit id="saf5eb7596b3a355b">
        <source>Consider Objects matching this filter to be Groups.</source>
        <target>Considere que los objetos que coinciden con este filtro son grupos.</target>
      </trans-unit>
      <trans-unit id="sf325a4adba4d6278">
        <source>Group membership field</source>
        <target>Campo pertenencia a grupos</target>
      </trans-unit>
      <trans-unit id="s76768bebabb7d543">
        <source>Field which contains members of a group. Note that if using the "memberUid" field, the value is assumed to contain a relative distinguished name. e.g. 'memberUid=some-user' instead of 'memberUid=cn=some-user,ou=groups,...'</source>
        <target>Campo que contiene los miembros de un grupo. Tenga en cuenta que si se utiliza el campo «MemberUID», se supone que el valor contiene un nombre distintivo relativo. Por ejemplo, 'memberUid=alguno-usuario' en lugar de 'memberUid=CN=alguno-usuario, ou=grupos,... '</target>
      </trans-unit>
      <trans-unit id="s026555347e589f0e">
        <source>Object uniqueness field</source>
        <target>Campo de unicidad de objetos</target>
      </trans-unit>
      <trans-unit id="s24211f319e5b7e98">
        <source>Field which contains a unique Identifier.</source>
        <target>Campo que contiene un identificador único.</target>
      </trans-unit>
      <trans-unit id="s900b0d85b872d134">
        <source>Link users on unique identifier</source>
        <target>Vincular usuarios en un identificador único</target>
      </trans-unit>
      <trans-unit id="s6c70a73265e14521">
        <source>Link to a user with identical email address. Can have security implications when a source doesn't validate email addresses</source>
        <target>Enlace a un usuario con una dirección de correo electrónico idéntica. Puede tener implicaciones de seguridad cuando una fuente no valida las direcciones de correo electrónico</target>
      </trans-unit>
      <trans-unit id="s995535e7af30d754">
        <source>Use the user's email address, but deny enrollment when the email address already exists</source>
      </trans-unit>
      <trans-unit id="s542ecb4130f6cea5">
        <source>Link to a user with identical username. Can have security implications when a username is used with another source</source>
      </trans-unit>
      <trans-unit id="s2a1debf34e5aeba4">
        <source>Use the user's username, but deny enrollment when the username already exists</source>
      </trans-unit>
      <trans-unit id="s81ce0d54727f42d2">
        <source>Unknown user matching mode</source>
      </trans-unit>
      <trans-unit id="sd04376c4216c921f">
        <source>URL settings</source>
        <target>Configuración de URL</target>
      </trans-unit>
      <trans-unit id="s872d0e88ab34ed83">
        <source>Authorization URL</source>
        <target>URL de autorización</target>
      </trans-unit>
      <trans-unit id="see3ff55262fd6500">
        <source>URL the user is redirect to to consent the authorization.</source>
        <target>URL a la que se redirige al usuario para dar su consentimiento a la autorización.</target>
      </trans-unit>
      <trans-unit id="sb932dead79567c7b">
        <source>Access token URL</source>
        <target>URL de token de acceso</target>
      </trans-unit>
      <trans-unit id="s88b8a2892635a2fc">
        <source>URL used by authentik to retrieve tokens.</source>
        <target>URL utilizada por authentik para recuperar tokens.</target>
      </trans-unit>
      <trans-unit id="s69bd313dd12fc2f3">
        <source>Profile URL</source>
        <target>URL del perfil</target>
      </trans-unit>
      <trans-unit id="sa8d83cd8023e8e4d">
        <source>URL used by authentik to get user information.</source>
        <target>URL utilizada por authentik para obtener información del usuario.</target>
      </trans-unit>
      <trans-unit id="sc7707b3ba3a2a7ca">
        <source>Request token URL</source>
        <target>URL de token de solicitud</target>
      </trans-unit>
      <trans-unit id="s3926da5b20cdf3b6">
        <source>URL used to request the initial token. This URL is only required for OAuth 1.</source>
        <target>URL utilizada para solicitar el token inicial. Esta URL solo es necesaria para OAuth 1.</target>
      </trans-unit>
      <trans-unit id="s199b55513a739f43">
        <source>OIDC Well-known URL</source>
      </trans-unit>
      <trans-unit id="s8b149b30b5b523ef">
        <source>OIDC well-known configuration URL. Can be used to automatically configure the URLs above.</source>
      </trans-unit>
      <trans-unit id="s9db2c836ade1339c">
        <source>OIDC JWKS URL</source>
      </trans-unit>
      <trans-unit id="s4b2a1b657c160f5b">
        <source>JSON Web Key URL. Keys from the URL will be used to validate JWTs from this source.</source>
      </trans-unit>
      <trans-unit id="s2df0b65125600de9">
        <source>OIDC JWKS</source>
      </trans-unit>
      <trans-unit id="s02de8d9e8583b480">
        <source>Raw JWKS data.</source>
      </trans-unit>
      <trans-unit id="s81a87652ade099e4">
        <source>User matching mode</source>
        <target>Modo de coincidencia de usuarios</target>
      </trans-unit>
      <trans-unit id="s485c05d34eb00415">
        <source>Delete currently set icon.</source>
        <target>Eliminar el icono configurado actualmente.</target>
      </trans-unit>
      <trans-unit id="se8987bdfb35e46b2">
        <source>Consumer key</source>
        <target>Clave de consumidor</target>
      </trans-unit>
      <trans-unit id="sabaf0061f7e41b0b">
        <source>Consumer secret</source>
        <target>Secreto del consumidor</target>
      </trans-unit>
      <trans-unit id="sa61966cd83b4924c">
        <source>Additional scopes to be passed to the OAuth Provider, separated by space. To replace existing scopes, prefix with *.</source>
      </trans-unit>
      <trans-unit id="s1cc0e66dbd2b5502">
        <source>Flow settings</source>
        <target>Configuración de flujo</target>
      </trans-unit>
      <trans-unit id="sfe6977a3aea3ee6e">
        <source>Flow to use when authenticating existing users.</source>
        <target>Flujo que se utilizará al autenticar a los usuarios existentes.</target>
      </trans-unit>
      <trans-unit id="s2801a48ceac691b3">
        <source>Enrollment flow</source>
        <target>Flujo de inscripción</target>
      </trans-unit>
      <trans-unit id="s5d0a14d29ebad561">
        <source>Flow to use when enrolling new users.</source>
        <target>Flujo que se utilizará al inscribir nuevos usuarios.</target>
      </trans-unit>
      <trans-unit id="s91f389c796720a81">
        <source>Load servers</source>
        <target>Servidores de carga</target>
      </trans-unit>
      <trans-unit id="s24f405197ede5ebb">
        <source>Re-authenticate with plex</source>
        <target>Vuelva a autenticarse con plex</target>
      </trans-unit>
      <trans-unit id="sc297b2e13c28ecf9">
        <source>Allow friends to authenticate via Plex, even if you don't share any servers</source>
        <target>Permite que tus amigos se autentiquen a través de Plex, incluso si no compartes ningún servidor</target>
      </trans-unit>
      <trans-unit id="sfee91e08b8b47477">
        <source>Allowed servers</source>
        <target>Servidores permitidos</target>
      </trans-unit>
      <trans-unit id="s216eb300543edd91">
        <source>Select which server a user has to be a member of to be allowed to authenticate.</source>
        <target>Seleccione el servidor del que debe pertenecer un usuario para que se le permita autenticarse.</target>
      </trans-unit>
      <trans-unit id="s31d7f3ba04d306a5">
        <source>SSO URL</source>
        <target>URL SSO</target>
      </trans-unit>
      <trans-unit id="s1d9d6c5b424fdc1f">
        <source>URL that the initial Login request is sent to.</source>
        <target>URL a la que se envía la solicitud de inicio de sesión inicial.</target>
      </trans-unit>
      <trans-unit id="sd94db2b8c85d10a6">
        <source>SLO URL</source>
        <target>URL LENTO</target>
      </trans-unit>
      <trans-unit id="sc764ddf60b5149de">
        <source>Optional URL if the IDP supports Single-Logout.</source>
        <target>URL opcional si el IDP admite el cierre de sesión único.</target>
      </trans-unit>
      <trans-unit id="se7430794fa89005a">
        <source>Also known as Entity ID. Defaults the Metadata URL.</source>
        <target>También se conoce como ID de entidad. Default la URL de metadatos.</target>
      </trans-unit>
      <trans-unit id="s5615bb595ad6ded6">
        <source>Binding Type</source>
        <target>Tipo de enlace</target>
      </trans-unit>
      <trans-unit id="sa2e4d6830226d3ec">
        <source>Redirect binding</source>
        <target>Enlace de redirección</target>
      </trans-unit>
      <trans-unit id="s6f96a78d81ef277c">
        <source>Post-auto binding</source>
      </trans-unit>
      <trans-unit id="sc2c70fd56f5d0b48">
        <source>Post binding but the request is automatically sent and the user doesn't have to confirm.</source>
      </trans-unit>
      <trans-unit id="s968c90258dcf7562">
        <source>Post binding</source>
        <target>Encuadernación</target>
      </trans-unit>
      <trans-unit id="se10bbf4cf861c81b">
        <source>Signing keypair</source>
        <target>Par de claves de firma</target>
      </trans-unit>
      <trans-unit id="s838ed611b533b19e">
        <source>Keypair which is used to sign outgoing requests. Leave empty to disable signing.</source>
        <target>Keypair que se usa para firmar solicitudes salientes. Déjelo vacío para deshabilitar la firma.</target>
      </trans-unit>
      <trans-unit id="s39c8c0bf4d927c9f">
        <source> Allow IDP-initiated logins</source>
        <target>Permitir inicios de sesión iniciados por el proveedor</target>
      </trans-unit>
      <trans-unit id="s65d507f1513c2f03">
        <source>Allows authentication flows initiated by the IdP. This can be a security risk, as no validation of the request ID is done.</source>
        <target>Permite los flujos de autenticación iniciados por el IdP. Esto puede suponer un riesgo para la seguridad, ya que no se valida el identificador de la solicitud.</target>
      </trans-unit>
      <trans-unit id="s297a2075bd7e40db">
        <source>NameID Policy</source>
        <target>Política de NameID</target>
      </trans-unit>
      <trans-unit id="s004e9a2c90f23900">
        <source>Persistent</source>
        <target>persistente</target>
      </trans-unit>
      <trans-unit id="s38887b94b3320533">
        <source>Email address</source>
        <target>Dirección de correo electrónico</target>
      </trans-unit>
      <trans-unit id="s2d34c87f67f66c6a">
        <source>Windows</source>
        <target>Windows</target>
      </trans-unit>
      <trans-unit id="s1665454e31e14941">
        <source>X509 Subject</source>
        <target>Asunto X509</target>
      </trans-unit>
      <trans-unit id="s0c3ac7f9383a8cfd">
        <source>Transient</source>
        <target>transitorio</target>
      </trans-unit>
      <trans-unit id="s20a0ce62823bfa97">
        <source>Delete temporary users after</source>
        <target>Eliminar usuarios temporales después</target>
      </trans-unit>
      <trans-unit id="s3198c384c2f68b08">
        <source>Time offset when temporary users should be deleted. This only applies if your IDP uses the NameID Format 'transient', and the user doesn't log out manually.</source>
      </trans-unit>
      <trans-unit id="sb32e9c1faa0b8673">
        <source>Pre-authentication flow</source>
        <target>Flujo de autenticación previa</target>
      </trans-unit>
      <trans-unit id="sa3c1f6ac5e63a70f">
        <source>Flow used before authentication.</source>
        <target>Flujo utilizado antes de la autenticación.</target>
      </trans-unit>
      <trans-unit id="se12969ade44cd2b6">
        <source>New source</source>
      </trans-unit>
      <trans-unit id="s19b09f4fc72175d1">
        <source>Create a new source.</source>
      </trans-unit>
      <trans-unit id="s6152026c364ad974">
        <source>Sources of identities, which can either be synced into authentik's database, or can be used by users to authenticate and enroll themselves.</source>
        <target>Fuentes de identidades, que se pueden sincronizar en la base de datos de authentik o que los usuarios pueden utilizar para autenticarse e inscribirse ellos mismos.</target>
      </trans-unit>
      <trans-unit id="s0a0ca63b967f1630">
        <source>Source(s)</source>
        <target>Fuente (s)</target>
      </trans-unit>
      <trans-unit id="s66722bc2ea775e05">
        <source>Disabled</source>
        <target>Discapacitado</target>
      </trans-unit>
      <trans-unit id="s4ff2c202b4e5bdc5">
        <source>Built-in</source>
        <target>Incorporado</target>
      </trans-unit>
      <trans-unit id="s52b500138a2d2b8a">
        <source>Update LDAP Source</source>
        <target>Actualizar fuente LDAP</target>
      </trans-unit>
      <trans-unit id="s31a2d43bc1cf1790">
        <source>Not synced yet.</source>
        <target>Aún no se ha sincronizado.</target>
      </trans-unit>
      <trans-unit id="sf3fec8353106ac2f">
        <source>OAuth Source <x id="0" equiv-text="${this.source.name}"/></source>
      </trans-unit>
      <trans-unit id="se09d055771f3a11d">
        <source>Generic OpenID Connect</source>
        <target>Conexión OpenID genérica</target>
      </trans-unit>
      <trans-unit id="s5c1dc164c89ac13e">
        <source>Unknown provider type</source>
      </trans-unit>
      <trans-unit id="s355b21b89ce5d9c5">
        <source>Details</source>
      </trans-unit>
      <trans-unit id="s01088b6625d2443b">
        <source>Callback URL</source>
        <target>URL de devolución de llamada</target>
      </trans-unit>
      <trans-unit id="sb6d5146d5efb3058">
        <source>Access Key</source>
        <target>Clave de acceso</target>
      </trans-unit>
      <trans-unit id="s065604a41e9d1584">
        <source>Update OAuth Source</source>
        <target>Actualizar fuente de OAuth</target>
      </trans-unit>
      <trans-unit id="s7b576aa71acb36a6">
        <source>Diagram</source>
        <target>Diagrama</target>
      </trans-unit>
      <trans-unit id="s587ba266269297ab">
        <source>Policy Bindings</source>
        <target>Vinculaciones de políticas</target>
      </trans-unit>
      <trans-unit id="s2feae323f46479f8">
        <source>These bindings control which users can access this source.
            You can only use policies here as access is checked before the user is authenticated.</source>
      </trans-unit>
      <trans-unit id="se17fcb1f159ee382">
        <source>Update Plex Source</source>
        <target>Actualizar fuente de Plex</target>
      </trans-unit>
      <trans-unit id="saa10777250a6deca">
        <source>Update SAML Source</source>
        <target>Actualizar fuente SAML</target>
      </trans-unit>
      <trans-unit id="s643d8f2e5e5e930d">
        <source>Successfully updated mapping.</source>
        <target>Se ha actualizado correctamente la asignación.</target>
      </trans-unit>
      <trans-unit id="sffeef5b119d8625c">
        <source>Successfully created mapping.</source>
        <target>La asignación se creó correctamente.</target>
      </trans-unit>
      <trans-unit id="s1c33d22492029aba">
        <source>Object field</source>
        <target>Campo objeto</target>
      </trans-unit>
      <trans-unit id="s06df3c3b6a503da8">
        <source>Field of the user object this value is written to.</source>
        <target>Campo del objeto de usuario en el que se escribe este valor.</target>
      </trans-unit>
      <trans-unit id="sd39c5e998efecf93">
        <source>SAML Attribute Name</source>
        <target>Nombre de atributo SAML</target>
      </trans-unit>
      <trans-unit id="scf2790cf3ad89283">
        <source>Attribute name used for SAML Assertions. Can be a URN OID, a schema reference, or a any other string. If this property mapping is used for NameID Property, this field is discarded.</source>
        <target>Nombre de atributo utilizado para aserciones SAML. Puede ser un OID de URN, una referencia de esquema o cualquier otra cadena. Si esta asignación de propiedades se utiliza para la propiedad NameID, este campo se descarta.</target>
      </trans-unit>
      <trans-unit id="sab6d24c5ec8dc361">
        <source>Friendly Name</source>
        <target>Nombre descriptivo</target>
      </trans-unit>
      <trans-unit id="s9f8aac89fe318acc">
        <source>Optionally set the 'FriendlyName' value of the Assertion attribute.</source>
        <target>Si lo desea, defina el valor «FriendlyName» del atributo Assertion.</target>
      </trans-unit>
      <trans-unit id="s851c108679653d2a">
        <source>Scope name</source>
        <target>Nombre del ámbito</target>
      </trans-unit>
      <trans-unit id="s23fd4411419fca06">
        <source>Scope which the client can specify to access these properties.</source>
        <target>Ámbito que el cliente puede especificar para acceder a estas propiedades.</target>
      </trans-unit>
      <trans-unit id="s7754f0e34f27fb6e">
        <source>Description shown to the user when consenting. If left empty, the user won't be informed.</source>
        <target>Descripción que se muestra al usuario al dar su consentimiento. Si se deja vacío, no se informará al usuario.</target>
      </trans-unit>
      <trans-unit id="sb6c3bf5489d7556e">
        <source>Example context data</source>
      </trans-unit>
      <trans-unit id="s4a697f0b36c4fe83">
        <source>Active Directory User</source>
      </trans-unit>
      <trans-unit id="s9277b90db38e1983">
        <source>Active Directory Group</source>
      </trans-unit>
      <trans-unit id="sc2e03590269d5a10">
        <source>New property mapping</source>
      </trans-unit>
      <trans-unit id="s713e8666ed70f8b3">
        <source>Create a new property mapping.</source>
      </trans-unit>
      <trans-unit id="sce106606ae84d46f">
        <source>Property Mappings</source>
        <target>Asignaciones de propiedades</target>
      </trans-unit>
      <trans-unit id="s271a7e04ff9865b1">
        <source>Control how authentik exposes and interprets information.</source>
        <target>Controla cómo authentik expone e interpreta la información.</target>
      </trans-unit>
      <trans-unit id="s59dc0eda07f9e2b6">
        <source>Property Mapping(s)</source>
        <target>Mapeo (s) de propiedades</target>
      </trans-unit>
      <trans-unit id="sa57c393736e2732c">
        <source>Test Property Mapping</source>
        <target>Asignación de propiedades de</target>
      </trans-unit>
      <trans-unit id="sc39fb3ff3753d5ab">
        <source>Hide managed mappings</source>
        <target>Ocultar asignaciones administradas</target>
      </trans-unit>
      <trans-unit id="s476ffc07e6d66f18">
        <source>Successfully updated token.</source>
        <target>El token se actualizó correctamente.</target>
      </trans-unit>
      <trans-unit id="s93c1e5fbe8184895">
        <source>Successfully created token.</source>
        <target>El token se creó correctamente.</target>
      </trans-unit>
      <trans-unit id="s5fc4269c2addee61">
        <source>Unique identifier the token is referenced by.</source>
        <target>Identificador único por el que se hace referencia al token.</target>
      </trans-unit>
      <trans-unit id="sb8bc2b8376c96a6b">
        <source>Intent</source>
        <target>Intención</target>
      </trans-unit>
      <trans-unit id="sbd34d118bcb1aaf2">
        <source>API Token</source>
      </trans-unit>
      <trans-unit id="se31d92bea7f3a186">
        <source>Used to access the API programmatically</source>
      </trans-unit>
      <trans-unit id="sfd586951c75eb291">
        <source>App password.</source>
      </trans-unit>
      <trans-unit id="s59bf194136d0d13a">
        <source>Used to login using a flow executor</source>
      </trans-unit>
      <trans-unit id="s1b14062c44e5ef45">
        <source>Expiring</source>
        <target>A punto de vencer</target>
      </trans-unit>
      <trans-unit id="safcc54b2aedb1a17">
        <source>If this is selected, the token will expire. Upon expiration, the token will be rotated.</source>
        <target>Si se selecciona, el token caducará. Al expirar, el token se rotará.</target>
      </trans-unit>
      <trans-unit id="s4165cd175bc4c0c4">
        <source>Expires on</source>
        <target>Caduca el</target>
      </trans-unit>
      <trans-unit id="s1cd198d689c66e4b">
        <source>API Access</source>
        <target>Acceso a la API</target>
      </trans-unit>
      <trans-unit id="sf29883ac9ec43085">
        <source>App password</source>
        <target>contraseña de la aplicación</target>
      </trans-unit>
      <trans-unit id="sfe211545fd02f73e">
        <source>Verification</source>
        <target>Verificación</target>
      </trans-unit>
      <trans-unit id="sd73b202ec04eefd9">
        <source>Unknown intent</source>
      </trans-unit>
      <trans-unit id="s78fd8c03f8c967f3">
        <source>Tokens</source>
        <target>Fichas</target>
      </trans-unit>
      <trans-unit id="sdcc7b2c109ce9775">
        <source>Tokens are used throughout authentik for Email validation stages, Recovery keys and API access.</source>
        <target>Los tokens se utilizan en authentik para las etapas de validación de correo electrónico, las claves de recuperación y el acceso a la</target>
      </trans-unit>
      <trans-unit id="sf71dba2c30283a54">
        <source>Expires?</source>
        <target>¿Caduca?</target>
      </trans-unit>
      <trans-unit id="sc7be80a7f8ec597e">
        <source>Expiry date</source>
        <target>Fecha de caducidad</target>
      </trans-unit>
      <trans-unit id="s71dcd9cf808449aa">
        <source>Token(s)</source>
        <target>Token (s)</target>
      </trans-unit>
      <trans-unit id="sb15e8daacf26bdfc">
        <source>Create Token</source>
        <target>Crear token</target>
      </trans-unit>
      <trans-unit id="s8d7ecd944ebe834b">
        <source>Token is managed by authentik.</source>
        <target>El token es administrado por authentik.</target>
      </trans-unit>
      <trans-unit id="sd1288ca57e221cf9">
        <source>Update Token</source>
        <target>Token de actualización</target>
      </trans-unit>
      <trans-unit id="s41706a202b6c40f1">
        <source>Domain</source>
        <target>Dominio</target>
      </trans-unit>
      <trans-unit id="se74ce42d41e392ba">
        <source>Matching is done based on domain suffix, so if you enter domain.tld, foo.domain.tld will still match.</source>
        <target>La coincidencia se realiza en función del sufijo del dominio, por lo que si ingresa domain.tld, foo.domain.tld seguirá coincidiendo.</target>
      </trans-unit>
      <trans-unit id="s11326fd2590f4e5e">
        <source>Default</source>
        <target>Predeterminado</target>
      </trans-unit>
      <trans-unit id="sc19838ca8c135c1b">
        <source>Branding settings</source>
        <target>Configuración de marca</target>
      </trans-unit>
      <trans-unit id="s99f110d27e30b289">
        <source>Title</source>
        <target>Título</target>
      </trans-unit>
      <trans-unit id="sab6bad52985c6676">
        <source>Branding shown in page title and several other places.</source>
        <target>La marca se muestra en el título de la página y en otros lugares.</target>
      </trans-unit>
      <trans-unit id="s4f1af2b48a5e249a">
        <source>Logo</source>
        <target>Logotipo</target>
      </trans-unit>
      <trans-unit id="sd6b8b4156f7df696">
        <source>Icon shown in sidebar/header and flow executor.</source>
        <target>Se muestra el icono en la barra lateral/encabezado y en el ejecutor de flujo.</target>
      </trans-unit>
      <trans-unit id="s3626433940124897">
        <source>Favicon</source>
        <target>Favicon</target>
      </trans-unit>
      <trans-unit id="se99efc0873031976">
        <source>Icon shown in the browser tab.</source>
        <target>Icono que se muestra en la pestaña del navegador.</target>
      </trans-unit>
      <trans-unit id="s10356fd921037fbf">
        <source>Default flows</source>
        <target>Flujos predeterminados</target>
      </trans-unit>
      <trans-unit id="sd216b08bafb297ee">
        <source>Flow used to authenticate users. If left empty, the first applicable flow sorted by the slug is used.</source>
        <target>Flujo utilizado para autenticar a los usuarios. Si se deja vacío, se usa el primer flujo aplicable clasificado por la carga.</target>
      </trans-unit>
      <trans-unit id="s35e6e60e83a8c003">
        <source>Invalidation flow</source>
        <target>Flujo de invalidación</target>
      </trans-unit>
      <trans-unit id="s7989db5f4819af89">
        <source>Flow used to logout. If left empty, the first applicable flow sorted by the slug is used.</source>
        <target>Flujo utilizado para cerrar sesión. Si se deja vacío, se usa el primer flujo aplicable clasificado por la carga.</target>
      </trans-unit>
      <trans-unit id="sfeb779d4ccbc5a0e">
        <source>Recovery flow</source>
        <target>Flujo de recuperación</target>
      </trans-unit>
      <trans-unit id="s1c2fd8097e14a608">
        <source>Recovery flow. If left empty, the first applicable flow sorted by the slug is used.</source>
        <target>Flujo de recuperación. Si se deja vacío, se usa el primer flujo aplicable clasificado por la carga.</target>
      </trans-unit>
      <trans-unit id="s836aa192b30c21da">
        <source>Unenrollment flow</source>
        <target>Flujo de cancelación de inscripción</target>
      </trans-unit>
      <trans-unit id="s081d3c4b47a6ff83">
        <source>If set, users are able to unenroll themselves using this flow. If no flow is set, option is not shown.</source>
        <target>Si se establece, los usuarios pueden darse de baja ellos mismos mediante este flujo. Si no se establece ningún flujo, no se muestra la opción.</target>
      </trans-unit>
      <trans-unit id="secbfd13bdae95a59">
        <source>User settings flow</source>
      </trans-unit>
      <trans-unit id="s523160b433311521">
        <source>If set, users are able to configure details of their profile.</source>
      </trans-unit>
      <trans-unit id="s134177568525dbc8">
        <source>Device code flow</source>
      </trans-unit>
      <trans-unit id="s7b298427bdea81ae">
        <source>If set, the OAuth Device Code profile can be used, and the selected flow will be used to enter the code.</source>
      </trans-unit>
      <trans-unit id="s7f4e4054fbe132e1">
        <source>Other global settings</source>
        <target>Otros ajustes globales</target>
      </trans-unit>
      <trans-unit id="sbadde673052efc02">
        <source>Web Certificate</source>
        <target>Certificado web</target>
      </trans-unit>
      <trans-unit id="s84c5a011acd608c9">
        <source>Event retention</source>
        <target>Retención de eventos</target>
      </trans-unit>
      <trans-unit id="s2536ac8d32d2e63f">
        <source>Duration after which events will be deleted from the database.</source>
        <target>Duración tras la cual los eventos se eliminarán de la base de datos.</target>
      </trans-unit>
      <trans-unit id="s7b1fba26d245cb1c">
        <source>When using an external logging solution for archiving, this can be set to "minutes=5".</source>
        <target>Cuando se utiliza una solución de registro externa para archivar, se puede establecer en «minutes = 5".</target>
      </trans-unit>
      <trans-unit id="s44536d20bb5c8257">
        <source>This setting only affects new Events, as the expiration is saved per-event.</source>
        <target>Esta configuración solo afecta a los eventos nuevos, ya que la caducidad se guarda por evento.</target>
      </trans-unit>
      <trans-unit id="s164be9a7537b99f6">
        <source>Configure visual settings and defaults for different domains.</source>
        <target>Configure los ajustes visuales y los valores predeterminados para los diferentes dominios.</target>
      </trans-unit>
      <trans-unit id="s4802636d55022ed3">
        <source>Default?</source>
        <target>¿Por defecto?</target>
      </trans-unit>
      <trans-unit id="s8cb7bb82e96d5d77">
        <source>Policies</source>
        <target>Políticas</target>
      </trans-unit>
      <trans-unit id="sec1808532fe107b9">
        <source>Allow users to use Applications based on properties, enforce Password Criteria and selectively apply Stages.</source>
        <target>Permita a los usuarios utilizar aplicaciones en función de las propiedades, aplicar criterios de contraseña y aplicar etapas de forma selectiva.</target>
      </trans-unit>
      <trans-unit id="se16ac750b81fa93d">
        <source>Assigned to <x id="0" equiv-text="${item.boundTo}"/> object(s).</source>
        <target>Se asigna a
        <x id="0" equiv-text="${item.boundTo}"/>objetos.</target>
      </trans-unit>
      <trans-unit id="s5a48d5171e1a1522">
        <source>Warning: Policy is not assigned.</source>
        <target>Advertencia: la política no está asignada.</target>
      </trans-unit>
      <trans-unit id="s544142ce35050751">
        <source>Test Policy</source>
        <target>Política de pruebas</target>
      </trans-unit>
      <trans-unit id="s00c8354318addfa0">
        <source>Policy / Policies</source>
        <target>Políticas/políticas</target>
      </trans-unit>
      <trans-unit id="s76da2c978dcc5ef4">
        <source>Successfully cleared policy cache</source>
        <target>La caché de directivas se borró</target>
      </trans-unit>
      <trans-unit id="sa717841a602fe7d8">
        <source>Failed to delete policy cache</source>
        <target>No se pudo eliminar la caché de directivas</target>
      </trans-unit>
      <trans-unit id="s3ed5607ad78d4224">
        <source>Clear cache</source>
        <target>Limpiar caché</target>
      </trans-unit>
      <trans-unit id="s1b07757762cda372">
        <source>Clear Policy cache</source>
        <target>Borrar caché de políticas</target>
      </trans-unit>
      <trans-unit id="s15b46b78edebb20a">
        <source>Are you sure you want to clear the policy cache? This will cause all policies to be re-evaluated on their next usage.</source>
      </trans-unit>
      <trans-unit id="s62ddcbaaa91d120d">
        <source>Reputation scores</source>
        <target>Puntuación de reputación</target>
      </trans-unit>
      <trans-unit id="sd080b2370aa82967">
        <source>Reputation for IP and user identifiers. Scores are decreased for each failed login and increased for each successful login.</source>
        <target>Reputación de identificadores de usuario e IP. Las puntuaciones disminuyen por cada inicio de sesión fallido y aumentan por cada inicio de sesión exitoso.</target>
      </trans-unit>
      <trans-unit id="s09242207b5b8f83c">
        <source>IP</source>
        <target>IP</target>
      </trans-unit>
      <trans-unit id="s7d684b6257284e55">
        <source>Score</source>
        <target>Puntuación</target>
      </trans-unit>
      <trans-unit id="s10d2dbc4613397f0">
        <source>Updated</source>
        <target>Actualizado</target>
      </trans-unit>
      <trans-unit id="sa33d061d2ade20aa">
        <source>Reputation</source>
        <target>Reputación</target>
      </trans-unit>
      <trans-unit id="s9f26843287bb592d">
        <source>Groups</source>
        <target>Grupos</target>
      </trans-unit>
      <trans-unit id="s4dcb9288f7e9e4d7">
        <source>Group users together and give them permissions based on the membership.</source>
        <target>Agrupe a los usuarios y otorgue permisos en función de la membresía.</target>
      </trans-unit>
      <trans-unit id="s62f93cfcb45d5a06">
        <source>Superuser privileges?</source>
        <target>¿Los privilegios de superusuario?</target>
      </trans-unit>
      <trans-unit id="s9fdda7ea4642306c">
        <source>Group(s)</source>
        <target>Grupo (s)</target>
      </trans-unit>
      <trans-unit id="s416a540b16275f2e">
        <source>Create Group</source>
        <target>Crear grupo</target>
      </trans-unit>
      <trans-unit id="s7c5774fad9d050ce">
        <source>Create group</source>
        <target>Crear grupo</target>
      </trans-unit>
      <trans-unit id="s2a12e0b5527ff99a">
        <source>Enabling this toggle will create a group named after the user, with the user as member.</source>
        <target>Al habilitar esta opción, se creará un grupo con el nombre del usuario, con el usuario como miembro.</target>
      </trans-unit>
      <trans-unit id="s6b6e6eb037aef7da">
        <source>Use the username and password below to authenticate. The password can be retrieved later on the Tokens page.</source>
        <target>Use el nombre de usuario y la contraseña a continuación para autenticarse. La contraseña se puede recuperar más adelante en la página Tokens.</target>
      </trans-unit>
      <trans-unit id="sf6e1665c7022a1f8">
        <source>Password</source>
        <target>Contraseña</target>
      </trans-unit>
      <trans-unit id="sbb57cd8a3ed12915">
        <source>Valid for 360 days, after which the password will automatically rotate. You can copy the password from the Token List.</source>
        <target>Válido durante 360 días, después de lo cual la contraseña cambiará automáticamente. Puede copiar la contraseña de la lista de tokens.</target>
      </trans-unit>
      <trans-unit id="s4414164d120de61a">
        <source>The following objects use <x id="0" equiv-text="${objName}"/></source>
        <target>Los siguientes objetos usan
        <x id="0" equiv-text="${objName}"/></target>
      </trans-unit>
      <trans-unit id="s92e241c9f3c101a2">
        <source>connecting object will be deleted</source>
        <target>se eliminará el objeto de conexión</target>
      </trans-unit>
      <trans-unit id="se6a13beff646557b">
        <source>Successfully updated <x id="0" equiv-text="${this.objectLabel} ${this.obj?.name}"/></source>
      </trans-unit>
      <trans-unit id="s14401ff4a0cba208">
        <source>Failed to update <x id="0" equiv-text="${this.objectLabel}"/>: <x id="1" equiv-text="${e.toString()}"/></source>
        <target>No se pudo actualizar
        <x id="0" equiv-text="${this.objectLabel}"/>:
        <x id="1" equiv-text="${e.toString()}"/></target>
      </trans-unit>
      <trans-unit id="sa95a538bfbb86111">
        <source>Are you sure you want to update <x id="0" equiv-text="${this.objectLabel}"/> "<x id="1" equiv-text="${this.obj?.name}"/>"?</source>
        <target>¿Seguro que quieres actualizar
        <x id="0" equiv-text="${this.objectLabel}"/>«
        <x id="1" equiv-text="${this.obj?.name}"/>»?</target>
      </trans-unit>
      <trans-unit id="sc92d7cfb6ee1fec6">
        <source>Successfully updated password.</source>
        <target>La contraseña se actualizó correctamente.</target>
      </trans-unit>
      <trans-unit id="se5498954255620b4">
        <source>Successfully sent email.</source>
        <target>El correo electrónico se envió correctamente.</target>
      </trans-unit>
      <trans-unit id="s44ea4e9a81ce730d">
        <source>Email stage</source>
        <target>Etapa de correo electrónico</target>
      </trans-unit>
      <trans-unit id="sdb53ccdd6174e6e3">
        <source>Successfully added user(s).</source>
      </trans-unit>
      <trans-unit id="s306a35df5d0d38bb">
        <source>Users to add</source>
      </trans-unit>
      <trans-unit id="s7d499be3b781a3ca">
        <source>User(s)</source>
        <target>Usuario (s)</target>
      </trans-unit>
      <trans-unit id="s7220fcf4fec4e0df">
        <source>Remove Users(s)</source>
      </trans-unit>
      <trans-unit id="s5d7748b1d2363478">
        <source>Are you sure you want to remove the selected users from the group <x id="0" equiv-text="${this.targetGroup?.name}"/>?</source>
      </trans-unit>
      <trans-unit id="sea4f08110bb8f15d">
        <source>Remove</source>
      </trans-unit>
      <trans-unit id="sf466142da6a65052">
        <source>Impersonate</source>
        <target>Suplantar</target>
      </trans-unit>
      <trans-unit id="s58888ef1ee9b5bb8">
        <source>User status</source>
        <target>Estado del usuario</target>
      </trans-unit>
      <trans-unit id="sf9e61f4f8e90f0f1">
        <source>Change status</source>
        <target>Cambiar estado</target>
      </trans-unit>
      <trans-unit id="sf56998949bdf6b33">
        <source>Deactivate</source>
        <target>Desactivar</target>
      </trans-unit>
      <trans-unit id="s3794c596ee7964ad">
        <source>Update password</source>
        <target>Actualizar contraseña</target>
      </trans-unit>
      <trans-unit id="sce8d867ca5f35304">
        <source>Set password</source>
        <target>Establecer contraseña</target>
      </trans-unit>
      <trans-unit id="s0ae3395d8f48e624">
        <source>Successfully generated recovery link</source>
        <target>Enlace de recuperación generado correctamente</target>
      </trans-unit>
      <trans-unit id="s8ca0dbaec5d48563">
        <source>No recovery flow is configured.</source>
        <target>No se configura ningún flujo de recuperación.</target>
      </trans-unit>
      <trans-unit id="sb69119c9f0547bed">
        <source>Copy recovery link</source>
        <target>Enlace de recuperación de copia</target>
      </trans-unit>
      <trans-unit id="s7fa236d26b798301">
        <source>Send link</source>
        <target>Enviar enlace</target>
      </trans-unit>
      <trans-unit id="sa9dbe2fb284e26fe">
        <source>Send recovery link to user</source>
        <target>Enviar enlace de recuperación al usuario</target>
      </trans-unit>
      <trans-unit id="s03fd2c252ad7972a">
        <source>Email recovery link</source>
        <target>Enlace de recuperación de correo</target>
      </trans-unit>
      <trans-unit id="sd7fa99e4d82b374a">
        <source>Recovery link cannot be emailed, user has no email address saved.</source>
        <target>El enlace de recuperación no se puede enviar por correo electrónico, el usuario no tiene ninguna dirección de correo electrónico</target>
      </trans-unit>
      <trans-unit id="s720594461542943f">
        <source>Add User</source>
      </trans-unit>
      <trans-unit id="s4c41f3f4c23e8eaa">
        <source>Warning: This group is configured with superuser access. Added users will have superuser access.</source>
      </trans-unit>
      <trans-unit id="scee721983b1c28d0">
        <source>Add existing user</source>
      </trans-unit>
      <trans-unit id="sd600334ec2c39b74">
        <source>Create user</source>
      </trans-unit>
      <trans-unit id="s53ad3455d9523b54">
        <source>Create User</source>
        <target>Crear usuario</target>
      </trans-unit>
      <trans-unit id="s06c163334767a381">
        <source>Create Service account</source>
        <target>Crear cuenta de servicio</target>
      </trans-unit>
      <trans-unit id="sc744f3691efe310d">
        <source>Hide service-accounts</source>
        <target>Ocultar cuentas de servicio</target>
      </trans-unit>
      <trans-unit id="secdb4b4c4e66aa38">
        <source>Group Info</source>
      </trans-unit>
      <trans-unit id="s005053d82b712e0a">
        <source>Notes</source>
      </trans-unit>
      <trans-unit id="s634448e4942cf452">
        <source>Edit the notes attribute of this group to add notes here.</source>
      </trans-unit>
      <trans-unit id="s586d6bd2eca2da93">
        <source>Users</source>
        <target>Usuarios</target>
      </trans-unit>
      <trans-unit id="sca7cfe2bef51b2a5">
        <source>Root</source>
      </trans-unit>
      <trans-unit id="s3616cc78631f5893">
        <source>Warning: You're about to delete the user you're logged in as (<x id="0" equiv-text="${shouldShowWarning.username}"/>). Proceed at your own risk.</source>
        <target>Advertencia: Vas a eliminar el usuario con el que iniciaste sesión (
        <x id="0" equiv-text="${shouldShowWarning.username}"/>). Proceda bajo su propio riesgo.</target>
      </trans-unit>
      <trans-unit id="s510c7add9e24c306">
        <source>Hide deactivated user</source>
      </trans-unit>
      <trans-unit id="s94055b4eb957dc8f">
        <source>User folders</source>
      </trans-unit>
      <trans-unit id="sa982875b258fea07">
        <source>Successfully added user to group(s).</source>
      </trans-unit>
      <trans-unit id="s1bd5920d8adf2bd5">
        <source>Groups to add</source>
      </trans-unit>
      <trans-unit id="s5f71fa3c53828e30">
        <source>Remove from Group(s)</source>
      </trans-unit>
      <trans-unit id="sb4c9ed2a487b238f">
        <source>Are you sure you want to remove user <x id="0" equiv-text="${this.targetUser?.username}"/> from the following groups?</source>
      </trans-unit>
      <trans-unit id="s964f6725aeb7662f">
        <source>Add Group</source>
      </trans-unit>
      <trans-unit id="s65ca2f256ea09c11">
        <source>Add to existing group</source>
      </trans-unit>
      <trans-unit id="s505fbbdcbc6aa921">
        <source>Add new group</source>
      </trans-unit>
      <trans-unit id="s506beb486fa41241">
        <source>Application authorizations</source>
        <target>Autorizaciones de solicitudes</target>
      </trans-unit>
      <trans-unit id="s7301a7069b7bc83e">
        <source>Revoked?</source>
        <target>¿Revocado?</target>
      </trans-unit>
      <trans-unit id="sd924045605feea63">
        <source>Expires</source>
        <target>Caduca</target>
      </trans-unit>
      <trans-unit id="s1c8916418c334935">
        <source>ID Token</source>
        <target>Token de identificación</target>
      </trans-unit>
      <trans-unit id="s90760e5e02e95dfe">
        <source>Refresh Tokens(s)</source>
      </trans-unit>
      <trans-unit id="s1b88fa3df4423292">
        <source>Last IP</source>
        <target>Última IP</target>
      </trans-unit>
      <trans-unit id="se63f9d833700af49">
        <source>Session(s)</source>
        <target>Sesión (s)</target>
      </trans-unit>
      <trans-unit id="sf679b7a62808287e">
        <source>Expiry</source>
        <target>Caducidad</target>
      </trans-unit>
      <trans-unit id="sde1907073fd96017">
        <source>(Current session)</source>
      </trans-unit>
      <trans-unit id="se8dca0132c66ae03">
        <source>Permissions</source>
      </trans-unit>
      <trans-unit id="s76881c01b6a3a8c7">
        <source>Consent(s)</source>
        <target>Consentimiento (s)</target>
      </trans-unit>
      <trans-unit id="sea2f00b34b385a43">
        <source>Successfully updated device.</source>
        <target>El dispositivo se actualizó correctamente.</target>
      </trans-unit>
      <trans-unit id="s858e7ac4b3cf955f">
        <source>Static tokens</source>
        <target>Fichas estáticas</target>
      </trans-unit>
      <trans-unit id="sfcfcf85a57eea78a">
        <source>TOTP Device</source>
        <target>Dispositivo TOTP</target>
      </trans-unit>
      <trans-unit id="s6a406aecb2c0e5c5">
        <source>Enroll</source>
        <target>Enrolar</target>
      </trans-unit>
      <trans-unit id="sa0b01f479f40c52d">
        <source>Device(s)</source>
        <target>Dispositivo (s)</target>
      </trans-unit>
      <trans-unit id="sabb56f74492e7e96">
        <source>Update Device</source>
        <target>Actualizar dispositivo</target>
      </trans-unit>
      <trans-unit id="sf05c700a1250824e">
        <source>Confirmed</source>
      </trans-unit>
      <trans-unit id="s64a33dcdaf90af26">
        <source>User Info</source>
        <target>Información del usuario</target>
      </trans-unit>
      <trans-unit id="sc44bae5cde0083fa">
        <source>Actions over the last week (per 8 hours)</source>
      </trans-unit>
      <trans-unit id="sb57dbcda1929c642">
        <source>Edit the notes attribute of this user to add notes here.</source>
      </trans-unit>
      <trans-unit id="s5c18cae48b93138c">
        <source>Sessions</source>
        <target>Sesiones</target>
      </trans-unit>
      <trans-unit id="s27586544c447d9e3">
        <source>User events</source>
        <target>Eventos del usuario</target>
      </trans-unit>
      <trans-unit id="s4d31797d81e9cea3">
        <source>Explicit Consent</source>
        <target>Consentimiento explícito</target>
      </trans-unit>
      <trans-unit id="sb6770fa90be6d8b3">
        <source>OAuth Refresh Tokens</source>
      </trans-unit>
      <trans-unit id="s28b3de1561da72b3">
        <source>MFA Authenticators</source>
      </trans-unit>
      <trans-unit id="s7a322c89298dd27c">
        <source>Successfully updated invitation.</source>
        <target>La invitación se actualizó correctamente.</target>
      </trans-unit>
      <trans-unit id="sc554339ffc7b04e7">
        <source>Successfully created invitation.</source>
        <target>La invitación se creó correctamente.</target>
      </trans-unit>
      <trans-unit id="sfcebd18506f1e535">
        <source>Flow</source>
        <target>Flujo</target>
      </trans-unit>
      <trans-unit id="sa84a7fd11ba85e88">
        <source>When selected, the invite will only be usable with the flow. By default the invite is accepted on all flows with invitation stages.</source>
      </trans-unit>
      <trans-unit id="s7520286c8419a266">
        <source>Optional data which is loaded into the flow's 'prompt_data' context variable. YAML or JSON.</source>
        <target>Datos opcionales que se cargan en la variable de contexto «prompt_data» del flujo. YAML o JSON.</target>
      </trans-unit>
      <trans-unit id="sb8795b799c70776a">
        <source>Single use</source>
        <target>De un solo uso</target>
      </trans-unit>
      <trans-unit id="sf232d42142eacc23">
        <source>When enabled, the invitation will be deleted after usage.</source>
        <target>Cuando se habilita, la invitación se eliminará después de su uso.</target>
      </trans-unit>
      <trans-unit id="sa4a8086275475714">
        <source>Select an enrollment flow</source>
        <target>Seleccione un flujo de inscripción</target>
      </trans-unit>
      <trans-unit id="s839cb09cb2193da9">
        <source>Link to use the invitation.</source>
        <target>Enlace para usar la invitación.</target>
      </trans-unit>
      <trans-unit id="s8226f48cb1a80997">
        <source>Invitations</source>
        <target>Invitaciones</target>
      </trans-unit>
      <trans-unit id="s57448f10eb973100">
        <source>Create Invitation Links to enroll Users, and optionally force specific attributes of their account.</source>
        <target>Cree enlaces de invitación para inscribir usuarios y, opcionalmente, forzar atributos específicos de su cuenta.</target>
      </trans-unit>
      <trans-unit id="s4aee34a672e5cfc0">
        <source>Created by</source>
        <target>Creado por</target>
      </trans-unit>
      <trans-unit id="sd5ba2d61ee4796fe">
        <source>Invitation(s)</source>
        <target>Invitación (s)</target>
      </trans-unit>
      <trans-unit id="s96dcf7ec8342c335">
        <source>Invitation not limited to any flow, and can be used with any enrollment flow.</source>
      </trans-unit>
      <trans-unit id="s1b42b49e7b392013">
        <source>Update Invitation</source>
      </trans-unit>
      <trans-unit id="s38c72e1cf120b8d8">
        <source>Create Invitation</source>
        <target>Crear invitación</target>
      </trans-unit>
      <trans-unit id="s802826db4e2c852e">
        <source>Warning: No invitation stage is bound to any flow. Invitations will not work as expected.</source>
        <target>Advertencia: ninguna etapa de invitación está vinculada a ningún flujo. Las invitaciones no funcionarán como se esperaba.</target>
      </trans-unit>
      <trans-unit id="s2f995efbb1e46b18">
        <source>Auto-detect (based on your browser)</source>
        <target>Detección automática (según su navegador)</target>
      </trans-unit>
      <trans-unit id="s296fbffaaa7c910a">
        <source>Required.</source>
        <target>Necesario.</target>
      </trans-unit>
      <trans-unit id="s81ecf2d4386b8e84">
        <source>Continue</source>
        <target>Continuar</target>
      </trans-unit>
      <trans-unit id="s8b2b2a43fcf688a3">
        <source>Successfully updated prompt.</source>
        <target>Se actualizó correctamente el mensaje.</target>
      </trans-unit>
      <trans-unit id="s5572ac4d2208f5ec">
        <source>Successfully created prompt.</source>
        <target>Se ha creado el mensaje correctamente.</target>
      </trans-unit>
      <trans-unit id="s54e7a23a95d99649">
        <source>Text: Simple Text input</source>
        <target>Texto: entrada de texto simple</target>
      </trans-unit>
      <trans-unit id="s63e54b86e2a2cc43">
        <source>Text Area: Multiline text input</source>
      </trans-unit>
      <trans-unit id="s12de1c06a1e18cc5">
        <source>Text (read-only): Simple Text input, but cannot be edited.</source>
        <target>Texto (solo lectura): entrada de texto simple, pero no se puede editar.</target>
      </trans-unit>
      <trans-unit id="s4e5646b23e41231f">
        <source>Text Area (read-only): Multiline text input, but cannot be edited.</source>
      </trans-unit>
      <trans-unit id="s1e4c3de6e12cd87b">
        <source>Username: Same as Text input, but checks for and prevents duplicate usernames.</source>
        <target>Nombre de usuario: igual que la entrada de texto, pero comprueba y evita los nombres de usuario duplicados.</target>
      </trans-unit>
      <trans-unit id="s5462c7f56ed65e6c">
        <source>Email: Text field with Email type.</source>
        <target>Correo electrónico: campo de texto con tipo de correo electrónico.</target>
      </trans-unit>
      <trans-unit id="s1c5574968b29ab1c">
        <source>Password: Masked input, multiple inputs of this type on the same prompt need to be identical.</source>
      </trans-unit>
      <trans-unit id="sbbb97b1c63507dc0">
        <source>Number</source>
        <target>Número</target>
      </trans-unit>
      <trans-unit id="sdae649fae731e838">
        <source>Checkbox</source>
        <target>Casilla de verificación</target>
      </trans-unit>
      <trans-unit id="s34edeb18f887161d">
        <source>Radio Button Group (fixed choice)</source>
      </trans-unit>
      <trans-unit id="s57730b6870e8916c">
        <source>Dropdown (fixed choice)</source>
      </trans-unit>
      <trans-unit id="sac8252732f2edb19">
        <source>Date</source>
        <target>Fecha</target>
      </trans-unit>
      <trans-unit id="s45960273852a61b2">
        <source>Date Time</source>
        <target>Fecha y hora</target>
      </trans-unit>
      <trans-unit id="sd1f81284eeb7b503">
        <source>File</source>
      </trans-unit>
      <trans-unit id="s21e3c227cc2c5873">
        <source>Separator: Static Separator Line</source>
        <target>Separador: Línea separadora estática</target>
      </trans-unit>
      <trans-unit id="s706af57c1af42c6d">
        <source>Hidden: Hidden field, can be used to insert data into form.</source>
        <target>Oculto: campo oculto, se puede utilizar para insertar datos en el formulario.</target>
      </trans-unit>
      <trans-unit id="s40e2c72dae905a50">
        <source>Static: Static value, displayed as-is.</source>
        <target>Estático: valor estático, que se muestra tal cual.</target>
      </trans-unit>
      <trans-unit id="sdd4bd4224c4e943d">
        <source>authentik: Locale: Displays a list of locales authentik supports.</source>
      </trans-unit>
      <trans-unit id="saf84e7732a9e1336">
        <source>Preview errors</source>
      </trans-unit>
      <trans-unit id="sb71ace8e9b35c749">
        <source>Data preview</source>
      </trans-unit>
      <trans-unit id="s4d53f4b7ff33bedd">
        <source>Unique name of this field, used for selecting fields in prompt stages.</source>
      </trans-unit>
      <trans-unit id="s3b58f8d2155ae90c">
        <source>Field Key</source>
        <target>Clave de campo</target>
      </trans-unit>
      <trans-unit id="s2b088ba65eb69b7e">
        <source>Name of the form field, also used to store the value.</source>
        <target>Nombre del campo del formulario, que también se utiliza para almacenar el valor.</target>
      </trans-unit>
      <trans-unit id="s662fcb3761ad9df7">
        <source>When used in conjunction with a User Write stage, use attributes.foo to write attributes.</source>
        <target>Cuando se usa junto con una etapa User Write, use attribues.foo para escribir atributos.</target>
      </trans-unit>
      <trans-unit id="s5590dbf7e425789d">
        <source>Label</source>
        <target>Etiqueta</target>
      </trans-unit>
      <trans-unit id="s0c135eba6017d94f">
        <source>Label shown next to/above the prompt.</source>
        <target>La etiqueta se muestra al lado o encima de la solicitud.</target>
      </trans-unit>
      <trans-unit id="sae5d87e99fe081e0">
        <source>Required</source>
        <target>Requerido</target>
      </trans-unit>
      <trans-unit id="s37dbfe2133b74d2d">
        <source>Interpret placeholder as expression</source>
      </trans-unit>
      <trans-unit id="s4a953e6234cb4808">
        <source>When checked, the placeholder will be evaluated in the same way a property mapping is.
            If the evaluation fails, the placeholder itself is returned.</source>
      </trans-unit>
      <trans-unit id="sf90be97cb08f3d5a">
        <source>Placeholder</source>
        <target>Marcador de posición</target>
      </trans-unit>
      <trans-unit id="sf76ead4c4708dd06">
        <source>Optionally provide a short hint that describes the expected input value.
            When creating a fixed choice field, enable interpreting as expression and return a
        list to return multiple choices.</source>
      </trans-unit>
      <trans-unit id="saa7ba2057bd524a1">
        <source>Interpret initial value as expression</source>
      </trans-unit>
      <trans-unit id="sd60415c7666859f0">
        <source>When checked, the initial value will be evaluated in the same way a property mapping is.
            If the evaluation fails, the initial value itself is returned.</source>
      </trans-unit>
      <trans-unit id="sa9c7044d9fd1f3e6">
        <source>Initial value</source>
      </trans-unit>
      <trans-unit id="seab35681cbf36755">
        <source>Optionally pre-fill the input with an initial value.
            When creating a fixed choice field, enable interpreting as expression and
        return a list to return multiple default choices.</source>
      </trans-unit>
      <trans-unit id="s72c1c17a9bdc76ad">
        <source>Help text</source>
        <target>Texto de ayuda</target>
      </trans-unit>
      <trans-unit id="s584d1c38ad20d560">
        <source>Any HTML can be used.</source>
        <target>Se puede usar cualquier código HTML.</target>
      </trans-unit>
      <trans-unit id="s2be6121210e2a2f8">
        <source>Prompts</source>
        <target>Indicaciones</target>
      </trans-unit>
      <trans-unit id="s42fc6f4b64eff5d9">
        <source>Single Prompts that can be used for Prompt Stages.</source>
        <target>Indicaciones únicas que se pueden utilizar para las etapas de selección dinámica.</target>
      </trans-unit>
      <trans-unit id="s42a1ebe17efda727">
        <source>Field</source>
        <target>Campo</target>
      </trans-unit>
      <trans-unit id="s41b105819b67ee7a">
        <source>Stages</source>
        <target>Etapas</target>
      </trans-unit>
      <trans-unit id="sec7443a45fd141e5">
        <source>Prompt(s)</source>
        <target>Mensaje (s)</target>
      </trans-unit>
      <trans-unit id="scc733ba98740038a">
        <source>Update Prompt</source>
        <target>Mensaje de actualización</target>
      </trans-unit>
      <trans-unit id="s61b6f3e6bc59c6dd">
        <source>Create Prompt</source>
        <target>Crear solicitud</target>
      </trans-unit>
      <trans-unit id="sff5bb7742c2896c8">
        <source>Target</source>
        <target>Objetivo</target>
      </trans-unit>
      <trans-unit id="sae5da213b7f896ed">
        <source>Stage</source>
        <target>Escenario</target>
      </trans-unit>
      <trans-unit id="s0a61796c1956d32c">
        <source>Evaluate when flow is planned</source>
      </trans-unit>
      <trans-unit id="sf533f13321fee530">
        <source>Evaluate policies during the Flow planning process.</source>
      </trans-unit>
      <trans-unit id="s6336fa345e96dde9">
        <source>Evaluate when stage is run</source>
      </trans-unit>
      <trans-unit id="sff3b708e23bb96b2">
        <source>Evaluate policies before the Stage is present to the user.</source>
        <target>Evalúe las políticas antes de que Stage esté presente para el usuario.</target>
      </trans-unit>
      <trans-unit id="s0dc46deb8f181baf">
        <source>Invalid response behavior</source>
      </trans-unit>
      <trans-unit id="seb0805249661d15b">
        <source>Returns the error message and a similar challenge to the executor</source>
      </trans-unit>
      <trans-unit id="sd891d8463d0ebace">
        <source>Restarts the flow from the beginning</source>
      </trans-unit>
      <trans-unit id="s6b9a1dd402750a8a">
        <source>Restarts the flow from the beginning, while keeping the flow context</source>
      </trans-unit>
      <trans-unit id="sbc88fb27a4c3b894">
        <source>Configure how the flow executor should handle an invalid response to a challenge given by this bound stage.</source>
      </trans-unit>
      <trans-unit id="s916b32ac64ea2b05">
        <source>Successfully updated stage.</source>
        <target>Se ha actualizado correctamente la fase.</target>
      </trans-unit>
      <trans-unit id="s14c8f36e180d6bbc">
        <source>Successfully created stage.</source>
        <target>Se ha creado correctamente la etapa.</target>
      </trans-unit>
      <trans-unit id="sf22a28f83cc45fcc">
        <source>Stage used to configure a duo-based authenticator. This stage should be used for configuration flows.</source>
        <target>Etapa utilizada para configurar un autenticador basado en dúo. Esta etapa se debe usar para los flujos de configuración.</target>
      </trans-unit>
      <trans-unit id="s5adafce329aaa853">
        <source>Authenticator type name</source>
      </trans-unit>
      <trans-unit id="s23e6a57201fba25e">
        <source>Display name of this authenticator, used by users when they enroll an authenticator.</source>
      </trans-unit>
      <trans-unit id="s276d751eb7a186cc">
        <source>API Hostname</source>
        <target>Nombre de host de API</target>
      </trans-unit>
      <trans-unit id="s5b6b6e2cb884d59f">
        <source>Duo Auth API</source>
      </trans-unit>
      <trans-unit id="s240ff02ce3a53dee">
        <source>Integration key</source>
        <target>Clave de integración</target>
      </trans-unit>
      <trans-unit id="s56fd9ed596c724fa">
        <source>Secret key</source>
        <target>Clave secreta</target>
      </trans-unit>
      <trans-unit id="s88870d7e499e848b">
        <source>Duo Admin API (optional)</source>
      </trans-unit>
      <trans-unit id="s7f13f4a2d0370cf6">
        <source>When using a Duo MFA, Access or Beyond plan, an Admin API application can be created.
            This will allow authentik to import devices automatically.</source>
      </trans-unit>
      <trans-unit id="s9a34d1520e320465">
        <source>Stage-specific settings</source>
        <target>Configuraciones específicas de cada etapa</target>
      </trans-unit>
      <trans-unit id="s0dfc6838c9d07677">
        <source>Configuration flow</source>
        <target>Flujo de configuración</target>
      </trans-unit>
      <trans-unit id="sebf44d2471b608ad">
        <source>Flow used by an authenticated user to configure this Stage. If empty, user will not be able to configure this stage.</source>
        <target>Flujo utilizado por un usuario autenticado para configurar esta etapa. Si está vacío, el usuario no podrá configurar esta etapa.</target>
      </trans-unit>
      <trans-unit id="s3baf512851453712">
        <source>Twilio Account SID</source>
        <target>SID de cuenta Twilio</target>
      </trans-unit>
      <trans-unit id="sa738ce390bc24875">
        <source>Get this value from https://console.twilio.com</source>
        <target>Obtenga este valor de https://console.twilio.com</target>
      </trans-unit>
      <trans-unit id="sa7b56a80ab1801f0">
        <source>Twilio Auth Token</source>
        <target>Token de autenticación de Twilio</target>
      </trans-unit>
      <trans-unit id="sfe99a8caa70232ab">
        <source>Authentication Type</source>
        <target>Tipo de autenticación</target>
      </trans-unit>
      <trans-unit id="safd0363143a46a91">
        <source>Basic Auth</source>
        <target>Autenticación básica</target>
      </trans-unit>
      <trans-unit id="sd06b47084fec0ec5">
        <source>Bearer Token</source>
        <target>Token portador</target>
      </trans-unit>
      <trans-unit id="sb1751a1411d6874f">
        <source>External API URL</source>
        <target>URL de API externa</target>
      </trans-unit>
      <trans-unit id="sbdc1176ff9f93da2">
        <source>This is the full endpoint to send POST requests to.</source>
        <target>Este es el punto final completo al que enviar solicitudes POST.</target>
      </trans-unit>
      <trans-unit id="s51da4de00984fe51">
        <source>API Auth Username</source>
        <target>Nombre de usuario de autenticación de API</target>
      </trans-unit>
      <trans-unit id="s293ab4331c1dd387">
        <source>This is the username to be used with basic auth or the token when used with bearer token</source>
        <target>Este es el nombre de usuario que se utilizará con la autenticación básica o el token cuando se usa con el token del portador</target>
      </trans-unit>
      <trans-unit id="s634d041fd954ab20">
        <source>API Auth password</source>
        <target>Contraseña de autenticación de API</target>
      </trans-unit>
      <trans-unit id="sb635ad3c2e357d3c">
        <source>This is the password to be used with basic auth</source>
        <target>Esta es la contraseña que se utilizará con la autenticación básica</target>
      </trans-unit>
      <trans-unit id="sa92398dba8b12d85">
        <source>Mapping</source>
      </trans-unit>
      <trans-unit id="s38162f615710c7b4">
        <source>Modify the payload sent to the custom provider.</source>
      </trans-unit>
      <trans-unit id="s5e830ae7688d1219">
        <source>Stage used to configure an SMS-based TOTP authenticator.</source>
        <target>Etapa utilizada para configurar un autenticador TOTP basado en SMS.</target>
      </trans-unit>
      <trans-unit id="s0d5d05bf3d122ced">
        <source>Twilio</source>
        <target>Twilio</target>
      </trans-unit>
      <trans-unit id="sc3c74f5273df459a">
        <source>Generic</source>
        <target>Genérico</target>
      </trans-unit>
      <trans-unit id="sbbb2180b6aed196e">
        <source>From number</source>
        <target>Desde el número</target>
      </trans-unit>
      <trans-unit id="sc647dcb91f6958dd">
        <source>Number the SMS will be sent from.</source>
        <target>Número desde el que se enviará el SMS.</target>
      </trans-unit>
      <trans-unit id="s0ae0072614320ae2">
        <source>Hash phone number</source>
      </trans-unit>
      <trans-unit id="s9ca3310e1999fd5b">
        <source>If enabled, only a hash of the phone number will be saved. This can be done for data-protection reasons. Devices created from a stage with this enabled cannot be used with the authenticator validation stage.</source>
      </trans-unit>
      <trans-unit id="s128e7f5f34bfa155">
        <source>Stage used to configure a static authenticator (i.e. static tokens). This stage should be used for configuration flows.</source>
        <target>Etapa utilizada para configurar un autenticador estático (es decir, tokens estáticos). Esta etapa se debe usar para los flujos de configuración.</target>
      </trans-unit>
      <trans-unit id="sabf67834e35dede5">
        <source>Token count</source>
        <target>Recuento de tokens</target>
      </trans-unit>
      <trans-unit id="sc5a4711395ffb043">
        <source>Stage used to configure a TOTP authenticator (i.e. Authy/Google Authenticator).</source>
        <target>Etapa utilizada para configurar un autenticador TOTP (es decir, Authy/Google Authenticator).</target>
      </trans-unit>
      <trans-unit id="s9d8ad4b85287131f">
        <source>Digits</source>
        <target>dígitos</target>
      </trans-unit>
      <trans-unit id="sc04e92d753742189">
        <source>6 digits, widely compatible</source>
        <target>6 dígitos, ampliamente compatible</target>
      </trans-unit>
      <trans-unit id="sdc70195469e83e3f">
        <source>8 digits, not compatible with apps like Google Authenticator</source>
        <target>8 dígitos, no compatible con aplicaciones como Google Authenticator</target>
      </trans-unit>
      <trans-unit id="s0e15f678445dfc45">
        <source>Stage used to validate any authenticator. This stage should be used during authentication or authorization flows.</source>
        <target>Etapa utilizada para validar cualquier autenticador. Esta etapa se debe usar durante los flujos de autenticación o autorización.</target>
      </trans-unit>
      <trans-unit id="s73c13e5a6f5e38a3">
        <source>Device classes</source>
        <target>Clases de dispositivos</target>
      </trans-unit>
      <trans-unit id="s97d1b0070f50c07f">
        <source>Static Tokens</source>
        <target>Fichas estáticas</target>
      </trans-unit>
      <trans-unit id="sb8168ae309c66abc">
        <source>TOTP Authenticators</source>
        <target>Autenticadores TOTP</target>
      </trans-unit>
      <trans-unit id="sde47e4d8b9b21b59">
        <source>WebAuthn Authenticators</source>
        <target>Autenticadores WebAuthn</target>
      </trans-unit>
      <trans-unit id="s8da88a8a5750bce1">
        <source>Duo Authenticators</source>
        <target>Autenticadores duo</target>
      </trans-unit>
      <trans-unit id="s4d182bae8a578010">
        <source>SMS-based Authenticators</source>
        <target>Autenticadores basados en SMS</target>
      </trans-unit>
      <trans-unit id="sd8d9451f86502d1a">
        <source>Device classes which can be used to authenticate.</source>
        <target>Clases de dispositivos que se pueden usar para autenticarse.</target>
      </trans-unit>
      <trans-unit id="se2e9f5a32c93e5f7">
        <source>Last validation threshold</source>
      </trans-unit>
      <trans-unit id="s681074b6c1f19c08">
        <source>Not configured action</source>
        <target>Acción no configurada</target>
      </trans-unit>
      <trans-unit id="sa2c29dc5ed47b26d">
        <source>Force the user to configure an authenticator</source>
        <target>Obligar al usuario a configurar un autenticador</target>
      </trans-unit>
      <trans-unit id="sa30c58514a3dc0fb">
        <source>Deny the user access</source>
        <target>Denegar el acceso al usuario</target>
      </trans-unit>
      <trans-unit id="s1e0de9c4f66dc371">
        <source>WebAuthn User verification</source>
      </trans-unit>
      <trans-unit id="sdb7b2173869822bc">
        <source>User verification must occur.</source>
        <target>Debe producirse la verificación del usuario.</target>
      </trans-unit>
      <trans-unit id="s7683363cdf78cf31">
        <source>User verification is preferred if available, but not required.</source>
        <target>Se prefiere la verificación del usuario si está disponible, pero no es obligatoria.</target>
      </trans-unit>
      <trans-unit id="scb43f5faeb6a7ca9">
        <source>User verification should not occur.</source>
        <target>No se debe realizar la verificación del usuario.</target>
      </trans-unit>
      <trans-unit id="scae166352a31032c">
        <source>Configuration stages</source>
      </trans-unit>
      <trans-unit id="s6941a67f0038ba4c">
        <source>Stages used to configure Authenticator when user doesn't have any compatible devices. After this configuration Stage passes, the user is not prompted again.</source>
      </trans-unit>
      <trans-unit id="s7e5af9c6ba6f5cc6">
        <source>When multiple stages are selected, the user can choose which one they want to enroll.</source>
      </trans-unit>
      <trans-unit id="s34b23ebbac9f6ab9">
        <source>User verification</source>
        <target>Verificación del usuario</target>
      </trans-unit>
      <trans-unit id="s9ea472b555374771">
        <source>Resident key requirement</source>
        <target>Requisito clave residente</target>
      </trans-unit>
      <trans-unit id="s5fbaeb14f42815e5">
        <source>Authenticator Attachment</source>
        <target>Adjunto de autenticador</target>
      </trans-unit>
      <trans-unit id="s502d2473587032e1">
        <source>No preference is sent</source>
        <target>No se envía ninguna preferencia</target>
      </trans-unit>
      <trans-unit id="s60cc554fde2676cb">
        <source>A non-removable authenticator, like TouchID or Windows Hello</source>
        <target>Un autenticador no extraíble, como TouchID o Windows Hello</target>
      </trans-unit>
      <trans-unit id="sdf1d8edef27236f0">
        <source>A "roaming" authenticator, like a YubiKey</source>
        <target>Un autenticador «roaming», como YubiKey</target>
      </trans-unit>
      <trans-unit id="sfffba7b23d8fb40c">
        <source>This stage checks the user's current session against the Google reCaptcha (or compatible) service.</source>
      </trans-unit>
      <trans-unit id="sfd1af96798dd8a5f">
        <source>Public Key</source>
        <target>Clave pública</target>
      </trans-unit>
      <trans-unit id="sf339673f0f76a8bd">
        <source>Public key, acquired from https://www.google.com/recaptcha/intro/v3.html.</source>
        <target>Clave pública, adquirida en https://www.google.com/recaptcha/intro/v3.html.</target>
      </trans-unit>
      <trans-unit id="s83d0f62ad1731a03">
        <source>Private Key</source>
        <target>Clave privada</target>
      </trans-unit>
      <trans-unit id="s892d2731a6f22e59">
        <source>Private key, acquired from https://www.google.com/recaptcha/intro/v3.html.</source>
        <target>Clave privada, adquirida en https://www.google.com/recaptcha/intro/v3.html.</target>
      </trans-unit>
      <trans-unit id="scb6620fcd5bff04c">
        <source>Advanced settings</source>
        <target>Configuraciones avanzadas</target>
      </trans-unit>
      <trans-unit id="s39e436de1dc4df4f">
        <source>JS URL</source>
      </trans-unit>
      <trans-unit id="s170b705c55ecb2ae">
        <source>URL to fetch JavaScript from, defaults to recaptcha. Can be replaced with any compatible alternative.</source>
      </trans-unit>
      <trans-unit id="s275021658614ce9e">
        <source>API URL</source>
      </trans-unit>
      <trans-unit id="sc8a79fddea3ab4a9">
        <source>URL used to validate captcha response, defaults to recaptcha. Can be replaced with any compatible alternative.</source>
      </trans-unit>
      <trans-unit id="s1cd617e7bbe278d0">
        <source>Prompt for the user's consent. The consent can either be permanent or expire in a defined amount of time.</source>
        <target>Solicitar el consentimiento del usuario. El consentimiento puede ser permanente o caducar en un período de tiempo definido.</target>
      </trans-unit>
      <trans-unit id="s26513c9dd154f041">
        <source>Always require consent</source>
        <target>Exigir siempre el consentimiento</target>
      </trans-unit>
      <trans-unit id="s8ce8bdc9cc9c8604">
        <source>Consent given last indefinitely</source>
        <target>El último consentimiento otorgado indefinidamente</target>
      </trans-unit>
      <trans-unit id="sb986f15fa9b17805">
        <source>Consent expires.</source>
        <target>El consentimiento caduca.</target>
      </trans-unit>
      <trans-unit id="s6f328f2d8382d998">
        <source>Consent expires in</source>
        <target>El consentimiento vence en</target>
      </trans-unit>
      <trans-unit id="se0c660020d9cf5b7">
        <source>Offset after which consent expires.</source>
      </trans-unit>
      <trans-unit id="s22b10ed263b96194">
        <source>Dummy stage used for testing. Shows a simple continue button and always passes.</source>
        <target>Escenario ficticio utilizado para las pruebas. Muestra un botón de continuar simple y siempre pasa.</target>
      </trans-unit>
      <trans-unit id="sdb861d9906f18ac2">
        <source>Throw error?</source>
      </trans-unit>
      <trans-unit id="s31ebc5431d677f5d">
        <source>SMTP Host</source>
        <target>Host SMTP</target>
      </trans-unit>
      <trans-unit id="s289fce7e694b98ac">
        <source>SMTP Port</source>
        <target>Puerto SMTP</target>
      </trans-unit>
      <trans-unit id="se4a9da0295597e73">
        <source>SMTP Username</source>
        <target>Nombre de usuario SMTP</target>
      </trans-unit>
      <trans-unit id="s593db2c00d6516a2">
        <source>SMTP Password</source>
        <target>Contraseña SMTP</target>
      </trans-unit>
      <trans-unit id="s0d4268408182491d">
        <source>Use TLS</source>
        <target>Usar TLS</target>
      </trans-unit>
      <trans-unit id="s480c6c40a248f7d2">
        <source>Use SSL</source>
        <target>Usar SSL</target>
      </trans-unit>
      <trans-unit id="sc1feadd25659c94d">
        <source>From address</source>
        <target>Dirección del remitente</target>
      </trans-unit>
      <trans-unit id="sa248e1021d2c27b5">
        <source>Verify the user's email address by sending them a one-time-link. Can also be used for recovery to verify the user's authenticity.</source>
        <target>Verifique la dirección de correo electrónico del usuario enviándole un enlace único. También se puede utilizar para la recuperación para verificar la autenticidad del usuario.</target>
      </trans-unit>
      <trans-unit id="s87b7e3bc944c728c">
        <source>Activate pending user on success</source>
        <target>Activar usuario pendiente en caso de éxito</target>
      </trans-unit>
      <trans-unit id="s9e9c8d99f4c26baf">
        <source>When a user returns from the email successfully, their account will be activated.</source>
        <target>Cuando un usuario regresa del correo electrónico con éxito, su cuenta se activará.</target>
      </trans-unit>
      <trans-unit id="s618d4e53f455c834">
        <source>Use global settings</source>
        <target>Usar la configuración global</target>
      </trans-unit>
      <trans-unit id="sae1e1a59d22609c4">
        <source>When enabled, global Email connection settings will be used and connection settings below will be ignored.</source>
        <target>Cuando se habilita, se utilizará la configuración global de conexión de correo electrónico y se ignorarán las configuraciones de conexión que se indican a continuación</target>
      </trans-unit>
      <trans-unit id="sb1fe947f9ad27b9d">
        <source>Token expiry</source>
        <target>Caducidad del token</target>
      </trans-unit>
      <trans-unit id="s1c6ba8d100453392">
        <source>Time in minutes the token sent is valid.</source>
        <target>El tiempo en minutos que se envía el token es válido.</target>
      </trans-unit>
      <trans-unit id="se47baf2fd16b9d2b">
        <source>Template</source>
        <target>Plantilla</target>
      </trans-unit>
      <trans-unit id="s4af8a3ce5a600855">
        <source>Let the user identify themselves with their username or Email address.</source>
        <target>Permite que el usuario se identifique con su nombre de usuario o dirección de correo electrónico.</target>
      </trans-unit>
      <trans-unit id="s592ab7d2bc1b8973">
        <source>User fields</source>
        <target>Campos de usuario</target>
      </trans-unit>
      <trans-unit id="s61e48919db20538a">
        <source>UPN</source>
        <target>UPN</target>
      </trans-unit>
      <trans-unit id="s4cdae7635e757555">
        <source>Fields a user can identify themselves with. If no fields are selected, the user will only be able to use sources.</source>
        <target>Campos con los que un usuario puede identificarse. Si no se seleccionan campos, el usuario solo podrá usar fuentes.</target>
      </trans-unit>
      <trans-unit id="s3380d7cbcebe50f6">
        <source>Password stage</source>
        <target>Etapa de contraseña</target>
      </trans-unit>
      <trans-unit id="s08c91cb1a2cd3d97">
        <source>When selected, a password field is shown on the same page instead of a separate page. This prevents username enumeration attacks.</source>
        <target>Cuando se selecciona, se muestra un campo de contraseña en la misma página en lugar de en una página separada. Esto evita ataques de enumeración de nombres de usuario.</target>
      </trans-unit>
      <trans-unit id="sd97d8d0906e6cc47">
        <source>Case insensitive matching</source>
        <target>Coincidencia insensible a mayúsculas</target>
      </trans-unit>
      <trans-unit id="s8aaad223e954f9ca">
        <source>When enabled, user fields are matched regardless of their casing.</source>
        <target>Cuando se habilita, los campos de usuario coinciden independientemente de su carcasa.</target>
      </trans-unit>
      <trans-unit id="sbab723b98dcfe23f">
        <source>Show matched user</source>
        <target>Mostrar usuario coincidente</target>
      </trans-unit>
      <trans-unit id="se50a08ab71bb96ed">
        <source>When a valid username/email has been entered, and this option is enabled, the user's username and avatar will be shown. Otherwise, the text that the user entered will be shown.</source>
        <target>Cuando se haya introducido un nombre de usuario/correo electrónico válido y esta opción esté habilitada, se mostrarán el nombre de usuario y el avatar del usuario. De lo contrario, se mostrará el texto introducido por el usuario.</target>
      </trans-unit>
      <trans-unit id="s0295ce5d6f635d75">
        <source>Source settings</source>
      </trans-unit>
      <trans-unit id="s91e3a47599412f51">
        <source>Sources</source>
        <target>Fuentes</target>
      </trans-unit>
      <trans-unit id="s17a679298216aca9">
        <source>Select sources should be shown for users to authenticate with. This only affects web-based sources, not LDAP.</source>
        <target>Se deben mostrar las fuentes seleccionadas para que los usuarios se autentiquen con ellas. Esto solo afecta a las fuentes basadas en web, no a LDAP.</target>
      </trans-unit>
      <trans-unit id="sa41aee3ae04c9216">
        <source>Show sources' labels</source>
        <target>Mostrar etiquetas de fuentes</target>
      </trans-unit>
      <trans-unit id="s54cd35e6224ba65d">
        <source>By default, only icons are shown for sources. Enable this to show their full names.</source>
        <target>De forma predeterminada, solo se muestran los iconos de las fuentes. Actívela para mostrar sus nombres completos.</target>
      </trans-unit>
      <trans-unit id="s9ee20003cb116abf">
        <source>Passwordless flow</source>
        <target>Flujo sin contraseña</target>
      </trans-unit>
      <trans-unit id="s0c8c4d2bb0a9162a">
        <source>Optional passwordless flow, which is linked at the bottom of the page. When configured, users can use this flow to authenticate with a WebAuthn authenticator, without entering any details.</source>
        <target>Flujo sin contraseña opcional, que se vincula en la parte inferior de la página. Cuando se configura, los usuarios pueden usar este flujo para autenticarse con un autenticador WebAuthn, sin introducir ningún detalle.</target>
      </trans-unit>
      <trans-unit id="s01a3a7f48ee4edaf">
        <source>Optional enrollment flow, which is linked at the bottom of the page.</source>
        <target>Flujo de inscripción opcional, que se enlaza en la parte inferior de la página.</target>
      </trans-unit>
      <trans-unit id="s82188c9542510212">
        <source>Optional recovery flow, which is linked at the bottom of the page.</source>
        <target>Flujo de recuperación opcional, que se enlaza en la parte inferior de la página.</target>
      </trans-unit>
      <trans-unit id="s3e59b8b2debf0209">
        <source>This stage can be included in enrollment flows to accept invitations.</source>
        <target>Esta etapa se puede incluir en los flujos de inscripción para aceptar invitaciones.</target>
      </trans-unit>
      <trans-unit id="s79ad406777feab1f">
        <source>Continue flow without invitation</source>
        <target>Continuar el flujo sin invitación</target>
      </trans-unit>
      <trans-unit id="s61ccefd661ac2296">
        <source>If this flag is set, this Stage will jump to the next Stage when no Invitation is given. By default this Stage will cancel the Flow when no invitation is given.</source>
        <target>Si se establece esta bandera, esta etapa saltará a la siguiente etapa cuando no se dé ninguna invitación. De forma predeterminada, esta etapa cancelará el flujo cuando no se dé ninguna invitación.</target>
      </trans-unit>
      <trans-unit id="sdc30bddeda2f0225">
        <source>Validate the user's password against the selected backend(s).</source>
        <target>Valide la contraseña del usuario en relación con los backend seleccionados.</target>
      </trans-unit>
      <trans-unit id="sb8d4f44a1d5b9a14">
        <source>Backends</source>
        <target>Backends</target>
      </trans-unit>
      <trans-unit id="sba42248f3f27955c">
        <source>User database + standard password</source>
        <target>Base de datos de usuarios + contraseña estándar</target>
      </trans-unit>
      <trans-unit id="s3330adb3f0922f7b">
        <source>User database + app passwords</source>
        <target>Base de datos de usuario+contraseñas</target>
      </trans-unit>
      <trans-unit id="sc10db51c9bb77d5c">
        <source>User database + LDAP password</source>
        <target>Base de datos de usuarios+contraseña</target>
      </trans-unit>
      <trans-unit id="sd35ae4be63df1f9f">
        <source>Selection of backends to test the password against.</source>
        <target>Selección de backends para probar la contraseña.</target>
      </trans-unit>
      <trans-unit id="s482ae78809a6822b">
        <source>Flow used by an authenticated user to configure their password. If empty, user will not be able to configure change their password.</source>
        <target>Flujo utilizado por un usuario autenticado para configurar su contraseña. Si está vacío, el usuario no podrá configurar el cambio de contraseña.</target>
      </trans-unit>
      <trans-unit id="s77994108c886b965">
        <source>Failed attempts before cancel</source>
        <target>Intentos fallidos antes de cancelar</target>
      </trans-unit>
      <trans-unit id="sa9020b93c3bd7235">
        <source>How many attempts a user has before the flow is canceled. To lock the user out, use a reputation policy and a user_write stage.</source>
        <target>Cuántos intentos tiene un usuario antes de que se cancele el flujo. Para bloquear al usuario, usa una política de reputación y una etapa user_write.</target>
      </trans-unit>
      <trans-unit id="s5170f9ef331949c0">
        <source>Show arbitrary input fields to the user, for example during enrollment. Data is saved in the flow context under the 'prompt_data' variable.</source>
        <target>Mostrar campos de entrada arbitrarios al usuario, por ejemplo, durante la inscripción. Los datos se guardan en el contexto de flujo en la variable «prompt_data».</target>
      </trans-unit>
      <trans-unit id="s36cb242ac90353bc">
        <source>Fields</source>
        <target>Campos</target>
      </trans-unit>
      <trans-unit id="s2d5f69929bb7221d">
        <source><x id="0" equiv-text="${prompt.name}"/> ("<x id="1" equiv-text="${prompt.fieldKey}"/>", of type <x id="2" equiv-text="${prompt.type}"/>)</source>
        <target>
        <x id="0" equiv-text="${prompt.name}"/>(«
        <x id="1" equiv-text="${prompt.fieldKey}"/>», de tipo
        <x id="2" equiv-text="${prompt.type}"/>)</target>
      </trans-unit>
      <trans-unit id="s3b7b519444181264">
        <source>Validation Policies</source>
        <target>Políticas de validación</target>
      </trans-unit>
      <trans-unit id="s59691290a232c687">
        <source>Selected policies are executed when the stage is submitted to validate the data.</source>
        <target>Las políticas seleccionadas se ejecutan cuando se envía la etapa para validar los datos.</target>
      </trans-unit>
      <trans-unit id="sbf4ef82e04772a4e">
        <source>Delete the currently pending user. CAUTION, this stage does not ask for confirmation. Use a consent stage to ensure the user is aware of their actions.</source>
      </trans-unit>
      <trans-unit id="s8cc920e6a8430a0d">
        <source>Log the currently pending user in.</source>
        <target>Registra al usuario pendiente en ese momento.</target>
      </trans-unit>
      <trans-unit id="sb85ffe141d7c229d">
        <source>Session duration</source>
        <target>Duración de la sesión</target>
      </trans-unit>
      <trans-unit id="sece294cd51a85745">
        <source>Determines how long a session lasts. Default of 0 seconds means that the sessions lasts until the browser is closed.</source>
        <target>Determina la duración de una sesión. El valor predeterminado de 0 segundos significa que las sesiones duran hasta que se cierra el navegador.</target>
      </trans-unit>
      <trans-unit id="sf7949fbbab2eb566">
        <source>Different browsers handle session cookies differently, and might not remove them even when the browser is closed.</source>
      </trans-unit>
      <trans-unit id="s53bbc3ae4b5fa1d0">
        <source>See here.</source>
      </trans-unit>
      <trans-unit id="s2512334108f06a5a">
        <source>Stay signed in offset</source>
      </trans-unit>
      <trans-unit id="s1608b2f94fa0dbd4">
        <source>If set to a duration above 0, the user will have the option to choose to "stay signed in", which will extend their session by the time specified here.</source>
      </trans-unit>
      <trans-unit id="s542a71bb8f41e057">
        <source>Terminate other sessions</source>
      </trans-unit>
      <trans-unit id="sa920231366378c90">
        <source>When enabled, all previous sessions of the user will be terminated.</source>
      </trans-unit>
      <trans-unit id="sfee06600c15082a9">
        <source>Remove the user from the current session.</source>
        <target>Elimina al usuario de la sesión actual.</target>
      </trans-unit>
      <trans-unit id="s927398c400970760">
        <source>Write any data from the flow's context's 'prompt_data' to the currently pending user. If no user
        is pending, a new user is created, and data is written to them.</source>
      </trans-unit>
      <trans-unit id="sb379d861cbed0b47">
        <source>Never create users</source>
      </trans-unit>
      <trans-unit id="s81d673755a86a4f0">
        <source>When no user is present in the flow context, the stage will fail.</source>
      </trans-unit>
      <trans-unit id="s9940e3f073fbdbd4">
        <source>Create users when required</source>
      </trans-unit>
      <trans-unit id="s5414356cc10e80fe">
        <source>When no user is present in the the flow context, a new user is created.</source>
      </trans-unit>
      <trans-unit id="s57337099d96ce6d2">
        <source>Always create new users</source>
      </trans-unit>
      <trans-unit id="se80dd66f23b4fc39">
        <source>Create a new user even if a user is in the flow context.</source>
      </trans-unit>
      <trans-unit id="sed3512fe4560c7f4">
        <source>Create users as inactive</source>
        <target>Crear usuarios como inactivos</target>
      </trans-unit>
      <trans-unit id="s9193ef1a39a6c872">
        <source>Mark newly created users as inactive.</source>
        <target>Marque los usuarios recién creados como inactivos.</target>
      </trans-unit>
      <trans-unit id="s89d1847b5e4ad225">
        <source>User path template</source>
      </trans-unit>
      <trans-unit id="s18269e3889d6fa54">
        <source>Path new users will be created under. If left blank, the default path will be used.</source>
      </trans-unit>
      <trans-unit id="sc1cb0eef9ed94e6a">
        <source>Newly created users are added to this group, if a group is selected.</source>
        <target>Los usuarios recién creados se agregan a este grupo, si se selecciona un grupo.</target>
      </trans-unit>
      <trans-unit id="sd8417b41ca27bc8f">
        <source>New stage</source>
      </trans-unit>
      <trans-unit id="s293801033f9fc0d0">
        <source>Create a new stage.</source>
      </trans-unit>
      <trans-unit id="s71633a67e0d7c0e4">
        <source>Successfully imported device.</source>
      </trans-unit>
      <trans-unit id="s7d61705dfb120d7b">
        <source>The user in authentik this device will be assigned to.</source>
      </trans-unit>
      <trans-unit id="s5eaf1d304e03ed4b">
        <source>Duo User ID</source>
      </trans-unit>
      <trans-unit id="s003847d8bc01c676">
        <source>The user ID in Duo, can be found in the URL after clicking on a user.</source>
      </trans-unit>
      <trans-unit id="sbbc806ea3987c781">
        <source>Automatic import</source>
      </trans-unit>
      <trans-unit id="s77299a9d3dd932cd">
        <source>Successfully imported <x id="0" equiv-text="${res.count}"/> devices.</source>
      </trans-unit>
      <trans-unit id="s6a615f6165ef01c9">
        <source>Start automatic import</source>
      </trans-unit>
      <trans-unit id="s9f83d7768aea548a">
        <source>Or manually import</source>
      </trans-unit>
      <trans-unit id="sddc8efe94cb8c210">
        <source>Stages are single steps of a Flow that a user is guided through. A stage can only be executed from within a flow.</source>
        <target>Las etapas son pasos individuales de un flujo por los que se guía al usuario. Una etapa solo se puede ejecutar desde dentro de un flujo.</target>
      </trans-unit>
      <trans-unit id="sb69a4b0acd0895f2">
        <source>Flows</source>
        <target>Flujos</target>
      </trans-unit>
      <trans-unit id="s0eaf755fa88c8d97">
        <source>Stage(s)</source>
        <target>Etapa (s)</target>
      </trans-unit>
      <trans-unit id="s3914cb410fca44d4">
        <source>Import</source>
        <target>Importación</target>
      </trans-unit>
      <trans-unit id="s8a67b33a0d70d322">
        <source>Import Duo device</source>
      </trans-unit>
      <trans-unit id="s48cf8fd56b1237ed">
        <source>Successfully updated flow.</source>
        <target>Se actualizó correctamente el flujo.</target>
      </trans-unit>
      <trans-unit id="sc3e0c240b159fbce">
        <source>Successfully created flow.</source>
        <target>El flujo se creó correctamente.</target>
      </trans-unit>
      <trans-unit id="s925936f647ae52cc">
        <source>Shown as the Title in Flow pages.</source>
        <target>Se muestra como título en las páginas de flujo.</target>
      </trans-unit>
      <trans-unit id="s50719dda8f90abf4">
        <source>Visible in the URL.</source>
        <target>Visible en la URL.</target>
      </trans-unit>
      <trans-unit id="s0f4c6540c30bd8b4">
        <source>Designation</source>
        <target>Designación</target>
      </trans-unit>
      <trans-unit id="sb25d9afe10941425">
        <source>Decides what this Flow is used for. For example, the Authentication flow is redirect to when an un-authenticated user visits authentik.</source>
        <target>Decide para qué se utiliza este flujo. Por ejemplo, el flujo de autenticación se redirige a cuando un usuario no autenticado visita authentick.</target>
      </trans-unit>
      <trans-unit id="sb36e4c05244278c1">
        <source>No requirement</source>
      </trans-unit>
      <trans-unit id="s7b105164d209f670">
        <source>Require authentication</source>
      </trans-unit>
      <trans-unit id="s239c2a351cde6d39">
        <source>Require no authentication.</source>
      </trans-unit>
      <trans-unit id="s98beadfeeb3acb66">
        <source>Require superuser.</source>
      </trans-unit>
      <trans-unit id="sfad9279cc42c6b61">
        <source>Required authentication level for this flow.</source>
      </trans-unit>
      <trans-unit id="sb56674c9ea4f0588">
        <source>Behavior settings</source>
      </trans-unit>
      <trans-unit id="sb6d7d58cb0a1544e">
        <source>Compatibility mode</source>
        <target>Modo de compatibilidad</target>
      </trans-unit>
      <trans-unit id="s14ace18ccf4fb86d">
        <source>Increases compatibility with password managers and mobile devices.</source>
      </trans-unit>
      <trans-unit id="scfbc2f1396ee8550">
        <source>Denied action</source>
      </trans-unit>
      <trans-unit id="sff38031cf061e3ae">
        <source>Will follow the ?next parameter if set, otherwise show a message</source>
      </trans-unit>
      <trans-unit id="s936bf4342b182ad4">
        <source>Will either follow the ?next parameter or redirect to the default interface</source>
      </trans-unit>
      <trans-unit id="s22b0e8c5277dd5a9">
        <source>Will notify the user the flow isn't applicable</source>
      </trans-unit>
      <trans-unit id="s2eeca5cfc99ef19b">
        <source>Decides the response when a policy denies access to this flow for a user.</source>
      </trans-unit>
      <trans-unit id="sbaf20067de176c90">
        <source>Appearance settings</source>
      </trans-unit>
      <trans-unit id="s2e4818861000b13f">
        <source>Layout</source>
      </trans-unit>
      <trans-unit id="s1efbfc3937d565bd">
        <source>Background</source>
        <target>Fondo</target>
      </trans-unit>
      <trans-unit id="s374abf1a54d87b67">
        <source>Background shown during execution.</source>
        <target>Se muestra el fondo durante la ejecución.</target>
      </trans-unit>
      <trans-unit id="s3ebf4c166058afce">
        <source>Clear background</source>
      </trans-unit>
      <trans-unit id="sb24755ea94bef31d">
        <source>Delete currently set background image.</source>
        <target>Elimina la imagen de fondo configurada actualmente.</target>
      </trans-unit>
      <trans-unit id="sb904f23f17b60c3a">
        <source>Successfully imported flow.</source>
        <target>El flujo se importó correctamente.</target>
      </trans-unit>
      <trans-unit id="s344c4a2a48997e18">
        <source>.yaml files, which can be found on goauthentik.io and can be exported by authentik.</source>
        <target>.yaml, que se pueden encontrar en goauthentik.io y que authentik puede exportar.</target>
      </trans-unit>
      <trans-unit id="sc816360d6f5a1eeb">
        <source>Flows describe a chain of Stages to authenticate, enroll or recover a user. Stages are chosen based on policies applied to them.</source>
        <target>Los flujos describen una cadena de etapas para autenticar, inscribir o recuperar un usuario. Las etapas se eligen en función de las políticas que se les aplican.</target>
      </trans-unit>
      <trans-unit id="s6f857299d5db1ecf">
        <source>Flow(s)</source>
        <target>Flujo (s)</target>
      </trans-unit>
      <trans-unit id="s9e830cbc0b42a514">
        <source>Update Flow</source>
        <target>Flujo de actualización</target>
      </trans-unit>
      <trans-unit id="s2f1bcfcc5cae94c3">
        <source>Create Flow</source>
        <target>Crear flujo</target>
      </trans-unit>
      <trans-unit id="s832282d415294df4">
        <source>Import Flow</source>
        <target>Flujo de importación</target>
      </trans-unit>
      <trans-unit id="s098237f7ccb4dc4a">
        <source>Successfully cleared flow cache</source>
        <target>Se borró correctamente la memoria caché</target>
      </trans-unit>
      <trans-unit id="s59572c1be31a812e">
        <source>Failed to delete flow cache</source>
        <target>No se pudo eliminar la caché de flujo</target>
      </trans-unit>
      <trans-unit id="sa2b727168b090d34">
        <source>Clear Flow cache</source>
        <target>Borrar caché de flujo</target>
      </trans-unit>
      <trans-unit id="sf12d588a76ba7e51">
        <source>Are you sure you want to clear the flow cache?
            This will cause all flows to be re-evaluated on their next usage.</source>
      </trans-unit>
      <trans-unit id="sbe47a5bdeec19ab0">
        <source>Stage binding(s)</source>
        <target>Encuadernación (s)</target>
      </trans-unit>
      <trans-unit id="sfa88f413e287bb0f">
        <source>Stage type</source>
        <target>Tipo de escenario</target>
      </trans-unit>
      <trans-unit id="s04440099d97c0bef">
        <source>Edit Stage</source>
        <target>Editar etapa</target>
      </trans-unit>
      <trans-unit id="s980270d0fab7ecb3">
        <source>Update Stage binding</source>
        <target>Enlace Update Stage</target>
      </trans-unit>
      <trans-unit id="sfe938c1585e0bf68">
        <source>These bindings control if this stage will be applied to the flow.</source>
        <target>Estos enlaces controlan si esta etapa se aplicará al flujo.</target>
      </trans-unit>
      <trans-unit id="sfac6f995c7670559">
        <source>No Stages bound</source>
        <target>Sin límite de etapas</target>
      </trans-unit>
      <trans-unit id="s955c1fec1c6fb970">
        <source>No stages are currently bound to this flow.</source>
        <target>Actualmente, no hay etapas vinculadas a este flujo.</target>
      </trans-unit>
      <trans-unit id="s9a393a04eaf1eb0e">
        <source>Create Stage binding</source>
        <target>Crear enlace de escenario</target>
      </trans-unit>
      <trans-unit id="s207e8b106806d7e4">
        <source>Bind stage</source>
        <target>Etapa Bind</target>
      </trans-unit>
      <trans-unit id="scc2e420c54dc8089">
        <source>Bind existing stage</source>
      </trans-unit>
      <trans-unit id="s30d1f50f476c3f48">
        <source>Flow Overview</source>
        <target>Descripción general del flujo</target>
      </trans-unit>
      <trans-unit id="s77099d752f1ab773">
        <source>Related actions</source>
      </trans-unit>
      <trans-unit id="sd07866d9f38b2c50">
        <source>Execute flow</source>
        <target>Ejecutar flujo</target>
      </trans-unit>
      <trans-unit id="s9ff3121d30f88d52">
        <source>Normal</source>
        <target>Normal</target>
      </trans-unit>
      <trans-unit id="s6e4c997a101b6abf">
        <source>with current user</source>
      </trans-unit>
      <trans-unit id="s8ecdbff1a7329b64">
        <source>with inspector</source>
        <target>con inspector</target>
      </trans-unit>
      <trans-unit id="s3576aead3e68c5c9">
        <source>Export flow</source>
        <target>Flujo de exportación</target>
      </trans-unit>
      <trans-unit id="s293aa6a6446fb153">
        <source>Export</source>
        <target>Exportar</target>
      </trans-unit>
      <trans-unit id="se2c3cbf2ed1403f1">
        <source>Stage Bindings</source>
        <target>Fijaciones de escenario</target>
      </trans-unit>
      <trans-unit id="s78c08391ffbfb8c0">
        <source>These bindings control which users can access this flow.</source>
        <target>Estos enlaces controlan qué usuarios pueden acceder a este flujo.</target>
      </trans-unit>
      <trans-unit id="sc1a1ff47c058bb09">
        <source>Event Log</source>
        <target>Registro de eventos</target>
      </trans-unit>
      <trans-unit id="s65d67612999165e9">
        <source>Event <x id="0" equiv-text="${this.event.pk}"/></source>
        <target>Evento
        <x id="0" equiv-text="${this.event.pk}"/></target>
      </trans-unit>
      <trans-unit id="s455de2f740b073fd">
        <source>Event info</source>
        <target>Información del evento</target>
      </trans-unit>
      <trans-unit id="sb41b2cfbbc52565b">
        <source>Created</source>
      </trans-unit>
      <trans-unit id="s037bc6d25a03c3c8">
        <source>Successfully updated transport.</source>
        <target>Se ha actualizado correctamente el transporte.</target>
      </trans-unit>
      <trans-unit id="s1575a15cee001915">
        <source>Successfully created transport.</source>
        <target>Se ha creado el transporte correctamente.</target>
      </trans-unit>
      <trans-unit id="s4acf840bc792c3ae">
        <source>Local (notifications will be created within authentik)</source>
      </trans-unit>
      <trans-unit id="sede0abbf2b612812">
        <source>Webhook (generic)</source>
        <target>Webhook (genérico)</target>
      </trans-unit>
      <trans-unit id="s76f5dca6404a1210">
        <source>Webhook (Slack/Discord)</source>
        <target>Webhook (Slack/Discord)</target>
      </trans-unit>
      <trans-unit id="s6873bdbfa24615fb">
        <source>Webhook URL</source>
        <target>URL de webhook</target>
      </trans-unit>
      <trans-unit id="s25ec2846f6b88214">
        <source>Webhook Mapping</source>
        <target>Mapeo de webhook</target>
      </trans-unit>
      <trans-unit id="sca2879d96f58a39c">
        <source>Send once</source>
        <target>Enviar una vez</target>
      </trans-unit>
      <trans-unit id="s2430e000b7cfefd0">
        <source>Only send notification once, for example when sending a webhook into a chat channel.</source>
        <target>Envía notificaciones solo una vez, por ejemplo, al enviar un webhook a un canal de chat.</target>
      </trans-unit>
      <trans-unit id="s819509c33a7534ac">
        <source>Notification Transports</source>
        <target>Transportes de notificación</target>
      </trans-unit>
      <trans-unit id="s57072ffb92b6c9c8">
        <source>Define how notifications are sent to users, like Email or Webhook.</source>
        <target>Defina cómo se envían las notificaciones a los usuarios, como el correo electrónico o el webhook.</target>
      </trans-unit>
      <trans-unit id="s624256f8a4bb4c89">
        <source>Notification transport(s)</source>
        <target>Transporte (s) de notificación</target>
      </trans-unit>
      <trans-unit id="sac1332e6f421526e">
        <source>Update Notification Transport</source>
        <target>Transporte de notificaciones de actualización</target>
      </trans-unit>
      <trans-unit id="s6b5002c605b39d6d">
        <source>Create Notification Transport</source>
        <target>Crear transporte de notificaciones</target>
      </trans-unit>
      <trans-unit id="s0a39e4f61ccafacb">
        <source>Successfully updated rule.</source>
        <target>La regla se ha actualizado correctamente.</target>
      </trans-unit>
      <trans-unit id="s72e102414fec81a4">
        <source>Successfully created rule.</source>
        <target>La regla se creó correctamente.</target>
      </trans-unit>
      <trans-unit id="sa55ee64c5c51df0f">
        <source>Select the group of users which the alerts are sent to. If no group is selected the rule is disabled.</source>
      </trans-unit>
      <trans-unit id="sffa171e11d4ae513">
        <source>Transports</source>
        <target>Transportes</target>
      </trans-unit>
      <trans-unit id="s7b18721be331241e">
        <source>Select which transports should be used to notify the user. If none are selected, the notification will only be shown in the authentik UI.</source>
        <target>Seleccione qué transportes se deben usar para notificar al usuario. Si no se selecciona ninguno, la notificación solo se mostrará en la interfaz de usuario de authentik.</target>
      </trans-unit>
      <trans-unit id="scd0cfe87af6f2ff2">
        <source>Severity</source>
        <target>Gravedad</target>
      </trans-unit>
      <trans-unit id="s98c3bdf4fd5cdf65">
        <source>Notification Rules</source>
        <target>Reglas de notificación</target>
      </trans-unit>
      <trans-unit id="s107bf77afb93c9b8">
        <source>Send notifications whenever a specific Event is created and matched by policies.</source>
        <target>Envía notificaciones siempre que se cree un evento específico y las políticas coincidan con ellas.</target>
      </trans-unit>
      <trans-unit id="sf3f9a0feaf083207">
        <source>Sent to group</source>
        <target>Enviado al grupo</target>
      </trans-unit>
      <trans-unit id="sc92ed9d5e01d3f24">
        <source>Notification rule(s)</source>
        <target>Regla (s) de notificación</target>
      </trans-unit>
      <trans-unit id="s5140d157642d7362">
        <source>None (rule disabled)</source>
        <target>Ninguno (regla deshabilitada)</target>
      </trans-unit>
      <trans-unit id="sd1146418b344f81f">
        <source>Update Notification Rule</source>
        <target>Regla de notificación de actualización</target>
      </trans-unit>
      <trans-unit id="sbbc1de43ab6c1f76">
        <source>Create Notification Rule</source>
        <target>Crear regla de notificación</target>
      </trans-unit>
      <trans-unit id="s5795b310ab271d20">
        <source>These bindings control upon which events this rule triggers.
Bindings to groups/users are checked against the user of the event.</source>
      </trans-unit>
      <trans-unit id="s90c3b62194fe8508">
        <source>Outpost Deployment Info</source>
        <target>Información de implementación de Outpost</target>
      </trans-unit>
      <trans-unit id="s35f9df7668d5fa79">
        <source>View deployment documentation</source>
        <target>Ver la documentación de implementación</target>
      </trans-unit>
      <trans-unit id="sad09c62cb4ebae68">
        <source>Click to copy token</source>
        <target>Haga clic para copiar el token</target>
      </trans-unit>
      <trans-unit id="s0e03fe2dc5b9164b">
        <source>If your authentik Instance is using a self-signed certificate, set this value.</source>
        <target>Si la instancia de authentik utiliza un certificado autofirmado, defina este valor.</target>
      </trans-unit>
      <trans-unit id="sc21032b0d37882a0">
        <source>If your authentik_host setting does not match the URL you want to login with, add this setting.</source>
        <target>Si la configuración de authentik_host no coincide con la URL con la que desea iniciar sesión, añada esta configuración.</target>
      </trans-unit>
      <trans-unit id="s6f270e1668c036e9">
        <source>Successfully updated outpost.</source>
        <target>Se actualizó correctamente el puesto avanzado.</target>
      </trans-unit>
      <trans-unit id="s79aed8154d7c472c">
        <source>Successfully created outpost.</source>
        <target>Puesto avanzado creado correctamente.</target>
      </trans-unit>
      <trans-unit id="s8afc8c5aafb392d3">
        <source>Radius</source>
      </trans-unit>
      <trans-unit id="s03970aa76a09982d">
        <source>Integration</source>
        <target>Integración</target>
      </trans-unit>
      <trans-unit id="s9c29565c5ae1cc92">
        <source>Selecting an integration enables the management of the outpost by authentik.</source>
        <target>La selección de una integración permite la gestión del puesto avanzado por authentik.</target>
      </trans-unit>
      <trans-unit id="sf9b1c0661a02d9f9">
        <source>Configuration</source>
        <target>Configuración</target>
      </trans-unit>
      <trans-unit id="s3abecf1e778c9625">
        <source>See more here:</source>
      </trans-unit>
      <trans-unit id="s74cb3d66f6a668e1">
        <source>Documentation</source>
      </trans-unit>
      <trans-unit id="saa8939ac88a76f98">
        <source>Last seen</source>
      </trans-unit>
      <trans-unit id="s1ac2653a6492b435">
        <source><x id="0" equiv-text="${this.outpostHealth.version}"/>, should be <x id="1" equiv-text="${this.outpostHealth.versionShould}"/></source>
        <target>
        <x id="0" equiv-text="${this.outpostHealth.version}"/>, debe ser
        <x id="1" equiv-text="${this.outpostHealth.versionShould}"/></target>
      </trans-unit>
      <trans-unit id="s1e176e35c828318c">
        <source>Hostname</source>
      </trans-unit>
      <trans-unit id="s322e34cfcba47155">
        <source>Not available</source>
        <target>No disponible</target>
      </trans-unit>
      <trans-unit id="s02b632a9ac24a824">
        <source>Last seen: <x id="0" equiv-text="${this.outpostHealth.lastSeen?.toLocaleTimeString()}"/></source>
        <target>Visto por última vez:
        <x id="0" equiv-text="${this.outpostHealth.lastSeen?.toLocaleTimeString()}"/></target>
      </trans-unit>
      <trans-unit id="sa43153d53ae65063">
        <source>Unknown type</source>
      </trans-unit>
      <trans-unit id="s5e169e1bac20b4a6">
        <source>Outposts</source>
        <target>Puestos avanzados</target>
      </trans-unit>
      <trans-unit id="s8802553bc57617ee">
        <source>Outposts are deployments of authentik components to support different environments and protocols, like reverse proxies.</source>
        <target>Los puestos avanzados son implementaciones de componentes auténticos para admitir diferentes entornos y protocolos, como proxies inversos.</target>
      </trans-unit>
      <trans-unit id="s84d7d6ebbedcb586">
        <source>Health and Version</source>
        <target>Salud y versión</target>
      </trans-unit>
      <trans-unit id="s9bf48a89367282cd">
        <source>Warning: authentik Domain is not configured, authentication will not work.</source>
        <target>Advertencia: el dominio authentik no está configurado, la autenticación no funcionará.</target>
      </trans-unit>
      <trans-unit id="sbf5f4c5ba679e847">
        <source>Logging in via <x id="0" equiv-text="${item.config.authentik_host}"/>.</source>
        <target>Iniciar sesión a través de
        <x id="0" equiv-text="${item.config.authentik_host}"/>.</target>
      </trans-unit>
      <trans-unit id="s59b6028f19d15cda">
        <source>No integration active</source>
        <target>Sin integración activa</target>
      </trans-unit>
      <trans-unit id="s9bd59e0ea70a3e4a">
        <source>Update Outpost</source>
        <target>Actualización Outpost</target>
      </trans-unit>
      <trans-unit id="sc8f286ac783c385d">
        <source>View Deployment Info</source>
        <target>Ver información de implementación</target>
      </trans-unit>
      <trans-unit id="s9ee92717d7f63247">
        <source>Detailed health (one instance per column, data is cached so may be out of date)</source>
      </trans-unit>
      <trans-unit id="s1d49ec5030447643">
        <source>Outpost(s)</source>
        <target>Puesto (s) avanzado (s)</target>
      </trans-unit>
      <trans-unit id="s1a2f8f4b3861583b">
        <source>Create Outpost</source>
        <target>Crear puesto avanzado</target>
      </trans-unit>
      <trans-unit id="sdc1ef94016f0d855">
        <source>Successfully updated integration.</source>
        <target>La integración se ha actualizado correctamente.</target>
      </trans-unit>
      <trans-unit id="sc2a1a40a1b4b0170">
        <source>Successfully created integration.</source>
        <target>La integración se creó correctamente.</target>
      </trans-unit>
      <trans-unit id="se9b1fec72ffd8f48">
        <source>Local</source>
        <target>Local</target>
      </trans-unit>
      <trans-unit id="sc1231049879b8d33">
        <source>If enabled, use the local connection. Required Docker socket/Kubernetes Integration.</source>
        <target>Si está habilitada, use la conexión local. Se requiere la integración de Docker Socket/Kubernetes.</target>
      </trans-unit>
      <trans-unit id="s13de04774ff0f210">
        <source>Docker URL</source>
        <target>URL de Docker</target>
      </trans-unit>
      <trans-unit id="sa7fcf026bd25f231">
        <source>Can be in the format of 'unix://' when connecting to a local docker daemon, using 'ssh://' to connect via SSH, or 'https://:2376' when connecting to a remote system.</source>
        <target>Puede tener el formato de 'unix: //' cuando se conecta a un daemon de docker local, usando 'ssh: //' para conectarse a través de SSH, o 'https://:2376' cuando se conecta a un sistema remoto.</target>
      </trans-unit>
      <trans-unit id="saf1d289e3137c2ea">
        <source>CA which the endpoint's Certificate is verified against. Can be left empty for no validation.</source>
        <target>CA con la que se verifica el certificado del punto final. Se puede dejar vacío para que no se valide.</target>
      </trans-unit>
      <trans-unit id="s0f2e070d38cd36df">
        <source>TLS Authentication Certificate/SSH Keypair</source>
        <target>Certificado de autenticación TLS/par de claves SSH</target>
      </trans-unit>
      <trans-unit id="s2f58bb9905d2b76f">
        <source>Certificate/Key used for authentication. Can be left empty for no authentication.</source>
        <target>Certificado/clave utilizados para la autenticación. Se puede dejar en blanco si no se realiza ninguna autenticación.</target>
      </trans-unit>
      <trans-unit id="s8b33660e2ed7212c">
        <source>When connecting via SSH, this keypair is used for authentication.</source>
        <target>Cuando se conecta a través de SSH, este par de claves se usa para la autenticación.</target>
      </trans-unit>
      <trans-unit id="sa668bd79645c3e06">
        <source>Kubeconfig</source>
        <target>Configuración de Kube</target>
      </trans-unit>
      <trans-unit id="sa85cfb884c17d85d">
        <source>Verify Kubernetes API SSL Certificate</source>
      </trans-unit>
      <trans-unit id="se78364ee913ae2bd">
        <source>New outpost integration</source>
      </trans-unit>
      <trans-unit id="s68d69ad0271c8ef6">
        <source>Create a new outpost integration.</source>
      </trans-unit>
      <trans-unit id="sae239213b7c70376">
        <source>State</source>
        <target>Estado</target>
      </trans-unit>
      <trans-unit id="sb96629f50f2e7fab">
        <source>Unhealthy</source>
        <target>Insalubres</target>
      </trans-unit>
      <trans-unit id="sa8e255492bb6ae0d">
        <source>Outpost integration(s)</source>
        <target>Integración (s) avanzada (s)</target>
      </trans-unit>
      <trans-unit id="s9d18948d25c68d66">
        <source>Successfully generated certificate-key pair.</source>
        <target>Se ha generado correctamente el par de claves de certificado.</target>
      </trans-unit>
      <trans-unit id="sd4ac926e4ebb1cd7">
        <source>Common Name</source>
        <target>Nombre común</target>
      </trans-unit>
      <trans-unit id="s592425143c4f5834">
        <source>Subject-alt name</source>
        <target>Nombre de asunto ALT</target>
      </trans-unit>
      <trans-unit id="se9d0f12f95b14095">
        <source>Optional, comma-separated SubjectAlt Names.</source>
        <target>Nombres Alt de asunto separados por comas opcionales.</target>
      </trans-unit>
      <trans-unit id="s7609ee54e8a7b05a">
        <source>Validity days</source>
        <target>Días de validez</target>
      </trans-unit>
      <trans-unit id="s4c24b2baa377e870">
        <source>Successfully updated certificate-key pair.</source>
        <target>Se actualizó correctamente el par de claves de certificado.</target>
      </trans-unit>
      <trans-unit id="s122f308b5f198ba7">
        <source>Successfully created certificate-key pair.</source>
        <target>Se creó correctamente el par de claves de certificado.</target>
      </trans-unit>
      <trans-unit id="s08a8716c214a0efb">
        <source>PEM-encoded Certificate data.</source>
        <target>Datos del certificado codificados en PEM.</target>
      </trans-unit>
      <trans-unit id="s6e612e5a6a359bbb">
        <source>Optional Private Key. If this is set, you can use this keypair for encryption.</source>
        <target>Clave privada opcional. Si está configurado, puede usar este par de claves para el cifrado.</target>
      </trans-unit>
      <trans-unit id="s27ac7a47b390e3cb">
        <source>Certificate-Key Pairs</source>
        <target>Pares de claves de certificado</target>
      </trans-unit>
      <trans-unit id="sb72ebab438cb2983">
        <source>Import certificates of external providers or create certificates to sign requests with.</source>
        <target>Importe certificados de proveedores externos o cree certificados para firmar solicitudes con ellos.</target>
      </trans-unit>
      <trans-unit id="s4b5af7736aedd6c1">
        <source>Private key available?</source>
        <target>¿Clave privada disponible?</target>
      </trans-unit>
      <trans-unit id="s1d6e16d86961c782">
        <source>Certificate-Key Pair(s)</source>
        <target>Par (s) de claves de certificado</target>
      </trans-unit>
      <trans-unit id="sc1ce2f758935ff48">
        <source>Managed by authentik</source>
        <target>Administrado por authentik</target>
      </trans-unit>
      <trans-unit id="sf53a78d889b6c775">
        <source>Managed by authentik (Discovered)</source>
        <target>Administrado por authentik (descubierto)</target>
      </trans-unit>
      <trans-unit id="sef50d248448e0df1">
        <source>Yes (<x id="0" equiv-text="${item.privateKeyType?.toUpperCase()}"/>)</source>
        <target>Sí (
        <x id="0" equiv-text="${item.privateKeyType?.toUpperCase()}"/>)</target>
      </trans-unit>
      <trans-unit id="s09205907b5b56cda">
        <source>No</source>
        <target>No</target>
      </trans-unit>
      <trans-unit id="s33aa05f435c29753">
        <source>Update Certificate-Key Pair</source>
        <target>Actualizar par de claves de certificado</target>
      </trans-unit>
      <trans-unit id="seffdf887fed7f668">
        <source>Certificate Fingerprint (SHA1)</source>
        <target>Huella digital de certificado (SHA1)</target>
      </trans-unit>
      <trans-unit id="sdd6b8b56a811080e">
        <source>Certificate Fingerprint (SHA256)</source>
        <target>Huella digital de certificado (SHA256)</target>
      </trans-unit>
      <trans-unit id="s2a2d3e7c379e9518">
        <source>Certificate Subject</source>
        <target>Asunto del certificado</target>
      </trans-unit>
      <trans-unit id="s351246c52548086a">
        <source>Download Certificate</source>
        <target>Descargar certificado</target>
      </trans-unit>
      <trans-unit id="s47bd537a3bcebf19">
        <source>Download Private key</source>
        <target>Descargar clave privada</target>
      </trans-unit>
      <trans-unit id="s3a5fec3d73ac9edc">
        <source>Create Certificate-Key Pair</source>
        <target>Crear par de claves de certificado</target>
      </trans-unit>
      <trans-unit id="s45cb501abd43ba52">
        <source>Generate</source>
        <target>Generar</target>
      </trans-unit>
      <trans-unit id="sf9bddaf910f4eea5">
        <source>Generate Certificate-Key Pair</source>
        <target>Generar par de claves de certificado</target>
      </trans-unit>
      <trans-unit id="see2bcbc11bb91960">
        <source>Successfully updated instance.</source>
      </trans-unit>
      <trans-unit id="s9e51d6de369f320b">
        <source>Successfully created instance.</source>
      </trans-unit>
      <trans-unit id="s92e91071c6a45eb4">
        <source>Disabled blueprints are never applied.</source>
      </trans-unit>
      <trans-unit id="sf63c89c0604c288f">
        <source>Local path</source>
      </trans-unit>
      <trans-unit id="sd6422f7004036cdd">
        <source>OCI Registry</source>
      </trans-unit>
      <trans-unit id="se2d65e13768468e0">
        <source>Internal</source>
      </trans-unit>
      <trans-unit id="scbb7d3154da629f3">
        <source>OCI URL, in the format of oci://registry.domain.tld/path/to/manifest.</source>
      </trans-unit>
      <trans-unit id="s0195c0df7294228a">
        <source>See more about OCI support here:</source>
      </trans-unit>
      <trans-unit id="sfae395b94a5a0040">
        <source>Blueprint</source>
      </trans-unit>
      <trans-unit id="s7e1342d37124b65b">
        <source>Configure the blueprint context, used for templating.</source>
      </trans-unit>
      <trans-unit id="s6ec8c9d11310300a">
        <source>Orphaned</source>
      </trans-unit>
      <trans-unit id="saab79cd956ee56a9">
        <source>Blueprints</source>
      </trans-unit>
      <trans-unit id="s6835db03209b4f94">
        <source>Automate and template configuration within authentik.</source>
      </trans-unit>
      <trans-unit id="s23de62f931f7d754">
        <source>Last applied</source>
      </trans-unit>
      <trans-unit id="s2708cac1f4942708">
        <source>Blueprint(s)</source>
      </trans-unit>
      <trans-unit id="s880b8b70b22f9977">
        <source>Update Blueprint</source>
      </trans-unit>
      <trans-unit id="sef3d102324bf8561">
        <source>Create Blueprint Instance</source>
      </trans-unit>
      <trans-unit id="s32a3efa23718e713">
        <source>API Requests</source>
        <target>Solicitudes de API</target>
      </trans-unit>
      <trans-unit id="sddb3b0176f437721">
        <source>Open API Browser</source>
        <target>Abrir navegador de API</target>
      </trans-unit>
      <trans-unit id="s5be3c6d61cd9182f">
        <source>Notifications</source>
        <target>Notificaciones</target>
      </trans-unit>
      <trans-unit id="sa3438c7bb4e9cce8">
        <source><x id="0" equiv-text="${this.unread}"/> unread</source>
        <target>
        <x id="0" equiv-text="${this.unread}"/>sin leer</target>
      </trans-unit>
      <trans-unit id="s6e6e737601f44b2c">
        <source>Successfully cleared notifications</source>
        <target>Notificaciones eliminadas correctamente</target>
      </trans-unit>
      <trans-unit id="s8cda828dac449ea5">
        <source>Clear all</source>
        <target>Borrar todo</target>
      </trans-unit>
      <trans-unit id="s4207178ba0b99418">
        <source>A newer version of the frontend is available.</source>
        <target>Está disponible una versión más reciente de la interfaz.</target>
      </trans-unit>
      <trans-unit id="s96b3cddf33e1c853">
        <source>You're currently impersonating <x id="0" equiv-text="${this.impersonation}"/>. Click to stop.</source>
        <target>Estás suplantando a
        <x id="0" equiv-text="${this.impersonation}"/>. Haga clic para parar.</target>
      </trans-unit>
      <trans-unit id="s7031e6928c44cedd">
        <source>User interface</source>
        <target>Interfaz de usuario</target>
      </trans-unit>
      <trans-unit id="s8849ece8c65e3a18">
        <source>Dashboards</source>
        <target>Paneles</target>
      </trans-unit>
      <trans-unit id="sc265a3e29e1206e4">
        <source>Events</source>
        <target>Eventos</target>
      </trans-unit>
      <trans-unit id="s4f1ad6b48a5df506">
        <source>Logs</source>
        <target>troncos</target>
      </trans-unit>
      <trans-unit id="sc0829ee663ced008">
        <source>Directory</source>
        <target>Directorio</target>
      </trans-unit>
      <trans-unit id="sa81e2cdaf6921adc">
        <source>System</source>
        <target>Sistema</target>
      </trans-unit>
      <trans-unit id="s5515a897ae98bed9">
        <source>Certificates</source>
        <target>Certificados</target>
      </trans-unit>
      <trans-unit id="s6b79e73ca77148a0">
        <source>Outpost Integrations</source>
        <target>Integraciones de Outpost</target>
      </trans-unit>
      <trans-unit id="sab85321d3b0840b7">
        <source>API request failed</source>
        <target>Solicitud de API fallida</target>
      </trans-unit>
      <trans-unit id="sa3599457b9418bc5">
        <source>User's avatar</source>
        <target>Avatar del usuario</target>
      </trans-unit>
      <trans-unit id="s9bd9ba84819493d4">
        <source>Something went wrong! Please try again later.</source>
        <target>¡Algo salió mal! Inténtelo de nuevo más tarde.</target>
      </trans-unit>
      <trans-unit id="s4090dd0c0e45988b">
        <source>Request ID</source>
      </trans-unit>
      <trans-unit id="s4d7fe7be1c49896c">
        <source>You may close this page now.</source>
      </trans-unit>
      <trans-unit id="sf8c76d5fb408de7b">
        <source>You're about to be redirect to the following URL.</source>
        <target>Estás a punto de ser redirigido a la siguiente URL.</target>
      </trans-unit>
      <trans-unit id="s197420b40df164f8">
        <source>Follow redirect</source>
        <target>Seguir la redirección</target>
      </trans-unit>
      <trans-unit id="sa11e92683c5860c7">
        <source>Request has been denied.</source>
        <target>Se ha denegado la solicitud.</target>
      </trans-unit>
      <trans-unit id="s8939f574b096054a">
        <source>Not you?</source>
        <target>¿Tú no?</target>
      </trans-unit>
      <trans-unit id="sc4eedb434536bdb4">
        <source>Need an account?</source>
        <target>¿Necesitas una cuenta?</target>
      </trans-unit>
      <trans-unit id="s38f774cd7e9b9dad">
        <source>Sign up.</source>
        <target>Inscríbete.</target>
      </trans-unit>
      <trans-unit id="sa03aa46068460c95">
        <source>Forgot username or password?</source>
        <target>¿Olvidó su nombre de usuario</target>
      </trans-unit>
      <trans-unit id="s091d5407b5b32e84">
        <source>Or</source>
      </trans-unit>
      <trans-unit id="se5fd752dbbc3cd28">
        <source>Use a security key</source>
        <target>Use una llave de seguridad</target>
      </trans-unit>
      <trans-unit id="s670ad066cc0e50a3">
        <source>Login to continue to <x id="0" equiv-text="${this.challenge.applicationPre}"/>.</source>
        <target>Inicie sesión para continuar en
        <x id="0" equiv-text="${this.challenge.applicationPre}"/>.</target>
      </trans-unit>
      <trans-unit id="scf5ce91bfba10a61">
        <source>Please enter your password</source>
        <target>Por favor, introduzca su contraseña</target>
      </trans-unit>
      <trans-unit id="s85366fac18679f28">
        <source>Forgot password?</source>
        <target>¿Has olvidado tu contraseña</target>
      </trans-unit>
      <trans-unit id="s14c552fb0a4c0186">
        <source>Application requires following permissions:</source>
        <target>La aplicación requiere los siguientes permisos:</target>
      </trans-unit>
      <trans-unit id="s7073489bb01b3c24">
        <source>Application already has access to the following permissions:</source>
      </trans-unit>
      <trans-unit id="s98dc556f8bf707dc">
        <source>Application requires following new permissions:</source>
      </trans-unit>
      <trans-unit id="sbd19064fc3f405c1">
        <source>Check your Inbox for a verification email.</source>
        <target>Busca un correo electrónico de verificación en tu bandeja de entrada.</target>
      </trans-unit>
      <trans-unit id="s8aff572e64b7936b">
        <source>Send Email again.</source>
        <target>Vuelve a enviar el correo electrónico.</target>
      </trans-unit>
      <trans-unit id="sdc323c6af4ae9f01">
        <source>Successfully copied TOTP Config.</source>
        <target>Se copió correctamente TOTP Config.</target>
      </trans-unit>
      <trans-unit id="s3687049d1af562c4">
        <source>Copy</source>
        <target>Copia</target>
      </trans-unit>
      <trans-unit id="s3643189d1abbb7f4">
        <source>Code</source>
        <target>Código</target>
      </trans-unit>
      <trans-unit id="sfe1c86b42ba13376">
        <source>Please enter your TOTP Code</source>
        <target>Por favor, introduzca su código TOTP</target>
      </trans-unit>
      <trans-unit id="sc2ec367e3108fe65">
        <source>Duo activation QR code</source>
      </trans-unit>
      <trans-unit id="sc5668cb23167e9bb">
        <source>Alternatively, if your current device has Duo installed, click on this link:</source>
        <target>Como alternativa, si su dispositivo actual tiene instalado Duo, haga clic en este enlace:</target>
      </trans-unit>
      <trans-unit id="s721d94ae700b5dfd">
        <source>Duo activation</source>
        <target>Activación dúo</target>
      </trans-unit>
      <trans-unit id="s708d9a4a0db0be8f">
        <source>Check status</source>
        <target>Comprobar el estado</target>
      </trans-unit>
      <trans-unit id="s31fba571065f2c87">
        <source>Make sure to keep these tokens in a safe place.</source>
        <target>Asegúrese de guardar estas fichas en un lugar seguro.</target>
      </trans-unit>
      <trans-unit id="sc0a0c87d5c556c38">
        <source>Phone number</source>
        <target>Número de teléfono</target>
      </trans-unit>
      <trans-unit id="s04c1210202f48dc9">
        <source>Please enter your Phone number.</source>
        <target>Por favor, introduzca su número de teléfono.</target>
      </trans-unit>
      <trans-unit id="seb0c08d9f233bbfe">
        <source>Please enter the code you received via SMS</source>
      </trans-unit>
      <trans-unit id="s2b7dbba348234a36">
        <source>A code has been sent to you via SMS.</source>
        <target>Se le ha enviado un código por SMS.</target>
      </trans-unit>
      <trans-unit id="sa84adff85b5e505c">
        <source>Open your two-factor authenticator app to view your authentication code.</source>
      </trans-unit>
      <trans-unit id="s7abc9d08b0f70fd6">
        <source>Static token</source>
        <target>Token estático</target>
      </trans-unit>
      <trans-unit id="s844fea0bfb10a72a">
        <source>Authentication code</source>
      </trans-unit>
      <trans-unit id="s3cd84e82e83e35ad">
        <source>Please enter your code</source>
      </trans-unit>
      <trans-unit id="s18b910437b73e8e8">
        <source>Return to device picker</source>
        <target>Regresar al selector de dispositivos</target>
      </trans-unit>
      <trans-unit id="se409d01b52c4e12f">
        <source>Retry authentication</source>
        <target>Reintentar la autenticación</target>
      </trans-unit>
      <trans-unit id="s8d857061510fe794">
        <source>Duo push-notifications</source>
        <target>Notificaciones push dúo</target>
      </trans-unit>
      <trans-unit id="s47490298c17b753a">
        <source>Receive a push notification on your device.</source>
        <target>Reciba una notificación push en su dispositivo.</target>
      </trans-unit>
      <trans-unit id="s16bc281dce5685e8">
        <source>Authenticator</source>
        <target>Autenticador</target>
      </trans-unit>
      <trans-unit id="sdefec5401bf67eba">
        <source>Use a security key to prove your identity.</source>
        <target>Use una llave de seguridad para demostrar su identidad.</target>
      </trans-unit>
      <trans-unit id="sd6a025d66f2637d1">
        <source>Traditional authenticator</source>
        <target>Autenticador tradicional</target>
      </trans-unit>
      <trans-unit id="sb25e689e00c61829">
        <source>Use a code-based authenticator.</source>
        <target>Use un autenticador basado en código.</target>
      </trans-unit>
      <trans-unit id="s9e568afec3810bfe">
        <source>Recovery keys</source>
        <target>Teclas de recuperación</target>
      </trans-unit>
      <trans-unit id="sb17e8c70f9a05c77">
        <source>In case you can't access any other method.</source>
        <target>En caso de que no puedas acceder a ningún otro método.</target>
      </trans-unit>
      <trans-unit id="s97f2dc19fa556a6a">
        <source>SMS</source>
        <target>SMS</target>
      </trans-unit>
      <trans-unit id="s0e516232f2ab4e04">
        <source>Tokens sent via SMS.</source>
        <target>Tokens enviados por SMS.</target>
      </trans-unit>
      <trans-unit id="s6ae0d087036e6d6d">
        <source>Select an authentication method.</source>
        <target>Seleccione un método de autenticación.</target>
      </trans-unit>
      <trans-unit id="sac17f177f884e238">
        <source>Stay signed in?</source>
      </trans-unit>
      <trans-unit id="s859b2e00391da380">
        <source>Select Yes to reduce the number of times you're asked to sign in.</source>
      </trans-unit>
      <trans-unit id="s420d2cdedcaf8cd0">
        <source>Authenticating with Plex...</source>
        <target>Autenticando con Plex...</target>
      </trans-unit>
      <trans-unit id="s2ddbebcb8a49b005">
        <source>Waiting for authentication...</source>
      </trans-unit>
      <trans-unit id="sb15fe7b9d09bb419">
        <source>If no Plex popup opens, click the button below.</source>
      </trans-unit>
      <trans-unit id="sbc625b4c669b9ce8">
        <source>Open login</source>
      </trans-unit>
      <trans-unit id="sd766cdc29b25ff95">
        <source>Authenticating with Apple...</source>
        <target>Autenticando con Apple...</target>
      </trans-unit>
      <trans-unit id="s2c8189544e3ea679">
        <source>Retry</source>
        <target>Intentar de nuevo</target>
      </trans-unit>
      <trans-unit id="sc1589121ae2f5f92">
        <source>Enter the code shown on your device.</source>
      </trans-unit>
      <trans-unit id="s67664f8ee9aea98d">
        <source>Please enter your Code</source>
        <target>Por favor, introduzca su código</target>
      </trans-unit>
      <trans-unit id="s455a8fc21077e7f9">
        <source>You've successfully authenticated your device.</source>
      </trans-unit>
      <trans-unit id="s3ab772345f78aee0">
        <source>Flow inspector</source>
        <target>inspector de flujo</target>
      </trans-unit>
      <trans-unit id="s502884e1977b2c06">
        <source>Next stage</source>
        <target>Próxima etapa</target>
      </trans-unit>
      <trans-unit id="sb3fa80ccfa97ee54">
        <source>Stage name</source>
        <target>Nombre artístico</target>
      </trans-unit>
      <trans-unit id="sbea3c1e4f2fd623d">
        <source>Stage kind</source>
        <target>Tipo de escenario</target>
      </trans-unit>
      <trans-unit id="s2bc8aa1740d3da34">
        <source>Stage object</source>
        <target>Objeto escénico</target>
      </trans-unit>
      <trans-unit id="sc3e1c4f1fff8e1ca">
        <source>This flow is completed.</source>
        <target>Este flujo se ha completado.</target>
      </trans-unit>
      <trans-unit id="s342eccabf83c9bde">
        <source>Plan history</source>
        <target>Historial del plan</target>
      </trans-unit>
      <trans-unit id="sb2f307e79d20bb56">
        <source>Current plan context</source>
        <target>Contexto actual del plan</target>
      </trans-unit>
      <trans-unit id="sa13e6c8310000e30">
        <source>Session ID</source>
        <target>ID de sesión</target>
      </trans-unit>
      <trans-unit id="s6fe64b4625517333">
        <source>Powered by authentik</source>
        <target>Desarrollado por authentik</target>
      </trans-unit>
      <trans-unit id="sdf34a5599d66f85c">
        <source>Background image</source>
        <target>Imagen de fondo</target>
      </trans-unit>
      <trans-unit id="s7fa4e5e409d43573">
        <source>Error creating credential: <x id="0" equiv-text="${err}"/></source>
        <target>Error creando la credencial:
        <x id="0" equiv-text="${err}"/></target>
      </trans-unit>
      <trans-unit id="s9d95f09deb601f34">
        <source>Server validation of credential failed: <x id="0" equiv-text="${err}"/></source>
        <target>No se pudo validar la credencial en el servidor:
        <x id="0" equiv-text="${err}"/></target>
      </trans-unit>
      <trans-unit id="s3fb39fc45e840f78">
        <source>Refer to documentation</source>
      </trans-unit>
      <trans-unit id="sc741dfb09d3395f0">
        <source>No Applications available.</source>
        <target>No hay aplicaciones disponibles.</target>
      </trans-unit>
      <trans-unit id="sf34026321b35315c">
        <source>Either no applications are defined, or you don’t have access to any.</source>
      </trans-unit>
      <trans-unit id="s1cf2298d92c327a6">
        <source>My Applications</source>
        <target>Mis aplicaciones</target>
      </trans-unit>
      <trans-unit id="s2656433a3b1f7e86">
        <source>My applications</source>
        <target>Mis solicitudes</target>
      </trans-unit>
      <trans-unit id="s06c92148da82be0d">
        <source>Change your password</source>
        <target>Cambia tu contraseña</target>
      </trans-unit>
      <trans-unit id="sff50532a2d85e32e">
        <source>Change password</source>
        <target>Cambiar contraseña</target>
      </trans-unit>
      <trans-unit id="saf63d34c8601dd41">
        <source><x id="0" equiv-text="${prompt.label}"/></source>
        <target>
          <x id="0" equiv-text="${prompt.label}"/>
        </target>
      </trans-unit>
      <trans-unit id="s33f85f24c0f5f008">
        <source>Save</source>
        <target>Guardar</target>
      </trans-unit>
      <trans-unit id="s045c3b86aae073c1">
        <source>Delete account</source>
        <target>Eliminar cuenta</target>
      </trans-unit>
      <trans-unit id="s4a6aa26413287069">
        <source>Successfully updated details</source>
      </trans-unit>
      <trans-unit id="s6fcd9b5a87ceccd6">
        <source>Open settings</source>
      </trans-unit>
      <trans-unit id="s8c05cccd470f6b5f">
        <source>No settings flow configured.</source>
      </trans-unit>
      <trans-unit id="sb546eb04425e07fa">
        <source>Update details</source>
        <target>Detalles de actualización</target>
      </trans-unit>
      <trans-unit id="s30205d424e710818">
        <source>Successfully disconnected source</source>
      </trans-unit>
      <trans-unit id="s67dedada007d4067">
        <source>Failed to disconnected source: <x id="0" equiv-text="${exc}"/></source>
      </trans-unit>
      <trans-unit id="sd2208cd1a767644b">
        <source>Disconnect</source>
        <target>Desconectar</target>
      </trans-unit>
      <trans-unit id="s7a4f059aaa029719">
        <source>Connect</source>
        <target>Conectar</target>
      </trans-unit>
      <trans-unit id="sababff57115130a0">
        <source>Error: unsupported source settings: <x id="0" equiv-text="${source.component}"/></source>
        <target>Error: configuración de origen no admitida:
        <x id="0" equiv-text="${source.component}"/></target>
      </trans-unit>
      <trans-unit id="sd1031bddc66dc495">
        <source>Connect your user account to the services listed below, to allow you to login using the service instead of traditional credentials.</source>
        <target>Conecte su cuenta de usuario a los servicios que se enumeran a continuación para permitirle iniciar sesión con el servicio en lugar de las credenciales tradicionales.</target>
      </trans-unit>
      <trans-unit id="s7968dbed9b106c29">
        <source>No services available.</source>
        <target>No hay servicios disponibles.</target>
      </trans-unit>
      <trans-unit id="s3a135682bd30bdbb">
        <source>Create App password</source>
        <target>Crear contraseña de aplicación</target>
      </trans-unit>
      <trans-unit id="s588796ee929a2e4c">
        <source>User details</source>
        <target>Detalles del usuario</target>
      </trans-unit>
      <trans-unit id="s332a5235948c1a1d">
        <source>Consent</source>
        <target>Consentimiento</target>
      </trans-unit>
      <trans-unit id="sff945d3f59b93c5e">
        <source>MFA Devices</source>
        <target>Dispositivos de MFA</target>
      </trans-unit>
      <trans-unit id="sc54aafeea9c9bab0">
        <source>Connected services</source>
        <target>Servicios conectados</target>
      </trans-unit>
      <trans-unit id="sc6b4ebd37b7a91c7">
        <source>Tokens and App passwords</source>
        <target>Tokens y contraseñas de aplicaciones</target>
      </trans-unit>
      <trans-unit id="sba65ae54d6585c1a">
        <source>Unread notifications</source>
        <target>Notificaciones sin leer</target>
      </trans-unit>
      <trans-unit id="s5599c62bb78c631f">
        <source>Admin interface</source>
        <target>Interfaz de administrador</target>
      </trans-unit>
      <trans-unit id="s1298e361e40ee1c5">
        <source>Stop impersonation</source>
        <target>Detener la suplantación</target>
      </trans-unit>
      <trans-unit id="s6abff64e7ff7fde9">
        <source>Avatar image</source>
        <target>Imagen de avatar</target>
      </trans-unit>
      <trans-unit id="sbf9c5c5a8e5efad4">
        <source>Failed</source>
      </trans-unit>
      <trans-unit id="se4cd073c125382af">
        <source>Unsynced / N/A</source>
      </trans-unit>
      <trans-unit id="s21b3058faf874368">
        <source>Outdated outposts</source>
        <target>Puestos avanzados anticuados</target>
      </trans-unit>
      <trans-unit id="s51f92b6fa76656ca">
        <source>Unhealthy outposts</source>
        <target>Puestos avanzados insalubres</target>
      </trans-unit>
      <trans-unit id="s0fbf6dc6a1966408">
        <source>Next</source>
      </trans-unit>
      <trans-unit id="s4409ada9c5c2a7f8">
        <source>Inactive</source>
        <target>Inactivo</target>
      </trans-unit>
      <trans-unit id="s7ec7036b249f4f22">
        <source>Regular user</source>
        <target>Usuario habitual</target>
      </trans-unit>
      <trans-unit id="s27976e94b05c6970">
        <source>Activate</source>
        <target>Activar</target>
      </trans-unit>
<trans-unit id="s1024166475850a65">
  <source>Use Server URI for SNI verification</source>
</trans-unit>
<trans-unit id="se65beb94fffc3c4b">
  <source>Required for servers using TLS 1.3+</source>
</trans-unit>
<trans-unit id="s5506b35a1bceb141">
  <source>Client certificate keypair to authenticate against the LDAP Server's Certificate.</source>
</trans-unit>
<trans-unit id="s4647b2c92638d6fd">
  <source>The certificate for the above configured Base DN. As a fallback, the provider uses a self-signed certificate.</source>
</trans-unit>
<trans-unit id="scd247ffad6e04ac0">
  <source>TLS Server name</source>
</trans-unit>
<trans-unit id="s2acef4f6ba39bf11">
  <source>DNS name for which the above configured certificate should be used. The certificate cannot be detected based on the base DN, as the SSL/TLS negotiation happens before such data is exchanged.</source>
</trans-unit>
<trans-unit id="s000ee3e634868b3c">
  <source>TLS Client authentication certificate</source>
</trans-unit>
<trans-unit id="s5da52af9b083c29a">
  <source>Model</source>
</trans-unit>
<trans-unit id="s3ba9b8aeb686d9f7">
  <source>Match events created by selected model. When left empty, all models are matched.</source>
</trans-unit>
<trans-unit id="s254d527e3a53dbb7">
  <source>Code-based MFA Support</source>
</trans-unit>
<trans-unit id="s1889ba2eaeec2f1e">
  <source>When enabled, code-based multi-factor authentication can be used by appending a semicolon and the TOTP code to the password. This should only be enabled if all users that will bind to this provider have a TOTP device configured, as otherwise a password may incorrectly be rejected if it contains a semicolon.</source>
</trans-unit>
<trans-unit id="s9f9492d30a96b9c6">
  <source>User type</source>
</trans-unit>
<trans-unit id="s0e427111d750cc02">
  <source>Successfully updated license.</source>
</trans-unit>
<trans-unit id="s06ae64e621f302eb">
  <source>Successfully created license.</source>
</trans-unit>
<trans-unit id="s2905c425adae99bd">
  <source>Install ID</source>
</trans-unit>
<trans-unit id="sb18ec434a8a3aafb">
  <source>License key</source>
</trans-unit>
<trans-unit id="s2e109263b73c12d5">
  <source>Licenses</source>
</trans-unit>
<trans-unit id="sd49099e9522635f4">
  <source>License(s)</source>
</trans-unit>
<trans-unit id="sd22bd01bdf28c548">
  <source>Cumulative license expiry</source>
</trans-unit>
<trans-unit id="sdeb6cee42435dd07">
  <source>Update License</source>
</trans-unit>
<trans-unit id="s7df5b92a3f93544f">
  <source>Warning: The current user count has exceeded the configured licenses.</source>
</trans-unit>
<trans-unit id="s0141f42936495787">
  <source>Click here for more info.</source>
</trans-unit>
<trans-unit id="s7be2df39f727faa2">
  <source>Enterprise</source>
</trans-unit>
<trans-unit id="s9ce7cc01fb9b5b53">
  <source>Manage enterprise licenses</source>
</trans-unit>
<trans-unit id="sf9ebf11ac2645820">
  <source>No licenses found.</source>
</trans-unit>
<trans-unit id="sa1db89262360550b">
  <source>Send us feedback!</source>
</trans-unit>
<trans-unit id="sb2cbd06f8e25b47e">
  <source>Go to Customer Portal</source>
</trans-unit>
<trans-unit id="sf58825457d61c429">
  <source>Forecast internal users</source>
</trans-unit>
<trans-unit id="sde9a3f41977ec1f8">
  <source>Estimated user count one year from now based on <x id="0" equiv-text="${this.forecast?.internalUsers}"/> current internal users and <x id="1" equiv-text="${this.forecast?.forecastedInternalUsers}"/> forecasted internal users.</source>
</trans-unit>
<trans-unit id="s4557b6b9da258643">
  <source>Forecast external users</source>
</trans-unit>
<trans-unit id="sf52479d6daa0a4a8">
  <source>Estimated user count one year from now based on <x id="0" equiv-text="${this.forecast?.externalUsers}"/> current external users and <x id="1" equiv-text="${this.forecast?.forecastedExternalUsers}"/> forecasted external users.</source>
</trans-unit>
<trans-unit id="s6196153c4b0c1ea0">
  <source>Install</source>
</trans-unit>
<trans-unit id="s0285b4bd69130fa3">
  <source>Install License</source>
</trans-unit>
<trans-unit id="scef2eb6a2bfe3110">
  <source>Internal users might be users such as company employees, which will get access to the full Enterprise feature set.</source>
</trans-unit>
<trans-unit id="sf66389b04fcc219c">
  <source>External users might be external consultants or B2C customers. These users don't get access to enterprise features.</source>
</trans-unit>
<trans-unit id="s77e8668a27dbc402">
  <source>Service accounts should be used for machine-to-machine authentication or other automations.</source>
</trans-unit>
<trans-unit id="s28cbd874ba450b4e">
  <source>Less details</source>
</trans-unit>
<trans-unit id="s8fa26f65aed77c96">
  <source>More details</source>
</trans-unit>
<trans-unit id="s08df8d0a773a3ea0">
  <source>Remove item</source>
</trans-unit>
<trans-unit id="s364c4f177a2f8322">
  <source>Open API drawer</source>
</trans-unit>
<trans-unit id="s9ba989e69344ff29">
  <source>Open Notification drawer</source>
</trans-unit>
<trans-unit id="s14bf17e2a1a2c381">
  <source>Restart task</source>
</trans-unit>
<trans-unit id="s19409e8712ddd369">
  <source>Add provider</source>
</trans-unit>
<trans-unit id="s1f7698c061c208c9">
  <source>Open</source>
</trans-unit>
<trans-unit id="scc3487e74c5a3e89">
  <source>Copy token</source>
</trans-unit>
<trans-unit id="s424f57afae0caac4">
  <source>Add users</source>
</trans-unit>
<trans-unit id="sd9f67fbf3f86efcf">
  <source>Add group</source>
</trans-unit>
<trans-unit id="s254a9a23dc1635df">
  <source>Import devices</source>
</trans-unit>
<trans-unit id="sc4fdeccf14be5378">
  <source>Execute</source>
</trans-unit>
<trans-unit id="s3b3c333481944862">
  <source>Show details</source>
</trans-unit>
<trans-unit id="sb8f855b49234b81b">
  <source>Apply</source>
</trans-unit>
<trans-unit id="s9d8b8aa2b404c2c8">
  <source>Settings</source>
</trans-unit>
<trans-unit id="s7cfe12cd14df9950">
  <source>Sign out</source>
</trans-unit>
<trans-unit id="s7caa8f7edb920909">
  <source>The number of tokens generated whenever this stage is used. Every token generated per stage execution will be attached to a single static device.</source>
</trans-unit>
<trans-unit id="s4aacc4e0277c1042">
  <source>Token length</source>
</trans-unit>
<trans-unit id="s6931695c4f563bc4">
  <source>The length of the individual generated tokens. Can be increased to improve security.</source>
</trans-unit>
<trans-unit id="s0dd031b58ed4017c">
  <source>Internal: <x id="0" equiv-text="${item.internalUsers}"/></source>
</trans-unit>
<trans-unit id="s57b07e524f8f5c2a">
  <source>External: <x id="0" equiv-text="${item.externalUsers}"/></source>
</trans-unit>
<trans-unit id="s7f68101a50f526ee">
  <source>Statically deny the flow. To use this stage effectively, disable *Evaluate when flow is planned* on the respective binding.</source>
</trans-unit>
<trans-unit id="s911a27022aba349f">
  <source>Create and bind Policy</source>
</trans-unit>
<trans-unit id="sb1a4e9b288e2f005">
  <source>Federation and Social login</source>
</trans-unit>
<trans-unit id="s6f367f5604d5056d">
  <source>Create and bind Stage</source>
</trans-unit>
<trans-unit id="s1a65ee08832fbfe2">
  <source>Flows and Stages</source>
</trans-unit>
<trans-unit id="s4ba4473f3d4ec896">
  <source>New version available</source>
</trans-unit>
<trans-unit id="s6b1ed7507f26cb4a">
  <source>Failure result</source>
</trans-unit>
<trans-unit id="s2e422519ed38f7d8">
  <source>Pass</source>
</trans-unit>
<trans-unit id="s81a45c4fd11e8e1a">
  <source>Don't pass</source>
</trans-unit>
<trans-unit id="s95b73e0f4e47eb9a">
  <source>Result used when policy execution fails.</source>
</trans-unit>
<trans-unit id="s6a3cf855140b9511">
  <source>Required: User verification must occur.</source>
</trans-unit>
<trans-unit id="sc498a3b05cfe2b08">
  <source>Preferred: User verification is preferred if available, but not required.</source>
</trans-unit>
<trans-unit id="s9d2239d2b0402795">
  <source>Discouraged: User verification should not occur.</source>
</trans-unit>
<trans-unit id="s428b7859907f6db2">
  <source>Required: The authenticator MUST create a dedicated credential. If it cannot, the RP is prepared for an error to occur</source>
</trans-unit>
<trans-unit id="s33e3766d4a02b042">
  <source>Preferred: The authenticator can create and store a dedicated credential, but if it doesn't that's alright too</source>
</trans-unit>
<trans-unit id="sfb852dd507c25c24">
  <source>Discouraged: The authenticator should not create a dedicated credential</source>
</trans-unit>
<trans-unit id="s028d385389b5aac0">
  <source>Lock the user out of this system</source>
</trans-unit>
<trans-unit id="sd2122c514f0778b5">
  <source>Allow the user to log in and use this system</source>
</trans-unit>
<trans-unit id="s43fe853bf219a9b8">
  <source>Temporarily assume the identity of this user</source>
</trans-unit>
<trans-unit id="se28b5f3fcadaeeb1">
  <source>Enter a new password for this user</source>
</trans-unit>
<trans-unit id="s6f5bb31e2733ecd5">
  <source>Create a link for this user to reset their password</source>
</trans-unit>
<trans-unit id="s67ac11d47f1ce794">
  <source>WebAuthn requires this page to be accessed via HTTPS.</source>
</trans-unit>
<trans-unit id="se9e9e1d6799b86a5">
  <source>WebAuthn not supported by browser.</source>
</trans-unit>
<trans-unit id="sff0ac1ace2d90709">
  <source>Use this provider with nginx's auth_request or traefik's forwardAuth. Each application/domain needs its own provider. Additionally, on each domain, /outpost.goauthentik.io must be routed to the outpost (when using a managed outpost, this is done for you).</source>
</trans-unit>
<trans-unit id="scb58b8a60cad8762">
  <source>Default relay state</source>
</trans-unit>
<trans-unit id="s6827a456c9dfc6ee">
  <source>When using IDP-initiated logins, the relay state will be set to this value.</source>
</trans-unit>
<trans-unit id="s01794c0ee3629c1b">
  <source>Flow Info</source>
</trans-unit>
<trans-unit id="s24bce955914b1f0a">
  <source>Stage used to configure a WebAuthn authenticator (i.e. Yubikey, FaceID/Windows Hello).</source>
</trans-unit>
&lt;&lt;&lt;&lt;&lt;&lt;&lt; HEAD
<trans-unit id="s1cffe58249b04669">
  <source>Internal application name used in URLs.</source>
</trans-unit>
<trans-unit id="sb3d4f79d9d8b71e5">
  <source>Submit</source>
</trans-unit>
<trans-unit id="se2b29e6cfe59414c">
  <source>UI Settings</source>
</trans-unit>
<trans-unit id="s836148f721d8913b">
  <source>Transparent Reverse Proxy</source>
</trans-unit>
<trans-unit id="s945a6b94361ee45b">
  <source>For transparent reverse proxies with required authentication</source>
</trans-unit>
<trans-unit id="s40830ec037f34626">
  <source>Configure SAML provider manually</source>
</trans-unit>
<trans-unit id="sea9fc40dfd1d18b1">
  <source>Configure RADIUS provider manually</source>
</trans-unit>
<trans-unit id="sa1b0052ae095b9b3">
  <source>Configure SCIM provider manually</source>
</trans-unit>
<trans-unit id="s15831fa50a116545">
  <source>Saving Application...</source>
</trans-unit>
<trans-unit id="s823abdb61543a826">
  <source>Authentik was unable to save this application:</source>
</trans-unit>
<trans-unit id="s848288f8c2265aad">
  <source>Your application has been saved</source>
</trans-unit>
<trans-unit id="s67d858051b34c38b">
  <source>Method's display Name.</source>
</trans-unit>
<trans-unit id="h10ef80d434185070">
  <source>Use this provider with nginx's <x id="0" equiv-text="&lt;code&gt;"/>auth_request<x id="1" equiv-text="&lt;/code&gt;"/> or traefik's
                    <x id="2" equiv-text="&lt;code&gt;"/>forwardAuth<x id="3" equiv-text="&lt;/code&gt;"/>. Each application/domain needs its own provider.
                    Additionally, on each domain, <x id="4" equiv-text="&lt;code&gt;"/>/outpost.goauthentik.io<x id="5" equiv-text="&lt;/code&gt;"/> must be
                    routed to the outpost (when using a managed outpost, this is done for you).</source>
</trans-unit>
<trans-unit id="sd18b18f91b804c3f">
  <source>Custom attributes</source>
</trans-unit>
<trans-unit id="s71c5d51d5a357dbd">
  <source>Don't show this message again.</source>
</trans-unit>
<trans-unit id="s3e99ea082ca5ade9">
  <source>Failed to fetch</source>
</trans-unit>
<trans-unit id="s98327528f00365a7">
  <source>Failed to fetch data.</source>
</trans-unit>
<trans-unit id="sf485014051ad0cf7">
  <source>Successfully assigned permission.</source>
</trans-unit>
<trans-unit id="sca7fed2bef53cb99">
  <source>Role</source>
</trans-unit>
<trans-unit id="sc92c1a54034e21cc">
  <source>Assign</source>
</trans-unit>
<trans-unit id="scd84d10ee9137070">
  <source>Assign permission to role</source>
</trans-unit>
<trans-unit id="s5ee6f1b84e9ebc69">
  <source>Assign to new role</source>
</trans-unit>
<trans-unit id="s4afb26a8fae257e9">
  <source>Directly assigned</source>
</trans-unit>
<trans-unit id="sd8051c26e155f043">
  <source>Assign permission to user</source>
</trans-unit>
<trans-unit id="sf79f8681e5ffaee2">
  <source>Assign to new user</source>
</trans-unit>
<trans-unit id="saabeb4cab074b0b9">
  <source>User Object Permissions</source>
</trans-unit>
<trans-unit id="s8489d5559dda260c">
  <source>Role Object Permissions</source>
</trans-unit>
<trans-unit id="s6b2beba7ab637e9e">
  <source>Roles</source>
</trans-unit>
<trans-unit id="s96d2bb4be3f5e8aa">
  <source>Select roles to grant this groups' users' permissions from the selected roles.</source>
</trans-unit>
<trans-unit id="sb37880a2a7288ef0">
  <source>Update Permissions</source>
</trans-unit>
<trans-unit id="se9c07cf256774d81">
  <source>Editing is disabled for managed tokens</source>
</trans-unit>
<trans-unit id="sdeb90bfd8a80b86b">
  <source>Permissions to add</source>
</trans-unit>
<trans-unit id="s36247910d67421e1">
  <source>Select permissions</source>
</trans-unit>
<trans-unit id="s67e136af8fc1107b">
  <source>Assign permission</source>
</trans-unit>
<trans-unit id="sb923723d27df40ba">
  <source>Permission(s)</source>
</trans-unit>
<trans-unit id="sc5fb00b25c7f5a02">
  <source>Permission</source>
</trans-unit>
<trans-unit id="s1455753daa00f1bc">
  <source>User doesn't have view permission so description cannot be retrieved.</source>
</trans-unit>
<trans-unit id="s9cc631505c17b028">
  <source>Assigned global permissions</source>
</trans-unit>
<trans-unit id="s8f85a0e678846080">
  <source>Assigned object permissions</source>
</trans-unit>
<trans-unit id="s9103a949a3963aa9">
  <source>Successfully updated role.</source>
</trans-unit>
<trans-unit id="sdf87c5661b31359e">
  <source>Successfully created role.</source>
</trans-unit>
<trans-unit id="s3484b1e6d0b5335f">
  <source>Manage roles which grant permissions to objects within authentik.</source>
</trans-unit>
<trans-unit id="s259de999919316db">
  <source>Role(s)</source>
</trans-unit>
<trans-unit id="s2ffad156e8332f04">
  <source>Update Role</source>
</trans-unit>
<trans-unit id="sc5f923729564fbf3">
  <source>Create Role</source>
</trans-unit>
<trans-unit id="s14bfa8fd1bec8889">
  <source>Role doesn't have view permission so description cannot be retrieved.</source>
</trans-unit>
<trans-unit id="s7e796fe83982863f">
  <source>Role <x id="0" equiv-text="${this._role?.name || &quot;&quot;}"/></source>
</trans-unit>
<trans-unit id="s526e2c66bd51ff5f">
  <source>Role Info</source>
</trans-unit>
<trans-unit id="s2da4aa7a9abeb653">
  <source>Pseudolocale (for testing)</source>
</trans-unit>
<trans-unit id="s4bd386db7302bb22">
  <source>Create With Wizard</source>
</trans-unit>
<trans-unit id="s070fdfb03034ca9b">
  <source>One hint, 'New Application Wizard', is currently hidden</source>
</trans-unit>
<trans-unit id="s61bd841e66966325">
  <source>External applications that use authentik as an identity provider via protocols like OAuth2 and SAML. All applications are shown here, even ones you cannot access.</source>
</trans-unit>
<trans-unit id="s1cc306d8e28c4464">
  <source>Deny message</source>
</trans-unit>
<trans-unit id="s6985c401e1100122">
  <source>Message shown when this stage is run.</source>
</trans-unit>
<trans-unit id="s09f0c100d0ad2fec">
  <source>Open Wizard</source>
</trans-unit>
<trans-unit id="sf2ef885f7d0a101d">
  <source>Demo Wizard</source>
</trans-unit>
<trans-unit id="s77505ee5d2e45e53">
  <source>Run the demo wizard</source>
</trans-unit>
<trans-unit id="s4498e890d47a8066">
  <source>OAuth2/OIDC (Open Authorization/OpenID Connect)</source>
</trans-unit>
<trans-unit id="s4f2e195d09e2868c">
  <source>LDAP (Lightweight Directory Access Protocol)</source>
</trans-unit>
<trans-unit id="s7f5bb0c9923315ed">
  <source>Forward Auth (Single Application)</source>
</trans-unit>
<trans-unit id="sf8008d2d6b064b95">
  <source>Forward Auth (Domain Level)</source>
</trans-unit>
<trans-unit id="sfa8a1ffa9fee07d3">
  <source>SAML (Security Assertion Markup Language)</source>
</trans-unit>
<trans-unit id="s848a23972e388662">
  <source>RADIUS (Remote Authentication Dial-In User Service)</source>
</trans-unit>
<trans-unit id="s3e902999ddf7b50e">
  <source>SCIM (System for Cross-domain Identity Management)</source>
</trans-unit>
<trans-unit id="sdc5690be4a342985">
  <source>The token has been copied to your clipboard</source>
</trans-unit>
<trans-unit id="s7f3edfee24690c9f">
  <source>The token was displayed because authentik does not have permission to write to the clipboard</source>
</trans-unit>
<trans-unit id="saf6097bfa25205b8">
  <source>A copy of this recovery link has been placed in your clipboard</source>
</trans-unit>
<trans-unit id="s895514dda9cb9c94">
  <source>Create recovery link</source>
</trans-unit>
<trans-unit id="se5c795faf2c07514">
  <source>Create Recovery Link</source>
</trans-unit>
<trans-unit id="s84fcddede27b8e2a">
  <source>External</source>
</trans-unit>
<trans-unit id="s1a635369edaf4dc3">
  <source>Service account</source>
</trans-unit>
<trans-unit id="sff930bf2834e2201">
  <source>Service account (internal)</source>
</trans-unit>
<trans-unit id="s66313b45b69cfc88">
  <source>Check the release notes</source>
</trans-unit>
<trans-unit id="sb4d7bae2440d9781">
  <source>User Statistics</source>
</trans-unit>
<trans-unit id="s0924f51b028233a3">
  <source>&lt;No name set&gt;</source>
</trans-unit>
<trans-unit id="sdc9a6ad1af30572c">
  <source>For nginx's auth_request or traefik's forwardAuth</source>
</trans-unit>
<trans-unit id="sfc31264ef7ff86ef">
  <source>For nginx's auth_request or traefik's forwardAuth per root domain</source>
</trans-unit>
<trans-unit id="sc615309d10a9228c">
  <source>RBAC is in preview.</source>
</trans-unit>
<trans-unit id="s32babfed740fd3c1">
  <source>User type used for newly created users.</source>
</trans-unit>
<trans-unit id="s4a34a6be4c68ec87">
  <source>Users created</source>
</trans-unit>
<trans-unit id="s275c956687e2e656">
  <source>Failed logins</source>
</trans-unit>
<trans-unit id="sb35c08e3a541188f">
  <source>Also known as Client ID.</source>
</trans-unit>
<trans-unit id="sd46fd9b647cfea10">
  <source>Also known as Client Secret.</source>
</trans-unit>
<trans-unit id="s4476e9c50cfd13f4">
  <source>Global status</source>
</trans-unit>
<trans-unit id="sd21a971eea208533">
  <source>Vendor</source>
</trans-unit>
<trans-unit id="sadadfe9dfa06d7dd">
  <source>No sync status.</source>
</trans-unit>
<trans-unit id="s2b1c81130a65a55b">
  <source>Sync currently running.</source>
</trans-unit>
<trans-unit id="sf36170f71cea38c2">
  <source>Connectivity</source>
</trans-unit>
<trans-unit id="sd94e99af8b41ff54">
  <source>0: Too guessable: risky password. (guesses &amp;lt; 10^3)</source>
</trans-unit>
<trans-unit id="sc926385d1a624c3a">
  <source>1: Very guessable: protection from throttled online attacks. (guesses &amp;lt; 10^6)</source>
</trans-unit>
<trans-unit id="s8aae61c41319602c">
  <source>2: Somewhat guessable: protection from unthrottled online attacks. (guesses &amp;lt; 10^8)</source>
</trans-unit>
<trans-unit id="sc1f4b57e722a89d6">
  <source>3: Safely unguessable: moderate protection from offline slow-hash scenario. (guesses &amp;lt; 10^10)</source>
</trans-unit>
<trans-unit id="sd47f3d3c9741343d">
  <source>4: Very unguessable: strong protection from offline slow-hash scenario. (guesses &amp;gt;= 10^10)</source>
</trans-unit>
<trans-unit id="s3d2a8b86a4f5a810">
  <source>Successfully created user and added to group <x id="0" equiv-text="${this.group.name}"/></source>
</trans-unit>
<trans-unit id="s824e0943a7104668">
  <source>This user will be added to the group "<x id="0" equiv-text="${this.targetGroup.name}"/>".</source>
</trans-unit>
<trans-unit id="s62e7f6ed7d9cb3ca">
  <source>Pretend user exists</source>
</trans-unit>
<trans-unit id="s52bdc80690a9a8dc">
  <source>When enabled, the stage will always accept the given user identifier and continue.</source>
</trans-unit>
<trans-unit id="scda8dc24b561e205">
  <source>There was an error in the application.</source>
</trans-unit>
<trans-unit id="sdaca9c2c0361ed3a">
  <source>Review the application.</source>
</trans-unit>
<trans-unit id="sb50000a8fada5672">
  <source>There was an error in the provider.</source>
</trans-unit>
<trans-unit id="s21f95eaf151d4ce3">
  <source>Review the provider.</source>
</trans-unit>
<trans-unit id="s9fd39a5cb20b4e61">
  <source>There was an error</source>
</trans-unit>
<trans-unit id="s7a6b3453209e1066">
  <source>There was an error creating the application, but no error message was sent. Please review the server logs.</source>
</trans-unit>
<trans-unit id="s1a711c19cda48375">
  <source>Configure LDAP Provider</source>
</trans-unit>
<trans-unit id="s9368e965b5c292ab">
  <source>Configure OAuth2/OpenId Provider</source>
</trans-unit>
<trans-unit id="sf5cbccdc6254c8dc">
  <source>Configure Proxy Provider</source>
</trans-unit>
<trans-unit id="sf6d46bb442b77e91">
  <source>AdditionalScopes</source>
</trans-unit>
<trans-unit id="s2c8c6f89089b31d4">
  <source>Configure Radius Provider</source>
</trans-unit>
<trans-unit id="sfe906cde5dddc041">
  <source>Configure SAML Provider</source>
</trans-unit>
<trans-unit id="sb3defbacd01ad972">
  <source>Property mappings used for user mapping.</source>
</trans-unit>
<trans-unit id="s7ccce0ec8d228db6">
  <source>Configure SCIM Provider</source>
</trans-unit>
<trans-unit id="sd7728d2b6e1d25e9">
  <source>Property mappings used for group creation.</source>
</trans-unit>
<trans-unit id="s7513372fe60f6387">
  <source>Event volume</source>
</trans-unit>
<trans-unit id="s047a5f0211fedc72">
  <source>Require Outpost (flow can only be executed from an outpost).</source>
</trans-unit>
<trans-unit id="s3271da6c18c25b18">
  <source>Connection settings.</source>
</trans-unit>
<trans-unit id="s2f4ca2148183d692">
  <source>Successfully updated endpoint.</source>
</trans-unit>
<trans-unit id="s5adee855dbe191d9">
  <source>Successfully created endpoint.</source>
</trans-unit>
<trans-unit id="s61e136c0658e27d5">
  <source>Protocol</source>
</trans-unit>
<trans-unit id="sa062b019ff0c8809">
  <source>RDP</source>
</trans-unit>
<trans-unit id="s97f9bf19fa5b57d1">
  <source>SSH</source>
</trans-unit>
<trans-unit id="s7c100119e9ffcc32">
  <source>VNC</source>
</trans-unit>
<trans-unit id="s6b05f9d8801fc14f">
  <source>Host</source>
</trans-unit>
<trans-unit id="sb474f652a2c2fc76">
  <source>Hostname/IP to connect to.</source>
</trans-unit>
<trans-unit id="s8276649077e8715c">
  <source>Endpoint(s)</source>
</trans-unit>
<trans-unit id="sf1dabfe0fe8a75ad">
  <source>Update Endpoint</source>
</trans-unit>
<trans-unit id="s008496c7716b9812">
  <source>These bindings control which users will have access to this endpoint. Users must also have access to the application.</source>
</trans-unit>
<trans-unit id="s38e7cd1a24e70faa">
  <source>Create Endpoint</source>
</trans-unit>
<trans-unit id="s4770c10e5b1c028c">
  <source>RAC is in preview.</source>
</trans-unit>
<trans-unit id="s168565f5ac74a89f">
  <source>Update RAC Provider</source>
</trans-unit>
<trans-unit id="s8465a2caa2d9ea5d">
  <source>Endpoints</source>
</trans-unit>
<trans-unit id="s9857d883d8eb98fc">
  <source>General settings</source>
</trans-unit>
<trans-unit id="sd2066881798a1b96">
  <source>RDP settings</source>
</trans-unit>
<trans-unit id="sb864dc36a463a155">
  <source>Ignore server certificate</source>
</trans-unit>
<trans-unit id="s20366a8d1eaaca54">
  <source>Enable wallpaper</source>
</trans-unit>
<trans-unit id="s1e44c5350ef7598c">
  <source>Enable font-smoothing</source>
</trans-unit>
<trans-unit id="s04ff5d6ae711e6d6">
  <source>Enable full window dragging</source>
</trans-unit>
<trans-unit id="s663ccbfdf27e8dd0">
  <source>Network binding</source>
</trans-unit>
<trans-unit id="sb108a06693c67753">
  <source>No binding</source>
</trans-unit>
<trans-unit id="s5aab90c74f1233b8">
  <source>Bind ASN</source>
</trans-unit>
<trans-unit id="s488303b048afe83b">
  <source>Bind ASN and Network</source>
</trans-unit>
<trans-unit id="s3268dcfe0c8234dc">
  <source>Bind ASN, Network and IP</source>
</trans-unit>
<trans-unit id="s226381aca231644f">
  <source>Configure if sessions created by this stage should be bound to the Networks they were created in.</source>
</trans-unit>
<trans-unit id="s2555a1f20f3fd93e">
  <source>GeoIP binding</source>
</trans-unit>
<trans-unit id="s3d63c78f93c9a92e">
  <source>Bind Continent</source>
</trans-unit>
<trans-unit id="s395d5863b3a259b5">
  <source>Bind Continent and Country</source>
</trans-unit>
<trans-unit id="s625ea0c32b4b136c">
  <source>Bind Continent, Country and City</source>
</trans-unit>
<trans-unit id="s4bc7a1a88961be90">
  <source>Configure if sessions created by this stage should be bound to their GeoIP-based location</source>
</trans-unit>
<trans-unit id="sa06cd519ff151b6d">
  <source>RAC</source>
</trans-unit>
<trans-unit id="s28b99b59541f54ca">
  <source>Connection failed after <x id="0" equiv-text="${this.connectionAttempt}"/> attempts.</source>
</trans-unit>
<trans-unit id="s7c7d956418e1c8c8">
  <source>Re-connecting in <x id="0" equiv-text="${Math.max(1, delay / 1000)}"/> second(s).</source>
</trans-unit>
<trans-unit id="sfc003381f593d943">
  <source>Connecting...</source>
</trans-unit>
<trans-unit id="s31aa94a0b3c7edb2">
  <source>Select endpoint to connect to</source>
</trans-unit>
<trans-unit id="sa2ea0fcd3ffa80e0">
  <source>Connection expiry</source>
</trans-unit>
<trans-unit id="s6dd297c217729828">
  <source>Determines how long a session lasts before being disconnected and requiring re-authorization.</source>
</trans-unit>
<trans-unit id="s31f1afc1bfe1cb3a">
  <source>Learn more</source>
</trans-unit>
<trans-unit id="sc39f6abf0daedb0f">
  <source>Maximum concurrent connections</source>
</trans-unit>
<trans-unit id="s62418cbcd2a25498">
  <source>Maximum concurrent allowed connections to this endpoint. Can be set to -1 to disable the limit.</source>
</trans-unit>
<trans-unit id="s94d61907ee22a8c1">
  <source>Korean</source>
</trans-unit>
<trans-unit id="s95d56e58f816d211">
  <source>Dutch</source>
</trans-unit>
<trans-unit id="s16a15af46bc9aeef">
  <source>Failed to fetch objects: <x id="0" equiv-text="${this.error.detail}"/></source>
</trans-unit>
<trans-unit id="s744401846fea6e76">
  <source>Brand</source>
</trans-unit>
<trans-unit id="sab21e1f62676b56c">
  <source>Successfully updated brand.</source>
</trans-unit>
<trans-unit id="sa43e43fd3a23e22d">
  <source>Successfully created brand.</source>
</trans-unit>
<trans-unit id="s41b3f9b4c98aabd9">
  <source>Use this brand for each domain that doesn't have a dedicated brand.</source>
</trans-unit>
<trans-unit id="s17260b71484b307f">
  <source>Set custom attributes using YAML or JSON. Any attributes set here will be inherited by users, if the request is handled by this brand.</source>
</trans-unit>
<trans-unit id="s79fc990a2b58f27f">
  <source>Brands</source>
</trans-unit>
<trans-unit id="s02774bc46a167346">
  <source>Brand(s)</source>
</trans-unit>
<trans-unit id="s801bf3d03f4a3ff1">
  <source>Update Brand</source>
</trans-unit>
<trans-unit id="s5c3efec5330e0000">
  <source>Create Brand</source>
</trans-unit>
<trans-unit id="sa9d13ce9e83aac17">
  <source>To let a user directly reset a their password, configure a recovery flow on the currently active brand.</source>
</trans-unit>
<trans-unit id="s6709b81e1ed4e39f">
  <source>The current brand must have a recovery flow configured to use a recovery link</source>
</trans-unit>
<trans-unit id="s634e2fd82c397576">
  <source>Successfully updated settings.</source>
</trans-unit>
<trans-unit id="sb8e4edaea6f1d935">
  <source>Avatars</source>
</trans-unit>
<trans-unit id="s945856050217c828">
  <source>Configure how authentik should show avatars for users. The following values can be set:</source>
</trans-unit>
<trans-unit id="sf4ef4c8ce713f775">
  <source>Disables per-user avatars and just shows a 1x1 pixel transparent picture</source>
</trans-unit>
<trans-unit id="s5446842a7e4a963b">
  <source>Uses gravatar with the user's email address</source>
</trans-unit>
<trans-unit id="s35363b9e1cc2abd3">
  <source>Generated avatars based on the user's name</source>
</trans-unit>
<trans-unit id="s48110ca292cad513">
  <source>Any URL: If you want to use images hosted on another server, you can set any URL. Additionally, these placeholders can be used:</source>
</trans-unit>
<trans-unit id="sbe1dfda044bdc93b">
  <source>The user's username</source>
</trans-unit>
<trans-unit id="s653f257c9c2d4dc5">
  <source>The email address, md5 hashed</source>
</trans-unit>
<trans-unit id="s9c9183cd80916b4f">
  <source>The user's UPN, if set (otherwise an empty string)</source>
</trans-unit>
<trans-unit id="h4963ed14d7e239a9">
  <source>An attribute path like
                                    <x id="0" equiv-text="&lt;code&gt;"/>attributes.something.avatar<x id="1" equiv-text="&lt;/code&gt;"/>, which can be used in
                                    combination with the file field to allow users to upload custom
                                    avatars for themselves.</source>
</trans-unit>
<trans-unit id="s4c80c34a67a6f1c9">
  <source>Multiple values can be set, comma-separated, and authentik will fallback to the next mode when no avatar could be found.</source>
</trans-unit>
<trans-unit id="h2fafcc3ebafea2f8">
  <source>For example, setting this to <x id="0" equiv-text="&lt;code&gt;"/>gravatar,initials<x id="1" equiv-text="&lt;/code&gt;"/> will
                                attempt to get an avatar from Gravatar, and if the user has not
                                configured on there, it will fallback to a generated avatar.</source>
</trans-unit>
<trans-unit id="s5faec5eb5faf62ac">
  <source>Allow users to change name</source>
</trans-unit>
<trans-unit id="s078ffec0257621c0">
  <source>Enable the ability for users to change their name.</source>
</trans-unit>
<trans-unit id="s456d88f3679190fd">
  <source>Allow users to change email</source>
</trans-unit>
<trans-unit id="s5fc6c14d106f40d3">
  <source>Enable the ability for users to change their email.</source>
</trans-unit>
<trans-unit id="s628e414bb2367057">
  <source>Allow users to change username</source>
</trans-unit>
<trans-unit id="s6d816a95ca43a99d">
  <source>Enable the ability for users to change their username.</source>
</trans-unit>
<trans-unit id="s57b52b60ed5e2bc7">
  <source>Footer links</source>
</trans-unit>
<trans-unit id="s166b59f3cc5d8ec3">
  <source>GDPR compliance</source>
</trans-unit>
<trans-unit id="sb8b23770f899e5bb">
  <source>When enabled, all the events caused by a user will be deleted upon the user's deletion.</source>
</trans-unit>
<trans-unit id="s29501761df0fe837">
  <source>Impersonation</source>
</trans-unit>
<trans-unit id="s8f503553d8432487">
  <source>Globally enable/disable impersonation.</source>
</trans-unit>
<trans-unit id="see1eb81c1f734079">
  <source>System settings</source>
</trans-unit>
<trans-unit id="s47fb5504f693775b">
  <source>Changes made:</source>
</trans-unit>
<trans-unit id="s506b6a19d12f414c">
  <source>Key</source>
</trans-unit>
<trans-unit id="s4fc9dc73245eab09">
  <source>Previous value</source>
</trans-unit>
<trans-unit id="scb3b0671d7b7f640">
  <source>New value</source>
</trans-unit>
<trans-unit id="s4a642406b0745917">
  <source>Raw event info</source>
</trans-unit>
<trans-unit id="sa65e7bc7ddd3484d">
  <source>Anonymous user</source>
</trans-unit>
<<<<<<< HEAD
<trans-unit id="s862505f29064fc72">
  <source>This option configures the footer links on the flow executor pages. It must be a valid YAML or JSON list and can be used as follows:</source>
</trans-unit>
<trans-unit id="s1c1a6a865befe4de">
  <source>User directory fields</source>
</trans-unit>
<trans-unit id="s3aa6e148d5849579">
  <source>This option configures what user fields are shown in the user directory. It must be a valid JSON list and can be used as follows, with all possible values included:</source>
</trans-unit>
<trans-unit id="s60a6bca4ce22bb6a">
  <source>User directory attributes</source>
</trans-unit>
<trans-unit id="s6f6fef5f45e0af13">
  <source>This option configures what user attributes are shown in the user directory. It must be a valid JSON list and can be used as follows:</source>
</trans-unit>
<trans-unit id="s107b6ca39a2f017d">
  <source>User directory</source>
=======
<trans-unit id="s0db494ff61b48438">
  <source>Add All Available</source>
</trans-unit>
<trans-unit id="s2f68faa5b84ee9fd">
  <source>Remove All Available</source>
</trans-unit>
<trans-unit id="s0ba85594344a5c02">
  <source>Remove All</source>
</trans-unit>
<trans-unit id="s1efa17e3407e0f56">
  <source>Available options</source>
</trans-unit>
<trans-unit id="s886db4d476f66522">
  <source>Selected options</source>
</trans-unit>
<trans-unit id="sd429eba21dd59f44">
  <source><x id="0" equiv-text="${availableCount}"/> item(s) marked to add.</source>
</trans-unit>
<trans-unit id="s4abfe4e0d0665fd1">
  <source><x id="0" equiv-text="${selectedTotal}"/> item(s) selected.</source>
</trans-unit>
<trans-unit id="s56b3d54118c34b2f">
  <source><x id="0" equiv-text="${selectedCount}"/> item(s) marked to remove.</source>
</trans-unit>
<trans-unit id="scb76a63c68b0d81f">
  <source>Available Applications</source>
</trans-unit>
<trans-unit id="sd176021da2ea0fe3">
  <source>Selected Applications</source>
</trans-unit>
<trans-unit id="s862505f29064fc72">
  <source>This option configures the footer links on the flow executor pages. It must be a valid YAML or JSON list and can be used as follows:</source>
</trans-unit>
<trans-unit id="s6d3f81dc4bcacbda">
  <source>Last used</source>
</trans-unit>
<trans-unit id="s96b2703420bfbd0c">
  <source>OAuth Access Tokens</source>
</trans-unit>
<trans-unit id="sd99e668c54f78f6e">
  <source>Credentials / Tokens</source>
</trans-unit>
<trans-unit id="saada50e84c7c646d">
  <source>Permissions set on users which affect this object.</source>
</trans-unit>
<trans-unit id="s37d1b74df205b528">
  <source>Permissions set on roles which affect this object.</source>
</trans-unit>
<trans-unit id="sc443bfff8a5dd106">
  <source>Permissions assigned to this user which affect all object instances of a given type.</source>
</trans-unit>
<trans-unit id="s3eba09a350b7d6c9">
  <source>Permissions assigned to this user affecting specific object instances.</source>
</trans-unit>
<trans-unit id="s17032e57ba222d2f">
  <source>Permissions assigned to this role which affect all object instances of a given type.</source>
</trans-unit>
<trans-unit id="sb9b51124d1b3dca0">
  <source>JWT payload</source>
</trans-unit>
<trans-unit id="sbd065743a0c599e3">
  <source>Preview for user</source>
</trans-unit>
<trans-unit id="se16b4d412ad1aba9">
  <source>Brand name</source>
</trans-unit>
<trans-unit id="sb7e68dcad68a638c">
  <source>Remote Access Provider</source>
</trans-unit>
<trans-unit id="sfb1980a471b7dfb6">
  <source>Remotely access computers/servers via RDP/SSH/VNC</source>
</trans-unit>
<trans-unit id="s9ffdea131dddb3c5">
  <source>Configure Remote Access Provider Provider</source>
</trans-unit>
<trans-unit id="s56bc67239b9255a2">
  <source>Delete authorization on disconnect</source>
</trans-unit>
<trans-unit id="s3945449bd524d8a5">
  <source>When enabled, connection authorizations will be deleted when a client disconnects. This will force clients with flaky internet connections to re-authorize the endpoint.</source>
</trans-unit>
<trans-unit id="sc93712b5fbdc6810">
  <source>Connection Token(s)</source>
</trans-unit>
<trans-unit id="s526a525cdc79bbdc">
  <source>Endpoint</source>
</trans-unit>
<trans-unit id="s5c18f85cda6e89be">
  <source>Connections</source>
</trans-unit>
<trans-unit id="s269a190f0086d892">
  <source>Unconfigured</source>
</trans-unit>
<trans-unit id="s9e24bec94ec23dc9">
  <source>This option will not be changed by this mapping.</source>
</trans-unit>
<trans-unit id="sac428446e9e41f54">
  <source>RAC Connections</source>
</trans-unit>
<trans-unit id="s39002897db60bb28">
  <source>Sending Duo push notification...</source>
</trans-unit>
<trans-unit id="sd2b8c1caa0340ed6">
  <source>Failed to authenticate</source>
</trans-unit>
<trans-unit id="sffef1a8596bc58bb">
  <source>Authenticating...</source>
</trans-unit>
<trans-unit id="sd12f594a3184c056">
  <source>Customization</source>
</trans-unit>
<trans-unit id="s363abde8a254ea5f">
  <source>Authentication failed. Please try again.</source>
</trans-unit>
<trans-unit id="sb0821a9e92cac5eb">
  <source>Failed to register. Please try again.</source>
</trans-unit>
<trans-unit id="s238784fc1dc672ae">
  <source>Registering...</source>
</trans-unit>
<trans-unit id="s009bd1c98a9f5de2">
  <source>Failed to register</source>
</trans-unit>
<trans-unit id="sb166ce92e8e807d6">
  <source>Retry registration</source>
</trans-unit>
<trans-unit id="s6ecfc18dbfeedd76">
  <source>Select one of the options below to continue.</source>
</trans-unit>
<trans-unit id="s00bcaadd620a11f8">
  <source>Latest version unknown</source>
</trans-unit>
<trans-unit id="s10fedec3a779ea63">
  <source>Timestamp</source>
</trans-unit>
<trans-unit id="s48e186fb300e5464">
  <source>Time</source>
</trans-unit>
<trans-unit id="saa8aa81ad6f055fd">
  <source>Level</source>
</trans-unit>
<trans-unit id="sd0ea7366ebc403ff">
  <source>Event</source>
</trans-unit>
<trans-unit id="s225f3e57c6a0d635">
  <source>Logger</source>
</trans-unit>
<trans-unit id="s39d6971531a270b6">
  <source>Update internal password on login</source>
</trans-unit>
<trans-unit id="sefe04e319223a3d6">
  <source>When the user logs in to authentik using this source password backend, update their credentials in authentik.</source>
</trans-unit>
<trans-unit id="s5f43af3669b1e098">
  <source>Source</source>
</trans-unit>
<trans-unit id="sd9f752de8448bcc9">
  <source>Resume timeout</source>
</trans-unit>
<trans-unit id="s517954806d7610f2">
  <source>Amount of time a user can take to return from the source to continue the flow.</source>
</trans-unit>
<trans-unit id="s8c4bc6e515949112">
  <source>Your Install ID</source>
</trans-unit>
<trans-unit id="s8cc0075913c67566">
  <source>Enter the email associated with your account, and we'll send you a link to reset your password.</source>
</trans-unit>
<trans-unit id="s06bfe45ffef2cf60">
  <source>Stage name: <x id="0" equiv-text="${this.challenge.name}"/></source>
</trans-unit>
<trans-unit id="s90064dd5c4dde2c6">
  <source>Please scan the QR code above using the Microsoft Authenticator, Google Authenticator, or other authenticator apps on your device, and enter the code the device displays below to finish setting up the MFA device.</source>
</trans-unit>
<trans-unit id="s02160dc6adba3456">
  <source>Inject an OAuth or SAML Source into the flow execution. This allows for additional user verification, or to dynamically access different sources for different user identifiers (username, email address, etc).</source>
</trans-unit>
<trans-unit id="sc7d071fb5cc1f6bf">
  <source>A selection is required</source>
</trans-unit>
<trans-unit id="sa64fb483becc9c2c">
  <source>Device type restrictions</source>
</trans-unit>
<trans-unit id="sbb928551c84cd63f">
  <source>Available Device types</source>
</trans-unit>
<trans-unit id="s6446c35d6b411e53">
  <source>Selected Device types</source>
</trans-unit>
<trans-unit id="s1f4df216b56de4ac">
  <source>Optionally restrict which WebAuthn device types may be used. When no device types are selected, all devices are allowed.</source>
</trans-unit>
<trans-unit id="s23ed998c51cbe38f">
  <source>If the user has successfully authenticated with a device in the classes listed above within this configured duration, this stage will be skipped.</source>
</trans-unit>
<trans-unit id="s4d4f52ccfd9d6adf">
  <source>WebAuthn-specific settings</source>
</trans-unit>
<trans-unit id="sb46d2e64f64c6284">
  <source>WebAuthn Device type restrictions</source>
</trans-unit>
<trans-unit id="s11274960b13cf21a">
  <source>This restriction only applies to devices created in authentik 2024.4 or later.</source>
</trans-unit>
<trans-unit id="s4888252cbd785175">
  <source>Default token duration</source>
</trans-unit>
<trans-unit id="s25c80a16a07871ba">
  <source>Default duration for generated tokens</source>
</trans-unit>
<trans-unit id="se5c9ffc025fdf61d">
  <source>Default token length</source>
</trans-unit>
<trans-unit id="sa6b2c110466d1754">
  <source>Default length of generated tokens</source>
</trans-unit>
<trans-unit id="s1f25e1e20469a9ea">
  <source>deleted</source>
</trans-unit>
<trans-unit id="s0ca04e397298bc43">
  <source>Select permissions to assign</source>
</trans-unit>
<trans-unit id="s676d94e7e31a8075">
  <source>SCIM Source is in preview.</source>
</trans-unit>
<trans-unit id="s31f1afc0a81977c1">
  <source>Update SCIM Source</source>
</trans-unit>
<trans-unit id="s4bb356adc8a7f85b">
  <source>SCIM Base URL</source>
</trans-unit>
<trans-unit id="sb23304fc42c5d6d9">
  <source>Provisioned Users</source>
</trans-unit>
<trans-unit id="s6a81ee82b2e5ecbb">
  <source>Provisioned Groups</source>
</trans-unit>
<trans-unit id="s10154dbd4fbc697b">
  <source>removed</source>
</trans-unit>
<trans-unit id="s30d6ff9e15e0a40a">
  <source>Verifying...</source>
</trans-unit>
<trans-unit id="sc1673c93148583ba">
  <source>Request failed. Please try again later.</source>
</trans-unit>
<trans-unit id="s85be1f5e7a0fa3b1">
  <source>Available Roles</source>
</trans-unit>
<trans-unit id="sa59d53ee922c08b5">
  <source>Selected Roles</source>
</trans-unit>
<trans-unit id="s7bfbf84a8ad5883f">
  <source>Internal Service accounts are created and managed by authentik and cannot be created manually.</source>
</trans-unit>
<trans-unit id="sb0680e5f8782db1e">
  <source>Private key Algorithm</source>
</trans-unit>
<trans-unit id="sa03cbf19feebd249">
  <source>RSA</source>
</trans-unit>
<trans-unit id="sfbfccbd3e395c147">
  <source>ECDSA</source>
</trans-unit>
<trans-unit id="sebea299e52db4242">
  <source>Algorithm used to generate the private key.</source>
</trans-unit>
<trans-unit id="s21e38ec6ffa2b918">
  <source>Added ID <x id="0" equiv-text="${item}"/></source>
</trans-unit>
<trans-unit id="s74918a09ef39ed26">
  <source>Removed ID <x id="0" equiv-text="${item}"/></source>
</trans-unit>
<trans-unit id="s3a20e5d7dd70dcd3">
  <source>Cleared</source>
</trans-unit>
<trans-unit id="s8cfd29891b2c93f0">
  <source>Google Workspace Provider</source>
</trans-unit>
<trans-unit id="sa817aa9f6f88a991">
  <source>Credentials</source>
</trans-unit>
<trans-unit id="sc668815044e218c2">
  <source>Delegated Subject</source>
</trans-unit>
<trans-unit id="se89a9ecf275e4343">
  <source>Default group email domain</source>
</trans-unit>
<trans-unit id="s64a0a6da6ed6d680">
  <source>Default domain that is used to generate a group's email address. Can be customized using property mappings.</source>
</trans-unit>
<trans-unit id="sd061e65955e036ca">
  <source>User deletion action</source>
</trans-unit>
<trans-unit id="s87f86f65b5e19ea7">
  <source>User is deleted</source>
</trans-unit>
<trans-unit id="s3906cd4a102867a3">
  <source>Suspend</source>
</trans-unit>
<trans-unit id="s0bf5b364e2c79392">
  <source>User is suspended, and connection to user in authentik is removed.</source>
</trans-unit>
<trans-unit id="s4acb0250d735c2a9">
  <source>Do Nothing</source>
</trans-unit>
<trans-unit id="s5fe525d19499ed47">
  <source>The connection is removed but the user is not modified</source>
</trans-unit>
<trans-unit id="s676a0127c35d240a">
  <source>Determines what authentik will do when a User is deleted.</source>
</trans-unit>
<trans-unit id="sd1aa04cc32caf2b0">
  <source>Group deletion action</source>
</trans-unit>
<trans-unit id="s874c788479481131">
  <source>Group is deleted</source>
</trans-unit>
<trans-unit id="s0983fa9b84e4a9f7">
  <source>The connection is removed but the group is not modified</source>
</trans-unit>
<trans-unit id="sdb872a9f425937fa">
  <source>Determines what authentik will do when a Group is deleted.</source>
</trans-unit>
<trans-unit id="sa5f28f1ad0bee45b">
  <source>Google Workspace Provider is in preview.</source>
</trans-unit>
<trans-unit id="s958928ab6208d748">
  <source>Microsoft Entra Provider</source>
</trans-unit>
<trans-unit id="sc7d6bc4aebb58fe9">
  <source>Google Cloud credentials file.</source>
</trans-unit>
<trans-unit id="s2e707072d5a9615d">
  <source>Email address of the user the actions of authentik will be delegated to.</source>
</trans-unit>
<trans-unit id="s03a759e65ceb722d">
  <source>Client ID for the app registration.</source>
</trans-unit>
<trans-unit id="s479980cf9252628c">
  <source>Client secret for the app registration.</source>
</trans-unit>
<trans-unit id="s25c2392ffcb78df2">
  <source>Tenant ID</source>
</trans-unit>
<trans-unit id="s89e4e698cdb1187f">
  <source>ID of the tenant accounts will be synced into.</source>
</trans-unit>
<trans-unit id="sf341f5dfc7a11633">
  <source>Microsoft Entra Provider is in preview.</source>
</trans-unit>
<trans-unit id="s79dd6df244c05ae9">
  <source>Update Microsoft Entra Provider</source>
</trans-unit>
<trans-unit id="saf4b498d81141878">
  <source>Finished successfully</source>
</trans-unit>
<trans-unit id="s46f1d86ffec6223c">
  <source>Finished with errors</source>
</trans-unit>
<trans-unit id="sbd12ed8a1053a108">
  <source>Finished <x id="0" equiv-text="${getRelativeTime(task.finishTimestamp)}"/> (<x id="1" equiv-text="${task.finishTimestamp.toLocaleString()}"/>)</source>
</trans-unit>
<trans-unit id="sc3c334d642866997">
  <source>Sync currently running</source>
</trans-unit>
<trans-unit id="sd520a4089006ca93">
  <source>Update Google Workspace Provider</source>
</trans-unit>
<trans-unit id="sfdfa5bb4ddd99d70">
  <source>Enterprise only</source>
</trans-unit>
<trans-unit id="scffa59cfac1951f2">
  <source><x id="0" equiv-text="${type.name}"/> Icon</source>
</trans-unit>
<trans-unit id="s1da3499258024860">
  <source><x id="0" equiv-text="${versionString}"/> (build <x id="1" equiv-text="${this.outpostHealth.buildHash.substring(0, 8)}"/>)</source>
</trans-unit>
<trans-unit id="s001fd928369d4ddc">
  <source><x id="0" equiv-text="${versionString}"/> (FIPS)</source>
>>>>>>> 2cff3d15
</trans-unit>
    </body>
  </file>
</xliff><|MERGE_RESOLUTION|>--- conflicted
+++ resolved
@@ -6178,58 +6178,39 @@
 <trans-unit id="sa65e7bc7ddd3484d">
   <source>Anonymous user</source>
 </trans-unit>
-<<<<<<< HEAD
+<trans-unit id="s0db494ff61b48438">
+  <source>Add All Available</source>
+</trans-unit>
+<trans-unit id="s2f68faa5b84ee9fd">
+  <source>Remove All Available</source>
+</trans-unit>
+<trans-unit id="s0ba85594344a5c02">
+  <source>Remove All</source>
+</trans-unit>
+<trans-unit id="s1efa17e3407e0f56">
+  <source>Available options</source>
+</trans-unit>
+<trans-unit id="s886db4d476f66522">
+  <source>Selected options</source>
+</trans-unit>
+<trans-unit id="sd429eba21dd59f44">
+  <source><x id="0" equiv-text="${availableCount}"/> item(s) marked to add.</source>
+</trans-unit>
+<trans-unit id="s4abfe4e0d0665fd1">
+  <source><x id="0" equiv-text="${selectedTotal}"/> item(s) selected.</source>
+</trans-unit>
+<trans-unit id="s56b3d54118c34b2f">
+  <source><x id="0" equiv-text="${selectedCount}"/> item(s) marked to remove.</source>
+</trans-unit>
+<trans-unit id="scb76a63c68b0d81f">
+  <source>Available Applications</source>
+</trans-unit>
+<trans-unit id="sd176021da2ea0fe3">
+  <source>Selected Applications</source>
+</trans-unit>
 <trans-unit id="s862505f29064fc72">
   <source>This option configures the footer links on the flow executor pages. It must be a valid YAML or JSON list and can be used as follows:</source>
 </trans-unit>
-<trans-unit id="s1c1a6a865befe4de">
-  <source>User directory fields</source>
-</trans-unit>
-<trans-unit id="s3aa6e148d5849579">
-  <source>This option configures what user fields are shown in the user directory. It must be a valid JSON list and can be used as follows, with all possible values included:</source>
-</trans-unit>
-<trans-unit id="s60a6bca4ce22bb6a">
-  <source>User directory attributes</source>
-</trans-unit>
-<trans-unit id="s6f6fef5f45e0af13">
-  <source>This option configures what user attributes are shown in the user directory. It must be a valid JSON list and can be used as follows:</source>
-</trans-unit>
-<trans-unit id="s107b6ca39a2f017d">
-  <source>User directory</source>
-=======
-<trans-unit id="s0db494ff61b48438">
-  <source>Add All Available</source>
-</trans-unit>
-<trans-unit id="s2f68faa5b84ee9fd">
-  <source>Remove All Available</source>
-</trans-unit>
-<trans-unit id="s0ba85594344a5c02">
-  <source>Remove All</source>
-</trans-unit>
-<trans-unit id="s1efa17e3407e0f56">
-  <source>Available options</source>
-</trans-unit>
-<trans-unit id="s886db4d476f66522">
-  <source>Selected options</source>
-</trans-unit>
-<trans-unit id="sd429eba21dd59f44">
-  <source><x id="0" equiv-text="${availableCount}"/> item(s) marked to add.</source>
-</trans-unit>
-<trans-unit id="s4abfe4e0d0665fd1">
-  <source><x id="0" equiv-text="${selectedTotal}"/> item(s) selected.</source>
-</trans-unit>
-<trans-unit id="s56b3d54118c34b2f">
-  <source><x id="0" equiv-text="${selectedCount}"/> item(s) marked to remove.</source>
-</trans-unit>
-<trans-unit id="scb76a63c68b0d81f">
-  <source>Available Applications</source>
-</trans-unit>
-<trans-unit id="sd176021da2ea0fe3">
-  <source>Selected Applications</source>
-</trans-unit>
-<trans-unit id="s862505f29064fc72">
-  <source>This option configures the footer links on the flow executor pages. It must be a valid YAML or JSON list and can be used as follows:</source>
-</trans-unit>
 <trans-unit id="s6d3f81dc4bcacbda">
   <source>Last used</source>
 </trans-unit>
@@ -6577,7 +6558,6 @@
 </trans-unit>
 <trans-unit id="s001fd928369d4ddc">
   <source><x id="0" equiv-text="${versionString}"/> (FIPS)</source>
->>>>>>> 2cff3d15
 </trans-unit>
     </body>
   </file>
