<?xml version="1.0" encoding="utf-8"?>
<xliff version="1.2" xmlns="urn:oasis:names:tc:xliff:document:1.2">
  <file target-language="es" source-language="en" original="lit-localize-inputs" datatype="plaintext">
    <body>
      <trans-unit id="s4caed5b7a7e5d89b">
        <source>English</source>
        <target>Inglés</target>
      </trans-unit>
      <trans-unit id="s75a27f43413e02c5">
        <source>French</source>
        <target>francés</target>
      </trans-unit>
      <trans-unit id="s9d2d00982edafabb">
        <source>Turkish</source>
        <target>turco</target>
      </trans-unit>
      <trans-unit id="sf1868dc19e3917bb">
        <source>Spanish</source>
      </trans-unit>
      <trans-unit id="s03f49e598ffb11cc">
        <source>Polish</source>
      </trans-unit>
      <trans-unit id="s4660da32fb311ac0">
        <source>Taiwanese Mandarin</source>
      </trans-unit>
      <trans-unit id="s354e0a9f146d2869">
        <source>Chinese (simplified)</source>
      </trans-unit>
      <trans-unit id="se3e6af2ce24d80e8">
        <source>Chinese (traditional)</source>
      </trans-unit>
      <trans-unit id="s63e71d20d1eaca93">
        <source>German</source>
      </trans-unit>
      <trans-unit id="s49730f3d5751a433">
        <source>Loading...</source>
        <target>Cargando...</target>
      </trans-unit>
      <trans-unit id="sf1e9d421f35b51e5">
        <source>Application</source>
        <target>Aplicación</target>
      </trans-unit>
      <trans-unit id="s310d8757ce319673">
        <source>Logins</source>
        <target>Inicios de sesión</target>
      </trans-unit>
      <trans-unit id="sa50a6326530d8a0d">
        <source>Show less</source>
        <target>Mostrar menos</target>
      </trans-unit>
      <trans-unit id="sb2c57b2d347203dd">
        <source>Show more</source>
        <target>Mostrar más</target>
      </trans-unit>
      <trans-unit id="s6238f519db67980d">
        <source>UID</source>
        <target>UID</target>
      </trans-unit>
      <trans-unit id="sef49aec68fd1dc66">
        <source>Name</source>
        <target>Nombre</target>
      </trans-unit>
      <trans-unit id="sf9f2c719a04066ec">
        <source>App</source>
        <target>App</target>
      </trans-unit>
      <trans-unit id="sda796c87fa97ed4d">
        <source>Model Name</source>
        <target>Nombre del modelo</target>
      </trans-unit>
      <trans-unit id="s79e8cc71a5975b04">
        <source>Message</source>
        <target>Mensaje</target>
      </trans-unit>
      <trans-unit id="sbbc53e0e54d7946f">
        <source>Subject</source>
        <target>Asunto</target>
      </trans-unit>
      <trans-unit id="sa6ab5184d6315895">
        <source>From</source>
        <target>Desde</target>
      </trans-unit>
      <trans-unit id="s09353907b5c79284">
        <source>To</source>
        <target>Para</target>
      </trans-unit>
      <trans-unit id="s63e03c70f67ebf9c">
        <source>Context</source>
        <target>Contexto</target>
      </trans-unit>
      <trans-unit id="sa48f81f001b893d2">
        <source>User</source>
        <target>Usuario</target>
      </trans-unit>
      <trans-unit id="s119498d4e4cf59a6">
        <source>Affected model:</source>
        <target>Modelo afectado:</target>
      </trans-unit>
      <trans-unit id="sa3660d505e7011e0">
        <source>Authorized application:</source>
        <target>Solicitud autorizada:</target>
      </trans-unit>
      <trans-unit id="s95a032ae86881bf5">
        <source>Using flow</source>
        <target>Uso del flujo</target>
      </trans-unit>
      <trans-unit id="scb5c9a7cc4ccd68d">
        <source>Email info:</source>
        <target>Información de correo electrónico:</target>
      </trans-unit>
      <trans-unit id="s677f1b675fc21bb1">
        <source>Secret:</source>
        <target>Secreto:</target>
      </trans-unit>
      <trans-unit id="sd947d57c9a9b7108">
        <source>Open issue on GitHub...</source>
        <target>Problema abierto en GitHub...</target>
      </trans-unit>
      <trans-unit id="sa6905be242387f36">
        <source>Exception</source>
        <target>Excepción</target>
      </trans-unit>
      <trans-unit id="s6ab73c998850c5ab">
        <source>Expression</source>
        <target>Expresión</target>
      </trans-unit>
      <trans-unit id="s50ebe627b4bc7d02">
        <source>Binding</source>
        <target>Vinculante</target>
      </trans-unit>
      <trans-unit id="s3c6de3f257e0c912">
        <source>Request</source>
        <target>Solicitud</target>
      </trans-unit>
      <trans-unit id="s730182ad28374cda">
        <source>Object</source>
        <target>Objeto</target>
      </trans-unit>
      <trans-unit id="s890e983a7be64da4">
        <source>Result</source>
        <target>Resultado</target>
      </trans-unit>
      <trans-unit id="sd3a853f63f45dcb0">
        <source>Passing</source>
        <target>Paso</target>
      </trans-unit>
      <trans-unit id="sbdeedc1c60306b35">
        <source>Messages</source>
        <target>Mensajes</target>
      </trans-unit>
      <trans-unit id="s0a5401d4419f9958">
        <source>Using source</source>
        <target>Uso de la fuente</target>
      </trans-unit>
      <trans-unit id="s14622ee6de586485">
        <source>Attempted to log in as <x id="0" equiv-text="${this.event.context.username}"/></source>
        <target>Se intentó iniciar sesión como 
        <x id="0" equiv-text="${this.event.context.username}"/></target>
      </trans-unit>
      <trans-unit id="sb07bf992e3d00664">
        <source>No additional data available.</source>
        <target>No hay datos adicionales disponibles.</target>
      </trans-unit>
      <trans-unit id="s09810653c832e935">
        <source>Click to change value</source>
        <target>Haga clic para cambiar el valor</target>
      </trans-unit>
      <trans-unit id="sfefce784ec55868f">
        <source>Select an object.</source>
      </trans-unit>
      <trans-unit id="s04ceadb276bbe149">
        <source>Loading options...</source>
      </trans-unit>
      <trans-unit id="sfe629863ba1338c2">
        <source>Connection error, reconnecting...</source>
        <target>Error de conexión, reconexión...</target>
      </trans-unit>
      <trans-unit id="sc8da3cc71de63832">
        <source>Login</source>
        <target>Iniciar sesión</target>
      </trans-unit>
      <trans-unit id="sb4564c127ab8b921">
        <source>Failed login</source>
        <target>Inicio de sesión incorrecto</target>
      </trans-unit>
      <trans-unit id="s67749057edb2586b">
        <source>Logout</source>
        <target>Cerrar sesión</target>
      </trans-unit>
      <trans-unit id="s7e537ad68d7c16e1">
        <source>User was written to</source>
        <target>Se escribió al usuario a</target>
      </trans-unit>
      <trans-unit id="sa0e0bdd7e244416b">
        <source>Suspicious request</source>
        <target>Solicitud sospechosa</target>
      </trans-unit>
      <trans-unit id="s7bda44013984fc48">
        <source>Password set</source>
        <target>Conjunto de contraseñas</target>
      </trans-unit>
      <trans-unit id="sa1b41e334ad89d94">
        <source>Secret was viewed</source>
        <target>Se ha visto el secreto</target>
      </trans-unit>
      <trans-unit id="s92ca679592a36b35">
        <source>Secret was rotated</source>
        <target>Se ha rotado el</target>
      </trans-unit>
      <trans-unit id="s8a1d9403ca90989b">
        <source>Invitation used</source>
        <target>Invitación utilizada</target>
      </trans-unit>
      <trans-unit id="s5f496533610103f2">
        <source>Application authorized</source>
        <target>Solicitud autorizada</target>
      </trans-unit>
      <trans-unit id="sdc9e222be9612939">
        <source>Source linked</source>
        <target>Fuente enlazada</target>
      </trans-unit>
      <trans-unit id="sb1c91762ae3a9bee">
        <source>Impersonation started</source>
        <target>Se ha iniciado la suplantación</target>
      </trans-unit>
      <trans-unit id="s9c73bd29b279d26b">
        <source>Impersonation ended</source>
        <target>Finalizó la suplantación</target>
      </trans-unit>
      <trans-unit id="s1cd264012278c047">
        <source>Flow execution</source>
        <target>Ejecución de flujo</target>
      </trans-unit>
      <trans-unit id="s32f04d33924ce8ad">
        <source>Policy execution</source>
        <target>Ejecución de políticas</target>
      </trans-unit>
      <trans-unit id="sb6d7128df5978cee">
        <source>Policy exception</source>
        <target>Excepción de política</target>
      </trans-unit>
      <trans-unit id="s77f572257f69a8db">
        <source>Property Mapping exception</source>
        <target>excepción de asignación de propiedades</target>
      </trans-unit>
      <trans-unit id="s2543cffd6ebb6803">
        <source>System task execution</source>
        <target>Ejecución de tareas del sistema</target>
      </trans-unit>
      <trans-unit id="se2f258b996f7279c">
        <source>System task exception</source>
        <target>Excepción tarea del sistema</target>
      </trans-unit>
      <trans-unit id="s81eff3409d572a21">
        <source>General system exception</source>
        <target>Excepción general del sistema</target>
      </trans-unit>
      <trans-unit id="sf8f49cdbf0036343">
        <source>Configuration error</source>
        <target>Error de configuración</target>
      </trans-unit>
      <trans-unit id="s9c6f61dc47bc4f0a">
        <source>Model created</source>
        <target>Modelo creado</target>
      </trans-unit>
      <trans-unit id="s47a4983a2c6bb749">
        <source>Model updated</source>
        <target>Modelo actualizado</target>
      </trans-unit>
      <trans-unit id="sc9f69360b58706c7">
        <source>Model deleted</source>
        <target>Modelo eliminado</target>
      </trans-unit>
      <trans-unit id="sa266303caf1bd27f">
        <source>Email sent</source>
        <target>Correo electrónico enviado</target>
      </trans-unit>
      <trans-unit id="s6c410fedda2a575f">
        <source>Update available</source>
        <target>Actualización disponible</target>
      </trans-unit>
      <trans-unit id="s02240309358f557c">
        <source>Unknown severity</source>
      </trans-unit>
      <trans-unit id="sf1ec4acb8d744ed9">
        <source>Alert</source>
        <target>Alerta</target>
      </trans-unit>
      <trans-unit id="s9117fb5195e75151">
        <source>Notice</source>
        <target>Notificación</target>
      </trans-unit>
      <trans-unit id="s34be76c6b1eadbef">
        <source>Warning</source>
        <target>Aviso</target>
      </trans-unit>
      <trans-unit id="sf45a0d2f00bcc6ff">
        <source>no tabs defined</source>
        <target>no se han definido pestañas</target>
      </trans-unit>
      <trans-unit id="s04c5a637328c9b67">
        <source><x id="0" equiv-text="${this.pages?.startIndex}"/> - <x id="1" equiv-text="${this.pages?.endIndex}"/> of <x id="2" equiv-text="${this.pages?.count}"/></source>
        <target>
        <x id="0" equiv-text="${this.pages?.startIndex}"/>- 
        <x id="1" equiv-text="${this.pages?.endIndex}"/>de 
        <x id="2" equiv-text="${this.pages?.count}"/></target>
      </trans-unit>
      <trans-unit id="s6a89bb10338369b4">
        <source>Go to previous page</source>
        <target>Ir a la página anterior</target>
      </trans-unit>
      <trans-unit id="s7edad99c6b7bfe88">
        <source>Go to next page</source>
        <target>Ir a la página siguiente</target>
      </trans-unit>
      <trans-unit id="sffa721bb6aa3128d">
        <source>Search...</source>
        <target>Buscar...</target>
      </trans-unit>
      <trans-unit id="sb59d68ed12d46377">
        <source>Loading</source>
        <target>Cargando</target>
      </trans-unit>
      <trans-unit id="s7bc8c327f1f7c82c">
        <source>No objects found.</source>
        <target>No se han encontrado objetos.</target>
      </trans-unit>
      <trans-unit id="sfd44ce578f643145">
        <source>Failed to fetch objects.</source>
      </trans-unit>
      <trans-unit id="s7b7163270e57e8b4">
        <source>Refresh</source>
        <target>Actualizar</target>
      </trans-unit>
      <trans-unit id="s909e876731a8febb">
        <source>Select all rows</source>
        <target>Seleccionar todas las filas</target>
      </trans-unit>
      <trans-unit id="sa442044b586ec8bf">
        <source>Action</source>
        <target>Acción</target>
      </trans-unit>
      <trans-unit id="s02839b01844d6ca8">
        <source>Creation Date</source>
        <target>Fecha de creación</target>
      </trans-unit>
      <trans-unit id="s4d00f1de1c82281b">
        <source>Client IP</source>
        <target>IP del cliente</target>
      </trans-unit>
      <trans-unit id="s45f9e7ce0897f9e5">
        <source>Tenant</source>
        <target>inquilino</target>
      </trans-unit>
      <trans-unit id="s2152f3482784705f">
        <source>Recent events</source>
      </trans-unit>
      <trans-unit id="sc35581d9c1cd67ff">
        <source>On behalf of <x id="0" equiv-text="${item.user.on_behalf_of.username}"/></source>
        <target>En nombre de 
        <x id="0" equiv-text="${item.user.on_behalf_of.username}"/></target>
      </trans-unit>
      <trans-unit id="saf63a04c86018698">
        <source>-</source>
        <target>-</target>
      </trans-unit>
      <trans-unit id="s1b448a4ea79d4eef">
        <source>No Events found.</source>
        <target>No se han encontrado eventos.</target>
      </trans-unit>
      <trans-unit id="s50911ec1c8aee99a">
        <source>No matching events could be found.</source>
        <target>No se han encontrado eventos coincidentes.</target>
      </trans-unit>
      <trans-unit id="s113c05ef9996ca4b">
        <source>Embedded outpost is not configured correctly.</source>
        <target>El puesto avanzado integrado no está configurado correctamente.</target>
      </trans-unit>
      <trans-unit id="seb5ba88f21937c98">
        <source>Check outposts.</source>
        <target>Revisa los puestos avanzados.</target>
      </trans-unit>
      <trans-unit id="sd0bc94e11935ee5a">
        <source>HTTPS is not detected correctly</source>
        <target>HTTPS no se detecta correctamente</target>
      </trans-unit>
      <trans-unit id="s40bf151b56a64f51">
        <source>Server and client are further than 5 seconds apart.</source>
        <target>El servidor y el cliente están separados por más de 5 segundos.</target>
      </trans-unit>
      <trans-unit id="s091d3d07b5b3076f">
        <source>OK</source>
        <target>DE ACUERDO</target>
      </trans-unit>
      <trans-unit id="sae486938be80729c">
        <source>Everything is ok.</source>
        <target>Está todo bien.</target>
      </trans-unit>
      <trans-unit id="sea91c57b3d3969fe">
        <source>System status</source>
        <target>Estado del sistema</target>
      </trans-unit>
      <trans-unit id="scefe482c547fb3f3">
        <source>Based on <x id="0" equiv-text="${value.versionCurrent}"/></source>
      </trans-unit>
      <trans-unit id="s68a50b1ee6efee7b">
        <source><x id="0" equiv-text="${value.versionLatest}"/> is available!</source>
        <target>
        <x id="0" equiv-text="${value.versionLatest}"/>está disponible.</target>
      </trans-unit>
      <trans-unit id="s713d147e1761d0f0">
        <source>Up-to-date!</source>
        <target>¡Actuales!</target>
      </trans-unit>
      <trans-unit id="sf4122b220926be97">
        <source>Version</source>
        <target>Versión</target>
      </trans-unit>
      <trans-unit id="s0a63a8be0b2b422c">
        <source>Workers</source>
        <target>Trabajadores</target>
      </trans-unit>
      <trans-unit id="s341ab68d4130de20">
        <source>No workers connected. Background tasks will not run.</source>
        <target>No hay trabajadores conectados. No se ejecutarán tareas en segundo plano.</target>
      </trans-unit>
      <trans-unit id="s2ed8eb02525a920a">
        <source><x id="0" equiv-text="${ago}"/> hour(s) ago</source>
      </trans-unit>
      <trans-unit id="s1f1c857c0c4250e4">
        <source><x id="0" equiv-text="${ago}"/> day(s) ago</source>
      </trans-unit>
      <trans-unit id="s11bc220e8fa9d797">
        <source>Authorizations</source>
        <target>Autorizaciones</target>
      </trans-unit>
      <trans-unit id="s3ef3c252ada78076">
        <source>Failed Logins</source>
        <target>inicios de sesión fallidos</target>
      </trans-unit>
      <trans-unit id="sc2f1e5dd74c1b7df">
        <source>Successful Logins</source>
        <target>Inicios de sesión exitosos</target>
      </trans-unit>
      <trans-unit id="s0382d73823585617">
        <source><x id="0" equiv-text="${this.errorMessage}"/>: <x id="1" equiv-text="${e.toString()}"/></source>
        <target>
        <x id="0" equiv-text="${this.errorMessage}"/>: 
        <x id="1" equiv-text="${e.toString()}"/></target>
      </trans-unit>
      <trans-unit id="s2ceb11be2290bb1b">
        <source>Cancel</source>
        <target>Cancelar</target>
      </trans-unit>
      <trans-unit id="se085f35c8a9203a1">
        <source>LDAP Source</source>
        <target>Fuente LDAP</target>
      </trans-unit>
      <trans-unit id="s477de089b505a6ea">
        <source>SCIM Provider</source>
      </trans-unit>
      <trans-unit id="s8a75e83497a183a2">
        <source>Healthy</source>
      </trans-unit>
      <trans-unit id="sfeb82261bcf99edd">
        <source>Healthy outposts</source>
        <target>Puestos avanzados saludables</target>
      </trans-unit>
      <trans-unit id="saae1c70e168b45b4">
        <source>Admin</source>
        <target>Admin</target>
      </trans-unit>
      <trans-unit id="s0a11c2ffb8309d1a">
        <source>Not found</source>
        <target>No se ha encontrado</target>
      </trans-unit>
      <trans-unit id="saa0e2675da69651b">
        <source>The URL "<x id="0" equiv-text="${this.url}"/>" was not found.</source>
        <target>No se encontró la URL « 
        <x id="0" equiv-text="${this.url}"/>».</target>
      </trans-unit>
      <trans-unit id="s58cd9c2fe836d9c6">
        <source>Return home</source>
        <target>Regresar a casa</target>
      </trans-unit>
      <trans-unit id="s41e035c4bb8d15f2">
        <source>General system status</source>
        <target>Situación general del sistema</target>
      </trans-unit>
      <trans-unit id="s6dfd15978586d05f">
        <source>Welcome, <x id="0" equiv-text="${name}"/>.</source>
        <target>Bienvenido, 
        <x id="0" equiv-text="${name}"/>.</target>
      </trans-unit>
      <trans-unit id="sc381422c585b867f">
        <source>Quick actions</source>
        <target>Acciones rápidas</target>
      </trans-unit>
      <trans-unit id="sfd13ca8ebd857c2e">
        <source>Create a new application</source>
        <target>Crea una nueva aplicación</target>
      </trans-unit>
      <trans-unit id="s079d388d3cbfa54f">
        <source>Check the logs</source>
        <target>Comprobar los registros</target>
      </trans-unit>
      <trans-unit id="sed8d4c3fd5f60e1f">
        <source>Explore integrations</source>
        <target>Explore las integraciones</target>
      </trans-unit>
      <trans-unit id="sfffb0d0958bfbc42">
        <source>Manage users</source>
      </trans-unit>
      <trans-unit id="s51cda7b1ebcd970f">
        <source>Check release notes</source>
      </trans-unit>
      <trans-unit id="s8763a33c3d46aaf5">
        <source>Outpost status</source>
        <target>Estado de avanzada</target>
      </trans-unit>
      <trans-unit id="scc286303aa9c6cb0">
        <source>Sync status</source>
        <target>Estado de sincronización</target>
      </trans-unit>
      <trans-unit id="sbdc4a833de9ca502">
        <source>Logins and authorizations over the last week (per 8 hours)</source>
      </trans-unit>
      <trans-unit id="s6e09a19aa3952509">
        <source>Apps with most usage</source>
        <target>Aplicaciones con mayor uso</target>
      </trans-unit>
      <trans-unit id="sda5e1499f93146ad">
        <source><x id="0" equiv-text="${ago}"/> days ago</source>
        <target>
        <x id="0" equiv-text="${ago}"/>días atrás</target>
      </trans-unit>
      <trans-unit id="s51ea3a244c781b1f">
        <source>Objects created</source>
        <target>Objetos creados</target>
      </trans-unit>
      <trans-unit id="s770baa8560fd8aa1">
        <source>User statistics</source>
        <target>Estadísticas de los usuarios</target>
      </trans-unit>
      <trans-unit id="sfbadb77fbc61efb8">
        <source>Users created per day in the last month</source>
        <target>Usuarios creados por día en el último mes</target>
      </trans-unit>
      <trans-unit id="sb0669da3df95837c">
        <source>Logins per day in the last month</source>
        <target>Inicios de sesión por día en el último mes</target>
      </trans-unit>
      <trans-unit id="s835da49b4dc83a51">
        <source>Failed Logins per day in the last month</source>
        <target>Inicios de sesión fallidos por día en el último mes</target>
      </trans-unit>
      <trans-unit id="s5f4586bc1e2740e6">
        <source>Clear search</source>
      </trans-unit>
      <trans-unit id="s3b34d9930e33bd46">
        <source>System Tasks</source>
        <target>Tareas del sistema</target>
      </trans-unit>
      <trans-unit id="saaa3abe03c7260f9">
        <source>Long-running operations which authentik executes in the background.</source>
        <target>Operaciones de larga ejecución que authentik se ejecuta en segundo plano.</target>
      </trans-unit>
      <trans-unit id="s7468e87263dfff7e">
        <source>Identifier</source>
        <target>Identificador</target>
      </trans-unit>
      <trans-unit id="s63d894b1ddb06289">
        <source>Description</source>
        <target>Descripción</target>
      </trans-unit>
      <trans-unit id="sa9b2a245441557dc">
        <source>Last run</source>
        <target>Última ejecución</target>
      </trans-unit>
      <trans-unit id="sad3e3c8146fc920f">
        <source>Status</source>
        <target>Estatus</target>
      </trans-unit>
      <trans-unit id="s8af61807443f32a4">
        <source>Actions</source>
        <target>Acciones</target>
      </trans-unit>
      <trans-unit id="sbe9a51f29a4a2c5b">
        <source>Successful</source>
        <target>Éxito</target>
      </trans-unit>
      <trans-unit id="s5f343a43e7ea9f91">
        <source>Error</source>
        <target>Error</target>
      </trans-unit>
      <trans-unit id="sc592307ea80f16b9">
        <source>Unknown</source>
        <target>Desconocido</target>
      </trans-unit>
      <trans-unit id="s92921878e886e36d">
        <source>Duration</source>
      </trans-unit>
      <trans-unit id="se7e1ababbc4868b8">
        <source><x id="0" equiv-text="${item.taskDuration.toFixed(2)}"/> seconds</source>
      </trans-unit>
      <trans-unit id="sc25edca57df81461">
        <source>Authentication</source>
        <target>autenticación</target>
      </trans-unit>
      <trans-unit id="s6dfb7283452f78fe">
        <source>Authorization</source>
        <target>Autorización</target>
      </trans-unit>
      <trans-unit id="sddcfc6ab24e3a6ed">
        <source>Enrollment</source>
        <target>Inscripción</target>
      </trans-unit>
      <trans-unit id="s1fc9c70610c4c67d">
        <source>Invalidation</source>
        <target>Invalidación</target>
      </trans-unit>
      <trans-unit id="s6ac670086eb137c6">
        <source>Recovery</source>
        <target>Recuperación</target>
      </trans-unit>
      <trans-unit id="sdf22dcf939c27cc7">
        <source>Stage Configuration</source>
        <target>Configuración de escenario</target>
      </trans-unit>
      <trans-unit id="s6d5bce4321f57cda">
        <source>Unenrollment</source>
        <target>Anular la inscripción</target>
      </trans-unit>
      <trans-unit id="sde2bb5418562c5b2">
        <source>Unknown designation</source>
      </trans-unit>
      <trans-unit id="sb9834316ffd4ae3e">
        <source>Stacked</source>
      </trans-unit>
      <trans-unit id="s12146091b2b539a3">
        <source>Content left</source>
      </trans-unit>
      <trans-unit id="sa800871782eba1ac">
        <source>Content right</source>
      </trans-unit>
      <trans-unit id="sb4e50ca3cffdbc10">
        <source>Sidebar left</source>
      </trans-unit>
      <trans-unit id="s745a55f9abf9f2e5">
        <source>Sidebar right</source>
      </trans-unit>
      <trans-unit id="sb3182a87ded1bc91">
        <source>Unknown layout</source>
      </trans-unit>
      <trans-unit id="sdfd22a21660f6002">
        <source>Successfully updated provider.</source>
        <target>El proveedor se actualizó correctamente.</target>
      </trans-unit>
      <trans-unit id="s457c639088c547c5">
        <source>Successfully created provider.</source>
        <target>El proveedor se creó correctamente.</target>
      </trans-unit>
      <trans-unit id="sff69c1a637f899a6">
        <source>Bind flow</source>
        <target>Flujo de enlace</target>
      </trans-unit>
      <trans-unit id="s319040353f479853">
        <source>Flow used for users to authenticate.</source>
      </trans-unit>
      <trans-unit id="sbc80eab557fbf782">
        <source>Search group</source>
        <target>Grupo de búsqueda</target>
      </trans-unit>
      <trans-unit id="s04b7f8d6aaef3756">
        <source>Users in the selected group can do search queries. If no group is selected, no LDAP Searches are allowed.</source>
        <target>Los usuarios del grupo seleccionado pueden realizar consultas de búsqueda. Si no se selecciona ningún grupo, no se permiten búsquedas LDAP.</target>
      </trans-unit>
      <trans-unit id="se5973e7c8ba0fc71">
        <source>Bind mode</source>
      </trans-unit>
      <trans-unit id="s8915e64b8b999bfe">
        <source>Cached binding</source>
      </trans-unit>
      <trans-unit id="s842d690eb3c11762">
        <source>Flow is executed and session is cached in memory. Flow is executed when session expires</source>
      </trans-unit>
      <trans-unit id="s6a66759749bf31ed">
        <source>Direct binding</source>
      </trans-unit>
      <trans-unit id="se0adaf83627104fb">
        <source>Always execute the configured bind flow to authenticate the user</source>
      </trans-unit>
      <trans-unit id="scef3f4ad80abbd22">
        <source>Configure how the outpost authenticates requests.</source>
      </trans-unit>
      <trans-unit id="sbcae51a6f06e53d4">
        <source>Search mode</source>
        <target>Modo de búsqueda</target>
      </trans-unit>
      <trans-unit id="s9065fcccd837a679">
        <source>Cached querying</source>
      </trans-unit>
      <trans-unit id="s30d0d0e6c626a234">
        <source>The outpost holds all users and groups in-memory and will refresh every 5 Minutes</source>
      </trans-unit>
      <trans-unit id="sffc14b8200a9f938">
        <source>Direct querying</source>
      </trans-unit>
      <trans-unit id="sdce4680288083fe3">
        <source>Always returns the latest data, but slower than cached querying</source>
      </trans-unit>
      <trans-unit id="s8b87df5664de7eb8">
        <source>Configure how the outpost queries the core authentik server's users.</source>
        <target>Configure la forma en que el puesto avanzado consulta a los usuarios del servidor auténtico principal.</target>
      </trans-unit>
      <trans-unit id="sfe388f0313f52da2">
        <source>Protocol settings</source>
        <target>Configuración del protocolo</target>
      </trans-unit>
      <trans-unit id="s55d731be1ef66efe">
        <source>Base DN</source>
        <target>DN base</target>
      </trans-unit>
      <trans-unit id="s0b15ff11a0049cfd">
        <source>LDAP DN under which bind requests and search requests can be made.</source>
        <target>DN de LDAP con el que se pueden realizar solicitudes de enlace y solicitudes de búsqueda.</target>
      </trans-unit>
      <trans-unit id="sb157267c85fdff30">
        <source>Certificate</source>
        <target>Certificado</target>
      </trans-unit>
      <trans-unit id="sac43cb9690260b86">
        <source>UID start number</source>
        <target>Número inicial de UID</target>
      </trans-unit>
      <trans-unit id="s60edbcfac8ed1f90">
        <source>The start for uidNumbers, this number is added to the user.Pk to make sure that the numbers aren't too low for POSIX users. Default is 2000 to ensure that we don't collide with local users uidNumber</source>
        <target>El comienzo de UIDNumbers, este número se agrega a User.pk para asegurarse de que los números no sean demasiado bajos para los usuarios de POSIX. El valor predeterminado es 2000 para garantizar que no colisionemos con el UIDNumber de los usuarios locales</target>
      </trans-unit>
      <trans-unit id="s5acb607b40356974">
        <source>GID start number</source>
        <target>Número inicial de GID</target>
      </trans-unit>
      <trans-unit id="s1c8e9816dcae6d9c">
        <source>The start for gidNumbers, this number is added to a number generated from the group.Pk to make sure that the numbers aren't too low for POSIX groups. Default is 4000 to ensure that we don't collide with local groups or users primary groups gidNumber</source>
        <target>El comienzo de GIDNumbers, este número se agrega a un número generado por el grupo.pk para asegurarse de que los números no sean demasiado bajos para los grupos POSIX. El valor predeterminado es 4000 para garantizar que no choquemos con los grupos locales o los grupos principales de los usuarios (GIDNumber).</target>
      </trans-unit>
      <trans-unit id="s2236dc563c2dbf76">
        <source>(Format: hours=-1;minutes=-2;seconds=-3).</source>
        <target>(Formato: horas = -1; minutos = -2; segundos = -3).</target>
      </trans-unit>
      <trans-unit id="sbec40ef4e6f139b7">
        <source>(Format: hours=1;minutes=2;seconds=3).</source>
        <target>(Formato: horas = 1; minutos = 2; segundos = 3).</target>
      </trans-unit>
      <trans-unit id="sbb8ad22c83d375b1">
        <source>The following keywords are supported:</source>
      </trans-unit>
      <trans-unit id="sbb3243352661428f">
        <source>Authentication flow</source>
        <target>Flujo de autenticación</target>
      </trans-unit>
      <trans-unit id="sa72a3bd1e7e89926">
        <source>Flow used when a user access this provider and is not authenticated.</source>
      </trans-unit>
      <trans-unit id="s62f7c59b0606a8d6">
        <source>Authorization flow</source>
        <target>Flujo de autorización</target>
      </trans-unit>
      <trans-unit id="sfbaeb0de54fbfdbb">
        <source>Flow used when authorizing this provider.</source>
        <target>Flujo utilizado al autorizar a este proveedor.</target>
      </trans-unit>
      <trans-unit id="sc8de93a7dc0d78ba">
        <source>Client type</source>
        <target>Tipo de cliente</target>
      </trans-unit>
      <trans-unit id="s399cc2d67d92e957">
        <source>Confidential</source>
        <target>Confidencial</target>
      </trans-unit>
      <trans-unit id="s95f09b229a0a0bb0">
        <source>Confidential clients are capable of maintaining the confidentiality of their credentials such as client secrets</source>
      </trans-unit>
      <trans-unit id="sdd1ff479d04ac140">
        <source>Public</source>
        <target>Público</target>
      </trans-unit>
      <trans-unit id="s51c6b8403c2dc5d9">
        <source>Public clients are incapable of maintaining the confidentiality and should use methods like PKCE. </source>
      </trans-unit>
      <trans-unit id="s4d00e5de1c8213b7">
        <source>Client ID</source>
        <target>ID de cliente</target>
      </trans-unit>
      <trans-unit id="s03fb3fa232f0434a">
        <source>Client Secret</source>
        <target>Secreto del cliente</target>
      </trans-unit>
      <trans-unit id="sde0ad51b14f77cf6">
        <source>Redirect URIs/Origins (RegEx)</source>
      </trans-unit>
      <trans-unit id="s7f9eb9c8bd26e8fd">
        <source>Valid redirect URLs after a successful authorization flow. Also specify any origins here for Implicit flows.</source>
        <target>URL de redireccionamiento válidas después de un flujo de autorización correcto. Especifique también cualquier origen aquí para los flujos implícitos.</target>
      </trans-unit>
      <trans-unit id="s2a369bc2febb5d55">
        <source>If no explicit redirect URIs are specified, the first successfully used redirect URI will be saved.</source>
        <target>Si no se especifican URI de redireccionamiento explícitos, se guardará el primer URI de redireccionamiento utilizado correctamente.</target>
      </trans-unit>
      <trans-unit id="sa8384c9c26731f83">
        <source>To allow any redirect URI, set this value to ".*". Be aware of the possible security implications this can have.</source>
      </trans-unit>
      <trans-unit id="s55787f4dfcdce52b">
        <source>Signing Key</source>
        <target>Clave de firma</target>
      </trans-unit>
      <trans-unit id="sc6c57419ad3a01a8">
        <source>Key used to sign the tokens.</source>
        <target>Clave utilizada para firmar los tokens.</target>
      </trans-unit>
      <trans-unit id="s124f93a61ee772d6">
        <source>Advanced protocol settings</source>
        <target>Configuración de protocolo avanzada</target>
      </trans-unit>
      <trans-unit id="s926e0ecf124fb01a">
        <source>Access code validity</source>
        <target>Validez código de acceso</target>
      </trans-unit>
      <trans-unit id="sa578033f134a83b6">
        <source>Configure how long access codes are valid for.</source>
        <target>Configure durante cuánto tiempo son válidos los códigos de acceso.</target>
      </trans-unit>
      <trans-unit id="sbea3db12fd799210">
        <source>Access Token validity</source>
      </trans-unit>
      <trans-unit id="s72559845d38bf688">
        <source>Configure how long access tokens are valid for.</source>
        <target>Configure durante cuánto tiempo son válidos los tokens de acceso.</target>
      </trans-unit>
      <trans-unit id="s821f6014c1a435b9">
        <source>Refresh Token validity</source>
      </trans-unit>
      <trans-unit id="s00c2db16ea9bc263">
        <source>Configure how long refresh tokens are valid for.</source>
      </trans-unit>
      <trans-unit id="s2e3ef41a0edd8608">
        <source>Scopes</source>
        <target>Ámbitos</target>
      </trans-unit>
      <trans-unit id="s3a3fae99373ce56b">
        <source>Select which scopes can be used by the client. The client still has to specify the scope to access the data.</source>
        <target>Seleccione los ámbitos que puede utilizar el cliente. El cliente aún tiene que especificar el alcance para acceder a los datos.</target>
      </trans-unit>
      <trans-unit id="sffd2e553143d1b0e">
        <source>Hold control/command to select multiple items.</source>
        <target>Mantenga presionado el control/comando para seleccionar varios elementos.</target>
      </trans-unit>
      <trans-unit id="s26bf2730430efbea">
        <source>Subject mode</source>
        <target>Modo asignatura</target>
      </trans-unit>
      <trans-unit id="sccc47f82044453f9">
        <source>Based on the User's hashed ID</source>
      </trans-unit>
      <trans-unit id="sbd5be4fb7442a34c">
        <source>Based on the User's ID</source>
      </trans-unit>
      <trans-unit id="sc9cf9ecaf9e5d67e">
        <source>Based on the User's UUID</source>
      </trans-unit>
      <trans-unit id="s4291727352c4f295">
        <source>Based on the User's username</source>
      </trans-unit>
      <trans-unit id="sd62cfc27ad4aa33b">
        <source>Based on the User's Email</source>
      </trans-unit>
      <trans-unit id="s55eb75bedf96be0f">
        <source>This is recommended over the UPN mode.</source>
      </trans-unit>
      <trans-unit id="sf80e9547166117e6">
        <source>Based on the User's UPN</source>
      </trans-unit>
      <trans-unit id="sde949d0ef44572eb">
        <source>Requires the user to have a 'upn' attribute set, and falls back to hashed user ID. Use this mode only if you have different UPN and Mail domains.</source>
      </trans-unit>
      <trans-unit id="s9f23ed1799b4d49a">
        <source>Configure what data should be used as unique User Identifier. For most cases, the default should be fine.</source>
        <target>Configure qué datos deben usarse como identificador de usuario único. En la mayoría de los casos, el valor predeterminado debería estar bien.</target>
      </trans-unit>
      <trans-unit id="s17d1e337f6c11c1e">
        <source>Include claims in id_token</source>
        <target>Incluir reclamos en id_token</target>
      </trans-unit>
      <trans-unit id="sbf41e0db12834133">
        <source>Include User claims from scopes in the id_token, for applications that don't access the userinfo endpoint.</source>
        <target>Incluya las notificaciones de los usuarios de los ámbitos en id_token, para aplicaciones que no acceden al extremo userinfo.</target>
      </trans-unit>
      <trans-unit id="s850a58c683682809">
        <source>Issuer mode</source>
        <target>Modo emisor</target>
      </trans-unit>
      <trans-unit id="sde56783222b527d6">
        <source>Each provider has a different issuer, based on the application slug</source>
      </trans-unit>
      <trans-unit id="s8d32d7b9e8ca60b1">
        <source>Same identifier is used for all providers</source>
        <target>Se usa el mismo identificador para todos los proveedores</target>
      </trans-unit>
      <trans-unit id="s37d9155b9f4cc7bd">
        <source>Configure how the issuer field of the ID Token should be filled.</source>
        <target>Configure cómo se debe rellenar el campo emisor del token de ID.</target>
      </trans-unit>
      <trans-unit id="se2adaf0371ffcd65">
        <source>Machine-to-Machine authentication settings</source>
      </trans-unit>
      <trans-unit id="s33318837e6c54a9b">
        <source>Trusted OIDC Sources</source>
      </trans-unit>
      <trans-unit id="s22e566052f7bec81">
        <source>JWTs signed by certificates configured in the selected sources can be used to authenticate to this provider.</source>
      </trans-unit>
      <trans-unit id="s072c6d12d3d37501">
        <source>HTTP-Basic Username Key</source>
        <target>Clave de nombre de usuario básica HTTP</target>
      </trans-unit>
      <trans-unit id="sb2bb6f93773a4594">
        <source>User/Group Attribute used for the user part of the HTTP-Basic Header. If not set, the user's Email address is used.</source>
        <target>Atributo de usuario/grupo utilizado para la parte de usuario del encabezado HTTP-Basic. Si no se establece, se utiliza la dirección de correo electrónico del usuario.</target>
      </trans-unit>
      <trans-unit id="s70f6471de355b98c">
        <source>HTTP-Basic Password Key</source>
        <target>Clave de contraseña básica HTTP</target>
      </trans-unit>
      <trans-unit id="sf4de1644dcdb53d5">
        <source>User/Group Attribute used for the password part of the HTTP-Basic Header.</source>
        <target>Atributo de usuario/grupo utilizado para la parte de contraseña del encabezado HTTP-Basic.</target>
      </trans-unit>
      <trans-unit id="sb8dd788adf7b907b">
        <source>Proxy</source>
        <target>Proxy</target>
      </trans-unit>
      <trans-unit id="s7489f76224f8120d">
        <source>Forward auth (single application)</source>
        <target>Autenticación directa (aplicación única)</target>
      </trans-unit>
      <trans-unit id="s25d0cd75377daf75">
        <source>Forward auth (domain level)</source>
        <target>Autenticación directa (nivel de dominio)</target>
      </trans-unit>
      <trans-unit id="s93574c03953f25dd">
        <source>This provider will behave like a transparent reverse-proxy, except requests must be authenticated. If your upstream application uses HTTPS, make sure to connect to the outpost using HTTPS as well.</source>
        <target>Este proveedor se comportará como un proxy inverso transparente, excepto que las solicitudes deben autenticarse. Si su aplicación ascendente usa HTTPS, asegúrese de conectarse al puesto avanzado también mediante HTTPS.</target>
      </trans-unit>
      <trans-unit id="sa29b5680cfafacc8">
        <source>External host</source>
        <target>Anfitrión externo</target>
      </trans-unit>
      <trans-unit id="s764bccb30868bf62">
        <source>The external URL you'll access the application at. Include any non-standard port.</source>
        <target>La URL externa en la que accederás a la aplicación. Incluya cualquier puerto no estándar.</target>
      </trans-unit>
      <trans-unit id="scb317851cbcc6b12">
        <source>Internal host</source>
        <target>Anfitrión interno</target>
      </trans-unit>
      <trans-unit id="sf05e384059a0a7c1">
        <source>Upstream host that the requests are forwarded to.</source>
        <target>Host ascendente al que se reenvían las solicitudes.</target>
      </trans-unit>
      <trans-unit id="s3d34068a31cab30b">
        <source>Internal host SSL Validation</source>
        <target>Validación SSL de host interno</target>
      </trans-unit>
      <trans-unit id="s4a26798e1c3c37dd">
        <source>Validate SSL Certificates of upstream servers.</source>
        <target>Validar los certificados SSL de los servidores ascendentes.</target>
      </trans-unit>
      <trans-unit id="s44c90273f08fb718">
        <source>Use this provider with nginx's auth_request or traefik's forwardAuth. Only a single provider is required per root domain. You can't do per-application authorization, but you don't have to create a provider for each application.</source>
        <target>Use este proveedor con auth_request de nginx o ForwardAuth de traefik. Solo se requiere un único proveedor por dominio raíz. No puede realizar la autorización por solicitud, pero no tiene que crear un proveedor para cada solicitud.</target>
      </trans-unit>
      <trans-unit id="sf55d28d4dff0e41b">
        <source>An example setup can look like this:</source>
        <target>Un ejemplo de configuración puede verse así:</target>
      </trans-unit>
      <trans-unit id="sb4a1d1c19438e929">
        <source>authentik running on auth.example.com</source>
        <target>authentik ejecutándose en auth.example.com</target>
      </trans-unit>
      <trans-unit id="s68f935c9ca792016">
        <source>app1 running on app1.example.com</source>
        <target>app1 que se ejecuta en app1.example.com</target>
      </trans-unit>
      <trans-unit id="sf813a72d8fadd765">
        <source>In this case, you'd set the Authentication URL to auth.example.com and Cookie domain to example.com.</source>
        <target>En este caso, establecería la URL de autenticación en auth.example.com y el dominio Cookie en example.com.</target>
      </trans-unit>
      <trans-unit id="s31d15c6f16951464">
        <source>Authentication URL</source>
        <target>URL de autenticación</target>
      </trans-unit>
      <trans-unit id="sa03fe48e892df2d8">
        <source>The external URL you'll authenticate at. The authentik core server should be reachable under this URL.</source>
        <target>La URL externa en la que te autenticarás. Se debe poder acceder al servidor principal de authentik en esta URL.</target>
      </trans-unit>
      <trans-unit id="s7def067ed3ad3ad9">
        <source>Cookie domain</source>
        <target>Dominio de cookies</target>
      </trans-unit>
      <trans-unit id="s211b75e868072162">
        <source>Set this to the domain you wish the authentication to be valid for. Must be a parent domain of the URL above. If you're running applications as app1.domain.tld, app2.domain.tld, set this to 'domain.tld'.</source>
        <target>Defina esto en el dominio para el que desea que la autenticación sea válida. Debe ser un dominio principal de la URL anterior. Si ejecuta aplicaciones como app1.domain.tld, app2.domain.tld, defina esto en «domain.tld».</target>
      </trans-unit>
      <trans-unit id="s2345170f7e272668">
        <source>Unknown proxy mode</source>
      </trans-unit>
      <trans-unit id="s7c10976de6411844">
        <source>Token validity</source>
        <target>Validez del token</target>
      </trans-unit>
      <trans-unit id="s3e87ce98ba3c4d80">
        <source>Configure how long tokens are valid for.</source>
        <target>Configure durante cuánto tiempo son válidos los tokens.</target>
      </trans-unit>
      <trans-unit id="sd539548ca4c71619">
        <source>Additional scopes</source>
      </trans-unit>
      <trans-unit id="s8f12575f694e85a2">
        <source>Additional scope mappings, which are passed to the proxy.</source>
        <target>Asignaciones de ámbitos adicionales, que se pasan al proxy.</target>
      </trans-unit>
      <trans-unit id="s93cea6ca1f93349d">
        <source>Unauthenticated URLs</source>
        <target>URL no autenticadas</target>
      </trans-unit>
      <trans-unit id="sc4508175bf6b09dd">
        <source>Unauthenticated Paths</source>
        <target>Rutas no autenticadas</target>
      </trans-unit>
      <trans-unit id="sc9fc206433f67588">
        <source>Regular expressions for which authentication is not required. Each new line is interpreted as a new expression.</source>
        <target>Expresiones regulares para las que no se requiere autenticación. Cada línea nueva se interpreta como una expresión nueva.</target>
      </trans-unit>
      <trans-unit id="sd503fabef9691134">
        <source>When using proxy or forward auth (single application) mode, the requested URL Path is checked against the regular expressions. When using forward auth (domain mode), the full requested URL including scheme and host is matched against the regular expressions.</source>
        <target>Cuando se usa el modo proxy o de autenticación directa (aplicación única), la ruta de URL solicitada se compara con las expresiones regulares. Cuando se usa la autenticación directa (modo de dominio), la URL solicitada completa, incluidos el esquema y el host, se compara con las expresiones regulares.</target>
      </trans-unit>
      <trans-unit id="sb488dee0be434f7e">
        <source>Authentication settings</source>
      </trans-unit>
      <trans-unit id="s23cee624c735f266">
        <source>Intercept header authentication</source>
      </trans-unit>
      <trans-unit id="sc007cca5af67eae0">
        <source>When enabled, authentik will intercept the Authorization header to authenticate the request.</source>
      </trans-unit>
      <trans-unit id="s36e630ba56617556">
        <source>Send HTTP-Basic Authentication</source>
      </trans-unit>
      <trans-unit id="s9d5796a4b9b7560e">
        <source>Send a custom HTTP-Basic Authentication header based on values from authentik.</source>
      </trans-unit>
      <trans-unit id="s11204eeb1e27ea8f">
        <source>ACS URL</source>
        <target>URL</target>
      </trans-unit>
      <trans-unit id="sb7a30abc1dcf6c36">
        <source>Issuer</source>
        <target>Emisor</target>
      </trans-unit>
      <trans-unit id="sf54c562d8a10ce77">
        <source>Also known as EntityID.</source>
      </trans-unit>
      <trans-unit id="s991b750e2d5c4234">
        <source>Service Provider Binding</source>
        <target>Enlace de proveedores de servicios</target>
      </trans-unit>
      <trans-unit id="sd8f220c999726151">
        <source>Redirect</source>
        <target>Redirigir</target>
      </trans-unit>
      <trans-unit id="sb357ea19a722d827">
        <source>Post</source>
        <target>Publicar</target>
      </trans-unit>
      <trans-unit id="s4e28e2899e08a5f8">
        <source>Determines how authentik sends the response back to the Service Provider.</source>
        <target>Determina cómo authentik devuelve la respuesta al proveedor de servicios.</target>
      </trans-unit>
      <trans-unit id="sd5a4b41c6c883b03">
        <source>Audience</source>
        <target>Audiencia</target>
      </trans-unit>
      <trans-unit id="sc741d9ebe07ad103">
        <source>Signing Certificate</source>
        <target>Certificado de firma</target>
      </trans-unit>
      <trans-unit id="sd6c3ddb62de0e8f7">
        <source>Certificate used to sign outgoing Responses going to the Service Provider.</source>
        <target>Certificado utilizado para firmar respuestas salientes que van al proveedor de servicios.</target>
      </trans-unit>
      <trans-unit id="s5be3b0567172e415">
        <source>Verification Certificate</source>
        <target>Certificado de verificación</target>
      </trans-unit>
      <trans-unit id="s7c27e113f90a89e0">
        <source>When selected, incoming assertion's Signatures will be validated against this certificate. To allow unsigned Requests, leave on default.</source>
        <target>Cuando se selecciona, las firmas de la aserción entrante se validarán con este certificado. Para permitir solicitudes sin firmar, déjelo en el valor predeterminado.</target>
      </trans-unit>
      <trans-unit id="se6d950402810c34f">
        <source>Property mappings</source>
        <target>Mapeos de propiedades</target>
      </trans-unit>
      <trans-unit id="s1a2797874b7fe852">
        <source>NameID Property Mapping</source>
        <target>Asignación de propiedades NameID</target>
      </trans-unit>
      <trans-unit id="s256b8452664ccae4">
        <source>Configure how the NameID value will be created. When left empty, the NameIDPolicy of the incoming request will be respected.</source>
        <target>Configure cómo se creará el valor NameID. Cuando se deja vacío, se respetará la NameIDPolicy de la solicitud entrante.</target>
      </trans-unit>
      <trans-unit id="s9f91cc8bcfabb40f">
        <source>Assertion valid not before</source>
        <target>Afirmación válida no antes</target>
      </trans-unit>
      <trans-unit id="s733f83ff9d50da30">
        <source>Configure the maximum allowed time drift for an assertion.</source>
        <target>Configure la desviación de tiempo máxima permitida para una afirmación.</target>
      </trans-unit>
      <trans-unit id="s2af5754090898640">
        <source>Assertion valid not on or after</source>
        <target>Afirmación válida no el o después</target>
      </trans-unit>
      <trans-unit id="s43c1f927936f0a02">
        <source>Assertion not valid on or after current time + this value.</source>
      </trans-unit>
      <trans-unit id="sad8550b8731518d8">
        <source>Session valid not on or after</source>
        <target>Sesión válida no el día o después</target>
      </trans-unit>
      <trans-unit id="s0dd00fbaba08748a">
        <source>Session not valid on or after current time + this value.</source>
      </trans-unit>
      <trans-unit id="s2a0f60e74b478804">
        <source>Digest algorithm</source>
        <target>algoritmo de resumen</target>
      </trans-unit>
      <trans-unit id="s693d975d38ff0214">
        <source>Signature algorithm</source>
        <target>algoritmo de firma</target>
      </trans-unit>
      <trans-unit id="sd1a5560fde6f2271">
        <source>Successfully imported provider.</source>
        <target>El proveedor se importó correctamente.</target>
      </trans-unit>
      <trans-unit id="s252a52330d32b900">
        <source>Metadata</source>
        <target>Metadatos</target>
      </trans-unit>
      <trans-unit id="s7181a5504472e856">
        <source>Apply changes</source>
      </trans-unit>
      <trans-unit id="s5e8250fb85d64c23">
        <source>Close</source>
        <target>Cerrar</target>
      </trans-unit>
      <trans-unit id="sad59707375956ad2">
        <source>Finish</source>
      </trans-unit>
      <trans-unit id="sc16e00a7a8b2fde2">
        <source>Back</source>
      </trans-unit>
      <trans-unit id="sd5903cc8de68b3fc">
        <source>No form found</source>
        <target>No se encontró ningún formulario</target>
      </trans-unit>
      <trans-unit id="s45935843b1b5b496">
        <source>Form didn't return a promise for submitting</source>
        <target>El formulario no devolvió una promesa para enviarla</target>
      </trans-unit>
      <trans-unit id="s74475586afc1fb0f">
        <source>Select type</source>
      </trans-unit>
      <trans-unit id="s0b3bf19b31dd6bac">
        <source>Try the new application wizard</source>
      </trans-unit>
      <trans-unit id="sa18e1c6e0e6f16cc">
        <source>The new application wizard greatly simplifies the steps required to create applications and providers.</source>
      </trans-unit>
      <trans-unit id="s01ef54f5d7c6ed47">
        <source>Try it now</source>
      </trans-unit>
      <trans-unit id="s382a2aa3984474dd">
        <source>Create</source>
        <target>Crear</target>
      </trans-unit>
      <trans-unit id="s58d1eb482059da12">
        <source>New provider</source>
      </trans-unit>
      <trans-unit id="sa661ea7d7a50f2e9">
        <source>Create a new provider.</source>
      </trans-unit>
      <trans-unit id="s5d6af4c100ad321b">
        <source>Create <x id="0" equiv-text="${type.name}"/></source>
        <target>Crear 
        <x id="0" equiv-text="${type.name}"/></target>
      </trans-unit>
      <trans-unit id="sb95baab425322600">
        <source>Shared secret</source>
      </trans-unit>
      <trans-unit id="s9e9316a6b0c16231">
        <source>Client Networks</source>
      </trans-unit>
      <trans-unit id="s7f2dcf01f7a8c0b7">
        <source>List of CIDRs (comma-seperated) that clients can connect from. A more specific
                            CIDR will match before a looser one. Clients connecting from a non-specified CIDR
                            will be dropped.</source>
      </trans-unit>
      <trans-unit id="s61eacb19db252f5e">
        <source>URL</source>
      </trans-unit>
      <trans-unit id="sb21f33b039c86322">
        <source>SCIM base url, usually ends in /v2.</source>
      </trans-unit>
      <trans-unit id="se68398e3c2c760b2">
        <source>Token</source>
        <target>Token</target>
      </trans-unit>
      <trans-unit id="s33ed903c210a6209">
        <source>Token to authenticate with. Currently only bearer authentication is supported.</source>
      </trans-unit>
      <trans-unit id="sfc8bb104e2c05af8">
        <source>User filtering</source>
      </trans-unit>
      <trans-unit id="sc0d0890fbd46ef62">
        <source>Exclude service accounts</source>
      </trans-unit>
      <trans-unit id="s98b1cb8fb62909ec">
        <source>Group</source>
        <target>Grupo</target>
      </trans-unit>
      <trans-unit id="s23ab136ad85f0ad2">
        <source>Only sync users within the selected group.</source>
      </trans-unit>
      <trans-unit id="sfdedc3b0b2b7ce3d">
        <source>Attribute mapping</source>
      </trans-unit>
      <trans-unit id="saf794c74c9ea731e">
        <source>User Property Mappings</source>
        <target>Asignaciones de propiedades de usuario</target>
      </trans-unit>
      <trans-unit id="s019555b5a442aa00">
        <source>Property mappings used to user mapping.</source>
      </trans-unit>
      <trans-unit id="s7cb9aa9ee1783f00">
        <source>Group Property Mappings</source>
        <target>Asignaciones de propiedades de grupos</target>
      </trans-unit>
      <trans-unit id="sa319e3bf44c85963">
        <source>Property mappings used to group creation.</source>
        <target>Asignaciones de propiedades utilizadas para la creación de grupos.</target>
      </trans-unit>
      <trans-unit id="se09ab93d69f7f45b">
        <source>Not used by any other object.</source>
        <target>No lo usa ningún otro objeto.</target>
      </trans-unit>
      <trans-unit id="s10922bd0ac765562">
        <source>object will be DELETED</source>
        <target>objeto se ELIMINARÁ</target>
      </trans-unit>
      <trans-unit id="sf3981f36525b0dbd">
        <source>connection will be deleted</source>
        <target>se eliminará la conexión</target>
      </trans-unit>
      <trans-unit id="s93cf77a59db53395">
        <source>reference will be reset to default value</source>
        <target>la referencia se restablecerá al valor predeterminado</target>
      </trans-unit>
      <trans-unit id="s3e211d29fa10f843">
        <source>reference will be set to an empty value</source>
        <target>la referencia se establecerá en un valor vacío</target>
      </trans-unit>
      <trans-unit id="s55fa598b754cc3cc">
        <source><x id="0" equiv-text="${ub.name}"/> (<x id="1" equiv-text="${consequence}"/>)</source>
        <target>
        <x id="0" equiv-text="${ub.name}"/>( 
        <x id="1" equiv-text="${consequence}"/>)</target>
      </trans-unit>
      <trans-unit id="s09240e07b5b8d640">
        <source>ID</source>
        <target>ID</target>
      </trans-unit>
      <trans-unit id="se33b158a1ec02a09">
        <source>Successfully deleted <x id="0" equiv-text="${this.objects.length} ${this.objectLabel}"/></source>
      </trans-unit>
      <trans-unit id="sf6eb148db23d19de">
        <source>Failed to delete <x id="0" equiv-text="${this.objectLabel}"/>: <x id="1" equiv-text="${e.toString()}"/></source>
        <target>No se pudo eliminar 
        <x id="0" equiv-text="${this.objectLabel}"/>: 
        <x id="1" equiv-text="${e.toString()}"/></target>
      </trans-unit>
      <trans-unit id="s039b6434e8a75560">
        <source>Delete <x id="0" equiv-text="${this.objectLabel}"/></source>
        <target>Eliminar 
        <x id="0" equiv-text="${this.objectLabel}"/></target>
      </trans-unit>
      <trans-unit id="s5819a49638f6d7cb">
        <source>Are you sure you want to delete <x id="0" equiv-text="${this.objects.length} ${this.objectLabel}"/>?</source>
      </trans-unit>
      <trans-unit id="sdc673e73b5c13aea">
        <source>Delete</source>
        <target>Borrar</target>
      </trans-unit>
      <trans-unit id="sb0b86b8ca6ab13bd">
        <source>Providers</source>
        <target>Proveedores</target>
      </trans-unit>
      <trans-unit id="s3ffa320128991a45">
        <source>Provide support for protocols like SAML and OAuth to assigned applications.</source>
        <target>Proporcionar soporte para protocolos como SAML y OAuth a las aplicaciones asignadas.</target>
      </trans-unit>
      <trans-unit id="sd2223afb7d6b100d">
        <source>Type</source>
        <target>Tipo</target>
      </trans-unit>
      <trans-unit id="s10929ca568ae10bc">
        <source>Provider(s)</source>
        <target>Proveedor (s)</target>
      </trans-unit>
      <trans-unit id="sb2b3b281954752c4">
        <source>Assigned to application </source>
        <target>Asignado a la aplicación</target>
      </trans-unit>
      <trans-unit id="sa6c0ba4910c7ad7f">
        <source>Assigned to application (backchannel) </source>
      </trans-unit>
      <trans-unit id="s97f5e0c138eae172">
        <source>Warning: Provider not assigned to any application.</source>
        <target>Advertencia: el proveedor no está asignado a ninguna aplicación.</target>
      </trans-unit>
      <trans-unit id="s8b0432eecbd8b034">
        <source>Update</source>
        <target>Actualización</target>
      </trans-unit>
      <trans-unit id="sc9175cb129fdc306">
        <source>Update <x id="0" equiv-text="${item.verboseName}"/></source>
        <target>Actualización 
        <x id="0" equiv-text="${item.verboseName}"/></target>
      </trans-unit>
      <trans-unit id="s398f6ba74ba8943a">
        <source>Select providers to add to application</source>
      </trans-unit>
      <trans-unit id="sf9aee319a006c9b4">
        <source>Add</source>
        <target>Añadir</target>
      </trans-unit>
      <trans-unit id="sa90b7809586c35ce">
        <source>Either input a full URL, a relative path, or use 'fa://fa-test' to use the Font Awesome icon "fa-test".</source>
        <target>Ingrese una URL completa, una ruta relativa o use 'fa: //fa-test' para usar el ícono Font Awesome «fa-test».</target>
      </trans-unit>
      <trans-unit id="s0410779cb47de312">
        <source>Path template for users created. Use placeholders like `%(slug)s` to insert the source slug.</source>
      </trans-unit>
      <trans-unit id="s58fd2aafa4261c55">
        <source>Successfully updated application.</source>
        <target>La aplicación se actualizó correctamente.</target>
      </trans-unit>
      <trans-unit id="s9222ca30ae7786e4">
        <source>Successfully created application.</source>
        <target>La aplicación se creó correctamente.</target>
      </trans-unit>
      <trans-unit id="s03907d7a66c6164e">
        <source>Application's display Name.</source>
        <target>Nombre para mostrar de la aplicación.</target>
      </trans-unit>
      <trans-unit id="s91f70424f5d5d23e">
        <source>Slug</source>
        <target>babosa</target>
      </trans-unit>
      <trans-unit id="seb8407fa6607c683">
        <source>Internal application name, used in URLs.</source>
        <target>Nombre de la aplicación interna, utilizado en las URL.</target>
      </trans-unit>
      <trans-unit id="sdae55084f6cb2662">
        <source>Optionally enter a group name. Applications with identical groups are shown grouped together.</source>
      </trans-unit>
      <trans-unit id="s7f5869b3d14d7cbc">
        <source>Provider</source>
        <target>Proveedor</target>
      </trans-unit>
      <trans-unit id="s350a616ff5e145ec">
        <source>Select a provider that this application should use.</source>
      </trans-unit>
      <trans-unit id="scd5dff009d1fd847">
        <source>Backchannel providers</source>
      </trans-unit>
      <trans-unit id="s4c6534a118f52fdd">
        <source>Select backchannel providers which augment the functionality of the main provider.</source>
      </trans-unit>
      <trans-unit id="s0639662111324466">
        <source>Policy engine mode</source>
        <target>Modo de motor de políticas</target>
      </trans-unit>
      <trans-unit id="s1a0e95458b44d7f8">
        <source>Any policy must match to grant access</source>
      </trans-unit>
      <trans-unit id="s7fc1ace65486dc25">
        <source>All policies must match to grant access</source>
      </trans-unit>
      <trans-unit id="s8be4abc7ca71da6c">
        <source>UI settings</source>
        <target>Configuración de IU</target>
      </trans-unit>
      <trans-unit id="s427f788ff333f45b">
        <source>Launch URL</source>
        <target>URL de lanzamiento</target>
      </trans-unit>
      <trans-unit id="s992f8d1a776e763c">
        <source>If left empty, authentik will try to extract the launch URL based on the selected provider.</source>
        <target>Si se deja vacío, authentik intentará extraer la URL de inicio en función del proveedor seleccionado.</target>
      </trans-unit>
      <trans-unit id="s2348f46ebf436671">
        <source>Open in new tab</source>
      </trans-unit>
      <trans-unit id="s8655c52824caac63">
        <source>If checked, the launch URL will open in a new browser tab or window from the user's application library.</source>
      </trans-unit>
      <trans-unit id="s068d4dd16d9106d0">
        <source>Icon</source>
        <target>Icono</target>
      </trans-unit>
      <trans-unit id="s67e20cd8018d7e3c">
        <source>Currently set to:</source>
        <target>Configurado actualmente en:</target>
      </trans-unit>
      <trans-unit id="s80e6d6fe5ad458d3">
        <source>Clear icon</source>
        <target>Ícono Borrar</target>
      </trans-unit>
      <trans-unit id="s6d3b4d0561ba1cff">
        <source>Publisher</source>
        <target>Editorial</target>
      </trans-unit>
      <trans-unit id="sa8c45b6b92a8ba1f">
        <source>Create Application</source>
        <target>Crear aplicación</target>
      </trans-unit>
      <trans-unit id="s3d197283cb019b5a">
        <source>Overview</source>
        <target>Resumen</target>
      </trans-unit>
      <trans-unit id="s6c3daaac4eed12f9">
        <source>Changelog</source>
        <target>Registro de cambios</target>
      </trans-unit>
      <trans-unit id="s05e395ff60af047b">
        <source>Warning: Provider is not used by any Outpost.</source>
        <target>Advertencia: ningún puesto avanzado utiliza el proveedor.</target>
      </trans-unit>
      <trans-unit id="sccbfc4dec0c8d80c">
        <source>Assigned to application</source>
        <target>Asignado a la aplicación</target>
      </trans-unit>
      <trans-unit id="s2d46e3a9ee8e0e7e">
        <source>Update LDAP Provider</source>
        <target>Actualizar proveedor LDAP</target>
      </trans-unit>
      <trans-unit id="s64ef2a6c2dd1d3d1">
        <source>Edit</source>
        <target>Editar</target>
      </trans-unit>
      <trans-unit id="saf24e253b3b006d4">
        <source>How to connect</source>
        <target>Cómo conectarse</target>
      </trans-unit>
      <trans-unit id="s02b3fade1795d03f">
        <source>Connect to the LDAP Server on port 389:</source>
        <target>Conéctese al servidor LDAP en el puerto 389:</target>
      </trans-unit>
      <trans-unit id="sa00cf67b54c44c71">
        <source>Check the IP of the Kubernetes service, or</source>
        <target>Comprueba la IP del servicio de Kubernetes, o</target>
      </trans-unit>
      <trans-unit id="s28f270859c5f4d51">
        <source>The Host IP of the docker host</source>
        <target>La IP de host del host de docker</target>
      </trans-unit>
      <trans-unit id="sb7794c2910b1a9ec">
        <source>Bind DN</source>
        <target>Enlazar DN</target>
      </trans-unit>
      <trans-unit id="s5694f9421c428227">
        <source>Bind Password</source>
        <target>Enlazar contraseña</target>
      </trans-unit>
      <trans-unit id="s086e1bbe7c97ea16">
        <source>Search base</source>
        <target>Base de búsqueda</target>
      </trans-unit>
      <trans-unit id="s417b90913e05bc17">
        <source>Preview</source>
      </trans-unit>
      <trans-unit id="s17f3eaf3b07ece26">
        <source>Warning: Provider is not used by an Application.</source>
        <target>Advertencia: Una aplicación no utiliza el proveedor.</target>
      </trans-unit>
      <trans-unit id="s56806e9f63efa298">
        <source>Redirect URIs</source>
        <target>Redirigir los URI</target>
      </trans-unit>
      <trans-unit id="sdbc08adee233f180">
        <source>Update OAuth2 Provider</source>
        <target>Actualizar proveedor OAuth2</target>
      </trans-unit>
      <trans-unit id="s9d96eb5ca93e6473">
        <source>OpenID Configuration URL</source>
        <target>URL de configuración de OpenID</target>
      </trans-unit>
      <trans-unit id="s74f809a69e030351">
        <source>OpenID Configuration Issuer</source>
        <target>Emisor de configuración de OpenID</target>
      </trans-unit>
      <trans-unit id="s028be8989873f001">
        <source>Authorize URL</source>
        <target>Autorizar URL</target>
      </trans-unit>
      <trans-unit id="sebda1d54a3f9f967">
        <source>Token URL</source>
        <target>URL simbólica</target>
      </trans-unit>
      <trans-unit id="s2fc3eb68c7ced3af">
        <source>Userinfo URL</source>
        <target>URL de información de usuario</target>
      </trans-unit>
      <trans-unit id="s145483489b87a622">
        <source>Logout URL</source>
        <target>URL de cierre de sesión</target>
      </trans-unit>
      <trans-unit id="s59f5eda30a904b75">
        <source>JWKS URL</source>
      </trans-unit>
      <trans-unit id="s453b0c150a7ca58e">
        <source>Example JWT payload (for currently authenticated user)</source>
      </trans-unit>
      <trans-unit id="sc6e8a34361c7c272">
        <source>Forward auth (domain-level)</source>
        <target>Autenticación directa (nivel de dominio)</target>
      </trans-unit>
      <trans-unit id="s6df42b3072a2d7e9">
        <source>Nginx (Ingress)</source>
        <target>Nginx (entrada)</target>
      </trans-unit>
      <trans-unit id="s8e01a852c1db8d29">
        <source>Nginx (Proxy Manager)</source>
        <target>Nginx (administrador de proxy)</target>
      </trans-unit>
      <trans-unit id="sabebdc7fa6a5bddb">
        <source>Nginx (standalone)</source>
        <target>Nginx (independiente)</target>
      </trans-unit>
      <trans-unit id="s5d9f93f1fe1c19d3">
        <source>Traefik (Ingress)</source>
        <target>Traefik (entrada)</target>
      </trans-unit>
      <trans-unit id="se2b62f7e9017965e">
        <source>Traefik (Compose)</source>
        <target>Traefik (Redactar)</target>
      </trans-unit>
      <trans-unit id="s4c4c504a48c3b7bd">
        <source>Traefik (Standalone)</source>
        <target>Traefik (autónomo)</target>
      </trans-unit>
      <trans-unit id="s7ba9677d069e5f02">
        <source>Caddy (Standalone)</source>
      </trans-unit>
      <trans-unit id="s4a1e774ab25aa232">
        <source>Internal Host</source>
        <target>Anfitrión interno</target>
      </trans-unit>
      <trans-unit id="sc9c3578cce3cf7a8">
        <source>External Host</source>
        <target>Anfitrión externo</target>
      </trans-unit>
      <trans-unit id="s7a141f1b61074fbe">
        <source>Basic-Auth</source>
        <target>Autenticación básica</target>
      </trans-unit>
      <trans-unit id="scb489a1a173ac3f0">
        <source>Yes</source>
        <target>Sí</target>
      </trans-unit>
      <trans-unit id="s37cbecaec58e2192">
        <source>Mode</source>
        <target>Moda</target>
      </trans-unit>
      <trans-unit id="s4e474b9e2e737dd1">
        <source>Update Proxy Provider</source>
        <target>Actualizar proveedor de proxy</target>
      </trans-unit>
      <trans-unit id="s37eb2f1b6e3c19c2">
        <source>Protocol Settings</source>
        <target>Configuración de protocolo</target>
      </trans-unit>
      <trans-unit id="s5116b89f7db1fbec">
        <source>Allowed Redirect URIs</source>
        <target>URI de redireccionamiento permitidos</target>
      </trans-unit>
      <trans-unit id="saeff3596e1ac31b6">
        <source>Setup</source>
        <target>Configuración</target>
      </trans-unit>
      <trans-unit id="s1b783856ab4aaaf3">
        <source>No additional setup is required.</source>
        <target>No se requiere ninguna configuración adicional.</target>
      </trans-unit>
      <trans-unit id="s09b671b120443043">
        <source>Update Radius Provider</source>
      </trans-unit>
      <trans-unit id="sd3386a2ef42e80b9">
        <source>Download</source>
        <target>Descargar</target>
      </trans-unit>
      <trans-unit id="sf417c13d7a0f7995">
        <source>Copy download URL</source>
        <target>Copiar URL de descarga</target>
      </trans-unit>
      <trans-unit id="sc1cfce89ebcf1bf9">
        <source>Download signing certificate</source>
        <target>Descargar certificado de firma</target>
      </trans-unit>
      <trans-unit id="s2c0de3d35a7bc784">
        <source>Related objects</source>
        <target>Objetos relacionados</target>
      </trans-unit>
      <trans-unit id="s803b0621006085be">
        <source>Update SAML Provider</source>
        <target>Actualizar proveedor SAML</target>
      </trans-unit>
      <trans-unit id="s44b1f042790cd1a2">
        <source>SAML Configuration</source>
      </trans-unit>
      <trans-unit id="sba999428083abce3">
        <source>EntityID/Issuer</source>
      </trans-unit>
      <trans-unit id="scd2984ee5552643a">
        <source>SSO URL (Post)</source>
      </trans-unit>
      <trans-unit id="saa79b47f60c66458">
        <source>SSO URL (Redirect)</source>
      </trans-unit>
      <trans-unit id="s2da51a6287118ba8">
        <source>SSO URL (IdP-initiated Login)</source>
      </trans-unit>
      <trans-unit id="s0a57e911e457302b">
        <source>SLO URL (Post)</source>
      </trans-unit>
      <trans-unit id="s1e7308bb1ca323e1">
        <source>SLO URL (Redirect)</source>
      </trans-unit>
      <trans-unit id="sd2c58d7c6dddc515">
        <source>SAML Metadata</source>
        <target>Metadatos SAML</target>
      </trans-unit>
      <trans-unit id="s382b702673776873">
        <source>Example SAML attributes</source>
      </trans-unit>
      <trans-unit id="sea3bfc143ced73db">
        <source>NameID attribute</source>
      </trans-unit>
      <trans-unit id="sf05c693a6e270b79">
        <source>SCIM provider is in preview.</source>
      </trans-unit>
      <trans-unit id="s2f0f6691de0b0388">
        <source>Warning: Provider is not assigned to an application as backchannel provider.</source>
      </trans-unit>
      <trans-unit id="sc6c575c5ff64cdb1">
        <source>Update SCIM Provider</source>
      </trans-unit>
      <trans-unit id="s7da38af36522ff6a">
        <source>Sync not run yet.</source>
      </trans-unit>
      <trans-unit id="sbecf8dc03c978d15">
        <source>Run sync again</source>
        <target>Vuelve a ejecutar la sincronización</target>
      </trans-unit>
      <trans-unit id="sf6a518045ea398f7">
        <source>Application details</source>
      </trans-unit>
      <trans-unit id="s51b0102a7d31d0bf">
        <source>Create application</source>
      </trans-unit>
      <trans-unit id="sdae3a34cfb38c10f">
        <source>Additional UI settings</source>
      </trans-unit>
      <trans-unit id="s233d106d13420dd2">
        <source>OAuth2/OIDC</source>
      </trans-unit>
      <trans-unit id="sc2cedfb22488ccb2">
        <source>Modern applications, APIs and Single-page applications.</source>
      </trans-unit>
      <trans-unit id="s1d93562422eeac10">
        <source>SAML</source>
      </trans-unit>
      <trans-unit id="s5923f8a2226a414c">
        <source>XML-based SSO standard. Use this if your application only supports SAML.</source>
      </trans-unit>
      <trans-unit id="s22f7a7ec3bc2c118">
        <source>Legacy applications which don't natively support SSO.</source>
      </trans-unit>
      <trans-unit id="sc3259eb55cf91e8c">
        <source>LDAP</source>
        <target>LDAP</target>
      </trans-unit>
      <trans-unit id="sffd5481034a1bd41">
        <source>Provide an LDAP interface for applications and users to authenticate against.</source>
      </trans-unit>
      <trans-unit id="s3cf89cb47fdde7e9">
        <source>Link</source>
      </trans-unit>
      <trans-unit id="s7ccc013f41f0a2c2">
        <source>Authentication method</source>
      </trans-unit>
      <trans-unit id="sd45fc6453f617152">
        <source>LDAP details</source>
      </trans-unit>
      <trans-unit id="scf72690719b7a8a1">
        <source>Create service account</source>
      </trans-unit>
      <trans-unit id="sbda06adbba493976">
        <source>Create provider</source>
        <target>Crear proveedor</target>
      </trans-unit>
      <trans-unit id="s12d0cb01d9f6f3b3">
        <source>Application Link</source>
      </trans-unit>
      <trans-unit id="s54a13196915fd76c">
        <source>URL which will be opened when a user clicks on the application.</source>
      </trans-unit>
      <trans-unit id="sa34866db5e891cc6">
        <source>Method details</source>
      </trans-unit>
      <trans-unit id="saf840955862a8cd0">
        <source>This configuration can be used to authenticate to authentik with other APIs other otherwise programmatically.</source>
      </trans-unit>
      <trans-unit id="sb2f3a45baaa52dfd">
        <source>By default, all service accounts can authenticate as this application, as long as they have a valid token of the type app-password.</source>
      </trans-unit>
      <trans-unit id="se0df976add086ec3">
        <source>Web application</source>
      </trans-unit>
      <trans-unit id="s042fb9b0f9acc21f">
        <source>Applications which handle the authentication server-side (for example, Python, Go, Rust, Java, PHP)</source>
      </trans-unit>
      <trans-unit id="sdf4bd51375026222">
        <source>Single-page applications</source>
      </trans-unit>
      <trans-unit id="s7fa3c3306b77187d">
        <source>Single-page applications which handle authentication in the browser (for example, Javascript, Angular, React, Vue)</source>
      </trans-unit>
      <trans-unit id="s3db92162f63a12b4">
        <source>Native application</source>
      </trans-unit>
      <trans-unit id="s2f43274a59b0d384">
        <source>Applications which redirect users to a non-web callback (for example, Android, iOS)</source>
      </trans-unit>
      <trans-unit id="sfa5f0019a09be6a7">
        <source>API</source>
      </trans-unit>
      <trans-unit id="s4d53cad956dfc4e4">
        <source>Authentication without user interaction, or machine-to-machine authentication.</source>
      </trans-unit>
      <trans-unit id="s134083b4613bcf87">
        <source>Application type</source>
      </trans-unit>
      <trans-unit id="s649e7d74f27635f8">
        <source>Flow used when users access this application.</source>
      </trans-unit>
      <trans-unit id="s9c1422a7e3d5c619">
        <source>Proxy details</source>
      </trans-unit>
      <trans-unit id="s7714fdf13df8b682">
        <source>External domain</source>
      </trans-unit>
      <trans-unit id="sf5a280bdcc775c49">
        <source>External domain you will be accessing the domain from.</source>
      </trans-unit>
      <trans-unit id="sb11e750b3de9bb72">
        <source>Import SAML Metadata</source>
      </trans-unit>
      <trans-unit id="s0955bd1d1b1dc710">
        <source>Import the metadata document of the applicaation you want to configure.</source>
      </trans-unit>
      <trans-unit id="s0be509fcae72af45">
        <source>Manual configuration</source>
      </trans-unit>
      <trans-unit id="s485b90ede24fdb19">
        <source>Manually configure SAML</source>
      </trans-unit>
      <trans-unit id="se7d73f906d358a46">
        <source>SAML details</source>
      </trans-unit>
      <trans-unit id="s982a7cdc93aa6fbe">
        <source>URL that authentik will redirect back to after successful authentication.</source>
      </trans-unit>
      <trans-unit id="sc9e75f44b775aa52">
        <source>Import SAML metadata</source>
      </trans-unit>
      <trans-unit id="s0c9670f429e74283">
        <source>New application</source>
      </trans-unit>
      <trans-unit id="s8e1d308c09d1b400">
        <source>Create a new application.</source>
      </trans-unit>
      <trans-unit id="s6ba50bb0842ba1e2">
        <source>Applications</source>
        <target>Aplicaciones</target>
      </trans-unit>
      <trans-unit id="sb9024c1640c4da12">
        <source>External Applications which use authentik as Identity-Provider, utilizing protocols like OAuth2 and SAML. All applications are shown here, even ones you cannot access.</source>
        <target>Aplicaciones externas que usan authentik como proveedor de identidad, utilizando protocolos como OAuth2 y SAML. Aquí se muestran todas las aplicaciones, incluso aquellas a las que no puede acceder.</target>
      </trans-unit>
      <trans-unit id="s96b2fefc550e4b1c">
        <source>Provider Type</source>
        <target>Tipo de proveedor</target>
      </trans-unit>
      <trans-unit id="sd20f6cd02c90867f">
        <source>Application(s)</source>
        <target>Solicitud (s)</target>
      </trans-unit>
      <trans-unit id="sb564f81eb057342e">
        <source>Application Icon</source>
        <target>Icono de aplicación</target>
      </trans-unit>
      <trans-unit id="sa347e31efbb60be2">
        <source>Update Application</source>
        <target>Aplicación de actualización</target>
      </trans-unit>
      <trans-unit id="sd9b556a84ae25690">
        <source>Successfully sent test-request.</source>
        <target>La solicitud de prueba se envió correctamente.</target>
      </trans-unit>
      <trans-unit id="s5deac600e329de1b">
        <source>Log messages</source>
      </trans-unit>
      <trans-unit id="s3feea7b49673bef2">
        <source>No log messages.</source>
      </trans-unit>
      <trans-unit id="sa45a194b58837e4f">
        <source>Active</source>
        <target>Activo</target>
      </trans-unit>
      <trans-unit id="s58c867aac77b9158">
        <source>Last login</source>
        <target>Último inicio de sesión</target>
      </trans-unit>
      <trans-unit id="s3e3bb9e7cb1de4fd">
        <source>Select users to add</source>
        <target>Seleccione los usuarios que desea añadir</target>
      </trans-unit>
      <trans-unit id="s75d5ff5dd8d3c6d2">
        <source>Successfully updated group.</source>
        <target>El grupo se actualizó correctamente.</target>
      </trans-unit>
      <trans-unit id="s3079ca1184e77573">
        <source>Successfully created group.</source>
        <target>Se ha creado el grupo correctamente.</target>
      </trans-unit>
      <trans-unit id="s63cb05541b294335">
        <source>Is superuser</source>
        <target>Es superusuario</target>
      </trans-unit>
      <trans-unit id="s29315e374008d0c5">
        <source>Users added to this group will be superusers.</source>
        <target>Los usuarios añadidos a este grupo serán superusuarios.</target>
      </trans-unit>
      <trans-unit id="s4eb514ebcb80553d">
        <source>Parent</source>
        <target>Padre</target>
      </trans-unit>
      <trans-unit id="s16b9446e3a70e1f4">
        <source>Attributes</source>
        <target>atributos</target>
      </trans-unit>
      <trans-unit id="sec97cdaf7af8648b">
        <source>Set custom attributes using YAML or JSON.</source>
        <target>Establece atributos personalizados con YAML o JSON.</target>
      </trans-unit>
      <trans-unit id="s1e36813d3504ed48">
        <source>Successfully updated binding.</source>
        <target>Se actualizó correctamente el enlace.</target>
      </trans-unit>
      <trans-unit id="s1bf56ee106e9e711">
        <source>Successfully created binding.</source>
        <target>Se ha creado correctamente el enlace.</target>
      </trans-unit>
      <trans-unit id="s042baf59902a711f">
        <source>Policy</source>
        <target>Política</target>
      </trans-unit>
      <trans-unit id="s5f5bf4ef2bd93c04">
        <source>Group mappings can only be checked if a user is already logged in when trying to access this source.</source>
      </trans-unit>
      <trans-unit id="s6c607d74bdfe9f36">
        <source>User mappings can only be checked if a user is already logged in when trying to access this source.</source>
      </trans-unit>
      <trans-unit id="s965c503c3e42fdfe">
        <source>Enabled</source>
        <target>Habilitado</target>
      </trans-unit>
      <trans-unit id="s6b85380416964890">
        <source>Negate result</source>
        <target>Negar el resultado</target>
      </trans-unit>
      <trans-unit id="s3bfa0258999fb629">
        <source>Negates the outcome of the binding. Messages are unaffected.</source>
        <target>Niega el resultado de la unión. Los mensajes no se ven afectados.</target>
      </trans-unit>
      <trans-unit id="s2ba5f4d8f3bd7c57">
        <source>Order</source>
        <target>Orden</target>
      </trans-unit>
      <trans-unit id="se1e040b55319a0e8">
        <source>Timeout</source>
        <target>Tiempo límite</target>
      </trans-unit>
      <trans-unit id="s29ec5e7889f4787f">
        <source>Successfully updated policy.</source>
        <target>La política se ha actualizado correctamente.</target>
      </trans-unit>
      <trans-unit id="sfc400b2d71e49d28">
        <source>Successfully created policy.</source>
        <target>La política se creó correctamente.</target>
      </trans-unit>
      <trans-unit id="safc0e0656d572f4e">
        <source>A policy used for testing. Always returns the same result as specified below after waiting a random duration.</source>
        <target>Una política utilizada para las pruebas. Siempre devuelve el mismo resultado que se especifica a continuación después de esperar una duración aleatoria.</target>
      </trans-unit>
      <trans-unit id="s9ffa1ac03ce6fd20">
        <source>Execution logging</source>
        <target>Registro de ejecución</target>
      </trans-unit>
      <trans-unit id="saf31b3c610036ed6">
        <source>When this option is enabled, all executions of this policy will be logged. By default, only execution errors are logged.</source>
        <target>Cuando se habilita esta opción, se registrarán todas las ejecuciones de esta política. De forma predeterminada, solo se registran los errores de ejecución.</target>
      </trans-unit>
      <trans-unit id="sa879d5ce584875cf">
        <source>Policy-specific settings</source>
        <target>Configuración específica de políticas</target>
      </trans-unit>
      <trans-unit id="s838418d1a0815157">
        <source>Pass policy?</source>
        <target>¿Política de pases?</target>
      </trans-unit>
      <trans-unit id="sd8c5339b82b71507">
        <source>Wait (min)</source>
        <target>Espera (min)</target>
      </trans-unit>
      <trans-unit id="sda4e78c19f5b6f35">
        <source>The policy takes a random time to execute. This controls the minimum time it will take.</source>
        <target>La política tarda un tiempo aleatorio en ejecutarse. Esto controla el tiempo mínimo que tardará.</target>
      </trans-unit>
      <trans-unit id="s1d30ff9ba938e68d">
        <source>Wait (max)</source>
        <target>Espera (máx.)</target>
      </trans-unit>
      <trans-unit id="s303b5e552246e613">
        <source>Matches an event against a set of criteria. If any of the configured values match, the policy passes.</source>
        <target>Coincide con un evento con un conjunto de criterios. Si alguno de los valores configurados coincide, se aprueba la política.</target>
      </trans-unit>
      <trans-unit id="s890810efbe103cbc">
        <source>Match created events with this action type. When left empty, all action types will be matched.</source>
        <target>Haga coincidir los eventos creados con este tipo de acción. Cuando se deja vacío, todos los tipos de acción coincidirán.</target>
      </trans-unit>
      <trans-unit id="sfab527528ea64618">
        <source>Matches Event's Client IP (strict matching, for network matching use an Expression Policy.</source>
        <target>Coincide con la IP del cliente del evento (coincidencia estricta, para la coincidencia de red, use una política de expresión</target>
      </trans-unit>
      <trans-unit id="s5a15a8f39c699273">
        <source>Match events created by selected application. When left empty, all applications are matched.</source>
        <target>Coincidir con eventos creados por la aplicación seleccionada. Cuando se deja vacío, todas las solicitudes coinciden.</target>
      </trans-unit>
      <trans-unit id="s5a13f4bbe004503f">
        <source>Checks if the request's user's password has been changed in the last x days, and denys based on settings.</source>
        <target>Comprueba si la contraseña del usuario de la solicitud se ha cambiado en los últimos x días y la rechaza según la configuración.</target>
      </trans-unit>
      <trans-unit id="sfad8af8ce38104a3">
        <source>Maximum age (in days)</source>
        <target>Edad máxima (en días)</target>
      </trans-unit>
      <trans-unit id="s9307f3dbb07a73b5">
        <source>Only fail the policy, don't invalidate user's password</source>
      </trans-unit>
      <trans-unit id="scea1f16238093e35">
        <source>Executes the python snippet to determine whether to allow or deny a request.</source>
        <target>Ejecuta el fragmento de Python para determinar si se permite o deniega una solicitud.</target>
      </trans-unit>
      <trans-unit id="sabd1bc9fb7da71e7">
        <source>Expression using Python.</source>
        <target>Expresión con Python.</target>
      </trans-unit>
      <trans-unit id="s8d08843f397d9e81">
        <source>See documentation for a list of all variables.</source>
        <target>Consulte la documentación para obtener una lista de todas las variables.</target>
      </trans-unit>
      <trans-unit id="se2cc93bd2647baec">
        <source>Static rules</source>
      </trans-unit>
      <trans-unit id="sc96dd9d2e7b05fc5">
        <source>Minimum length</source>
        <target>Longitud mínima</target>
      </trans-unit>
      <trans-unit id="s33d48fb745f4d4ae">
        <source>Minimum amount of Uppercase Characters</source>
        <target>Cantidad mínima de caracteres en mayúscula</target>
      </trans-unit>
      <trans-unit id="s883b544e2b4aa3b5">
        <source>Minimum amount of Lowercase Characters</source>
        <target>Cantidad mínima de caracteres en minúscula</target>
      </trans-unit>
      <trans-unit id="s43be3ce2439ffe9c">
        <source>Minimum amount of Digits</source>
        <target>Cantidad mínima de dígitos</target>
      </trans-unit>
      <trans-unit id="sb3651834cca86735">
        <source>Minimum amount of Symbols Characters</source>
        <target>Cantidad mínima de caracteres de símbolos</target>
      </trans-unit>
      <trans-unit id="sc2f116c0ea77d58a">
        <source>Error message</source>
        <target>Mensaje de error</target>
      </trans-unit>
      <trans-unit id="s21d0e290c51a8ef9">
        <source>Symbol charset</source>
        <target>Juego de caracteres de símbolo</target>
      </trans-unit>
      <trans-unit id="s545d99afa61e4095">
        <source>Characters which are considered as symbols.</source>
        <target>Personajes que se consideran símbolos.</target>
      </trans-unit>
      <trans-unit id="s1293ad87acc7a609">
        <source>HaveIBeenPwned settings</source>
      </trans-unit>
      <trans-unit id="sdf4e1c6a2f072600">
        <source>Allowed count</source>
        <target>Recuento permitido</target>
      </trans-unit>
      <trans-unit id="scd8062ff5e1326d8">
        <source>Allow up to N occurrences in the HIBP database.</source>
        <target>Permite hasta N ocurrencias en la base de datos HIBP.</target>
      </trans-unit>
      <trans-unit id="s3fd219b045193507">
        <source>zxcvbn settings</source>
      </trans-unit>
      <trans-unit id="s28d84abfbaf555ea">
        <source>Score threshold</source>
      </trans-unit>
      <trans-unit id="s7b3148ffba9f4527">
        <source>If the password's score is less than or equal this value, the policy will fail.</source>
      </trans-unit>
      <trans-unit id="s1bfe7505059d164f">
        <source>0: Too guessable: risky password. (guesses &lt; 10^3)</source>
      </trans-unit>
      <trans-unit id="s423d1f2477998d0b">
        <source>1: Very guessable: protection from throttled online attacks. (guesses &lt; 10^6)</source>
      </trans-unit>
      <trans-unit id="s33849cc046eb901d">
        <source>2: Somewhat guessable: protection from unthrottled online attacks. (guesses &lt; 10^8)</source>
      </trans-unit>
      <trans-unit id="s578dcce295718e1b">
        <source>3: Safely unguessable: moderate protection from offline slow-hash scenario. (guesses &lt; 10^10)</source>
      </trans-unit>
      <trans-unit id="s7a46de49f4eba5d7">
        <source>4: Very unguessable: strong protection from offline slow-hash scenario. (guesses &gt;= 10^10)</source>
      </trans-unit>
      <trans-unit id="sd6cd7ce2310a73a4">
        <source>Checks the value from the policy request against several rules, mostly used to ensure password strength.</source>
        <target>Comprueba el valor de la solicitud de política en relación con varias reglas, que se utilizan principalmente para garantizar la seguridad de la contraseña.</target>
      </trans-unit>
      <trans-unit id="s2a957e843960b604">
        <source>Password field</source>
        <target>Campo de contraseña</target>
      </trans-unit>
      <trans-unit id="se8a81c75b6e30a33">
        <source>Field key to check, field keys defined in Prompt stages are available.</source>
        <target>Tecla de campo para comprobar, están disponibles las claves de campo definidas en las etapas de solicitud.</target>
      </trans-unit>
      <trans-unit id="s2f8c4cf12350a36c">
        <source>Check static rules</source>
      </trans-unit>
      <trans-unit id="sd75a9a71309fb387">
        <source>Check haveibeenpwned.com</source>
      </trans-unit>
      <trans-unit id="se5cb18408df3284e">
        <source>For more info see:</source>
      </trans-unit>
      <trans-unit id="scef7abb8456b06d6">
        <source>Check zxcvbn</source>
      </trans-unit>
      <trans-unit id="sdfdb58cd232b363d">
        <source>Password strength estimator created by Dropbox, see:</source>
      </trans-unit>
      <trans-unit id="s40b034801fcb843b">
        <source>Allows/denys requests based on the users and/or the IPs reputation.</source>
        <target>Permitir/denegar solicitudes en función de los usuarios y/o la reputación de las IP.</target>
      </trans-unit>
      <trans-unit id="scf4afecb0f1e69b2">
        <source>Invalid login attempts will decrease the score for the client's IP, and the
username they are attempting to login as, by one.</source>
      </trans-unit>
      <trans-unit id="s8323a9af28e10502">
        <source>The policy passes when the reputation score is below the threshold, and
doesn't pass when either or both of the selected options are equal or above the threshold.</source>
      </trans-unit>
      <trans-unit id="s1828fbfc2c56379c">
        <source>Check IP</source>
        <target>Comprobar IP</target>
      </trans-unit>
      <trans-unit id="s4751df77cfd8a5f9">
        <source>Check Username</source>
        <target>Verificar nombre de usuario</target>
      </trans-unit>
      <trans-unit id="se19cc57dd8675498">
        <source>Threshold</source>
        <target>umbral</target>
      </trans-unit>
      <trans-unit id="sdbccb39a658f0e45">
        <source>New policy</source>
      </trans-unit>
      <trans-unit id="sf693300708a40d2c">
        <source>Create a new policy.</source>
      </trans-unit>
      <trans-unit id="s5b1fb0d4c0daeba8">
        <source>Create Binding</source>
        <target>Crear enlace</target>
      </trans-unit>
      <trans-unit id="s9fb28be12e2c6317">
        <source>Superuser</source>
        <target>Superusuario</target>
      </trans-unit>
      <trans-unit id="s9f5a5f23312798f0">
        <source>Members</source>
        <target>Miembros</target>
      </trans-unit>
      <trans-unit id="s7eb3d239e0b491ab">
        <source>Select groups to add user to</source>
        <target>Seleccione los grupos a los que añadir usuarios</target>
      </trans-unit>
      <trans-unit id="sec5cdfa358f9dbf7">
        <source>Warning: Adding the user to the selected group(s) will give them superuser permissions.</source>
      </trans-unit>
      <trans-unit id="scab2900019953050">
        <source>Successfully updated user.</source>
        <target>El usuario se actualizó correctamente.</target>
      </trans-unit>
      <trans-unit id="s9c3c272944dcfca3">
        <source>Successfully created user.</source>
        <target>Se creó correctamente el usuario.</target>
      </trans-unit>
      <trans-unit id="s03f42eea72154959">
        <source>Username</source>
        <target>Nombre usuario</target>
      </trans-unit>
      <trans-unit id="s5a802e46a033c8af">
        <source>User's primary identifier. 150 characters or fewer.</source>
      </trans-unit>
      <trans-unit id="sd34be0d0fcb39971">
        <source>User's display name.</source>
        <target>Nombre para mostrar del usuario.</target>
      </trans-unit>
      <trans-unit id="sd1f44f1a8bc20e67">
        <source>Email</source>
        <target>Correo</target>
      </trans-unit>
      <trans-unit id="sbe3b416a356f1c91">
        <source>Is active</source>
        <target>Está activo</target>
      </trans-unit>
      <trans-unit id="s35fac2e5677d55cd">
        <source>Designates whether this user should be treated as active. Unselect this instead of deleting accounts.</source>
        <target>Designa si este usuario debe tratarse como activo. Deseleccione esto en lugar de eliminar cuentas.</target>
      </trans-unit>
      <trans-unit id="s2e532e19ed477a56">
        <source>Path</source>
      </trans-unit>
      <trans-unit id="s67560d7e37d984c3">
        <source>Policy / User / Group</source>
        <target>Política/Usuario/Grupo</target>
      </trans-unit>
      <trans-unit id="s030ac0829bb50a49">
        <source>Policy <x id="0" equiv-text="${item.policyObj?.name}"/></source>
        <target>Política 
        <x id="0" equiv-text="${item.policyObj?.name}"/></target>
      </trans-unit>
      <trans-unit id="s2a64d2dca3da9b0e">
        <source>Group <x id="0" equiv-text="${item.groupObj?.name}"/></source>
        <target>Grupo 
        <x id="0" equiv-text="${item.groupObj?.name}"/></target>
      </trans-unit>
      <trans-unit id="se5dc026819a32ff8">
        <source>User <x id="0" equiv-text="${item.userObj?.name}"/></source>
        <target>Usuario 
        <x id="0" equiv-text="${item.userObj?.name}"/></target>
      </trans-unit>
      <trans-unit id="s50c312bea93b6925">
        <source>Edit Policy</source>
        <target>Modificar política</target>
      </trans-unit>
      <trans-unit id="s0b55a57f473ab8af">
        <source>Update Group</source>
        <target>Grupo de actualización</target>
      </trans-unit>
      <trans-unit id="s494e1ed913d9351a">
        <source>Edit Group</source>
        <target>Editar grupo</target>
      </trans-unit>
      <trans-unit id="sad130c2d925fb7bf">
        <source>Update User</source>
        <target>Actualizar usuario</target>
      </trans-unit>
      <trans-unit id="s5cd31f4a88adf180">
        <source>Edit User</source>
        <target>Editar usuario</target>
      </trans-unit>
      <trans-unit id="se291dfd2a59d7842">
        <source>Policy binding(s)</source>
        <target>Política vinculante (s)</target>
      </trans-unit>
      <trans-unit id="s7e87ab366c199345">
        <source>Update Binding</source>
        <target>Enlace de actualización</target>
      </trans-unit>
      <trans-unit id="s40b80eb4cc1f0e0c">
        <source>Edit Binding</source>
        <target>Editar enlace</target>
      </trans-unit>
      <trans-unit id="sbad5b96fb855ef36">
        <source>No Policies bound.</source>
        <target>Sin políticas vinculadas.</target>
      </trans-unit>
      <trans-unit id="sc15d60377cc8aaac">
        <source>No policies are currently bound to this object.</source>
        <target>Actualmente, no hay políticas vinculadas a este objeto.</target>
      </trans-unit>
      <trans-unit id="sddb040c47daae56b">
        <source>Bind existing policy</source>
      </trans-unit>
      <trans-unit id="saa855c61e0403fe6">
        <source>Warning: Application is not used by any Outpost.</source>
        <target>Advertencia: La aplicación no es utilizada por ningún puesto avanzado.</target>
      </trans-unit>
      <trans-unit id="sb6cbd4f92ebaf5d8">
        <source>Related</source>
        <target>Relacionado</target>
      </trans-unit>
      <trans-unit id="sc92ea8fbf9ba06a7">
        <source>Backchannel Providers</source>
      </trans-unit>
      <trans-unit id="sd71081c23d1cd38b">
        <source>Check access</source>
        <target>Comprobar acceso</target>
      </trans-unit>
      <trans-unit id="s42cbd8dca939a9c7">
        <source>Check</source>
        <target>Comprobar</target>
      </trans-unit>
      <trans-unit id="sf22f7f8a9309b4ed">
        <source>Check Application access</source>
        <target>Comprobar acceso a aplicaciones</target>
      </trans-unit>
      <trans-unit id="s2474e7fb1aec9f05">
        <source>Test</source>
        <target>Prueba</target>
      </trans-unit>
      <trans-unit id="s512957aa09384646">
        <source>Launch</source>
        <target>Lanzamiento</target>
      </trans-unit>
      <trans-unit id="sed02f831e653deb3">
        <source>Logins over the last week (per 8 hours)</source>
      </trans-unit>
      <trans-unit id="s2b1bc31276c4c477">
        <source>Policy / Group / User Bindings</source>
        <target>Vinculaciones de políticas/grupos/usuarios</target>
      </trans-unit>
      <trans-unit id="s473f0143efa3f706">
        <source>These policies control which users can access this application.</source>
        <target>Estas políticas controlan qué usuarios pueden acceder a esta aplicación.</target>
      </trans-unit>
      <trans-unit id="s24875d5475e82526">
        <source>Successfully updated source.</source>
        <target>La fuente se actualizó correctamente.</target>
      </trans-unit>
      <trans-unit id="s60d891ed3ee9ebc5">
        <source>Successfully created source.</source>
        <target>La fuente se creó correctamente.</target>
      </trans-unit>
      <trans-unit id="s8af7239354f7e7b6">
        <source>Sync users</source>
        <target>Sincronizar usuarios</target>
      </trans-unit>
      <trans-unit id="sd80b0b8aeae3abe3">
        <source>User password writeback</source>
        <target>Reescritura de contraseña de usuario</target>
      </trans-unit>
      <trans-unit id="s2b952e9dc99cbded">
        <source>Login password is synced from LDAP into authentik automatically. Enable this option only to write password changes in authentik back to LDAP.</source>
        <target>La contraseña de inicio de sesión se sincroniza automáticamente desde LDAP en authentik. Habilite esta opción solo para volver a escribir los cambios de contraseña en authentik en LDAP.</target>
      </trans-unit>
      <trans-unit id="saf7ce4165a1025f6">
        <source>Sync groups</source>
        <target>Sincronizar grupos</target>
      </trans-unit>
      <trans-unit id="s2035f889f576bca6">
        <source>Connection settings</source>
        <target>Configuración de conexión</target>
      </trans-unit>
      <trans-unit id="s0a72e65aef45b1e8">
        <source>Server URI</source>
        <target>URI de servidor</target>
      </trans-unit>
      <trans-unit id="sa599dbe5776897ad">
        <source>Specify multiple server URIs by separating them with a comma.</source>
        <target>Especifique los URI de varios servidores separándolos con una coma.</target>
      </trans-unit>
      <trans-unit id="se36b55dfcf5dc80b">
        <source>Enable StartTLS</source>
        <target>Habilitar StartTLS</target>
      </trans-unit>
      <trans-unit id="s33683c3b1dbaf264">
        <source>To use SSL instead, use 'ldaps://' and disable this option.</source>
        <target>Para usar SSL en su lugar, use 'ldaps: //' y deshabilite esta opción.</target>
      </trans-unit>
      <trans-unit id="s2221fef80f4753a2">
        <source>TLS Verification Certificate</source>
        <target>Certificado de verificación de TLS</target>
      </trans-unit>
      <trans-unit id="sb8c13bd58191cea2">
        <source>When connecting to an LDAP Server with TLS, certificates are not checked by default. Specify a keypair to validate the remote certificate.</source>
        <target>Al conectarse a un servidor LDAP con TLS, los certificados no se comprueban de forma predeterminada. Especifique un par de claves para validar el certificado remoto.</target>
      </trans-unit>
      <trans-unit id="sb7684e2910a33a1f">
        <source>Bind CN</source>
        <target>Enlazar CN</target>
      </trans-unit>
      <trans-unit id="s3de6db803012016a">
        <source>LDAP Attribute mapping</source>
        <target>Mapeo de atributos LDAP</target>
      </trans-unit>
      <trans-unit id="s7c05ee41d634aa45">
        <source>Property mappings used to user creation.</source>
        <target>Asignaciones de propiedades utilizadas para la creación de usuarios.</target>
      </trans-unit>
      <trans-unit id="s94333971a07803b9">
        <source>Additional settings</source>
        <target>Configuraciones adicionales</target>
      </trans-unit>
      <trans-unit id="sd14a19a19d507f9e">
        <source>Parent group for all the groups imported from LDAP.</source>
        <target>Grupo principal para todos los grupos importados desde LDAP.</target>
      </trans-unit>
      <trans-unit id="sfbc59ff17a73503d">
        <source>User path</source>
      </trans-unit>
      <trans-unit id="sd18170637295bace">
        <source>Addition User DN</source>
        <target>DN de usuario adicional</target>
      </trans-unit>
      <trans-unit id="s9ae089fd248e72db">
        <source>Additional user DN, prepended to the Base DN.</source>
        <target>DN de usuario adicional, antepuesto al DN base.</target>
      </trans-unit>
      <trans-unit id="s5944355d69db1fb8">
        <source>Addition Group DN</source>
        <target>DN de grupo de adición</target>
      </trans-unit>
      <trans-unit id="sfae9f4ea5749a36b">
        <source>Additional group DN, prepended to the Base DN.</source>
        <target>DN de grupo adicional, antepuesto al DN base.</target>
      </trans-unit>
      <trans-unit id="s66ffc06300964849">
        <source>User object filter</source>
        <target>Filtro de objetos de usuario</target>
      </trans-unit>
      <trans-unit id="s1c2a173db0e1ec61">
        <source>Consider Objects matching this filter to be Users.</source>
        <target>Considere que los objetos que coinciden con este filtro son usuarios.</target>
      </trans-unit>
      <trans-unit id="s2ec94a7c7f5bcd1b">
        <source>Group object filter</source>
        <target>Filtro de objetos de grupo</target>
      </trans-unit>
      <trans-unit id="saf5eb7596b3a355b">
        <source>Consider Objects matching this filter to be Groups.</source>
        <target>Considere que los objetos que coinciden con este filtro son grupos.</target>
      </trans-unit>
      <trans-unit id="sf325a4adba4d6278">
        <source>Group membership field</source>
        <target>Campo pertenencia a grupos</target>
      </trans-unit>
      <trans-unit id="s76768bebabb7d543">
        <source>Field which contains members of a group. Note that if using the "memberUid" field, the value is assumed to contain a relative distinguished name. e.g. 'memberUid=some-user' instead of 'memberUid=cn=some-user,ou=groups,...'</source>
        <target>Campo que contiene los miembros de un grupo. Tenga en cuenta que si se utiliza el campo «MemberUID», se supone que el valor contiene un nombre distintivo relativo. Por ejemplo, 'memberUid=alguno-usuario' en lugar de 'memberUid=CN=alguno-usuario, ou=grupos,... '</target>
      </trans-unit>
      <trans-unit id="s026555347e589f0e">
        <source>Object uniqueness field</source>
        <target>Campo de unicidad de objetos</target>
      </trans-unit>
      <trans-unit id="s24211f319e5b7e98">
        <source>Field which contains a unique Identifier.</source>
        <target>Campo que contiene un identificador único.</target>
      </trans-unit>
      <trans-unit id="s900b0d85b872d134">
        <source>Link users on unique identifier</source>
        <target>Vincular usuarios en un identificador único</target>
      </trans-unit>
      <trans-unit id="s6c70a73265e14521">
        <source>Link to a user with identical email address. Can have security implications when a source doesn't validate email addresses</source>
        <target>Enlace a un usuario con una dirección de correo electrónico idéntica. Puede tener implicaciones de seguridad cuando una fuente no valida las direcciones de correo electrónico</target>
      </trans-unit>
      <trans-unit id="s995535e7af30d754">
        <source>Use the user's email address, but deny enrollment when the email address already exists</source>
      </trans-unit>
      <trans-unit id="s542ecb4130f6cea5">
        <source>Link to a user with identical username. Can have security implications when a username is used with another source</source>
      </trans-unit>
      <trans-unit id="s2a1debf34e5aeba4">
        <source>Use the user's username, but deny enrollment when the username already exists</source>
      </trans-unit>
      <trans-unit id="s81ce0d54727f42d2">
        <source>Unknown user matching mode</source>
      </trans-unit>
      <trans-unit id="sd04376c4216c921f">
        <source>URL settings</source>
        <target>Configuración de URL</target>
      </trans-unit>
      <trans-unit id="s872d0e88ab34ed83">
        <source>Authorization URL</source>
        <target>URL de autorización</target>
      </trans-unit>
      <trans-unit id="see3ff55262fd6500">
        <source>URL the user is redirect to to consent the authorization.</source>
        <target>URL a la que se redirige al usuario para dar su consentimiento a la autorización.</target>
      </trans-unit>
      <trans-unit id="sb932dead79567c7b">
        <source>Access token URL</source>
        <target>URL de token de acceso</target>
      </trans-unit>
      <trans-unit id="s88b8a2892635a2fc">
        <source>URL used by authentik to retrieve tokens.</source>
        <target>URL utilizada por authentik para recuperar tokens.</target>
      </trans-unit>
      <trans-unit id="s69bd313dd12fc2f3">
        <source>Profile URL</source>
        <target>URL del perfil</target>
      </trans-unit>
      <trans-unit id="sa8d83cd8023e8e4d">
        <source>URL used by authentik to get user information.</source>
        <target>URL utilizada por authentik para obtener información del usuario.</target>
      </trans-unit>
      <trans-unit id="sc7707b3ba3a2a7ca">
        <source>Request token URL</source>
        <target>URL de token de solicitud</target>
      </trans-unit>
      <trans-unit id="s3926da5b20cdf3b6">
        <source>URL used to request the initial token. This URL is only required for OAuth 1.</source>
        <target>URL utilizada para solicitar el token inicial. Esta URL solo es necesaria para OAuth 1.</target>
      </trans-unit>
      <trans-unit id="s199b55513a739f43">
        <source>OIDC Well-known URL</source>
      </trans-unit>
      <trans-unit id="s8b149b30b5b523ef">
        <source>OIDC well-known configuration URL. Can be used to automatically configure the URLs above.</source>
      </trans-unit>
      <trans-unit id="s9db2c836ade1339c">
        <source>OIDC JWKS URL</source>
      </trans-unit>
      <trans-unit id="s4b2a1b657c160f5b">
        <source>JSON Web Key URL. Keys from the URL will be used to validate JWTs from this source.</source>
      </trans-unit>
      <trans-unit id="s2df0b65125600de9">
        <source>OIDC JWKS</source>
      </trans-unit>
      <trans-unit id="s02de8d9e8583b480">
        <source>Raw JWKS data.</source>
      </trans-unit>
      <trans-unit id="s81a87652ade099e4">
        <source>User matching mode</source>
        <target>Modo de coincidencia de usuarios</target>
      </trans-unit>
      <trans-unit id="s485c05d34eb00415">
        <source>Delete currently set icon.</source>
        <target>Eliminar el icono configurado actualmente.</target>
      </trans-unit>
      <trans-unit id="se8987bdfb35e46b2">
        <source>Consumer key</source>
        <target>Clave de consumidor</target>
      </trans-unit>
      <trans-unit id="sabaf0061f7e41b0b">
        <source>Consumer secret</source>
        <target>Secreto del consumidor</target>
      </trans-unit>
      <trans-unit id="sa61966cd83b4924c">
        <source>Additional scopes to be passed to the OAuth Provider, separated by space. To replace existing scopes, prefix with *.</source>
      </trans-unit>
      <trans-unit id="s1cc0e66dbd2b5502">
        <source>Flow settings</source>
        <target>Configuración de flujo</target>
      </trans-unit>
      <trans-unit id="sfe6977a3aea3ee6e">
        <source>Flow to use when authenticating existing users.</source>
        <target>Flujo que se utilizará al autenticar a los usuarios existentes.</target>
      </trans-unit>
      <trans-unit id="s2801a48ceac691b3">
        <source>Enrollment flow</source>
        <target>Flujo de inscripción</target>
      </trans-unit>
      <trans-unit id="s5d0a14d29ebad561">
        <source>Flow to use when enrolling new users.</source>
        <target>Flujo que se utilizará al inscribir nuevos usuarios.</target>
      </trans-unit>
      <trans-unit id="s91f389c796720a81">
        <source>Load servers</source>
        <target>Servidores de carga</target>
      </trans-unit>
      <trans-unit id="s24f405197ede5ebb">
        <source>Re-authenticate with plex</source>
        <target>Vuelva a autenticarse con plex</target>
      </trans-unit>
      <trans-unit id="sc297b2e13c28ecf9">
        <source>Allow friends to authenticate via Plex, even if you don't share any servers</source>
        <target>Permite que tus amigos se autentiquen a través de Plex, incluso si no compartes ningún servidor</target>
      </trans-unit>
      <trans-unit id="sfee91e08b8b47477">
        <source>Allowed servers</source>
        <target>Servidores permitidos</target>
      </trans-unit>
      <trans-unit id="s216eb300543edd91">
        <source>Select which server a user has to be a member of to be allowed to authenticate.</source>
        <target>Seleccione el servidor del que debe pertenecer un usuario para que se le permita autenticarse.</target>
      </trans-unit>
      <trans-unit id="s31d7f3ba04d306a5">
        <source>SSO URL</source>
        <target>URL SSO</target>
      </trans-unit>
      <trans-unit id="s1d9d6c5b424fdc1f">
        <source>URL that the initial Login request is sent to.</source>
        <target>URL a la que se envía la solicitud de inicio de sesión inicial.</target>
      </trans-unit>
      <trans-unit id="sd94db2b8c85d10a6">
        <source>SLO URL</source>
        <target>URL LENTO</target>
      </trans-unit>
      <trans-unit id="sc764ddf60b5149de">
        <source>Optional URL if the IDP supports Single-Logout.</source>
        <target>URL opcional si el IDP admite el cierre de sesión único.</target>
      </trans-unit>
      <trans-unit id="se7430794fa89005a">
        <source>Also known as Entity ID. Defaults the Metadata URL.</source>
        <target>También se conoce como ID de entidad. Default la URL de metadatos.</target>
      </trans-unit>
      <trans-unit id="s5615bb595ad6ded6">
        <source>Binding Type</source>
        <target>Tipo de enlace</target>
      </trans-unit>
      <trans-unit id="sa2e4d6830226d3ec">
        <source>Redirect binding</source>
        <target>Enlace de redirección</target>
      </trans-unit>
      <trans-unit id="s6f96a78d81ef277c">
        <source>Post-auto binding</source>
      </trans-unit>
      <trans-unit id="sc2c70fd56f5d0b48">
        <source>Post binding but the request is automatically sent and the user doesn't have to confirm.</source>
      </trans-unit>
      <trans-unit id="s968c90258dcf7562">
        <source>Post binding</source>
        <target>Encuadernación</target>
      </trans-unit>
      <trans-unit id="se10bbf4cf861c81b">
        <source>Signing keypair</source>
        <target>Par de claves de firma</target>
      </trans-unit>
      <trans-unit id="s838ed611b533b19e">
        <source>Keypair which is used to sign outgoing requests. Leave empty to disable signing.</source>
        <target>Keypair que se usa para firmar solicitudes salientes. Déjelo vacío para deshabilitar la firma.</target>
      </trans-unit>
      <trans-unit id="s39c8c0bf4d927c9f">
        <source> Allow IDP-initiated logins</source>
        <target>Permitir inicios de sesión iniciados por el proveedor</target>
      </trans-unit>
      <trans-unit id="s65d507f1513c2f03">
        <source>Allows authentication flows initiated by the IdP. This can be a security risk, as no validation of the request ID is done.</source>
        <target>Permite los flujos de autenticación iniciados por el IdP. Esto puede suponer un riesgo para la seguridad, ya que no se valida el identificador de la solicitud.</target>
      </trans-unit>
      <trans-unit id="s297a2075bd7e40db">
        <source>NameID Policy</source>
        <target>Política de NameID</target>
      </trans-unit>
      <trans-unit id="s004e9a2c90f23900">
        <source>Persistent</source>
        <target>persistente</target>
      </trans-unit>
      <trans-unit id="s38887b94b3320533">
        <source>Email address</source>
        <target>Dirección de correo electrónico</target>
      </trans-unit>
      <trans-unit id="s2d34c87f67f66c6a">
        <source>Windows</source>
        <target>Windows</target>
      </trans-unit>
      <trans-unit id="s1665454e31e14941">
        <source>X509 Subject</source>
        <target>Asunto X509</target>
      </trans-unit>
      <trans-unit id="s0c3ac7f9383a8cfd">
        <source>Transient</source>
        <target>transitorio</target>
      </trans-unit>
      <trans-unit id="s20a0ce62823bfa97">
        <source>Delete temporary users after</source>
        <target>Eliminar usuarios temporales después</target>
      </trans-unit>
      <trans-unit id="s3198c384c2f68b08">
        <source>Time offset when temporary users should be deleted. This only applies if your IDP uses the NameID Format 'transient', and the user doesn't log out manually.</source>
      </trans-unit>
      <trans-unit id="sb32e9c1faa0b8673">
        <source>Pre-authentication flow</source>
        <target>Flujo de autenticación previa</target>
      </trans-unit>
      <trans-unit id="sa3c1f6ac5e63a70f">
        <source>Flow used before authentication.</source>
        <target>Flujo utilizado antes de la autenticación.</target>
      </trans-unit>
      <trans-unit id="se12969ade44cd2b6">
        <source>New source</source>
      </trans-unit>
      <trans-unit id="s19b09f4fc72175d1">
        <source>Create a new source.</source>
      </trans-unit>
      <trans-unit id="s6152026c364ad974">
        <source>Sources of identities, which can either be synced into authentik's database, or can be used by users to authenticate and enroll themselves.</source>
        <target>Fuentes de identidades, que se pueden sincronizar en la base de datos de authentik o que los usuarios pueden utilizar para autenticarse e inscribirse ellos mismos.</target>
      </trans-unit>
      <trans-unit id="s0a0ca63b967f1630">
        <source>Source(s)</source>
        <target>Fuente (s)</target>
      </trans-unit>
      <trans-unit id="s66722bc2ea775e05">
        <source>Disabled</source>
        <target>Discapacitado</target>
      </trans-unit>
      <trans-unit id="s4ff2c202b4e5bdc5">
        <source>Built-in</source>
        <target>Incorporado</target>
      </trans-unit>
      <trans-unit id="s52b500138a2d2b8a">
        <source>Update LDAP Source</source>
        <target>Actualizar fuente LDAP</target>
      </trans-unit>
      <trans-unit id="s31a2d43bc1cf1790">
        <source>Not synced yet.</source>
        <target>Aún no se ha sincronizado.</target>
      </trans-unit>
      <trans-unit id="s388ee787bbf2271b">
        <source>Task finished with warnings</source>
        <target>Tarea finalizada con advertencias</target>
      </trans-unit>
      <trans-unit id="s949826fad0fe0909">
        <source>Task finished with errors</source>
        <target>La tarea ha finalizado con errores</target>
      </trans-unit>
      <trans-unit id="sbedb77365a066648">
        <source>Last sync: <x id="0" equiv-text="${task.taskFinishTimestamp.toLocaleString()}"/></source>
        <target>Última sincronización: 
        <x id="0" equiv-text="${task.taskFinishTimestamp.toLocaleString()}"/></target>
      </trans-unit>
      <trans-unit id="sf3fec8353106ac2f">
        <source>OAuth Source <x id="0" equiv-text="${this.source.name}"/></source>
      </trans-unit>
      <trans-unit id="se09d055771f3a11d">
        <source>Generic OpenID Connect</source>
        <target>Conexión OpenID genérica</target>
      </trans-unit>
      <trans-unit id="s5c1dc164c89ac13e">
        <source>Unknown provider type</source>
      </trans-unit>
      <trans-unit id="s355b21b89ce5d9c5">
        <source>Details</source>
      </trans-unit>
      <trans-unit id="s01088b6625d2443b">
        <source>Callback URL</source>
        <target>URL de devolución de llamada</target>
      </trans-unit>
      <trans-unit id="sb6d5146d5efb3058">
        <source>Access Key</source>
        <target>Clave de acceso</target>
      </trans-unit>
      <trans-unit id="s065604a41e9d1584">
        <source>Update OAuth Source</source>
        <target>Actualizar fuente de OAuth</target>
      </trans-unit>
      <trans-unit id="s7b576aa71acb36a6">
        <source>Diagram</source>
        <target>Diagrama</target>
      </trans-unit>
      <trans-unit id="s587ba266269297ab">
        <source>Policy Bindings</source>
        <target>Vinculaciones de políticas</target>
      </trans-unit>
      <trans-unit id="s2feae323f46479f8">
        <source>These bindings control which users can access this source.
            You can only use policies here as access is checked before the user is authenticated.</source>
      </trans-unit>
      <trans-unit id="se17fcb1f159ee382">
        <source>Update Plex Source</source>
        <target>Actualizar fuente de Plex</target>
      </trans-unit>
      <trans-unit id="saa10777250a6deca">
        <source>Update SAML Source</source>
        <target>Actualizar fuente SAML</target>
      </trans-unit>
      <trans-unit id="s643d8f2e5e5e930d">
        <source>Successfully updated mapping.</source>
        <target>Se ha actualizado correctamente la asignación.</target>
      </trans-unit>
      <trans-unit id="sffeef5b119d8625c">
        <source>Successfully created mapping.</source>
        <target>La asignación se creó correctamente.</target>
      </trans-unit>
      <trans-unit id="s1c33d22492029aba">
        <source>Object field</source>
        <target>Campo objeto</target>
      </trans-unit>
      <trans-unit id="s06df3c3b6a503da8">
        <source>Field of the user object this value is written to.</source>
        <target>Campo del objeto de usuario en el que se escribe este valor.</target>
      </trans-unit>
      <trans-unit id="sd39c5e998efecf93">
        <source>SAML Attribute Name</source>
        <target>Nombre de atributo SAML</target>
      </trans-unit>
      <trans-unit id="scf2790cf3ad89283">
        <source>Attribute name used for SAML Assertions. Can be a URN OID, a schema reference, or a any other string. If this property mapping is used for NameID Property, this field is discarded.</source>
        <target>Nombre de atributo utilizado para aserciones SAML. Puede ser un OID de URN, una referencia de esquema o cualquier otra cadena. Si esta asignación de propiedades se utiliza para la propiedad NameID, este campo se descarta.</target>
      </trans-unit>
      <trans-unit id="sab6d24c5ec8dc361">
        <source>Friendly Name</source>
        <target>Nombre descriptivo</target>
      </trans-unit>
      <trans-unit id="s9f8aac89fe318acc">
        <source>Optionally set the 'FriendlyName' value of the Assertion attribute.</source>
        <target>Si lo desea, defina el valor «FriendlyName» del atributo Assertion.</target>
      </trans-unit>
      <trans-unit id="s851c108679653d2a">
        <source>Scope name</source>
        <target>Nombre del ámbito</target>
      </trans-unit>
      <trans-unit id="s23fd4411419fca06">
        <source>Scope which the client can specify to access these properties.</source>
        <target>Ámbito que el cliente puede especificar para acceder a estas propiedades.</target>
      </trans-unit>
      <trans-unit id="s7754f0e34f27fb6e">
        <source>Description shown to the user when consenting. If left empty, the user won't be informed.</source>
        <target>Descripción que se muestra al usuario al dar su consentimiento. Si se deja vacío, no se informará al usuario.</target>
      </trans-unit>
      <trans-unit id="sb6c3bf5489d7556e">
        <source>Example context data</source>
      </trans-unit>
      <trans-unit id="s4a697f0b36c4fe83">
        <source>Active Directory User</source>
      </trans-unit>
      <trans-unit id="s9277b90db38e1983">
        <source>Active Directory Group</source>
      </trans-unit>
      <trans-unit id="sc2e03590269d5a10">
        <source>New property mapping</source>
      </trans-unit>
      <trans-unit id="s713e8666ed70f8b3">
        <source>Create a new property mapping.</source>
      </trans-unit>
      <trans-unit id="sce106606ae84d46f">
        <source>Property Mappings</source>
        <target>Asignaciones de propiedades</target>
      </trans-unit>
      <trans-unit id="s271a7e04ff9865b1">
        <source>Control how authentik exposes and interprets information.</source>
        <target>Controla cómo authentik expone e interpreta la información.</target>
      </trans-unit>
      <trans-unit id="s59dc0eda07f9e2b6">
        <source>Property Mapping(s)</source>
        <target>Mapeo (s) de propiedades</target>
      </trans-unit>
      <trans-unit id="sa57c393736e2732c">
        <source>Test Property Mapping</source>
        <target>Asignación de propiedades de</target>
      </trans-unit>
      <trans-unit id="sc39fb3ff3753d5ab">
        <source>Hide managed mappings</source>
        <target>Ocultar asignaciones administradas</target>
      </trans-unit>
      <trans-unit id="s476ffc07e6d66f18">
        <source>Successfully updated token.</source>
        <target>El token se actualizó correctamente.</target>
      </trans-unit>
      <trans-unit id="s93c1e5fbe8184895">
        <source>Successfully created token.</source>
        <target>El token se creó correctamente.</target>
      </trans-unit>
      <trans-unit id="s5fc4269c2addee61">
        <source>Unique identifier the token is referenced by.</source>
        <target>Identificador único por el que se hace referencia al token.</target>
      </trans-unit>
      <trans-unit id="sb8bc2b8376c96a6b">
        <source>Intent</source>
        <target>Intención</target>
      </trans-unit>
      <trans-unit id="sbd34d118bcb1aaf2">
        <source>API Token</source>
      </trans-unit>
      <trans-unit id="se31d92bea7f3a186">
        <source>Used to access the API programmatically</source>
      </trans-unit>
      <trans-unit id="sfd586951c75eb291">
        <source>App password.</source>
      </trans-unit>
      <trans-unit id="s59bf194136d0d13a">
        <source>Used to login using a flow executor</source>
      </trans-unit>
      <trans-unit id="s1b14062c44e5ef45">
        <source>Expiring</source>
        <target>A punto de vencer</target>
      </trans-unit>
      <trans-unit id="safcc54b2aedb1a17">
        <source>If this is selected, the token will expire. Upon expiration, the token will be rotated.</source>
        <target>Si se selecciona, el token caducará. Al expirar, el token se rotará.</target>
      </trans-unit>
      <trans-unit id="s4165cd175bc4c0c4">
        <source>Expires on</source>
        <target>Caduca el</target>
      </trans-unit>
      <trans-unit id="s1cd198d689c66e4b">
        <source>API Access</source>
        <target>Acceso a la API</target>
      </trans-unit>
      <trans-unit id="sf29883ac9ec43085">
        <source>App password</source>
        <target>contraseña de la aplicación</target>
      </trans-unit>
      <trans-unit id="sfe211545fd02f73e">
        <source>Verification</source>
        <target>Verificación</target>
      </trans-unit>
      <trans-unit id="sd73b202ec04eefd9">
        <source>Unknown intent</source>
      </trans-unit>
      <trans-unit id="s78fd8c03f8c967f3">
        <source>Tokens</source>
        <target>Fichas</target>
      </trans-unit>
      <trans-unit id="sdcc7b2c109ce9775">
        <source>Tokens are used throughout authentik for Email validation stages, Recovery keys and API access.</source>
        <target>Los tokens se utilizan en authentik para las etapas de validación de correo electrónico, las claves de recuperación y el acceso a la</target>
      </trans-unit>
      <trans-unit id="sf71dba2c30283a54">
        <source>Expires?</source>
        <target>¿Caduca?</target>
      </trans-unit>
      <trans-unit id="sc7be80a7f8ec597e">
        <source>Expiry date</source>
        <target>Fecha de caducidad</target>
      </trans-unit>
      <trans-unit id="s71dcd9cf808449aa">
        <source>Token(s)</source>
        <target>Token (s)</target>
      </trans-unit>
      <trans-unit id="sb15e8daacf26bdfc">
        <source>Create Token</source>
        <target>Crear token</target>
      </trans-unit>
      <trans-unit id="s8d7ecd944ebe834b">
        <source>Token is managed by authentik.</source>
        <target>El token es administrado por authentik.</target>
      </trans-unit>
      <trans-unit id="sd1288ca57e221cf9">
        <source>Update Token</source>
        <target>Token de actualización</target>
      </trans-unit>
      <trans-unit id="s0af6301e76e2a2a5">
        <source>Successfully updated tenant.</source>
        <target>Se actualizó correctamente el inquilino</target>
      </trans-unit>
      <trans-unit id="sf55c7c06dbc2c8c6">
        <source>Successfully created tenant.</source>
        <target>El inquilino se creó correctamente.</target>
      </trans-unit>
      <trans-unit id="s41706a202b6c40f1">
        <source>Domain</source>
        <target>Dominio</target>
      </trans-unit>
      <trans-unit id="se74ce42d41e392ba">
        <source>Matching is done based on domain suffix, so if you enter domain.tld, foo.domain.tld will still match.</source>
        <target>La coincidencia se realiza en función del sufijo del dominio, por lo que si ingresa domain.tld, foo.domain.tld seguirá coincidiendo.</target>
      </trans-unit>
      <trans-unit id="s11326fd2590f4e5e">
        <source>Default</source>
        <target>Predeterminado</target>
      </trans-unit>
      <trans-unit id="se1c85959463f53df">
        <source>Use this tenant for each domain that doesn't have a dedicated tenant.</source>
        <target>Use este inquilino para cada dominio que no tenga un inquilino dedicado.</target>
      </trans-unit>
      <trans-unit id="sc19838ca8c135c1b">
        <source>Branding settings</source>
        <target>Configuración de marca</target>
      </trans-unit>
      <trans-unit id="s99f110d27e30b289">
        <source>Title</source>
        <target>Título</target>
      </trans-unit>
      <trans-unit id="sab6bad52985c6676">
        <source>Branding shown in page title and several other places.</source>
        <target>La marca se muestra en el título de la página y en otros lugares.</target>
      </trans-unit>
      <trans-unit id="s4f1af2b48a5e249a">
        <source>Logo</source>
        <target>Logotipo</target>
      </trans-unit>
      <trans-unit id="sd6b8b4156f7df696">
        <source>Icon shown in sidebar/header and flow executor.</source>
        <target>Se muestra el icono en la barra lateral/encabezado y en el ejecutor de flujo.</target>
      </trans-unit>
      <trans-unit id="s3626433940124897">
        <source>Favicon</source>
        <target>Favicon</target>
      </trans-unit>
      <trans-unit id="se99efc0873031976">
        <source>Icon shown in the browser tab.</source>
        <target>Icono que se muestra en la pestaña del navegador.</target>
      </trans-unit>
      <trans-unit id="s10356fd921037fbf">
        <source>Default flows</source>
        <target>Flujos predeterminados</target>
      </trans-unit>
      <trans-unit id="sd216b08bafb297ee">
        <source>Flow used to authenticate users. If left empty, the first applicable flow sorted by the slug is used.</source>
        <target>Flujo utilizado para autenticar a los usuarios. Si se deja vacío, se usa el primer flujo aplicable clasificado por la carga.</target>
      </trans-unit>
      <trans-unit id="s35e6e60e83a8c003">
        <source>Invalidation flow</source>
        <target>Flujo de invalidación</target>
      </trans-unit>
      <trans-unit id="s7989db5f4819af89">
        <source>Flow used to logout. If left empty, the first applicable flow sorted by the slug is used.</source>
        <target>Flujo utilizado para cerrar sesión. Si se deja vacío, se usa el primer flujo aplicable clasificado por la carga.</target>
      </trans-unit>
      <trans-unit id="sfeb779d4ccbc5a0e">
        <source>Recovery flow</source>
        <target>Flujo de recuperación</target>
      </trans-unit>
      <trans-unit id="s1c2fd8097e14a608">
        <source>Recovery flow. If left empty, the first applicable flow sorted by the slug is used.</source>
        <target>Flujo de recuperación. Si se deja vacío, se usa el primer flujo aplicable clasificado por la carga.</target>
      </trans-unit>
      <trans-unit id="s836aa192b30c21da">
        <source>Unenrollment flow</source>
        <target>Flujo de cancelación de inscripción</target>
      </trans-unit>
      <trans-unit id="s081d3c4b47a6ff83">
        <source>If set, users are able to unenroll themselves using this flow. If no flow is set, option is not shown.</source>
        <target>Si se establece, los usuarios pueden darse de baja ellos mismos mediante este flujo. Si no se establece ningún flujo, no se muestra la opción.</target>
      </trans-unit>
      <trans-unit id="secbfd13bdae95a59">
        <source>User settings flow</source>
      </trans-unit>
      <trans-unit id="s523160b433311521">
        <source>If set, users are able to configure details of their profile.</source>
      </trans-unit>
      <trans-unit id="s134177568525dbc8">
        <source>Device code flow</source>
      </trans-unit>
      <trans-unit id="s7b298427bdea81ae">
        <source>If set, the OAuth Device Code profile can be used, and the selected flow will be used to enter the code.</source>
      </trans-unit>
      <trans-unit id="s7f4e4054fbe132e1">
        <source>Other global settings</source>
        <target>Otros ajustes globales</target>
      </trans-unit>
      <trans-unit id="sbadde673052efc02">
        <source>Web Certificate</source>
        <target>Certificado web</target>
      </trans-unit>
      <trans-unit id="s84c5a011acd608c9">
        <source>Event retention</source>
        <target>Retención de eventos</target>
      </trans-unit>
      <trans-unit id="s2536ac8d32d2e63f">
        <source>Duration after which events will be deleted from the database.</source>
        <target>Duración tras la cual los eventos se eliminarán de la base de datos.</target>
      </trans-unit>
      <trans-unit id="s7b1fba26d245cb1c">
        <source>When using an external logging solution for archiving, this can be set to "minutes=5".</source>
        <target>Cuando se utiliza una solución de registro externa para archivar, se puede establecer en «minutes = 5".</target>
      </trans-unit>
      <trans-unit id="s44536d20bb5c8257">
        <source>This setting only affects new Events, as the expiration is saved per-event.</source>
        <target>Esta configuración solo afecta a los eventos nuevos, ya que la caducidad se guarda por evento.</target>
      </trans-unit>
      <trans-unit id="s3bb51cabb02b997e">
        <source>Format: "weeks=3;days=2;hours=3,seconds=2".</source>
        <target>Formato: «semanas = 3; días = 2; horas = 3, segundos = 2».</target>
      </trans-unit>
      <trans-unit id="s04bfd02201db5ab8">
        <source>Set custom attributes using YAML or JSON. Any attributes set here will be inherited by users, if the request is handled by this tenant.</source>
      </trans-unit>
      <trans-unit id="s7f9e79189a3d19e2">
        <source>Tenants</source>
        <target>Inquilinos</target>
      </trans-unit>
      <trans-unit id="s164be9a7537b99f6">
        <source>Configure visual settings and defaults for different domains.</source>
        <target>Configure los ajustes visuales y los valores predeterminados para los diferentes dominios.</target>
      </trans-unit>
      <trans-unit id="s4802636d55022ed3">
        <source>Default?</source>
        <target>¿Por defecto?</target>
      </trans-unit>
      <trans-unit id="s69a56a3022c4be7f">
        <source>Tenant(s)</source>
        <target>Inquilino (s)</target>
      </trans-unit>
      <trans-unit id="s1b606acd76ba2c4c">
        <source>Update Tenant</source>
        <target>Actualizar inquilino</target>
      </trans-unit>
      <trans-unit id="s773aa6621d7e37b7">
        <source>Create Tenant</source>
        <target>Crear inquilino</target>
      </trans-unit>
      <trans-unit id="s8cb7bb82e96d5d77">
        <source>Policies</source>
        <target>Políticas</target>
      </trans-unit>
      <trans-unit id="sec1808532fe107b9">
        <source>Allow users to use Applications based on properties, enforce Password Criteria and selectively apply Stages.</source>
        <target>Permita a los usuarios utilizar aplicaciones en función de las propiedades, aplicar criterios de contraseña y aplicar etapas de forma selectiva.</target>
      </trans-unit>
      <trans-unit id="se16ac750b81fa93d">
        <source>Assigned to <x id="0" equiv-text="${item.boundTo}"/> object(s).</source>
        <target>Se asigna a 
        <x id="0" equiv-text="${item.boundTo}"/>objetos.</target>
      </trans-unit>
      <trans-unit id="s5a48d5171e1a1522">
        <source>Warning: Policy is not assigned.</source>
        <target>Advertencia: la política no está asignada.</target>
      </trans-unit>
      <trans-unit id="s544142ce35050751">
        <source>Test Policy</source>
        <target>Política de pruebas</target>
      </trans-unit>
      <trans-unit id="s00c8354318addfa0">
        <source>Policy / Policies</source>
        <target>Políticas/políticas</target>
      </trans-unit>
      <trans-unit id="s76da2c978dcc5ef4">
        <source>Successfully cleared policy cache</source>
        <target>La caché de directivas se borró</target>
      </trans-unit>
      <trans-unit id="sa717841a602fe7d8">
        <source>Failed to delete policy cache</source>
        <target>No se pudo eliminar la caché de directivas</target>
      </trans-unit>
      <trans-unit id="s3ed5607ad78d4224">
        <source>Clear cache</source>
        <target>Limpiar caché</target>
      </trans-unit>
      <trans-unit id="s1b07757762cda372">
        <source>Clear Policy cache</source>
        <target>Borrar caché de políticas</target>
      </trans-unit>
      <trans-unit id="s15b46b78edebb20a">
        <source>Are you sure you want to clear the policy cache? This will cause all policies to be re-evaluated on their next usage.</source>
      </trans-unit>
      <trans-unit id="s62ddcbaaa91d120d">
        <source>Reputation scores</source>
        <target>Puntuación de reputación</target>
      </trans-unit>
      <trans-unit id="sd080b2370aa82967">
        <source>Reputation for IP and user identifiers. Scores are decreased for each failed login and increased for each successful login.</source>
        <target>Reputación de identificadores de usuario e IP. Las puntuaciones disminuyen por cada inicio de sesión fallido y aumentan por cada inicio de sesión exitoso.</target>
      </trans-unit>
      <trans-unit id="s09242207b5b8f83c">
        <source>IP</source>
        <target>IP</target>
      </trans-unit>
      <trans-unit id="s7d684b6257284e55">
        <source>Score</source>
        <target>Puntuación</target>
      </trans-unit>
      <trans-unit id="s10d2dbc4613397f0">
        <source>Updated</source>
        <target>Actualizado</target>
      </trans-unit>
      <trans-unit id="sa33d061d2ade20aa">
        <source>Reputation</source>
        <target>Reputación</target>
      </trans-unit>
      <trans-unit id="s9f26843287bb592d">
        <source>Groups</source>
        <target>Grupos</target>
      </trans-unit>
      <trans-unit id="s4dcb9288f7e9e4d7">
        <source>Group users together and give them permissions based on the membership.</source>
        <target>Agrupe a los usuarios y otorgue permisos en función de la membresía.</target>
      </trans-unit>
      <trans-unit id="s62f93cfcb45d5a06">
        <source>Superuser privileges?</source>
        <target>¿Los privilegios de superusuario?</target>
      </trans-unit>
      <trans-unit id="s9fdda7ea4642306c">
        <source>Group(s)</source>
        <target>Grupo (s)</target>
      </trans-unit>
      <trans-unit id="s416a540b16275f2e">
        <source>Create Group</source>
        <target>Crear grupo</target>
      </trans-unit>
      <trans-unit id="s7c5774fad9d050ce">
        <source>Create group</source>
        <target>Crear grupo</target>
      </trans-unit>
      <trans-unit id="s2a12e0b5527ff99a">
        <source>Enabling this toggle will create a group named after the user, with the user as member.</source>
        <target>Al habilitar esta opción, se creará un grupo con el nombre del usuario, con el usuario como miembro.</target>
      </trans-unit>
      <trans-unit id="s6b6e6eb037aef7da">
        <source>Use the username and password below to authenticate. The password can be retrieved later on the Tokens page.</source>
        <target>Use el nombre de usuario y la contraseña a continuación para autenticarse. La contraseña se puede recuperar más adelante en la página Tokens.</target>
      </trans-unit>
      <trans-unit id="sf6e1665c7022a1f8">
        <source>Password</source>
        <target>Contraseña</target>
      </trans-unit>
      <trans-unit id="sbb57cd8a3ed12915">
        <source>Valid for 360 days, after which the password will automatically rotate. You can copy the password from the Token List.</source>
        <target>Válido durante 360 días, después de lo cual la contraseña cambiará automáticamente. Puede copiar la contraseña de la lista de tokens.</target>
      </trans-unit>
      <trans-unit id="s4414164d120de61a">
        <source>The following objects use <x id="0" equiv-text="${objName}"/></source>
        <target>Los siguientes objetos usan 
        <x id="0" equiv-text="${objName}"/></target>
      </trans-unit>
      <trans-unit id="s92e241c9f3c101a2">
        <source>connecting object will be deleted</source>
        <target>se eliminará el objeto de conexión</target>
      </trans-unit>
      <trans-unit id="se6a13beff646557b">
        <source>Successfully updated <x id="0" equiv-text="${this.objectLabel} ${this.obj?.name}"/></source>
      </trans-unit>
      <trans-unit id="s14401ff4a0cba208">
        <source>Failed to update <x id="0" equiv-text="${this.objectLabel}"/>: <x id="1" equiv-text="${e.toString()}"/></source>
        <target>No se pudo actualizar 
        <x id="0" equiv-text="${this.objectLabel}"/>: 
        <x id="1" equiv-text="${e.toString()}"/></target>
      </trans-unit>
      <trans-unit id="sa95a538bfbb86111">
        <source>Are you sure you want to update <x id="0" equiv-text="${this.objectLabel}"/> "<x id="1" equiv-text="${this.obj?.name}"/>"?</source>
        <target>¿Seguro que quieres actualizar 
        <x id="0" equiv-text="${this.objectLabel}"/>« 
        <x id="1" equiv-text="${this.obj?.name}"/>»?</target>
      </trans-unit>
      <trans-unit id="sc92d7cfb6ee1fec6">
        <source>Successfully updated password.</source>
        <target>La contraseña se actualizó correctamente.</target>
      </trans-unit>
      <trans-unit id="se5498954255620b4">
        <source>Successfully sent email.</source>
        <target>El correo electrónico se envió correctamente.</target>
      </trans-unit>
      <trans-unit id="s44ea4e9a81ce730d">
        <source>Email stage</source>
        <target>Etapa de correo electrónico</target>
      </trans-unit>
      <trans-unit id="sdb53ccdd6174e6e3">
        <source>Successfully added user(s).</source>
      </trans-unit>
      <trans-unit id="s306a35df5d0d38bb">
        <source>Users to add</source>
      </trans-unit>
      <trans-unit id="s7d499be3b781a3ca">
        <source>User(s)</source>
        <target>Usuario (s)</target>
      </trans-unit>
      <trans-unit id="s7220fcf4fec4e0df">
        <source>Remove Users(s)</source>
      </trans-unit>
      <trans-unit id="s5d7748b1d2363478">
        <source>Are you sure you want to remove the selected users from the group <x id="0" equiv-text="${this.targetGroup?.name}"/>?</source>
      </trans-unit>
      <trans-unit id="sea4f08110bb8f15d">
        <source>Remove</source>
      </trans-unit>
      <trans-unit id="sf466142da6a65052">
        <source>Impersonate</source>
        <target>Suplantar</target>
      </trans-unit>
      <trans-unit id="s58888ef1ee9b5bb8">
        <source>User status</source>
        <target>Estado del usuario</target>
      </trans-unit>
      <trans-unit id="sf9e61f4f8e90f0f1">
        <source>Change status</source>
        <target>Cambiar estado</target>
      </trans-unit>
      <trans-unit id="sf56998949bdf6b33">
        <source>Deactivate</source>
        <target>Desactivar</target>
      </trans-unit>
      <trans-unit id="s3794c596ee7964ad">
        <source>Update password</source>
        <target>Actualizar contraseña</target>
      </trans-unit>
      <trans-unit id="sce8d867ca5f35304">
        <source>Set password</source>
        <target>Establecer contraseña</target>
      </trans-unit>
      <trans-unit id="s0ae3395d8f48e624">
        <source>Successfully generated recovery link</source>
        <target>Enlace de recuperación generado correctamente</target>
      </trans-unit>
      <trans-unit id="s8ca0dbaec5d48563">
        <source>No recovery flow is configured.</source>
        <target>No se configura ningún flujo de recuperación.</target>
      </trans-unit>
      <trans-unit id="sb69119c9f0547bed">
        <source>Copy recovery link</source>
        <target>Enlace de recuperación de copia</target>
      </trans-unit>
      <trans-unit id="s7fa236d26b798301">
        <source>Send link</source>
        <target>Enviar enlace</target>
      </trans-unit>
      <trans-unit id="sa9dbe2fb284e26fe">
        <source>Send recovery link to user</source>
        <target>Enviar enlace de recuperación al usuario</target>
      </trans-unit>
      <trans-unit id="s03fd2c252ad7972a">
        <source>Email recovery link</source>
        <target>Enlace de recuperación de correo</target>
      </trans-unit>
      <trans-unit id="sd7fa99e4d82b374a">
        <source>Recovery link cannot be emailed, user has no email address saved.</source>
        <target>El enlace de recuperación no se puede enviar por correo electrónico, el usuario no tiene ninguna dirección de correo electrónico</target>
      </trans-unit>
      <trans-unit id="s63d89a6ae0969c30">
        <source>To let a user directly reset a their password, configure a recovery flow on the currently active tenant.</source>
        <target>Para permitir que un usuario restablezca directamente su contraseña, configure un flujo de recuperación en el inquilino activo actualmente.</target>
      </trans-unit>
      <trans-unit id="s720594461542943f">
        <source>Add User</source>
      </trans-unit>
      <trans-unit id="s4c41f3f4c23e8eaa">
        <source>Warning: This group is configured with superuser access. Added users will have superuser access.</source>
      </trans-unit>
      <trans-unit id="scee721983b1c28d0">
        <source>Add existing user</source>
      </trans-unit>
      <trans-unit id="sd600334ec2c39b74">
        <source>Create user</source>
      </trans-unit>
      <trans-unit id="s53ad3455d9523b54">
        <source>Create User</source>
        <target>Crear usuario</target>
      </trans-unit>
      <trans-unit id="s06c163334767a381">
        <source>Create Service account</source>
        <target>Crear cuenta de servicio</target>
      </trans-unit>
      <trans-unit id="sc744f3691efe310d">
        <source>Hide service-accounts</source>
        <target>Ocultar cuentas de servicio</target>
      </trans-unit>
      <trans-unit id="secdb4b4c4e66aa38">
        <source>Group Info</source>
      </trans-unit>
      <trans-unit id="s005053d82b712e0a">
        <source>Notes</source>
      </trans-unit>
      <trans-unit id="s634448e4942cf452">
        <source>Edit the notes attribute of this group to add notes here.</source>
      </trans-unit>
      <trans-unit id="s586d6bd2eca2da93">
        <source>Users</source>
        <target>Usuarios</target>
      </trans-unit>
      <trans-unit id="sca7cfe2bef51b2a5">
        <source>Root</source>
      </trans-unit>
      <trans-unit id="s3616cc78631f5893">
        <source>Warning: You're about to delete the user you're logged in as (<x id="0" equiv-text="${shouldShowWarning.username}"/>). Proceed at your own risk.</source>
        <target>Advertencia: Vas a eliminar el usuario con el que iniciaste sesión ( 
        <x id="0" equiv-text="${shouldShowWarning.username}"/>). Proceda bajo su propio riesgo.</target>
      </trans-unit>
      <trans-unit id="s510c7add9e24c306">
        <source>Hide deactivated user</source>
      </trans-unit>
      <trans-unit id="s94055b4eb957dc8f">
        <source>User folders</source>
      </trans-unit>
      <trans-unit id="sa982875b258fea07">
        <source>Successfully added user to group(s).</source>
      </trans-unit>
      <trans-unit id="s1bd5920d8adf2bd5">
        <source>Groups to add</source>
      </trans-unit>
      <trans-unit id="s5f71fa3c53828e30">
        <source>Remove from Group(s)</source>
      </trans-unit>
      <trans-unit id="sb4c9ed2a487b238f">
        <source>Are you sure you want to remove user <x id="0" equiv-text="${this.targetUser?.username}"/> from the following groups?</source>
      </trans-unit>
      <trans-unit id="s964f6725aeb7662f">
        <source>Add Group</source>
      </trans-unit>
      <trans-unit id="s65ca2f256ea09c11">
        <source>Add to existing group</source>
      </trans-unit>
      <trans-unit id="s505fbbdcbc6aa921">
        <source>Add new group</source>
      </trans-unit>
      <trans-unit id="s506beb486fa41241">
        <source>Application authorizations</source>
        <target>Autorizaciones de solicitudes</target>
      </trans-unit>
      <trans-unit id="s7301a7069b7bc83e">
        <source>Revoked?</source>
        <target>¿Revocado?</target>
      </trans-unit>
      <trans-unit id="sd924045605feea63">
        <source>Expires</source>
        <target>Caduca</target>
      </trans-unit>
      <trans-unit id="s1c8916418c334935">
        <source>ID Token</source>
        <target>Token de identificación</target>
      </trans-unit>
      <trans-unit id="s90760e5e02e95dfe">
        <source>Refresh Tokens(s)</source>
      </trans-unit>
      <trans-unit id="s1b88fa3df4423292">
        <source>Last IP</source>
        <target>Última IP</target>
      </trans-unit>
      <trans-unit id="se63f9d833700af49">
        <source>Session(s)</source>
        <target>Sesión (s)</target>
      </trans-unit>
      <trans-unit id="sf679b7a62808287e">
        <source>Expiry</source>
        <target>Caducidad</target>
      </trans-unit>
      <trans-unit id="sde1907073fd96017">
        <source>(Current session)</source>
      </trans-unit>
      <trans-unit id="se8dca0132c66ae03">
        <source>Permissions</source>
      </trans-unit>
      <trans-unit id="s76881c01b6a3a8c7">
        <source>Consent(s)</source>
        <target>Consentimiento (s)</target>
      </trans-unit>
      <trans-unit id="sea2f00b34b385a43">
        <source>Successfully updated device.</source>
        <target>El dispositivo se actualizó correctamente.</target>
      </trans-unit>
      <trans-unit id="s858e7ac4b3cf955f">
        <source>Static tokens</source>
        <target>Fichas estáticas</target>
      </trans-unit>
      <trans-unit id="sfcfcf85a57eea78a">
        <source>TOTP Device</source>
        <target>Dispositivo TOTP</target>
      </trans-unit>
      <trans-unit id="s6a406aecb2c0e5c5">
        <source>Enroll</source>
        <target>Enrolar</target>
      </trans-unit>
      <trans-unit id="sa0b01f479f40c52d">
        <source>Device(s)</source>
        <target>Dispositivo (s)</target>
      </trans-unit>
      <trans-unit id="sabb56f74492e7e96">
        <source>Update Device</source>
        <target>Actualizar dispositivo</target>
      </trans-unit>
      <trans-unit id="sf05c700a1250824e">
        <source>Confirmed</source>
      </trans-unit>
      <trans-unit id="s64a33dcdaf90af26">
        <source>User Info</source>
        <target>Información del usuario</target>
      </trans-unit>
      <trans-unit id="s06f79477aff0576c">
        <source>To create a recovery link, the current tenant needs to have a recovery flow configured.</source>
        <target>Para crear un enlace de recuperación, el inquilino actual debe tener configurado un flujo de recuperación.</target>
      </trans-unit>
      <trans-unit id="sed80a99ca1491909">
        <source>Reset Password</source>
        <target>Restablecer contraseña</target>
      </trans-unit>
      <trans-unit id="sc44bae5cde0083fa">
        <source>Actions over the last week (per 8 hours)</source>
      </trans-unit>
      <trans-unit id="sb57dbcda1929c642">
        <source>Edit the notes attribute of this user to add notes here.</source>
      </trans-unit>
      <trans-unit id="s5c18cae48b93138c">
        <source>Sessions</source>
        <target>Sesiones</target>
      </trans-unit>
      <trans-unit id="s27586544c447d9e3">
        <source>User events</source>
        <target>Eventos del usuario</target>
      </trans-unit>
      <trans-unit id="s4d31797d81e9cea3">
        <source>Explicit Consent</source>
        <target>Consentimiento explícito</target>
      </trans-unit>
      <trans-unit id="sb6770fa90be6d8b3">
        <source>OAuth Refresh Tokens</source>
      </trans-unit>
      <trans-unit id="s28b3de1561da72b3">
        <source>MFA Authenticators</source>
      </trans-unit>
      <trans-unit id="s7a322c89298dd27c">
        <source>Successfully updated invitation.</source>
        <target>La invitación se actualizó correctamente.</target>
      </trans-unit>
      <trans-unit id="sc554339ffc7b04e7">
        <source>Successfully created invitation.</source>
        <target>La invitación se creó correctamente.</target>
      </trans-unit>
      <trans-unit id="sfcebd18506f1e535">
        <source>Flow</source>
        <target>Flujo</target>
      </trans-unit>
      <trans-unit id="sa84a7fd11ba85e88">
        <source>When selected, the invite will only be usable with the flow. By default the invite is accepted on all flows with invitation stages.</source>
      </trans-unit>
      <trans-unit id="s7520286c8419a266">
        <source>Optional data which is loaded into the flow's 'prompt_data' context variable. YAML or JSON.</source>
        <target>Datos opcionales que se cargan en la variable de contexto «prompt_data» del flujo. YAML o JSON.</target>
      </trans-unit>
      <trans-unit id="sb8795b799c70776a">
        <source>Single use</source>
        <target>De un solo uso</target>
      </trans-unit>
      <trans-unit id="sf232d42142eacc23">
        <source>When enabled, the invitation will be deleted after usage.</source>
        <target>Cuando se habilita, la invitación se eliminará después de su uso.</target>
      </trans-unit>
      <trans-unit id="sa4a8086275475714">
        <source>Select an enrollment flow</source>
        <target>Seleccione un flujo de inscripción</target>
      </trans-unit>
      <trans-unit id="s839cb09cb2193da9">
        <source>Link to use the invitation.</source>
        <target>Enlace para usar la invitación.</target>
      </trans-unit>
      <trans-unit id="s8226f48cb1a80997">
        <source>Invitations</source>
        <target>Invitaciones</target>
      </trans-unit>
      <trans-unit id="s57448f10eb973100">
        <source>Create Invitation Links to enroll Users, and optionally force specific attributes of their account.</source>
        <target>Cree enlaces de invitación para inscribir usuarios y, opcionalmente, forzar atributos específicos de su cuenta.</target>
      </trans-unit>
      <trans-unit id="s4aee34a672e5cfc0">
        <source>Created by</source>
        <target>Creado por</target>
      </trans-unit>
      <trans-unit id="sd5ba2d61ee4796fe">
        <source>Invitation(s)</source>
        <target>Invitación (s)</target>
      </trans-unit>
      <trans-unit id="s96dcf7ec8342c335">
        <source>Invitation not limited to any flow, and can be used with any enrollment flow.</source>
      </trans-unit>
      <trans-unit id="s1b42b49e7b392013">
        <source>Update Invitation</source>
      </trans-unit>
      <trans-unit id="s38c72e1cf120b8d8">
        <source>Create Invitation</source>
        <target>Crear invitación</target>
      </trans-unit>
      <trans-unit id="s802826db4e2c852e">
        <source>Warning: No invitation stage is bound to any flow. Invitations will not work as expected.</source>
        <target>Advertencia: ninguna etapa de invitación está vinculada a ningún flujo. Las invitaciones no funcionarán como se esperaba.</target>
      </trans-unit>
      <trans-unit id="s2f995efbb1e46b18">
        <source>Auto-detect (based on your browser)</source>
        <target>Detección automática (según su navegador)</target>
      </trans-unit>
      <trans-unit id="s296fbffaaa7c910a">
        <source>Required.</source>
        <target>Necesario.</target>
      </trans-unit>
      <trans-unit id="s81ecf2d4386b8e84">
        <source>Continue</source>
        <target>Continuar</target>
      </trans-unit>
      <trans-unit id="s8b2b2a43fcf688a3">
        <source>Successfully updated prompt.</source>
        <target>Se actualizó correctamente el mensaje.</target>
      </trans-unit>
      <trans-unit id="s5572ac4d2208f5ec">
        <source>Successfully created prompt.</source>
        <target>Se ha creado el mensaje correctamente.</target>
      </trans-unit>
      <trans-unit id="s54e7a23a95d99649">
        <source>Text: Simple Text input</source>
        <target>Texto: entrada de texto simple</target>
      </trans-unit>
      <trans-unit id="s63e54b86e2a2cc43">
        <source>Text Area: Multiline text input</source>
      </trans-unit>
      <trans-unit id="s12de1c06a1e18cc5">
        <source>Text (read-only): Simple Text input, but cannot be edited.</source>
        <target>Texto (solo lectura): entrada de texto simple, pero no se puede editar.</target>
      </trans-unit>
      <trans-unit id="s4e5646b23e41231f">
        <source>Text Area (read-only): Multiline text input, but cannot be edited.</source>
      </trans-unit>
      <trans-unit id="s1e4c3de6e12cd87b">
        <source>Username: Same as Text input, but checks for and prevents duplicate usernames.</source>
        <target>Nombre de usuario: igual que la entrada de texto, pero comprueba y evita los nombres de usuario duplicados.</target>
      </trans-unit>
      <trans-unit id="s5462c7f56ed65e6c">
        <source>Email: Text field with Email type.</source>
        <target>Correo electrónico: campo de texto con tipo de correo electrónico.</target>
      </trans-unit>
      <trans-unit id="s1c5574968b29ab1c">
        <source>Password: Masked input, multiple inputs of this type on the same prompt need to be identical.</source>
      </trans-unit>
      <trans-unit id="sbbb97b1c63507dc0">
        <source>Number</source>
        <target>Número</target>
      </trans-unit>
      <trans-unit id="sdae649fae731e838">
        <source>Checkbox</source>
        <target>Casilla de verificación</target>
      </trans-unit>
      <trans-unit id="s34edeb18f887161d">
        <source>Radio Button Group (fixed choice)</source>
      </trans-unit>
      <trans-unit id="s57730b6870e8916c">
        <source>Dropdown (fixed choice)</source>
      </trans-unit>
      <trans-unit id="sac8252732f2edb19">
        <source>Date</source>
        <target>Fecha</target>
      </trans-unit>
      <trans-unit id="s45960273852a61b2">
        <source>Date Time</source>
        <target>Fecha y hora</target>
      </trans-unit>
      <trans-unit id="sd1f81284eeb7b503">
        <source>File</source>
      </trans-unit>
      <trans-unit id="s21e3c227cc2c5873">
        <source>Separator: Static Separator Line</source>
        <target>Separador: Línea separadora estática</target>
      </trans-unit>
      <trans-unit id="s706af57c1af42c6d">
        <source>Hidden: Hidden field, can be used to insert data into form.</source>
        <target>Oculto: campo oculto, se puede utilizar para insertar datos en el formulario.</target>
      </trans-unit>
      <trans-unit id="s40e2c72dae905a50">
        <source>Static: Static value, displayed as-is.</source>
        <target>Estático: valor estático, que se muestra tal cual.</target>
      </trans-unit>
      <trans-unit id="sdd4bd4224c4e943d">
        <source>authentik: Locale: Displays a list of locales authentik supports.</source>
      </trans-unit>
      <trans-unit id="saf84e7732a9e1336">
        <source>Preview errors</source>
      </trans-unit>
      <trans-unit id="sb71ace8e9b35c749">
        <source>Data preview</source>
      </trans-unit>
      <trans-unit id="s4d53f4b7ff33bedd">
        <source>Unique name of this field, used for selecting fields in prompt stages.</source>
      </trans-unit>
      <trans-unit id="s3b58f8d2155ae90c">
        <source>Field Key</source>
        <target>Clave de campo</target>
      </trans-unit>
      <trans-unit id="s2b088ba65eb69b7e">
        <source>Name of the form field, also used to store the value.</source>
        <target>Nombre del campo del formulario, que también se utiliza para almacenar el valor.</target>
      </trans-unit>
      <trans-unit id="s662fcb3761ad9df7">
        <source>When used in conjunction with a User Write stage, use attributes.foo to write attributes.</source>
        <target>Cuando se usa junto con una etapa User Write, use attribues.foo para escribir atributos.</target>
      </trans-unit>
      <trans-unit id="s5590dbf7e425789d">
        <source>Label</source>
        <target>Etiqueta</target>
      </trans-unit>
      <trans-unit id="s0c135eba6017d94f">
        <source>Label shown next to/above the prompt.</source>
        <target>La etiqueta se muestra al lado o encima de la solicitud.</target>
      </trans-unit>
      <trans-unit id="sae5d87e99fe081e0">
        <source>Required</source>
        <target>Requerido</target>
      </trans-unit>
      <trans-unit id="s37dbfe2133b74d2d">
        <source>Interpret placeholder as expression</source>
      </trans-unit>
      <trans-unit id="s4a953e6234cb4808">
        <source>When checked, the placeholder will be evaluated in the same way a property mapping is.
            If the evaluation fails, the placeholder itself is returned.</source>
      </trans-unit>
      <trans-unit id="sf90be97cb08f3d5a">
        <source>Placeholder</source>
        <target>Marcador de posición</target>
      </trans-unit>
      <trans-unit id="sf76ead4c4708dd06">
        <source>Optionally provide a short hint that describes the expected input value.
            When creating a fixed choice field, enable interpreting as expression and return a
        list to return multiple choices.</source>
      </trans-unit>
      <trans-unit id="saa7ba2057bd524a1">
        <source>Interpret initial value as expression</source>
      </trans-unit>
      <trans-unit id="sd60415c7666859f0">
        <source>When checked, the initial value will be evaluated in the same way a property mapping is.
            If the evaluation fails, the initial value itself is returned.</source>
      </trans-unit>
      <trans-unit id="sa9c7044d9fd1f3e6">
        <source>Initial value</source>
      </trans-unit>
      <trans-unit id="seab35681cbf36755">
        <source>Optionally pre-fill the input with an initial value.
            When creating a fixed choice field, enable interpreting as expression and
        return a list to return multiple default choices.</source>
      </trans-unit>
      <trans-unit id="s72c1c17a9bdc76ad">
        <source>Help text</source>
        <target>Texto de ayuda</target>
      </trans-unit>
      <trans-unit id="s584d1c38ad20d560">
        <source>Any HTML can be used.</source>
        <target>Se puede usar cualquier código HTML.</target>
      </trans-unit>
      <trans-unit id="s2be6121210e2a2f8">
        <source>Prompts</source>
        <target>Indicaciones</target>
      </trans-unit>
      <trans-unit id="s42fc6f4b64eff5d9">
        <source>Single Prompts that can be used for Prompt Stages.</source>
        <target>Indicaciones únicas que se pueden utilizar para las etapas de selección dinámica.</target>
      </trans-unit>
      <trans-unit id="s42a1ebe17efda727">
        <source>Field</source>
        <target>Campo</target>
      </trans-unit>
      <trans-unit id="s41b105819b67ee7a">
        <source>Stages</source>
        <target>Etapas</target>
      </trans-unit>
      <trans-unit id="sec7443a45fd141e5">
        <source>Prompt(s)</source>
        <target>Mensaje (s)</target>
      </trans-unit>
      <trans-unit id="scc733ba98740038a">
        <source>Update Prompt</source>
        <target>Mensaje de actualización</target>
      </trans-unit>
      <trans-unit id="s61b6f3e6bc59c6dd">
        <source>Create Prompt</source>
        <target>Crear solicitud</target>
      </trans-unit>
      <trans-unit id="sff5bb7742c2896c8">
        <source>Target</source>
        <target>Objetivo</target>
      </trans-unit>
      <trans-unit id="sae5da213b7f896ed">
        <source>Stage</source>
        <target>Escenario</target>
      </trans-unit>
      <trans-unit id="s0a61796c1956d32c">
        <source>Evaluate when flow is planned</source>
      </trans-unit>
      <trans-unit id="sf533f13321fee530">
        <source>Evaluate policies during the Flow planning process.</source>
      </trans-unit>
      <trans-unit id="s6336fa345e96dde9">
        <source>Evaluate when stage is run</source>
      </trans-unit>
      <trans-unit id="sff3b708e23bb96b2">
        <source>Evaluate policies before the Stage is present to the user.</source>
        <target>Evalúe las políticas antes de que Stage esté presente para el usuario.</target>
      </trans-unit>
      <trans-unit id="s0dc46deb8f181baf">
        <source>Invalid response behavior</source>
      </trans-unit>
      <trans-unit id="seb0805249661d15b">
        <source>Returns the error message and a similar challenge to the executor</source>
      </trans-unit>
      <trans-unit id="sd891d8463d0ebace">
        <source>Restarts the flow from the beginning</source>
      </trans-unit>
      <trans-unit id="s6b9a1dd402750a8a">
        <source>Restarts the flow from the beginning, while keeping the flow context</source>
      </trans-unit>
      <trans-unit id="sbc88fb27a4c3b894">
        <source>Configure how the flow executor should handle an invalid response to a challenge given by this bound stage.</source>
      </trans-unit>
      <trans-unit id="s916b32ac64ea2b05">
        <source>Successfully updated stage.</source>
        <target>Se ha actualizado correctamente la fase.</target>
      </trans-unit>
      <trans-unit id="s14c8f36e180d6bbc">
        <source>Successfully created stage.</source>
        <target>Se ha creado correctamente la etapa.</target>
      </trans-unit>
      <trans-unit id="sf22a28f83cc45fcc">
        <source>Stage used to configure a duo-based authenticator. This stage should be used for configuration flows.</source>
        <target>Etapa utilizada para configurar un autenticador basado en dúo. Esta etapa se debe usar para los flujos de configuración.</target>
      </trans-unit>
      <trans-unit id="s5adafce329aaa853">
        <source>Authenticator type name</source>
      </trans-unit>
      <trans-unit id="s23e6a57201fba25e">
        <source>Display name of this authenticator, used by users when they enroll an authenticator.</source>
      </trans-unit>
      <trans-unit id="s276d751eb7a186cc">
        <source>API Hostname</source>
        <target>Nombre de host de API</target>
      </trans-unit>
      <trans-unit id="s5b6b6e2cb884d59f">
        <source>Duo Auth API</source>
      </trans-unit>
      <trans-unit id="s240ff02ce3a53dee">
        <source>Integration key</source>
        <target>Clave de integración</target>
      </trans-unit>
      <trans-unit id="s56fd9ed596c724fa">
        <source>Secret key</source>
        <target>Clave secreta</target>
      </trans-unit>
      <trans-unit id="s88870d7e499e848b">
        <source>Duo Admin API (optional)</source>
      </trans-unit>
      <trans-unit id="s7f13f4a2d0370cf6">
        <source>When using a Duo MFA, Access or Beyond plan, an Admin API application can be created.
            This will allow authentik to import devices automatically.</source>
      </trans-unit>
      <trans-unit id="s9a34d1520e320465">
        <source>Stage-specific settings</source>
        <target>Configuraciones específicas de cada etapa</target>
      </trans-unit>
      <trans-unit id="s0dfc6838c9d07677">
        <source>Configuration flow</source>
        <target>Flujo de configuración</target>
      </trans-unit>
      <trans-unit id="sebf44d2471b608ad">
        <source>Flow used by an authenticated user to configure this Stage. If empty, user will not be able to configure this stage.</source>
        <target>Flujo utilizado por un usuario autenticado para configurar esta etapa. Si está vacío, el usuario no podrá configurar esta etapa.</target>
      </trans-unit>
      <trans-unit id="s3baf512851453712">
        <source>Twilio Account SID</source>
        <target>SID de cuenta Twilio</target>
      </trans-unit>
      <trans-unit id="sa738ce390bc24875">
        <source>Get this value from https://console.twilio.com</source>
        <target>Obtenga este valor de https://console.twilio.com</target>
      </trans-unit>
      <trans-unit id="sa7b56a80ab1801f0">
        <source>Twilio Auth Token</source>
        <target>Token de autenticación de Twilio</target>
      </trans-unit>
      <trans-unit id="sfe99a8caa70232ab">
        <source>Authentication Type</source>
        <target>Tipo de autenticación</target>
      </trans-unit>
      <trans-unit id="safd0363143a46a91">
        <source>Basic Auth</source>
        <target>Autenticación básica</target>
      </trans-unit>
      <trans-unit id="sd06b47084fec0ec5">
        <source>Bearer Token</source>
        <target>Token portador</target>
      </trans-unit>
      <trans-unit id="sb1751a1411d6874f">
        <source>External API URL</source>
        <target>URL de API externa</target>
      </trans-unit>
      <trans-unit id="sbdc1176ff9f93da2">
        <source>This is the full endpoint to send POST requests to.</source>
        <target>Este es el punto final completo al que enviar solicitudes POST.</target>
      </trans-unit>
      <trans-unit id="s51da4de00984fe51">
        <source>API Auth Username</source>
        <target>Nombre de usuario de autenticación de API</target>
      </trans-unit>
      <trans-unit id="s293ab4331c1dd387">
        <source>This is the username to be used with basic auth or the token when used with bearer token</source>
        <target>Este es el nombre de usuario que se utilizará con la autenticación básica o el token cuando se usa con el token del portador</target>
      </trans-unit>
      <trans-unit id="s634d041fd954ab20">
        <source>API Auth password</source>
        <target>Contraseña de autenticación de API</target>
      </trans-unit>
      <trans-unit id="sb635ad3c2e357d3c">
        <source>This is the password to be used with basic auth</source>
        <target>Esta es la contraseña que se utilizará con la autenticación básica</target>
      </trans-unit>
      <trans-unit id="sa92398dba8b12d85">
        <source>Mapping</source>
      </trans-unit>
      <trans-unit id="s38162f615710c7b4">
        <source>Modify the payload sent to the custom provider.</source>
      </trans-unit>
      <trans-unit id="s5e830ae7688d1219">
        <source>Stage used to configure an SMS-based TOTP authenticator.</source>
        <target>Etapa utilizada para configurar un autenticador TOTP basado en SMS.</target>
      </trans-unit>
      <trans-unit id="s0d5d05bf3d122ced">
        <source>Twilio</source>
        <target>Twilio</target>
      </trans-unit>
      <trans-unit id="sc3c74f5273df459a">
        <source>Generic</source>
        <target>Genérico</target>
      </trans-unit>
      <trans-unit id="sbbb2180b6aed196e">
        <source>From number</source>
        <target>Desde el número</target>
      </trans-unit>
      <trans-unit id="sc647dcb91f6958dd">
        <source>Number the SMS will be sent from.</source>
        <target>Número desde el que se enviará el SMS.</target>
      </trans-unit>
      <trans-unit id="s0ae0072614320ae2">
        <source>Hash phone number</source>
      </trans-unit>
      <trans-unit id="s9ca3310e1999fd5b">
        <source>If enabled, only a hash of the phone number will be saved. This can be done for data-protection reasons. Devices created from a stage with this enabled cannot be used with the authenticator validation stage.</source>
      </trans-unit>
      <trans-unit id="s128e7f5f34bfa155">
        <source>Stage used to configure a static authenticator (i.e. static tokens). This stage should be used for configuration flows.</source>
        <target>Etapa utilizada para configurar un autenticador estático (es decir, tokens estáticos). Esta etapa se debe usar para los flujos de configuración.</target>
      </trans-unit>
      <trans-unit id="sabf67834e35dede5">
        <source>Token count</source>
        <target>Recuento de tokens</target>
      </trans-unit>
      <trans-unit id="sc5a4711395ffb043">
        <source>Stage used to configure a TOTP authenticator (i.e. Authy/Google Authenticator).</source>
        <target>Etapa utilizada para configurar un autenticador TOTP (es decir, Authy/Google Authenticator).</target>
      </trans-unit>
      <trans-unit id="s9d8ad4b85287131f">
        <source>Digits</source>
        <target>dígitos</target>
      </trans-unit>
      <trans-unit id="sc04e92d753742189">
        <source>6 digits, widely compatible</source>
        <target>6 dígitos, ampliamente compatible</target>
      </trans-unit>
      <trans-unit id="sdc70195469e83e3f">
        <source>8 digits, not compatible with apps like Google Authenticator</source>
        <target>8 dígitos, no compatible con aplicaciones como Google Authenticator</target>
      </trans-unit>
      <trans-unit id="s0e15f678445dfc45">
        <source>Stage used to validate any authenticator. This stage should be used during authentication or authorization flows.</source>
        <target>Etapa utilizada para validar cualquier autenticador. Esta etapa se debe usar durante los flujos de autenticación o autorización.</target>
      </trans-unit>
      <trans-unit id="s73c13e5a6f5e38a3">
        <source>Device classes</source>
        <target>Clases de dispositivos</target>
      </trans-unit>
      <trans-unit id="s97d1b0070f50c07f">
        <source>Static Tokens</source>
        <target>Fichas estáticas</target>
      </trans-unit>
      <trans-unit id="sb8168ae309c66abc">
        <source>TOTP Authenticators</source>
        <target>Autenticadores TOTP</target>
      </trans-unit>
      <trans-unit id="sde47e4d8b9b21b59">
        <source>WebAuthn Authenticators</source>
        <target>Autenticadores WebAuthn</target>
      </trans-unit>
      <trans-unit id="s8da88a8a5750bce1">
        <source>Duo Authenticators</source>
        <target>Autenticadores duo</target>
      </trans-unit>
      <trans-unit id="s4d182bae8a578010">
        <source>SMS-based Authenticators</source>
        <target>Autenticadores basados en SMS</target>
      </trans-unit>
      <trans-unit id="sd8d9451f86502d1a">
        <source>Device classes which can be used to authenticate.</source>
        <target>Clases de dispositivos que se pueden usar para autenticarse.</target>
      </trans-unit>
      <trans-unit id="se2e9f5a32c93e5f7">
        <source>Last validation threshold</source>
      </trans-unit>
      <trans-unit id="s951281efc92b03fc">
        <source>If any of the devices user of the types selected above have been used within this duration, this stage will be skipped.</source>
      </trans-unit>
      <trans-unit id="s681074b6c1f19c08">
        <source>Not configured action</source>
        <target>Acción no configurada</target>
      </trans-unit>
      <trans-unit id="sa2c29dc5ed47b26d">
        <source>Force the user to configure an authenticator</source>
        <target>Obligar al usuario a configurar un autenticador</target>
      </trans-unit>
      <trans-unit id="sa30c58514a3dc0fb">
        <source>Deny the user access</source>
        <target>Denegar el acceso al usuario</target>
      </trans-unit>
      <trans-unit id="s1e0de9c4f66dc371">
        <source>WebAuthn User verification</source>
      </trans-unit>
      <trans-unit id="sdb7b2173869822bc">
        <source>User verification must occur.</source>
        <target>Debe producirse la verificación del usuario.</target>
      </trans-unit>
      <trans-unit id="s7683363cdf78cf31">
        <source>User verification is preferred if available, but not required.</source>
        <target>Se prefiere la verificación del usuario si está disponible, pero no es obligatoria.</target>
      </trans-unit>
      <trans-unit id="scb43f5faeb6a7ca9">
        <source>User verification should not occur.</source>
        <target>No se debe realizar la verificación del usuario.</target>
      </trans-unit>
      <trans-unit id="scae166352a31032c">
        <source>Configuration stages</source>
      </trans-unit>
      <trans-unit id="s6941a67f0038ba4c">
        <source>Stages used to configure Authenticator when user doesn't have any compatible devices. After this configuration Stage passes, the user is not prompted again.</source>
      </trans-unit>
      <trans-unit id="s7e5af9c6ba6f5cc6">
        <source>When multiple stages are selected, the user can choose which one they want to enroll.</source>
      </trans-unit>
      <trans-unit id="s34b23ebbac9f6ab9">
        <source>User verification</source>
        <target>Verificación del usuario</target>
      </trans-unit>
      <trans-unit id="s9ea472b555374771">
        <source>Resident key requirement</source>
        <target>Requisito clave residente</target>
      </trans-unit>
      <trans-unit id="s5fbaeb14f42815e5">
        <source>Authenticator Attachment</source>
        <target>Adjunto de autenticador</target>
      </trans-unit>
      <trans-unit id="s502d2473587032e1">
        <source>No preference is sent</source>
        <target>No se envía ninguna preferencia</target>
      </trans-unit>
      <trans-unit id="s60cc554fde2676cb">
        <source>A non-removable authenticator, like TouchID or Windows Hello</source>
        <target>Un autenticador no extraíble, como TouchID o Windows Hello</target>
      </trans-unit>
      <trans-unit id="sdf1d8edef27236f0">
        <source>A "roaming" authenticator, like a YubiKey</source>
        <target>Un autenticador «roaming», como YubiKey</target>
      </trans-unit>
      <trans-unit id="sfffba7b23d8fb40c">
        <source>This stage checks the user's current session against the Google reCaptcha (or compatible) service.</source>
      </trans-unit>
      <trans-unit id="sfd1af96798dd8a5f">
        <source>Public Key</source>
        <target>Clave pública</target>
      </trans-unit>
      <trans-unit id="sf339673f0f76a8bd">
        <source>Public key, acquired from https://www.google.com/recaptcha/intro/v3.html.</source>
        <target>Clave pública, adquirida en https://www.google.com/recaptcha/intro/v3.html.</target>
      </trans-unit>
      <trans-unit id="s83d0f62ad1731a03">
        <source>Private Key</source>
        <target>Clave privada</target>
      </trans-unit>
      <trans-unit id="s892d2731a6f22e59">
        <source>Private key, acquired from https://www.google.com/recaptcha/intro/v3.html.</source>
        <target>Clave privada, adquirida en https://www.google.com/recaptcha/intro/v3.html.</target>
      </trans-unit>
      <trans-unit id="scb6620fcd5bff04c">
        <source>Advanced settings</source>
        <target>Configuraciones avanzadas</target>
      </trans-unit>
      <trans-unit id="s39e436de1dc4df4f">
        <source>JS URL</source>
      </trans-unit>
      <trans-unit id="s170b705c55ecb2ae">
        <source>URL to fetch JavaScript from, defaults to recaptcha. Can be replaced with any compatible alternative.</source>
      </trans-unit>
      <trans-unit id="s275021658614ce9e">
        <source>API URL</source>
      </trans-unit>
      <trans-unit id="sc8a79fddea3ab4a9">
        <source>URL used to validate captcha response, defaults to recaptcha. Can be replaced with any compatible alternative.</source>
      </trans-unit>
      <trans-unit id="s1cd617e7bbe278d0">
        <source>Prompt for the user's consent. The consent can either be permanent or expire in a defined amount of time.</source>
        <target>Solicitar el consentimiento del usuario. El consentimiento puede ser permanente o caducar en un período de tiempo definido.</target>
      </trans-unit>
      <trans-unit id="s26513c9dd154f041">
        <source>Always require consent</source>
        <target>Exigir siempre el consentimiento</target>
      </trans-unit>
      <trans-unit id="s8ce8bdc9cc9c8604">
        <source>Consent given last indefinitely</source>
        <target>El último consentimiento otorgado indefinidamente</target>
      </trans-unit>
      <trans-unit id="sb986f15fa9b17805">
        <source>Consent expires.</source>
        <target>El consentimiento caduca.</target>
      </trans-unit>
      <trans-unit id="s6f328f2d8382d998">
        <source>Consent expires in</source>
        <target>El consentimiento vence en</target>
      </trans-unit>
      <trans-unit id="se0c660020d9cf5b7">
        <source>Offset after which consent expires.</source>
      </trans-unit>
      <trans-unit id="s22b10ed263b96194">
        <source>Dummy stage used for testing. Shows a simple continue button and always passes.</source>
        <target>Escenario ficticio utilizado para las pruebas. Muestra un botón de continuar simple y siempre pasa.</target>
      </trans-unit>
      <trans-unit id="sdb861d9906f18ac2">
        <source>Throw error?</source>
      </trans-unit>
      <trans-unit id="s31ebc5431d677f5d">
        <source>SMTP Host</source>
        <target>Host SMTP</target>
      </trans-unit>
      <trans-unit id="s289fce7e694b98ac">
        <source>SMTP Port</source>
        <target>Puerto SMTP</target>
      </trans-unit>
      <trans-unit id="se4a9da0295597e73">
        <source>SMTP Username</source>
        <target>Nombre de usuario SMTP</target>
      </trans-unit>
      <trans-unit id="s593db2c00d6516a2">
        <source>SMTP Password</source>
        <target>Contraseña SMTP</target>
      </trans-unit>
      <trans-unit id="s0d4268408182491d">
        <source>Use TLS</source>
        <target>Usar TLS</target>
      </trans-unit>
      <trans-unit id="s480c6c40a248f7d2">
        <source>Use SSL</source>
        <target>Usar SSL</target>
      </trans-unit>
      <trans-unit id="sc1feadd25659c94d">
        <source>From address</source>
        <target>Dirección del remitente</target>
      </trans-unit>
      <trans-unit id="sa248e1021d2c27b5">
        <source>Verify the user's email address by sending them a one-time-link. Can also be used for recovery to verify the user's authenticity.</source>
        <target>Verifique la dirección de correo electrónico del usuario enviándole un enlace único. También se puede utilizar para la recuperación para verificar la autenticidad del usuario.</target>
      </trans-unit>
      <trans-unit id="s87b7e3bc944c728c">
        <source>Activate pending user on success</source>
        <target>Activar usuario pendiente en caso de éxito</target>
      </trans-unit>
      <trans-unit id="s9e9c8d99f4c26baf">
        <source>When a user returns from the email successfully, their account will be activated.</source>
        <target>Cuando un usuario regresa del correo electrónico con éxito, su cuenta se activará.</target>
      </trans-unit>
      <trans-unit id="s618d4e53f455c834">
        <source>Use global settings</source>
        <target>Usar la configuración global</target>
      </trans-unit>
      <trans-unit id="sae1e1a59d22609c4">
        <source>When enabled, global Email connection settings will be used and connection settings below will be ignored.</source>
        <target>Cuando se habilita, se utilizará la configuración global de conexión de correo electrónico y se ignorarán las configuraciones de conexión que se indican a continuación</target>
      </trans-unit>
      <trans-unit id="sb1fe947f9ad27b9d">
        <source>Token expiry</source>
        <target>Caducidad del token</target>
      </trans-unit>
      <trans-unit id="s1c6ba8d100453392">
        <source>Time in minutes the token sent is valid.</source>
        <target>El tiempo en minutos que se envía el token es válido.</target>
      </trans-unit>
      <trans-unit id="se47baf2fd16b9d2b">
        <source>Template</source>
        <target>Plantilla</target>
      </trans-unit>
      <trans-unit id="s4af8a3ce5a600855">
        <source>Let the user identify themselves with their username or Email address.</source>
        <target>Permite que el usuario se identifique con su nombre de usuario o dirección de correo electrónico.</target>
      </trans-unit>
      <trans-unit id="s592ab7d2bc1b8973">
        <source>User fields</source>
        <target>Campos de usuario</target>
      </trans-unit>
      <trans-unit id="s61e48919db20538a">
        <source>UPN</source>
        <target>UPN</target>
      </trans-unit>
      <trans-unit id="s4cdae7635e757555">
        <source>Fields a user can identify themselves with. If no fields are selected, the user will only be able to use sources.</source>
        <target>Campos con los que un usuario puede identificarse. Si no se seleccionan campos, el usuario solo podrá usar fuentes.</target>
      </trans-unit>
      <trans-unit id="s3380d7cbcebe50f6">
        <source>Password stage</source>
        <target>Etapa de contraseña</target>
      </trans-unit>
      <trans-unit id="s08c91cb1a2cd3d97">
        <source>When selected, a password field is shown on the same page instead of a separate page. This prevents username enumeration attacks.</source>
        <target>Cuando se selecciona, se muestra un campo de contraseña en la misma página en lugar de en una página separada. Esto evita ataques de enumeración de nombres de usuario.</target>
      </trans-unit>
      <trans-unit id="sd97d8d0906e6cc47">
        <source>Case insensitive matching</source>
        <target>Coincidencia insensible a mayúsculas</target>
      </trans-unit>
      <trans-unit id="s8aaad223e954f9ca">
        <source>When enabled, user fields are matched regardless of their casing.</source>
        <target>Cuando se habilita, los campos de usuario coinciden independientemente de su carcasa.</target>
      </trans-unit>
      <trans-unit id="sbab723b98dcfe23f">
        <source>Show matched user</source>
        <target>Mostrar usuario coincidente</target>
      </trans-unit>
      <trans-unit id="se50a08ab71bb96ed">
        <source>When a valid username/email has been entered, and this option is enabled, the user's username and avatar will be shown. Otherwise, the text that the user entered will be shown.</source>
        <target>Cuando se haya introducido un nombre de usuario/correo electrónico válido y esta opción esté habilitada, se mostrarán el nombre de usuario y el avatar del usuario. De lo contrario, se mostrará el texto introducido por el usuario.</target>
      </trans-unit>
      <trans-unit id="s0295ce5d6f635d75">
        <source>Source settings</source>
      </trans-unit>
      <trans-unit id="s91e3a47599412f51">
        <source>Sources</source>
        <target>Fuentes</target>
      </trans-unit>
      <trans-unit id="s17a679298216aca9">
        <source>Select sources should be shown for users to authenticate with. This only affects web-based sources, not LDAP.</source>
        <target>Se deben mostrar las fuentes seleccionadas para que los usuarios se autentiquen con ellas. Esto solo afecta a las fuentes basadas en web, no a LDAP.</target>
      </trans-unit>
      <trans-unit id="sa41aee3ae04c9216">
        <source>Show sources' labels</source>
        <target>Mostrar etiquetas de fuentes</target>
      </trans-unit>
      <trans-unit id="s54cd35e6224ba65d">
        <source>By default, only icons are shown for sources. Enable this to show their full names.</source>
        <target>De forma predeterminada, solo se muestran los iconos de las fuentes. Actívela para mostrar sus nombres completos.</target>
      </trans-unit>
      <trans-unit id="s9ee20003cb116abf">
        <source>Passwordless flow</source>
        <target>Flujo sin contraseña</target>
      </trans-unit>
      <trans-unit id="s0c8c4d2bb0a9162a">
        <source>Optional passwordless flow, which is linked at the bottom of the page. When configured, users can use this flow to authenticate with a WebAuthn authenticator, without entering any details.</source>
        <target>Flujo sin contraseña opcional, que se vincula en la parte inferior de la página. Cuando se configura, los usuarios pueden usar este flujo para autenticarse con un autenticador WebAuthn, sin introducir ningún detalle.</target>
      </trans-unit>
      <trans-unit id="s01a3a7f48ee4edaf">
        <source>Optional enrollment flow, which is linked at the bottom of the page.</source>
        <target>Flujo de inscripción opcional, que se enlaza en la parte inferior de la página.</target>
      </trans-unit>
      <trans-unit id="s82188c9542510212">
        <source>Optional recovery flow, which is linked at the bottom of the page.</source>
        <target>Flujo de recuperación opcional, que se enlaza en la parte inferior de la página.</target>
      </trans-unit>
      <trans-unit id="s3e59b8b2debf0209">
        <source>This stage can be included in enrollment flows to accept invitations.</source>
        <target>Esta etapa se puede incluir en los flujos de inscripción para aceptar invitaciones.</target>
      </trans-unit>
      <trans-unit id="s79ad406777feab1f">
        <source>Continue flow without invitation</source>
        <target>Continuar el flujo sin invitación</target>
      </trans-unit>
      <trans-unit id="s61ccefd661ac2296">
        <source>If this flag is set, this Stage will jump to the next Stage when no Invitation is given. By default this Stage will cancel the Flow when no invitation is given.</source>
        <target>Si se establece esta bandera, esta etapa saltará a la siguiente etapa cuando no se dé ninguna invitación. De forma predeterminada, esta etapa cancelará el flujo cuando no se dé ninguna invitación.</target>
      </trans-unit>
      <trans-unit id="sdc30bddeda2f0225">
        <source>Validate the user's password against the selected backend(s).</source>
        <target>Valide la contraseña del usuario en relación con los backend seleccionados.</target>
      </trans-unit>
      <trans-unit id="sb8d4f44a1d5b9a14">
        <source>Backends</source>
        <target>Backends</target>
      </trans-unit>
      <trans-unit id="sba42248f3f27955c">
        <source>User database + standard password</source>
        <target>Base de datos de usuarios + contraseña estándar</target>
      </trans-unit>
      <trans-unit id="s3330adb3f0922f7b">
        <source>User database + app passwords</source>
        <target>Base de datos de usuario+contraseñas</target>
      </trans-unit>
      <trans-unit id="sc10db51c9bb77d5c">
        <source>User database + LDAP password</source>
        <target>Base de datos de usuarios+contraseña</target>
      </trans-unit>
      <trans-unit id="sd35ae4be63df1f9f">
        <source>Selection of backends to test the password against.</source>
        <target>Selección de backends para probar la contraseña.</target>
      </trans-unit>
      <trans-unit id="s482ae78809a6822b">
        <source>Flow used by an authenticated user to configure their password. If empty, user will not be able to configure change their password.</source>
        <target>Flujo utilizado por un usuario autenticado para configurar su contraseña. Si está vacío, el usuario no podrá configurar el cambio de contraseña.</target>
      </trans-unit>
      <trans-unit id="s77994108c886b965">
        <source>Failed attempts before cancel</source>
        <target>Intentos fallidos antes de cancelar</target>
      </trans-unit>
      <trans-unit id="sa9020b93c3bd7235">
        <source>How many attempts a user has before the flow is canceled. To lock the user out, use a reputation policy and a user_write stage.</source>
        <target>Cuántos intentos tiene un usuario antes de que se cancele el flujo. Para bloquear al usuario, usa una política de reputación y una etapa user_write.</target>
      </trans-unit>
      <trans-unit id="s5170f9ef331949c0">
        <source>Show arbitrary input fields to the user, for example during enrollment. Data is saved in the flow context under the 'prompt_data' variable.</source>
        <target>Mostrar campos de entrada arbitrarios al usuario, por ejemplo, durante la inscripción. Los datos se guardan en el contexto de flujo en la variable «prompt_data».</target>
      </trans-unit>
      <trans-unit id="s36cb242ac90353bc">
        <source>Fields</source>
        <target>Campos</target>
      </trans-unit>
      <trans-unit id="s2d5f69929bb7221d">
        <source><x id="0" equiv-text="${prompt.name}"/> ("<x id="1" equiv-text="${prompt.fieldKey}"/>", of type <x id="2" equiv-text="${prompt.type}"/>)</source>
        <target>
        <x id="0" equiv-text="${prompt.name}"/>(« 
        <x id="1" equiv-text="${prompt.fieldKey}"/>», de tipo 
        <x id="2" equiv-text="${prompt.type}"/>)</target>
      </trans-unit>
      <trans-unit id="s3b7b519444181264">
        <source>Validation Policies</source>
        <target>Políticas de validación</target>
      </trans-unit>
      <trans-unit id="s59691290a232c687">
        <source>Selected policies are executed when the stage is submitted to validate the data.</source>
        <target>Las políticas seleccionadas se ejecutan cuando se envía la etapa para validar los datos.</target>
      </trans-unit>
      <trans-unit id="sbf4ef82e04772a4e">
        <source>Delete the currently pending user. CAUTION, this stage does not ask for confirmation. Use a consent stage to ensure the user is aware of their actions.</source>
      </trans-unit>
      <trans-unit id="s8cc920e6a8430a0d">
        <source>Log the currently pending user in.</source>
        <target>Registra al usuario pendiente en ese momento.</target>
      </trans-unit>
      <trans-unit id="sb85ffe141d7c229d">
        <source>Session duration</source>
        <target>Duración de la sesión</target>
      </trans-unit>
      <trans-unit id="sece294cd51a85745">
        <source>Determines how long a session lasts. Default of 0 seconds means that the sessions lasts until the browser is closed.</source>
        <target>Determina la duración de una sesión. El valor predeterminado de 0 segundos significa que las sesiones duran hasta que se cierra el navegador.</target>
      </trans-unit>
      <trans-unit id="sf7949fbbab2eb566">
        <source>Different browsers handle session cookies differently, and might not remove them even when the browser is closed.</source>
      </trans-unit>
      <trans-unit id="s53bbc3ae4b5fa1d0">
        <source>See here.</source>
      </trans-unit>
      <trans-unit id="s2512334108f06a5a">
        <source>Stay signed in offset</source>
      </trans-unit>
      <trans-unit id="s1608b2f94fa0dbd4">
        <source>If set to a duration above 0, the user will have the option to choose to "stay signed in", which will extend their session by the time specified here.</source>
      </trans-unit>
      <trans-unit id="s542a71bb8f41e057">
        <source>Terminate other sessions</source>
      </trans-unit>
      <trans-unit id="sa920231366378c90">
        <source>When enabled, all previous sessions of the user will be terminated.</source>
      </trans-unit>
      <trans-unit id="sfee06600c15082a9">
        <source>Remove the user from the current session.</source>
        <target>Elimina al usuario de la sesión actual.</target>
      </trans-unit>
      <trans-unit id="s927398c400970760">
        <source>Write any data from the flow's context's 'prompt_data' to the currently pending user. If no user
        is pending, a new user is created, and data is written to them.</source>
      </trans-unit>
      <trans-unit id="sb379d861cbed0b47">
        <source>Never create users</source>
      </trans-unit>
      <trans-unit id="s81d673755a86a4f0">
        <source>When no user is present in the flow context, the stage will fail.</source>
      </trans-unit>
      <trans-unit id="s9940e3f073fbdbd4">
        <source>Create users when required</source>
      </trans-unit>
      <trans-unit id="s5414356cc10e80fe">
        <source>When no user is present in the the flow context, a new user is created.</source>
      </trans-unit>
      <trans-unit id="s57337099d96ce6d2">
        <source>Always create new users</source>
      </trans-unit>
      <trans-unit id="se80dd66f23b4fc39">
        <source>Create a new user even if a user is in the flow context.</source>
      </trans-unit>
      <trans-unit id="sed3512fe4560c7f4">
        <source>Create users as inactive</source>
        <target>Crear usuarios como inactivos</target>
      </trans-unit>
      <trans-unit id="s9193ef1a39a6c872">
        <source>Mark newly created users as inactive.</source>
        <target>Marque los usuarios recién creados como inactivos.</target>
      </trans-unit>
      <trans-unit id="s89d1847b5e4ad225">
        <source>User path template</source>
      </trans-unit>
      <trans-unit id="s18269e3889d6fa54">
        <source>Path new users will be created under. If left blank, the default path will be used.</source>
      </trans-unit>
      <trans-unit id="sc1cb0eef9ed94e6a">
        <source>Newly created users are added to this group, if a group is selected.</source>
        <target>Los usuarios recién creados se agregan a este grupo, si se selecciona un grupo.</target>
      </trans-unit>
      <trans-unit id="sd8417b41ca27bc8f">
        <source>New stage</source>
      </trans-unit>
      <trans-unit id="s293801033f9fc0d0">
        <source>Create a new stage.</source>
      </trans-unit>
      <trans-unit id="s71633a67e0d7c0e4">
        <source>Successfully imported device.</source>
      </trans-unit>
      <trans-unit id="s7d61705dfb120d7b">
        <source>The user in authentik this device will be assigned to.</source>
      </trans-unit>
      <trans-unit id="s5eaf1d304e03ed4b">
        <source>Duo User ID</source>
      </trans-unit>
      <trans-unit id="s003847d8bc01c676">
        <source>The user ID in Duo, can be found in the URL after clicking on a user.</source>
      </trans-unit>
      <trans-unit id="sbbc806ea3987c781">
        <source>Automatic import</source>
      </trans-unit>
      <trans-unit id="s77299a9d3dd932cd">
        <source>Successfully imported <x id="0" equiv-text="${res.count}"/> devices.</source>
      </trans-unit>
      <trans-unit id="s6a615f6165ef01c9">
        <source>Start automatic import</source>
      </trans-unit>
      <trans-unit id="s9f83d7768aea548a">
        <source>Or manually import</source>
      </trans-unit>
      <trans-unit id="sddc8efe94cb8c210">
        <source>Stages are single steps of a Flow that a user is guided through. A stage can only be executed from within a flow.</source>
        <target>Las etapas son pasos individuales de un flujo por los que se guía al usuario. Una etapa solo se puede ejecutar desde dentro de un flujo.</target>
      </trans-unit>
      <trans-unit id="sb69a4b0acd0895f2">
        <source>Flows</source>
        <target>Flujos</target>
      </trans-unit>
      <trans-unit id="s0eaf755fa88c8d97">
        <source>Stage(s)</source>
        <target>Etapa (s)</target>
      </trans-unit>
      <trans-unit id="s3914cb410fca44d4">
        <source>Import</source>
        <target>Importación</target>
      </trans-unit>
      <trans-unit id="s8a67b33a0d70d322">
        <source>Import Duo device</source>
      </trans-unit>
      <trans-unit id="s48cf8fd56b1237ed">
        <source>Successfully updated flow.</source>
        <target>Se actualizó correctamente el flujo.</target>
      </trans-unit>
      <trans-unit id="sc3e0c240b159fbce">
        <source>Successfully created flow.</source>
        <target>El flujo se creó correctamente.</target>
      </trans-unit>
      <trans-unit id="s925936f647ae52cc">
        <source>Shown as the Title in Flow pages.</source>
        <target>Se muestra como título en las páginas de flujo.</target>
      </trans-unit>
      <trans-unit id="s50719dda8f90abf4">
        <source>Visible in the URL.</source>
        <target>Visible en la URL.</target>
      </trans-unit>
      <trans-unit id="s0f4c6540c30bd8b4">
        <source>Designation</source>
        <target>Designación</target>
      </trans-unit>
      <trans-unit id="sb25d9afe10941425">
        <source>Decides what this Flow is used for. For example, the Authentication flow is redirect to when an un-authenticated user visits authentik.</source>
        <target>Decide para qué se utiliza este flujo. Por ejemplo, el flujo de autenticación se redirige a cuando un usuario no autenticado visita authentick.</target>
      </trans-unit>
      <trans-unit id="sb36e4c05244278c1">
        <source>No requirement</source>
      </trans-unit>
      <trans-unit id="s7b105164d209f670">
        <source>Require authentication</source>
      </trans-unit>
      <trans-unit id="s239c2a351cde6d39">
        <source>Require no authentication.</source>
      </trans-unit>
      <trans-unit id="s98beadfeeb3acb66">
        <source>Require superuser.</source>
      </trans-unit>
      <trans-unit id="sfad9279cc42c6b61">
        <source>Required authentication level for this flow.</source>
      </trans-unit>
      <trans-unit id="sb56674c9ea4f0588">
        <source>Behavior settings</source>
      </trans-unit>
      <trans-unit id="sb6d7d58cb0a1544e">
        <source>Compatibility mode</source>
        <target>Modo de compatibilidad</target>
      </trans-unit>
      <trans-unit id="s14ace18ccf4fb86d">
        <source>Increases compatibility with password managers and mobile devices.</source>
      </trans-unit>
      <trans-unit id="scfbc2f1396ee8550">
        <source>Denied action</source>
      </trans-unit>
      <trans-unit id="sff38031cf061e3ae">
        <source>Will follow the ?next parameter if set, otherwise show a message</source>
      </trans-unit>
      <trans-unit id="s936bf4342b182ad4">
        <source>Will either follow the ?next parameter or redirect to the default interface</source>
      </trans-unit>
      <trans-unit id="s22b0e8c5277dd5a9">
        <source>Will notify the user the flow isn't applicable</source>
      </trans-unit>
      <trans-unit id="s2eeca5cfc99ef19b">
        <source>Decides the response when a policy denies access to this flow for a user.</source>
      </trans-unit>
      <trans-unit id="sbaf20067de176c90">
        <source>Appearance settings</source>
      </trans-unit>
      <trans-unit id="s2e4818861000b13f">
        <source>Layout</source>
      </trans-unit>
      <trans-unit id="s1efbfc3937d565bd">
        <source>Background</source>
        <target>Fondo</target>
      </trans-unit>
      <trans-unit id="s374abf1a54d87b67">
        <source>Background shown during execution.</source>
        <target>Se muestra el fondo durante la ejecución.</target>
      </trans-unit>
      <trans-unit id="s3ebf4c166058afce">
        <source>Clear background</source>
      </trans-unit>
      <trans-unit id="sb24755ea94bef31d">
        <source>Delete currently set background image.</source>
        <target>Elimina la imagen de fondo configurada actualmente.</target>
      </trans-unit>
      <trans-unit id="sb904f23f17b60c3a">
        <source>Successfully imported flow.</source>
        <target>El flujo se importó correctamente.</target>
      </trans-unit>
      <trans-unit id="s344c4a2a48997e18">
        <source>.yaml files, which can be found on goauthentik.io and can be exported by authentik.</source>
        <target>.yaml, que se pueden encontrar en goauthentik.io y que authentik puede exportar.</target>
      </trans-unit>
      <trans-unit id="sc816360d6f5a1eeb">
        <source>Flows describe a chain of Stages to authenticate, enroll or recover a user. Stages are chosen based on policies applied to them.</source>
        <target>Los flujos describen una cadena de etapas para autenticar, inscribir o recuperar un usuario. Las etapas se eligen en función de las políticas que se les aplican.</target>
      </trans-unit>
      <trans-unit id="s6f857299d5db1ecf">
        <source>Flow(s)</source>
        <target>Flujo (s)</target>
      </trans-unit>
      <trans-unit id="s9e830cbc0b42a514">
        <source>Update Flow</source>
        <target>Flujo de actualización</target>
      </trans-unit>
      <trans-unit id="s2f1bcfcc5cae94c3">
        <source>Create Flow</source>
        <target>Crear flujo</target>
      </trans-unit>
      <trans-unit id="s832282d415294df4">
        <source>Import Flow</source>
        <target>Flujo de importación</target>
      </trans-unit>
      <trans-unit id="s098237f7ccb4dc4a">
        <source>Successfully cleared flow cache</source>
        <target>Se borró correctamente la memoria caché</target>
      </trans-unit>
      <trans-unit id="s59572c1be31a812e">
        <source>Failed to delete flow cache</source>
        <target>No se pudo eliminar la caché de flujo</target>
      </trans-unit>
      <trans-unit id="sa2b727168b090d34">
        <source>Clear Flow cache</source>
        <target>Borrar caché de flujo</target>
      </trans-unit>
      <trans-unit id="sf12d588a76ba7e51">
        <source>Are you sure you want to clear the flow cache?
            This will cause all flows to be re-evaluated on their next usage.</source>
      </trans-unit>
      <trans-unit id="sbe47a5bdeec19ab0">
        <source>Stage binding(s)</source>
        <target>Encuadernación (s)</target>
      </trans-unit>
      <trans-unit id="sfa88f413e287bb0f">
        <source>Stage type</source>
        <target>Tipo de escenario</target>
      </trans-unit>
      <trans-unit id="s04440099d97c0bef">
        <source>Edit Stage</source>
        <target>Editar etapa</target>
      </trans-unit>
      <trans-unit id="s980270d0fab7ecb3">
        <source>Update Stage binding</source>
        <target>Enlace Update Stage</target>
      </trans-unit>
      <trans-unit id="sfe938c1585e0bf68">
        <source>These bindings control if this stage will be applied to the flow.</source>
        <target>Estos enlaces controlan si esta etapa se aplicará al flujo.</target>
      </trans-unit>
      <trans-unit id="sfac6f995c7670559">
        <source>No Stages bound</source>
        <target>Sin límite de etapas</target>
      </trans-unit>
      <trans-unit id="s955c1fec1c6fb970">
        <source>No stages are currently bound to this flow.</source>
        <target>Actualmente, no hay etapas vinculadas a este flujo.</target>
      </trans-unit>
      <trans-unit id="s9a393a04eaf1eb0e">
        <source>Create Stage binding</source>
        <target>Crear enlace de escenario</target>
      </trans-unit>
      <trans-unit id="s207e8b106806d7e4">
        <source>Bind stage</source>
        <target>Etapa Bind</target>
      </trans-unit>
      <trans-unit id="scc2e420c54dc8089">
        <source>Bind existing stage</source>
      </trans-unit>
      <trans-unit id="s30d1f50f476c3f48">
        <source>Flow Overview</source>
        <target>Descripción general del flujo</target>
      </trans-unit>
      <trans-unit id="s77099d752f1ab773">
        <source>Related actions</source>
      </trans-unit>
      <trans-unit id="sd07866d9f38b2c50">
        <source>Execute flow</source>
        <target>Ejecutar flujo</target>
      </trans-unit>
      <trans-unit id="s9ff3121d30f88d52">
        <source>Normal</source>
        <target>Normal</target>
      </trans-unit>
      <trans-unit id="s6e4c997a101b6abf">
        <source>with current user</source>
      </trans-unit>
      <trans-unit id="s8ecdbff1a7329b64">
        <source>with inspector</source>
        <target>con inspector</target>
      </trans-unit>
      <trans-unit id="s3576aead3e68c5c9">
        <source>Export flow</source>
        <target>Flujo de exportación</target>
      </trans-unit>
      <trans-unit id="s293aa6a6446fb153">
        <source>Export</source>
        <target>Exportar</target>
      </trans-unit>
      <trans-unit id="se2c3cbf2ed1403f1">
        <source>Stage Bindings</source>
        <target>Fijaciones de escenario</target>
      </trans-unit>
      <trans-unit id="s78c08391ffbfb8c0">
        <source>These bindings control which users can access this flow.</source>
        <target>Estos enlaces controlan qué usuarios pueden acceder a este flujo.</target>
      </trans-unit>
      <trans-unit id="sc1a1ff47c058bb09">
        <source>Event Log</source>
        <target>Registro de eventos</target>
      </trans-unit>
      <trans-unit id="s65d67612999165e9">
        <source>Event <x id="0" equiv-text="${this.event.pk}"/></source>
        <target>Evento 
        <x id="0" equiv-text="${this.event.pk}"/></target>
      </trans-unit>
      <trans-unit id="s455de2f740b073fd">
        <source>Event info</source>
        <target>Información del evento</target>
      </trans-unit>
      <trans-unit id="sb41b2cfbbc52565b">
        <source>Created</source>
      </trans-unit>
      <trans-unit id="s037bc6d25a03c3c8">
        <source>Successfully updated transport.</source>
        <target>Se ha actualizado correctamente el transporte.</target>
      </trans-unit>
      <trans-unit id="s1575a15cee001915">
        <source>Successfully created transport.</source>
        <target>Se ha creado el transporte correctamente.</target>
      </trans-unit>
      <trans-unit id="s4acf840bc792c3ae">
        <source>Local (notifications will be created within authentik)</source>
      </trans-unit>
      <trans-unit id="sede0abbf2b612812">
        <source>Webhook (generic)</source>
        <target>Webhook (genérico)</target>
      </trans-unit>
      <trans-unit id="s76f5dca6404a1210">
        <source>Webhook (Slack/Discord)</source>
        <target>Webhook (Slack/Discord)</target>
      </trans-unit>
      <trans-unit id="s6873bdbfa24615fb">
        <source>Webhook URL</source>
        <target>URL de webhook</target>
      </trans-unit>
      <trans-unit id="s25ec2846f6b88214">
        <source>Webhook Mapping</source>
        <target>Mapeo de webhook</target>
      </trans-unit>
      <trans-unit id="sca2879d96f58a39c">
        <source>Send once</source>
        <target>Enviar una vez</target>
      </trans-unit>
      <trans-unit id="s2430e000b7cfefd0">
        <source>Only send notification once, for example when sending a webhook into a chat channel.</source>
        <target>Envía notificaciones solo una vez, por ejemplo, al enviar un webhook a un canal de chat.</target>
      </trans-unit>
      <trans-unit id="s819509c33a7534ac">
        <source>Notification Transports</source>
        <target>Transportes de notificación</target>
      </trans-unit>
      <trans-unit id="s57072ffb92b6c9c8">
        <source>Define how notifications are sent to users, like Email or Webhook.</source>
        <target>Defina cómo se envían las notificaciones a los usuarios, como el correo electrónico o el webhook.</target>
      </trans-unit>
      <trans-unit id="s624256f8a4bb4c89">
        <source>Notification transport(s)</source>
        <target>Transporte (s) de notificación</target>
      </trans-unit>
      <trans-unit id="sac1332e6f421526e">
        <source>Update Notification Transport</source>
        <target>Transporte de notificaciones de actualización</target>
      </trans-unit>
      <trans-unit id="s6b5002c605b39d6d">
        <source>Create Notification Transport</source>
        <target>Crear transporte de notificaciones</target>
      </trans-unit>
      <trans-unit id="s0a39e4f61ccafacb">
        <source>Successfully updated rule.</source>
        <target>La regla se ha actualizado correctamente.</target>
      </trans-unit>
      <trans-unit id="s72e102414fec81a4">
        <source>Successfully created rule.</source>
        <target>La regla se creó correctamente.</target>
      </trans-unit>
      <trans-unit id="sa55ee64c5c51df0f">
        <source>Select the group of users which the alerts are sent to. If no group is selected the rule is disabled.</source>
      </trans-unit>
      <trans-unit id="sffa171e11d4ae513">
        <source>Transports</source>
        <target>Transportes</target>
      </trans-unit>
      <trans-unit id="s7b18721be331241e">
        <source>Select which transports should be used to notify the user. If none are selected, the notification will only be shown in the authentik UI.</source>
        <target>Seleccione qué transportes se deben usar para notificar al usuario. Si no se selecciona ninguno, la notificación solo se mostrará en la interfaz de usuario de authentik.</target>
      </trans-unit>
      <trans-unit id="scd0cfe87af6f2ff2">
        <source>Severity</source>
        <target>Gravedad</target>
      </trans-unit>
      <trans-unit id="s98c3bdf4fd5cdf65">
        <source>Notification Rules</source>
        <target>Reglas de notificación</target>
      </trans-unit>
      <trans-unit id="s107bf77afb93c9b8">
        <source>Send notifications whenever a specific Event is created and matched by policies.</source>
        <target>Envía notificaciones siempre que se cree un evento específico y las políticas coincidan con ellas.</target>
      </trans-unit>
      <trans-unit id="sf3f9a0feaf083207">
        <source>Sent to group</source>
        <target>Enviado al grupo</target>
      </trans-unit>
      <trans-unit id="sc92ed9d5e01d3f24">
        <source>Notification rule(s)</source>
        <target>Regla (s) de notificación</target>
      </trans-unit>
      <trans-unit id="s5140d157642d7362">
        <source>None (rule disabled)</source>
        <target>Ninguno (regla deshabilitada)</target>
      </trans-unit>
      <trans-unit id="sd1146418b344f81f">
        <source>Update Notification Rule</source>
        <target>Regla de notificación de actualización</target>
      </trans-unit>
      <trans-unit id="sbbc1de43ab6c1f76">
        <source>Create Notification Rule</source>
        <target>Crear regla de notificación</target>
      </trans-unit>
      <trans-unit id="s5795b310ab271d20">
        <source>These bindings control upon which events this rule triggers.
Bindings to groups/users are checked against the user of the event.</source>
      </trans-unit>
      <trans-unit id="s90c3b62194fe8508">
        <source>Outpost Deployment Info</source>
        <target>Información de implementación de Outpost</target>
      </trans-unit>
      <trans-unit id="s35f9df7668d5fa79">
        <source>View deployment documentation</source>
        <target>Ver la documentación de implementación</target>
      </trans-unit>
      <trans-unit id="sad09c62cb4ebae68">
        <source>Click to copy token</source>
        <target>Haga clic para copiar el token</target>
      </trans-unit>
      <trans-unit id="s0e03fe2dc5b9164b">
        <source>If your authentik Instance is using a self-signed certificate, set this value.</source>
        <target>Si la instancia de authentik utiliza un certificado autofirmado, defina este valor.</target>
      </trans-unit>
      <trans-unit id="sc21032b0d37882a0">
        <source>If your authentik_host setting does not match the URL you want to login with, add this setting.</source>
        <target>Si la configuración de authentik_host no coincide con la URL con la que desea iniciar sesión, añada esta configuración.</target>
      </trans-unit>
      <trans-unit id="s6f270e1668c036e9">
        <source>Successfully updated outpost.</source>
        <target>Se actualizó correctamente el puesto avanzado.</target>
      </trans-unit>
      <trans-unit id="s79aed8154d7c472c">
        <source>Successfully created outpost.</source>
        <target>Puesto avanzado creado correctamente.</target>
      </trans-unit>
      <trans-unit id="s8afc8c5aafb392d3">
        <source>Radius</source>
      </trans-unit>
      <trans-unit id="s03970aa76a09982d">
        <source>Integration</source>
        <target>Integración</target>
      </trans-unit>
      <trans-unit id="s9c29565c5ae1cc92">
        <source>Selecting an integration enables the management of the outpost by authentik.</source>
        <target>La selección de una integración permite la gestión del puesto avanzado por authentik.</target>
      </trans-unit>
      <trans-unit id="s554ce268e9727e79">
        <source>You can only select providers that match the type of the outpost.</source>
        <target>Solo puede seleccionar proveedores que coincidan con el tipo de puesto avanzado.</target>
      </trans-unit>
      <trans-unit id="sf9b1c0661a02d9f9">
        <source>Configuration</source>
        <target>Configuración</target>
      </trans-unit>
      <trans-unit id="s3abecf1e778c9625">
        <source>See more here:</source>
      </trans-unit>
      <trans-unit id="s74cb3d66f6a668e1">
        <source>Documentation</source>
      </trans-unit>
      <trans-unit id="saa8939ac88a76f98">
        <source>Last seen</source>
      </trans-unit>
      <trans-unit id="s1ac2653a6492b435">
        <source><x id="0" equiv-text="${this.outpostHealth.version}"/>, should be <x id="1" equiv-text="${this.outpostHealth.versionShould}"/></source>
        <target>
        <x id="0" equiv-text="${this.outpostHealth.version}"/>, debe ser 
        <x id="1" equiv-text="${this.outpostHealth.versionShould}"/></target>
      </trans-unit>
      <trans-unit id="s1e176e35c828318c">
        <source>Hostname</source>
      </trans-unit>
      <trans-unit id="s322e34cfcba47155">
        <source>Not available</source>
        <target>No disponible</target>
      </trans-unit>
      <trans-unit id="s02b632a9ac24a824">
        <source>Last seen: <x id="0" equiv-text="${this.outpostHealth.lastSeen?.toLocaleTimeString()}"/></source>
        <target>Visto por última vez: 
        <x id="0" equiv-text="${this.outpostHealth.lastSeen?.toLocaleTimeString()}"/></target>
      </trans-unit>
      <trans-unit id="sa43153d53ae65063">
        <source>Unknown type</source>
      </trans-unit>
      <trans-unit id="s5e169e1bac20b4a6">
        <source>Outposts</source>
        <target>Puestos avanzados</target>
      </trans-unit>
      <trans-unit id="s8802553bc57617ee">
        <source>Outposts are deployments of authentik components to support different environments and protocols, like reverse proxies.</source>
        <target>Los puestos avanzados son implementaciones de componentes auténticos para admitir diferentes entornos y protocolos, como proxies inversos.</target>
      </trans-unit>
      <trans-unit id="s84d7d6ebbedcb586">
        <source>Health and Version</source>
        <target>Salud y versión</target>
      </trans-unit>
      <trans-unit id="s9bf48a89367282cd">
        <source>Warning: authentik Domain is not configured, authentication will not work.</source>
        <target>Advertencia: el dominio authentik no está configurado, la autenticación no funcionará.</target>
      </trans-unit>
      <trans-unit id="sbf5f4c5ba679e847">
        <source>Logging in via <x id="0" equiv-text="${item.config.authentik_host}"/>.</source>
        <target>Iniciar sesión a través de 
        <x id="0" equiv-text="${item.config.authentik_host}"/>.</target>
      </trans-unit>
      <trans-unit id="s59b6028f19d15cda">
        <source>No integration active</source>
        <target>Sin integración activa</target>
      </trans-unit>
      <trans-unit id="s9bd59e0ea70a3e4a">
        <source>Update Outpost</source>
        <target>Actualización Outpost</target>
      </trans-unit>
      <trans-unit id="sc8f286ac783c385d">
        <source>View Deployment Info</source>
        <target>Ver información de implementación</target>
      </trans-unit>
      <trans-unit id="s9ee92717d7f63247">
        <source>Detailed health (one instance per column, data is cached so may be out of date)</source>
      </trans-unit>
      <trans-unit id="s1d49ec5030447643">
        <source>Outpost(s)</source>
        <target>Puesto (s) avanzado (s)</target>
      </trans-unit>
      <trans-unit id="s1a2f8f4b3861583b">
        <source>Create Outpost</source>
        <target>Crear puesto avanzado</target>
      </trans-unit>
      <trans-unit id="sdc1ef94016f0d855">
        <source>Successfully updated integration.</source>
        <target>La integración se ha actualizado correctamente.</target>
      </trans-unit>
      <trans-unit id="sc2a1a40a1b4b0170">
        <source>Successfully created integration.</source>
        <target>La integración se creó correctamente.</target>
      </trans-unit>
      <trans-unit id="se9b1fec72ffd8f48">
        <source>Local</source>
        <target>Local</target>
      </trans-unit>
      <trans-unit id="sc1231049879b8d33">
        <source>If enabled, use the local connection. Required Docker socket/Kubernetes Integration.</source>
        <target>Si está habilitada, use la conexión local. Se requiere la integración de Docker Socket/Kubernetes.</target>
      </trans-unit>
      <trans-unit id="s13de04774ff0f210">
        <source>Docker URL</source>
        <target>URL de Docker</target>
      </trans-unit>
      <trans-unit id="sa7fcf026bd25f231">
        <source>Can be in the format of 'unix://' when connecting to a local docker daemon, using 'ssh://' to connect via SSH, or 'https://:2376' when connecting to a remote system.</source>
        <target>Puede tener el formato de 'unix: //' cuando se conecta a un daemon de docker local, usando 'ssh: //' para conectarse a través de SSH, o 'https://:2376' cuando se conecta a un sistema remoto.</target>
      </trans-unit>
      <trans-unit id="saf1d289e3137c2ea">
        <source>CA which the endpoint's Certificate is verified against. Can be left empty for no validation.</source>
        <target>CA con la que se verifica el certificado del punto final. Se puede dejar vacío para que no se valide.</target>
      </trans-unit>
      <trans-unit id="s0f2e070d38cd36df">
        <source>TLS Authentication Certificate/SSH Keypair</source>
        <target>Certificado de autenticación TLS/par de claves SSH</target>
      </trans-unit>
      <trans-unit id="s2f58bb9905d2b76f">
        <source>Certificate/Key used for authentication. Can be left empty for no authentication.</source>
        <target>Certificado/clave utilizados para la autenticación. Se puede dejar en blanco si no se realiza ninguna autenticación.</target>
      </trans-unit>
      <trans-unit id="s8b33660e2ed7212c">
        <source>When connecting via SSH, this keypair is used for authentication.</source>
        <target>Cuando se conecta a través de SSH, este par de claves se usa para la autenticación.</target>
      </trans-unit>
      <trans-unit id="sa668bd79645c3e06">
        <source>Kubeconfig</source>
        <target>Configuración de Kube</target>
      </trans-unit>
      <trans-unit id="sa85cfb884c17d85d">
        <source>Verify Kubernetes API SSL Certificate</source>
      </trans-unit>
      <trans-unit id="se78364ee913ae2bd">
        <source>New outpost integration</source>
      </trans-unit>
      <trans-unit id="s68d69ad0271c8ef6">
        <source>Create a new outpost integration.</source>
      </trans-unit>
      <trans-unit id="sae239213b7c70376">
        <source>State</source>
        <target>Estado</target>
      </trans-unit>
      <trans-unit id="sb96629f50f2e7fab">
        <source>Unhealthy</source>
        <target>Insalubres</target>
      </trans-unit>
      <trans-unit id="sa8e255492bb6ae0d">
        <source>Outpost integration(s)</source>
        <target>Integración (s) avanzada (s)</target>
      </trans-unit>
      <trans-unit id="s9d18948d25c68d66">
        <source>Successfully generated certificate-key pair.</source>
        <target>Se ha generado correctamente el par de claves de certificado.</target>
      </trans-unit>
      <trans-unit id="sd4ac926e4ebb1cd7">
        <source>Common Name</source>
        <target>Nombre común</target>
      </trans-unit>
      <trans-unit id="s592425143c4f5834">
        <source>Subject-alt name</source>
        <target>Nombre de asunto ALT</target>
      </trans-unit>
      <trans-unit id="se9d0f12f95b14095">
        <source>Optional, comma-separated SubjectAlt Names.</source>
        <target>Nombres Alt de asunto separados por comas opcionales.</target>
      </trans-unit>
      <trans-unit id="s7609ee54e8a7b05a">
        <source>Validity days</source>
        <target>Días de validez</target>
      </trans-unit>
      <trans-unit id="s4c24b2baa377e870">
        <source>Successfully updated certificate-key pair.</source>
        <target>Se actualizó correctamente el par de claves de certificado.</target>
      </trans-unit>
      <trans-unit id="s122f308b5f198ba7">
        <source>Successfully created certificate-key pair.</source>
        <target>Se creó correctamente el par de claves de certificado.</target>
      </trans-unit>
      <trans-unit id="s08a8716c214a0efb">
        <source>PEM-encoded Certificate data.</source>
        <target>Datos del certificado codificados en PEM.</target>
      </trans-unit>
      <trans-unit id="s6e612e5a6a359bbb">
        <source>Optional Private Key. If this is set, you can use this keypair for encryption.</source>
        <target>Clave privada opcional. Si está configurado, puede usar este par de claves para el cifrado.</target>
      </trans-unit>
      <trans-unit id="s27ac7a47b390e3cb">
        <source>Certificate-Key Pairs</source>
        <target>Pares de claves de certificado</target>
      </trans-unit>
      <trans-unit id="sb72ebab438cb2983">
        <source>Import certificates of external providers or create certificates to sign requests with.</source>
        <target>Importe certificados de proveedores externos o cree certificados para firmar solicitudes con ellos.</target>
      </trans-unit>
      <trans-unit id="s4b5af7736aedd6c1">
        <source>Private key available?</source>
        <target>¿Clave privada disponible?</target>
      </trans-unit>
      <trans-unit id="s1d6e16d86961c782">
        <source>Certificate-Key Pair(s)</source>
        <target>Par (s) de claves de certificado</target>
      </trans-unit>
      <trans-unit id="sc1ce2f758935ff48">
        <source>Managed by authentik</source>
        <target>Administrado por authentik</target>
      </trans-unit>
      <trans-unit id="sf53a78d889b6c775">
        <source>Managed by authentik (Discovered)</source>
        <target>Administrado por authentik (descubierto)</target>
      </trans-unit>
      <trans-unit id="sef50d248448e0df1">
        <source>Yes (<x id="0" equiv-text="${item.privateKeyType?.toUpperCase()}"/>)</source>
        <target>Sí ( 
        <x id="0" equiv-text="${item.privateKeyType?.toUpperCase()}"/>)</target>
      </trans-unit>
      <trans-unit id="s09205907b5b56cda">
        <source>No</source>
        <target>No</target>
      </trans-unit>
      <trans-unit id="s33aa05f435c29753">
        <source>Update Certificate-Key Pair</source>
        <target>Actualizar par de claves de certificado</target>
      </trans-unit>
      <trans-unit id="seffdf887fed7f668">
        <source>Certificate Fingerprint (SHA1)</source>
        <target>Huella digital de certificado (SHA1)</target>
      </trans-unit>
      <trans-unit id="sdd6b8b56a811080e">
        <source>Certificate Fingerprint (SHA256)</source>
        <target>Huella digital de certificado (SHA256)</target>
      </trans-unit>
      <trans-unit id="s2a2d3e7c379e9518">
        <source>Certificate Subject</source>
        <target>Asunto del certificado</target>
      </trans-unit>
      <trans-unit id="s351246c52548086a">
        <source>Download Certificate</source>
        <target>Descargar certificado</target>
      </trans-unit>
      <trans-unit id="s47bd537a3bcebf19">
        <source>Download Private key</source>
        <target>Descargar clave privada</target>
      </trans-unit>
      <trans-unit id="s3a5fec3d73ac9edc">
        <source>Create Certificate-Key Pair</source>
        <target>Crear par de claves de certificado</target>
      </trans-unit>
      <trans-unit id="s45cb501abd43ba52">
        <source>Generate</source>
        <target>Generar</target>
      </trans-unit>
      <trans-unit id="sf9bddaf910f4eea5">
        <source>Generate Certificate-Key Pair</source>
        <target>Generar par de claves de certificado</target>
      </trans-unit>
      <trans-unit id="see2bcbc11bb91960">
        <source>Successfully updated instance.</source>
      </trans-unit>
      <trans-unit id="s9e51d6de369f320b">
        <source>Successfully created instance.</source>
      </trans-unit>
      <trans-unit id="s92e91071c6a45eb4">
        <source>Disabled blueprints are never applied.</source>
      </trans-unit>
      <trans-unit id="sf63c89c0604c288f">
        <source>Local path</source>
      </trans-unit>
      <trans-unit id="sd6422f7004036cdd">
        <source>OCI Registry</source>
      </trans-unit>
      <trans-unit id="se2d65e13768468e0">
        <source>Internal</source>
      </trans-unit>
      <trans-unit id="scbb7d3154da629f3">
        <source>OCI URL, in the format of oci://registry.domain.tld/path/to/manifest.</source>
      </trans-unit>
      <trans-unit id="s0195c0df7294228a">
        <source>See more about OCI support here:</source>
      </trans-unit>
      <trans-unit id="sfae395b94a5a0040">
        <source>Blueprint</source>
      </trans-unit>
      <trans-unit id="s7e1342d37124b65b">
        <source>Configure the blueprint context, used for templating.</source>
      </trans-unit>
      <trans-unit id="s6ec8c9d11310300a">
        <source>Orphaned</source>
      </trans-unit>
      <trans-unit id="saab79cd956ee56a9">
        <source>Blueprints</source>
      </trans-unit>
      <trans-unit id="s6835db03209b4f94">
        <source>Automate and template configuration within authentik.</source>
      </trans-unit>
      <trans-unit id="s23de62f931f7d754">
        <source>Last applied</source>
      </trans-unit>
      <trans-unit id="s2708cac1f4942708">
        <source>Blueprint(s)</source>
      </trans-unit>
      <trans-unit id="s880b8b70b22f9977">
        <source>Update Blueprint</source>
      </trans-unit>
      <trans-unit id="sef3d102324bf8561">
        <source>Create Blueprint Instance</source>
      </trans-unit>
      <trans-unit id="s32a3efa23718e713">
        <source>API Requests</source>
        <target>Solicitudes de API</target>
      </trans-unit>
      <trans-unit id="sddb3b0176f437721">
        <source>Open API Browser</source>
        <target>Abrir navegador de API</target>
      </trans-unit>
      <trans-unit id="s5be3c6d61cd9182f">
        <source>Notifications</source>
        <target>Notificaciones</target>
      </trans-unit>
      <trans-unit id="sa3438c7bb4e9cce8">
        <source><x id="0" equiv-text="${this.unread}"/> unread</source>
        <target>
        <x id="0" equiv-text="${this.unread}"/>sin leer</target>
      </trans-unit>
      <trans-unit id="s6e6e737601f44b2c">
        <source>Successfully cleared notifications</source>
        <target>Notificaciones eliminadas correctamente</target>
      </trans-unit>
      <trans-unit id="s8cda828dac449ea5">
        <source>Clear all</source>
        <target>Borrar todo</target>
      </trans-unit>
      <trans-unit id="s4207178ba0b99418">
        <source>A newer version of the frontend is available.</source>
        <target>Está disponible una versión más reciente de la interfaz.</target>
      </trans-unit>
      <trans-unit id="s96b3cddf33e1c853">
        <source>You're currently impersonating <x id="0" equiv-text="${this.user.user.username}"/>. Click to stop.</source>
        <target>Estás suplantando a 
        <x id="0" equiv-text="${this.user.user.username}"/>. Haga clic para parar.</target>
      </trans-unit>
      <trans-unit id="s7031e6928c44cedd">
        <source>User interface</source>
        <target>Interfaz de usuario</target>
      </trans-unit>
      <trans-unit id="s8849ece8c65e3a18">
        <source>Dashboards</source>
        <target>Paneles</target>
      </trans-unit>
      <trans-unit id="sc265a3e29e1206e4">
        <source>Events</source>
        <target>Eventos</target>
      </trans-unit>
      <trans-unit id="s4f1ad6b48a5df506">
        <source>Logs</source>
        <target>troncos</target>
      </trans-unit>
      <trans-unit id="s1823625e6f831d73">
        <source>Customisation</source>
        <target>Personalización</target>
      </trans-unit>
      <trans-unit id="sc0829ee663ced008">
        <source>Directory</source>
        <target>Directorio</target>
      </trans-unit>
      <trans-unit id="sa81e2cdaf6921adc">
        <source>System</source>
        <target>Sistema</target>
      </trans-unit>
      <trans-unit id="s5515a897ae98bed9">
        <source>Certificates</source>
        <target>Certificados</target>
      </trans-unit>
      <trans-unit id="s6b79e73ca77148a0">
        <source>Outpost Integrations</source>
        <target>Integraciones de Outpost</target>
      </trans-unit>
      <trans-unit id="sab85321d3b0840b7">
        <source>API request failed</source>
        <target>Solicitud de API fallida</target>
      </trans-unit>
      <trans-unit id="sa3599457b9418bc5">
        <source>User's avatar</source>
        <target>Avatar del usuario</target>
      </trans-unit>
      <trans-unit id="s9bd9ba84819493d4">
        <source>Something went wrong! Please try again later.</source>
        <target>¡Algo salió mal! Inténtelo de nuevo más tarde.</target>
      </trans-unit>
      <trans-unit id="s4090dd0c0e45988b">
        <source>Request ID</source>
      </trans-unit>
      <trans-unit id="s4d7fe7be1c49896c">
        <source>You may close this page now.</source>
      </trans-unit>
      <trans-unit id="sf8c76d5fb408de7b">
        <source>You're about to be redirect to the following URL.</source>
        <target>Estás a punto de ser redirigido a la siguiente URL.</target>
      </trans-unit>
      <trans-unit id="s197420b40df164f8">
        <source>Follow redirect</source>
        <target>Seguir la redirección</target>
      </trans-unit>
      <trans-unit id="sa11e92683c5860c7">
        <source>Request has been denied.</source>
        <target>Se ha denegado la solicitud.</target>
      </trans-unit>
      <trans-unit id="s8939f574b096054a">
        <source>Not you?</source>
        <target>¿Tú no?</target>
      </trans-unit>
      <trans-unit id="sc4eedb434536bdb4">
        <source>Need an account?</source>
        <target>¿Necesitas una cuenta?</target>
      </trans-unit>
      <trans-unit id="s38f774cd7e9b9dad">
        <source>Sign up.</source>
        <target>Inscríbete.</target>
      </trans-unit>
      <trans-unit id="sa03aa46068460c95">
        <source>Forgot username or password?</source>
        <target>¿Olvidó su nombre de usuario</target>
      </trans-unit>
      <trans-unit id="s4a87445f3108db7c">
        <source>Select one of the sources below to login.</source>
        <target>Seleccione una de las fuentes a continuación para iniciar sesión.</target>
      </trans-unit>
      <trans-unit id="s091d5407b5b32e84">
        <source>Or</source>
      </trans-unit>
      <trans-unit id="se5fd752dbbc3cd28">
        <source>Use a security key</source>
        <target>Use una llave de seguridad</target>
      </trans-unit>
      <trans-unit id="s670ad066cc0e50a3">
        <source>Login to continue to <x id="0" equiv-text="${this.challenge.applicationPre}"/>.</source>
        <target>Inicie sesión para continuar en 
        <x id="0" equiv-text="${this.challenge.applicationPre}"/>.</target>
      </trans-unit>
      <trans-unit id="scf5ce91bfba10a61">
        <source>Please enter your password</source>
        <target>Por favor, introduzca su contraseña</target>
      </trans-unit>
      <trans-unit id="s85366fac18679f28">
        <source>Forgot password?</source>
        <target>¿Has olvidado tu contraseña</target>
      </trans-unit>
      <trans-unit id="s14c552fb0a4c0186">
        <source>Application requires following permissions:</source>
        <target>La aplicación requiere los siguientes permisos:</target>
      </trans-unit>
      <trans-unit id="s7073489bb01b3c24">
        <source>Application already has access to the following permissions:</source>
      </trans-unit>
      <trans-unit id="s98dc556f8bf707dc">
        <source>Application requires following new permissions:</source>
      </trans-unit>
      <trans-unit id="sbd19064fc3f405c1">
        <source>Check your Inbox for a verification email.</source>
        <target>Busca un correo electrónico de verificación en tu bandeja de entrada.</target>
      </trans-unit>
      <trans-unit id="s8aff572e64b7936b">
        <source>Send Email again.</source>
        <target>Vuelve a enviar el correo electrónico.</target>
      </trans-unit>
      <trans-unit id="sdc323c6af4ae9f01">
        <source>Successfully copied TOTP Config.</source>
        <target>Se copió correctamente TOTP Config.</target>
      </trans-unit>
      <trans-unit id="s3687049d1af562c4">
        <source>Copy</source>
        <target>Copia</target>
      </trans-unit>
      <trans-unit id="s3643189d1abbb7f4">
        <source>Code</source>
        <target>Código</target>
      </trans-unit>
      <trans-unit id="sfe1c86b42ba13376">
        <source>Please enter your TOTP Code</source>
        <target>Por favor, introduzca su código TOTP</target>
      </trans-unit>
      <trans-unit id="sc2ec367e3108fe65">
        <source>Duo activation QR code</source>
      </trans-unit>
      <trans-unit id="sc5668cb23167e9bb">
        <source>Alternatively, if your current device has Duo installed, click on this link:</source>
        <target>Como alternativa, si su dispositivo actual tiene instalado Duo, haga clic en este enlace:</target>
      </trans-unit>
      <trans-unit id="s721d94ae700b5dfd">
        <source>Duo activation</source>
        <target>Activación dúo</target>
      </trans-unit>
      <trans-unit id="s708d9a4a0db0be8f">
        <source>Check status</source>
        <target>Comprobar el estado</target>
      </trans-unit>
      <trans-unit id="s31fba571065f2c87">
        <source>Make sure to keep these tokens in a safe place.</source>
        <target>Asegúrese de guardar estas fichas en un lugar seguro.</target>
      </trans-unit>
      <trans-unit id="sc0a0c87d5c556c38">
        <source>Phone number</source>
        <target>Número de teléfono</target>
      </trans-unit>
      <trans-unit id="s04c1210202f48dc9">
        <source>Please enter your Phone number.</source>
        <target>Por favor, introduzca su número de teléfono.</target>
      </trans-unit>
      <trans-unit id="seb0c08d9f233bbfe">
        <source>Please enter the code you received via SMS</source>
      </trans-unit>
      <trans-unit id="s2b7dbba348234a36">
        <source>A code has been sent to you via SMS.</source>
        <target>Se le ha enviado un código por SMS.</target>
      </trans-unit>
      <trans-unit id="sa84adff85b5e505c">
        <source>Open your two-factor authenticator app to view your authentication code.</source>
      </trans-unit>
      <trans-unit id="s7abc9d08b0f70fd6">
        <source>Static token</source>
        <target>Token estático</target>
      </trans-unit>
      <trans-unit id="s844fea0bfb10a72a">
        <source>Authentication code</source>
      </trans-unit>
      <trans-unit id="s3cd84e82e83e35ad">
        <source>Please enter your code</source>
      </trans-unit>
      <trans-unit id="s18b910437b73e8e8">
        <source>Return to device picker</source>
        <target>Regresar al selector de dispositivos</target>
      </trans-unit>
      <trans-unit id="sbcf8604929b6a27a">
        <source>Sending Duo push notification</source>
      </trans-unit>
      <trans-unit id="s3b68883dda2682ed">
        <source>Assertions is empty</source>
        <target>Las afirmaciones están vacías</target>
      </trans-unit>
      <trans-unit id="sbbb7318812d64e51">
        <source>Error when creating credential: <x id="0" equiv-text="${err}"/></source>
        <target>Error al crear la credencial: 
        <x id="0" equiv-text="${err}"/></target>
      </trans-unit>
      <trans-unit id="sfe199b2564b66054">
        <source>Error when validating assertion on server: <x id="0" equiv-text="${err}"/></source>
        <target>Error al validar la afirmación en el servidor: 
        <x id="0" equiv-text="${err}"/></target>
      </trans-unit>
      <trans-unit id="se409d01b52c4e12f">
        <source>Retry authentication</source>
        <target>Reintentar la autenticación</target>
      </trans-unit>
      <trans-unit id="s8d857061510fe794">
        <source>Duo push-notifications</source>
        <target>Notificaciones push dúo</target>
      </trans-unit>
      <trans-unit id="s47490298c17b753a">
        <source>Receive a push notification on your device.</source>
        <target>Reciba una notificación push en su dispositivo.</target>
      </trans-unit>
      <trans-unit id="s16bc281dce5685e8">
        <source>Authenticator</source>
        <target>Autenticador</target>
      </trans-unit>
      <trans-unit id="sdefec5401bf67eba">
        <source>Use a security key to prove your identity.</source>
        <target>Use una llave de seguridad para demostrar su identidad.</target>
      </trans-unit>
      <trans-unit id="sd6a025d66f2637d1">
        <source>Traditional authenticator</source>
        <target>Autenticador tradicional</target>
      </trans-unit>
      <trans-unit id="sb25e689e00c61829">
        <source>Use a code-based authenticator.</source>
        <target>Use un autenticador basado en código.</target>
      </trans-unit>
      <trans-unit id="s9e568afec3810bfe">
        <source>Recovery keys</source>
        <target>Teclas de recuperación</target>
      </trans-unit>
      <trans-unit id="sb17e8c70f9a05c77">
        <source>In case you can't access any other method.</source>
        <target>En caso de que no puedas acceder a ningún otro método.</target>
      </trans-unit>
      <trans-unit id="s97f2dc19fa556a6a">
        <source>SMS</source>
        <target>SMS</target>
      </trans-unit>
      <trans-unit id="s0e516232f2ab4e04">
        <source>Tokens sent via SMS.</source>
        <target>Tokens enviados por SMS.</target>
      </trans-unit>
      <trans-unit id="s6ae0d087036e6d6d">
        <source>Select an authentication method.</source>
        <target>Seleccione un método de autenticación.</target>
      </trans-unit>
      <trans-unit id="sac17f177f884e238">
        <source>Stay signed in?</source>
      </trans-unit>
      <trans-unit id="s859b2e00391da380">
        <source>Select Yes to reduce the number of times you're asked to sign in.</source>
      </trans-unit>
      <trans-unit id="s420d2cdedcaf8cd0">
        <source>Authenticating with Plex...</source>
        <target>Autenticando con Plex...</target>
      </trans-unit>
      <trans-unit id="s2ddbebcb8a49b005">
        <source>Waiting for authentication...</source>
      </trans-unit>
      <trans-unit id="sb15fe7b9d09bb419">
        <source>If no Plex popup opens, click the button below.</source>
      </trans-unit>
      <trans-unit id="sbc625b4c669b9ce8">
        <source>Open login</source>
      </trans-unit>
      <trans-unit id="sd766cdc29b25ff95">
        <source>Authenticating with Apple...</source>
        <target>Autenticando con Apple...</target>
      </trans-unit>
      <trans-unit id="s2c8189544e3ea679">
        <source>Retry</source>
        <target>Intentar de nuevo</target>
      </trans-unit>
      <trans-unit id="sc1589121ae2f5f92">
        <source>Enter the code shown on your device.</source>
      </trans-unit>
      <trans-unit id="s67664f8ee9aea98d">
        <source>Please enter your Code</source>
        <target>Por favor, introduzca su código</target>
      </trans-unit>
      <trans-unit id="s455a8fc21077e7f9">
        <source>You've successfully authenticated your device.</source>
      </trans-unit>
      <trans-unit id="s3ab772345f78aee0">
        <source>Flow inspector</source>
        <target>inspector de flujo</target>
      </trans-unit>
      <trans-unit id="s502884e1977b2c06">
        <source>Next stage</source>
        <target>Próxima etapa</target>
      </trans-unit>
      <trans-unit id="sb3fa80ccfa97ee54">
        <source>Stage name</source>
        <target>Nombre artístico</target>
      </trans-unit>
      <trans-unit id="sbea3c1e4f2fd623d">
        <source>Stage kind</source>
        <target>Tipo de escenario</target>
      </trans-unit>
      <trans-unit id="s2bc8aa1740d3da34">
        <source>Stage object</source>
        <target>Objeto escénico</target>
      </trans-unit>
      <trans-unit id="sc3e1c4f1fff8e1ca">
        <source>This flow is completed.</source>
        <target>Este flujo se ha completado.</target>
      </trans-unit>
      <trans-unit id="s342eccabf83c9bde">
        <source>Plan history</source>
        <target>Historial del plan</target>
      </trans-unit>
      <trans-unit id="sb2f307e79d20bb56">
        <source>Current plan context</source>
        <target>Contexto actual del plan</target>
      </trans-unit>
      <trans-unit id="sa13e6c8310000e30">
        <source>Session ID</source>
        <target>ID de sesión</target>
      </trans-unit>
      <trans-unit id="s6fe64b4625517333">
        <source>Powered by authentik</source>
        <target>Desarrollado por authentik</target>
      </trans-unit>
      <trans-unit id="sdf34a5599d66f85c">
        <source>Background image</source>
        <target>Imagen de fondo</target>
      </trans-unit>
      <trans-unit id="s7fa4e5e409d43573">
        <source>Error creating credential: <x id="0" equiv-text="${err}"/></source>
        <target>Error creando la credencial: 
        <x id="0" equiv-text="${err}"/></target>
      </trans-unit>
      <trans-unit id="s9d95f09deb601f34">
        <source>Server validation of credential failed: <x id="0" equiv-text="${err}"/></source>
        <target>No se pudo validar la credencial en el servidor: 
        <x id="0" equiv-text="${err}"/></target>
      </trans-unit>
      <trans-unit id="s6c8f05e3be04f62a">
        <source>Register device</source>
        <target>Registrar dispositivo</target>
      </trans-unit>
      <trans-unit id="s3fb39fc45e840f78">
        <source>Refer to documentation</source>
      </trans-unit>
      <trans-unit id="sc741dfb09d3395f0">
        <source>No Applications available.</source>
        <target>No hay aplicaciones disponibles.</target>
      </trans-unit>
      <trans-unit id="sf34026321b35315c">
        <source>Either no applications are defined, or you don’t have access to any.</source>
      </trans-unit>
      <trans-unit id="s1cf2298d92c327a6">
        <source>My Applications</source>
        <target>Mis aplicaciones</target>
      </trans-unit>
      <trans-unit id="s2656433a3b1f7e86">
        <source>My applications</source>
        <target>Mis solicitudes</target>
      </trans-unit>
      <trans-unit id="s06c92148da82be0d">
        <source>Change your password</source>
        <target>Cambia tu contraseña</target>
      </trans-unit>
      <trans-unit id="sff50532a2d85e32e">
        <source>Change password</source>
        <target>Cambiar contraseña</target>
      </trans-unit>
      <trans-unit id="saf63d34c8601dd41">
        <source><x id="0" equiv-text="${prompt.label}"/></source>
        <target>
          <x id="0" equiv-text="${prompt.label}"/>
        </target>
      </trans-unit>
      <trans-unit id="s33f85f24c0f5f008">
        <source>Save</source>
        <target>Guardar</target>
      </trans-unit>
      <trans-unit id="s045c3b86aae073c1">
        <source>Delete account</source>
        <target>Eliminar cuenta</target>
      </trans-unit>
      <trans-unit id="s4a6aa26413287069">
        <source>Successfully updated details</source>
      </trans-unit>
      <trans-unit id="s6fcd9b5a87ceccd6">
        <source>Open settings</source>
      </trans-unit>
      <trans-unit id="s8c05cccd470f6b5f">
        <source>No settings flow configured.</source>
      </trans-unit>
      <trans-unit id="sb546eb04425e07fa">
        <source>Update details</source>
        <target>Detalles de actualización</target>
      </trans-unit>
      <trans-unit id="s30205d424e710818">
        <source>Successfully disconnected source</source>
      </trans-unit>
      <trans-unit id="s67dedada007d4067">
        <source>Failed to disconnected source: <x id="0" equiv-text="${exc}"/></source>
      </trans-unit>
      <trans-unit id="sd2208cd1a767644b">
        <source>Disconnect</source>
        <target>Desconectar</target>
      </trans-unit>
      <trans-unit id="s7a4f059aaa029719">
        <source>Connect</source>
        <target>Conectar</target>
      </trans-unit>
      <trans-unit id="sababff57115130a0">
        <source>Error: unsupported source settings: <x id="0" equiv-text="${source.component}"/></source>
        <target>Error: configuración de origen no admitida: 
        <x id="0" equiv-text="${source.component}"/></target>
      </trans-unit>
      <trans-unit id="sd1031bddc66dc495">
        <source>Connect your user account to the services listed below, to allow you to login using the service instead of traditional credentials.</source>
        <target>Conecte su cuenta de usuario a los servicios que se enumeran a continuación para permitirle iniciar sesión con el servicio en lugar de las credenciales tradicionales.</target>
      </trans-unit>
      <trans-unit id="s7968dbed9b106c29">
        <source>No services available.</source>
        <target>No hay servicios disponibles.</target>
      </trans-unit>
      <trans-unit id="s3a135682bd30bdbb">
        <source>Create App password</source>
        <target>Crear contraseña de aplicación</target>
      </trans-unit>
      <trans-unit id="s588796ee929a2e4c">
        <source>User details</source>
        <target>Detalles del usuario</target>
      </trans-unit>
      <trans-unit id="s332a5235948c1a1d">
        <source>Consent</source>
        <target>Consentimiento</target>
      </trans-unit>
      <trans-unit id="sff945d3f59b93c5e">
        <source>MFA Devices</source>
        <target>Dispositivos de MFA</target>
      </trans-unit>
      <trans-unit id="sc54aafeea9c9bab0">
        <source>Connected services</source>
        <target>Servicios conectados</target>
      </trans-unit>
      <trans-unit id="sc6b4ebd37b7a91c7">
        <source>Tokens and App passwords</source>
        <target>Tokens y contraseñas de aplicaciones</target>
      </trans-unit>
      <trans-unit id="sba65ae54d6585c1a">
        <source>Unread notifications</source>
        <target>Notificaciones sin leer</target>
      </trans-unit>
      <trans-unit id="s5599c62bb78c631f">
        <source>Admin interface</source>
        <target>Interfaz de administrador</target>
      </trans-unit>
      <trans-unit id="s1298e361e40ee1c5">
        <source>Stop impersonation</source>
        <target>Detener la suplantación</target>
      </trans-unit>
      <trans-unit id="s6abff64e7ff7fde9">
        <source>Avatar image</source>
        <target>Imagen de avatar</target>
      </trans-unit>
      <trans-unit id="sbf9c5c5a8e5efad4">
        <source>Failed</source>
      </trans-unit>
      <trans-unit id="se4cd073c125382af">
        <source>Unsynced / N/A</source>
      </trans-unit>
      <trans-unit id="s21b3058faf874368">
        <source>Outdated outposts</source>
        <target>Puestos avanzados anticuados</target>
      </trans-unit>
      <trans-unit id="s51f92b6fa76656ca">
        <source>Unhealthy outposts</source>
        <target>Puestos avanzados insalubres</target>
      </trans-unit>
      <trans-unit id="s0fbf6dc6a1966408">
        <source>Next</source>
      </trans-unit>
      <trans-unit id="s4409ada9c5c2a7f8">
        <source>Inactive</source>
        <target>Inactivo</target>
      </trans-unit>
      <trans-unit id="s7ec7036b249f4f22">
        <source>Regular user</source>
        <target>Usuario habitual</target>
      </trans-unit>
      <trans-unit id="s27976e94b05c6970">
        <source>Activate</source>
        <target>Activar</target>
      </trans-unit>
<trans-unit id="s1024166475850a65">
  <source>Use Server URI for SNI verification</source>
</trans-unit>
<trans-unit id="se65beb94fffc3c4b">
  <source>Required for servers using TLS 1.3+</source>
</trans-unit>
<trans-unit id="s5506b35a1bceb141">
  <source>Client certificate keypair to authenticate against the LDAP Server's Certificate.</source>
</trans-unit>
<trans-unit id="s4647b2c92638d6fd">
  <source>The certificate for the above configured Base DN. As a fallback, the provider uses a self-signed certificate.</source>
</trans-unit>
<trans-unit id="scd247ffad6e04ac0">
  <source>TLS Server name</source>
</trans-unit>
<trans-unit id="s2acef4f6ba39bf11">
  <source>DNS name for which the above configured certificate should be used. The certificate cannot be detected based on the base DN, as the SSL/TLS negotiation happens before such data is exchanged.</source>
</trans-unit>
<trans-unit id="s000ee3e634868b3c">
  <source>TLS Client authentication certificate</source>
</trans-unit>
<trans-unit id="s5da52af9b083c29a">
  <source>Model</source>
</trans-unit>
<trans-unit id="s3ba9b8aeb686d9f7">
  <source>Match events created by selected model. When left empty, all models are matched.</source>
</trans-unit>
<trans-unit id="s254d527e3a53dbb7">
  <source>Code-based MFA Support</source>
</trans-unit>
<trans-unit id="s1889ba2eaeec2f1e">
  <source>When enabled, code-based multi-factor authentication can be used by appending a semicolon and the TOTP code to the password. This should only be enabled if all users that will bind to this provider have a TOTP device configured, as otherwise a password may incorrectly be rejected if it contains a semicolon.</source>
</trans-unit>
<trans-unit id="s9f9492d30a96b9c6">
  <source>User type</source>
</trans-unit>
<trans-unit id="s0e427111d750cc02">
  <source>Successfully updated license.</source>
</trans-unit>
<trans-unit id="s06ae64e621f302eb">
  <source>Successfully created license.</source>
</trans-unit>
<trans-unit id="s2905c425adae99bd">
  <source>Install ID</source>
</trans-unit>
<trans-unit id="sb18ec434a8a3aafb">
  <source>License key</source>
</trans-unit>
<trans-unit id="s2e109263b73c12d5">
  <source>Licenses</source>
</trans-unit>
<trans-unit id="sd49099e9522635f4">
  <source>License(s)</source>
</trans-unit>
<trans-unit id="s3be1d90ffa46b7f1">
  <source>Enterprise is in preview.</source>
</trans-unit>
<trans-unit id="sd22bd01bdf28c548">
  <source>Cumulative license expiry</source>
</trans-unit>
<trans-unit id="sdeb6cee42435dd07">
  <source>Update License</source>
</trans-unit>
<trans-unit id="s7df5b92a3f93544f">
  <source>Warning: The current user count has exceeded the configured licenses.</source>
</trans-unit>
<trans-unit id="s0141f42936495787">
  <source>Click here for more info.</source>
</trans-unit>
<trans-unit id="s7be2df39f727faa2">
  <source>Enterprise</source>
</trans-unit>
<trans-unit id="s9ce7cc01fb9b5b53">
  <source>Manage enterprise licenses</source>
</trans-unit>
<trans-unit id="sf9ebf11ac2645820">
  <source>No licenses found.</source>
</trans-unit>
<trans-unit id="sa1db89262360550b">
  <source>Send us feedback!</source>
</trans-unit>
<trans-unit id="s4015746f55a8d89f">
  <source>Get a license</source>
</trans-unit>
<trans-unit id="sb2cbd06f8e25b47e">
  <source>Go to Customer Portal</source>
</trans-unit>
<trans-unit id="sf58825457d61c429">
  <source>Forecast internal users</source>
</trans-unit>
<trans-unit id="sde9a3f41977ec1f8">
  <source>Estimated user count one year from now based on <x id="0" equiv-text="${this.forecast?.internalUsers}"/> current internal users and <x id="1" equiv-text="${this.forecast?.forecastedInternalUsers}"/> forecasted internal users.</source>
</trans-unit>
<trans-unit id="s4557b6b9da258643">
  <source>Forecast external users</source>
</trans-unit>
<trans-unit id="sf52479d6daa0a4a8">
  <source>Estimated user count one year from now based on <x id="0" equiv-text="${this.forecast?.externalUsers}"/> current external users and <x id="1" equiv-text="${this.forecast?.forecastedExternalUsers}"/> forecasted external users.</source>
</trans-unit>
<trans-unit id="s6196153c4b0c1ea0">
  <source>Install</source>
</trans-unit>
<trans-unit id="s0285b4bd69130fa3">
  <source>Install License</source>
</trans-unit>
<trans-unit id="scef2eb6a2bfe3110">
  <source>Internal users might be users such as company employees, which will get access to the full Enterprise feature set.</source>
</trans-unit>
<trans-unit id="sf66389b04fcc219c">
  <source>External users might be external consultants or B2C customers. These users don't get access to enterprise features.</source>
</trans-unit>
<trans-unit id="s77e8668a27dbc402">
  <source>Service accounts should be used for machine-to-machine authentication or other automations.</source>
</trans-unit>
<trans-unit id="s28cbd874ba450b4e">
  <source>Less details</source>
</trans-unit>
<trans-unit id="s8fa26f65aed77c96">
  <source>More details</source>
</trans-unit>
<trans-unit id="s08df8d0a773a3ea0">
  <source>Remove item</source>
</trans-unit>
<trans-unit id="s364c4f177a2f8322">
  <source>Open API drawer</source>
</trans-unit>
<trans-unit id="s9ba989e69344ff29">
  <source>Open Notification drawer</source>
</trans-unit>
<trans-unit id="s14bf17e2a1a2c381">
  <source>Restart task</source>
</trans-unit>
<trans-unit id="s19409e8712ddd369">
  <source>Add provider</source>
</trans-unit>
<trans-unit id="s1f7698c061c208c9">
  <source>Open</source>
</trans-unit>
<trans-unit id="scc3487e74c5a3e89">
  <source>Copy token</source>
</trans-unit>
<trans-unit id="s424f57afae0caac4">
  <source>Add users</source>
</trans-unit>
<trans-unit id="sd9f67fbf3f86efcf">
  <source>Add group</source>
</trans-unit>
<trans-unit id="s254a9a23dc1635df">
  <source>Import devices</source>
</trans-unit>
<trans-unit id="sc4fdeccf14be5378">
  <source>Execute</source>
</trans-unit>
<trans-unit id="s3b3c333481944862">
  <source>Show details</source>
</trans-unit>
<trans-unit id="sb8f855b49234b81b">
  <source>Apply</source>
</trans-unit>
<trans-unit id="s9d8b8aa2b404c2c8">
  <source>Settings</source>
</trans-unit>
<trans-unit id="s7cfe12cd14df9950">
  <source>Sign out</source>
</trans-unit>
<trans-unit id="s7caa8f7edb920909">
  <source>The number of tokens generated whenever this stage is used. Every token generated per stage execution will be attached to a single static device.</source>
</trans-unit>
<trans-unit id="s4aacc4e0277c1042">
  <source>Token length</source>
</trans-unit>
<trans-unit id="s6931695c4f563bc4">
  <source>The length of the individual generated tokens. Can be increased to improve security.</source>
</trans-unit>
<trans-unit id="s0dd031b58ed4017c">
  <source>Internal: <x id="0" equiv-text="${item.internalUsers}"/></source>
</trans-unit>
<trans-unit id="s57b07e524f8f5c2a">
  <source>External: <x id="0" equiv-text="${item.externalUsers}"/></source>
</trans-unit>
<trans-unit id="s7f68101a50f526ee">
  <source>Statically deny the flow. To use this stage effectively, disable *Evaluate when flow is planned* on the respective binding.</source>
</trans-unit>
<trans-unit id="s911a27022aba349f">
  <source>Create and bind Policy</source>
</trans-unit>
<trans-unit id="sb1a4e9b288e2f005">
  <source>Federation and Social login</source>
</trans-unit>
<trans-unit id="s6f367f5604d5056d">
  <source>Create and bind Stage</source>
</trans-unit>
<trans-unit id="s1a65ee08832fbfe2">
  <source>Flows and Stages</source>
</trans-unit>
<trans-unit id="s4ba4473f3d4ec896">
  <source>New version available</source>
</trans-unit>
<trans-unit id="s6b1ed7507f26cb4a">
  <source>Failure result</source>
</trans-unit>
<trans-unit id="s2e422519ed38f7d8">
  <source>Pass</source>
</trans-unit>
<trans-unit id="s81a45c4fd11e8e1a">
  <source>Don't pass</source>
</trans-unit>
<trans-unit id="s95b73e0f4e47eb9a">
  <source>Result used when policy execution fails.</source>
</trans-unit>
<trans-unit id="s6a3cf855140b9511">
  <source>Required: User verification must occur.</source>
</trans-unit>
<trans-unit id="sc498a3b05cfe2b08">
  <source>Preferred: User verification is preferred if available, but not required.</source>
</trans-unit>
<trans-unit id="s9d2239d2b0402795">
  <source>Discouraged: User verification should not occur.</source>
</trans-unit>
<trans-unit id="s428b7859907f6db2">
  <source>Required: The authenticator MUST create a dedicated credential. If it cannot, the RP is prepared for an error to occur</source>
</trans-unit>
<trans-unit id="s33e3766d4a02b042">
  <source>Preferred: The authenticator can create and store a dedicated credential, but if it doesn't that's alright too</source>
</trans-unit>
<trans-unit id="sfb852dd507c25c24">
  <source>Discouraged: The authenticator should not create a dedicated credential</source>
</trans-unit>
<trans-unit id="s028d385389b5aac0">
  <source>Lock the user out of this system</source>
</trans-unit>
<trans-unit id="sd2122c514f0778b5">
  <source>Allow the user to log in and use this system</source>
</trans-unit>
<trans-unit id="s43fe853bf219a9b8">
  <source>Temporarily assume the identity of this user</source>
</trans-unit>
<trans-unit id="se28b5f3fcadaeeb1">
  <source>Enter a new password for this user</source>
</trans-unit>
<trans-unit id="s6f5bb31e2733ecd5">
  <source>Create a link for this user to reset their password</source>
</trans-unit>
<trans-unit id="s67ac11d47f1ce794">
  <source>WebAuthn requires this page to be accessed via HTTPS.</source>
</trans-unit>
<trans-unit id="se9e9e1d6799b86a5">
  <source>WebAuthn not supported by browser.</source>
</trans-unit>
<trans-unit id="sff0ac1ace2d90709">
  <source>Use this provider with nginx's auth_request or traefik's forwardAuth. Each application/domain needs its own provider. Additionally, on each domain, /outpost.goauthentik.io must be routed to the outpost (when using a managed outpost, this is done for you).</source>
</trans-unit>
<trans-unit id="scb58b8a60cad8762">
  <source>Default relay state</source>
</trans-unit>
<trans-unit id="s6827a456c9dfc6ee">
  <source>When using IDP-initiated logins, the relay state will be set to this value.</source>
</trans-unit>
<<<<<<< HEAD
<trans-unit id="sd18b18f91b804c3f">
  <source>Custom attributes</source>
=======
<trans-unit id="s01794c0ee3629c1b">
  <source>Flow Info</source>
</trans-unit>
<trans-unit id="s24bce955914b1f0a">
  <source>Stage used to configure a WebAuthn authenticator (i.e. Yubikey, FaceID/Windows Hello).</source>
>>>>>>> 21e5441f
</trans-unit>
    </body>
  </file>
</xliff><|MERGE_RESOLUTION|>--- conflicted
+++ resolved
@@ -5835,16 +5835,17 @@
 <trans-unit id="s6827a456c9dfc6ee">
   <source>When using IDP-initiated logins, the relay state will be set to this value.</source>
 </trans-unit>
-<<<<<<< HEAD
+<trans-unit id="s01794c0ee3629c1b">
+  <source>Flow Info</source>
+</trans-unit>
+<trans-unit id="s24bce955914b1f0a">
+  <source>Stage used to configure a WebAuthn authenticator (i.e. Yubikey, FaceID/Windows Hello).</source>
+</trans-unit>
 <trans-unit id="sd18b18f91b804c3f">
   <source>Custom attributes</source>
-=======
-<trans-unit id="s01794c0ee3629c1b">
-  <source>Flow Info</source>
-</trans-unit>
-<trans-unit id="s24bce955914b1f0a">
-  <source>Stage used to configure a WebAuthn authenticator (i.e. Yubikey, FaceID/Windows Hello).</source>
->>>>>>> 21e5441f
+</trans-unit>
+<trans-unit id="s71c5d51d5a357dbd">
+  <source>Don't show this message again.</source>
 </trans-unit>
     </body>
   </file>
