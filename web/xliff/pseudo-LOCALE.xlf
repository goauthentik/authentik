--- conflicted
+++ resolved
@@ -8132,10 +8132,7 @@
 </trans-unit>
 <trans-unit id="s57b52b60ed5e2bc7">
   <source>Footer links</source>
-<<<<<<< HEAD
-=======
   <target>Ƒōōţēŕ ĺĩńķś</target>
->>>>>>> 2cff3d15
 </trans-unit>
 <trans-unit id="s166b59f3cc5d8ec3">
   <source>GDPR compliance</source>
@@ -8605,22 +8602,4 @@
 <trans-unit id="s001fd928369d4ddc">
   <source><x id="0" equiv-text="${versionString}"/> (FIPS)</source>
 </trans-unit>
-<trans-unit id="s862505f29064fc72">
-  <source>This option configures the footer links on the flow executor pages. It must be a valid YAML or JSON list and can be used as follows:</source>
-</trans-unit>
-<trans-unit id="s1c1a6a865befe4de">
-  <source>User directory fields</source>
-</trans-unit>
-<trans-unit id="s3aa6e148d5849579">
-  <source>This option configures what user fields are shown in the user directory. It must be a valid JSON list and can be used as follows, with all possible values included:</source>
-</trans-unit>
-<trans-unit id="s60a6bca4ce22bb6a">
-  <source>User directory attributes</source>
-</trans-unit>
-<trans-unit id="s6f6fef5f45e0af13">
-  <source>This option configures what user attributes are shown in the user directory. It must be a valid JSON list and can be used as follows:</source>
-</trans-unit>
-<trans-unit id="s107b6ca39a2f017d">
-  <source>User directory</source>
-</trans-unit>
 </body></file></xliff>