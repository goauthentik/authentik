--- conflicted
+++ resolved
@@ -9251,8 +9251,6 @@
 <trans-unit id="s43f899a86c6a3484">
   <source>Redirect URIs/Origins</source>
 </trans-unit>
-<<<<<<< HEAD
-=======
 <trans-unit id="sa52bf79fe1ccb13e">
   <source>Federated OIDC Sources</source>
 </trans-unit>
@@ -9268,7 +9266,6 @@
 <trans-unit id="s4f8a3f7792e6b940">
   <source>JWTs signed by the selected providers can be used to authenticate to this provider.</source>
 </trans-unit>
->>>>>>> 98b5b75f
     </body>
   </file>
 </xliff>