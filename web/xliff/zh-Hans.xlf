<?xml version="1.0"?><xliff xmlns="urn:oasis:names:tc:xliff:document:1.2" version="1.2">
  <file target-language="zh-Hans" source-language="en" original="lit-localize-inputs" datatype="plaintext">
    <body>
      <trans-unit id="s4caed5b7a7e5d89b">
        <source>English</source>
        <target>英语</target>
        
      </trans-unit>
      <trans-unit id="s75a27f43413e02c5">
        <source>French</source>
        <target>法语</target>
        
      </trans-unit>
      <trans-unit id="s9d2d00982edafabb">
        <source>Turkish</source>
        <target>土耳其语</target>
        
      </trans-unit>
      <trans-unit id="sf1868dc19e3917bb">
        <source>Spanish</source>
        <target>西班牙语</target>
        
      </trans-unit>
      <trans-unit id="s03f49e598ffb11cc">
        <source>Polish</source>
        <target>波兰语</target>
        
      </trans-unit>
      <trans-unit id="s4660da32fb311ac0">
        <source>Taiwanese Mandarin</source>
        <target>台湾华语</target>
        
      </trans-unit>
      <trans-unit id="s354e0a9f146d2869">
        <source>Chinese (simplified)</source>
        <target>简体中文</target>
        
      </trans-unit>
      <trans-unit id="se3e6af2ce24d80e8">
        <source>Chinese (traditional)</source>
        <target>繁体中文</target>
        
      </trans-unit>
      <trans-unit id="s63e71d20d1eaca93">
        <source>German</source>
        <target>德语</target>
        
      </trans-unit>
      <trans-unit id="s49730f3d5751a433">
        <source>Loading...</source>
        <target>正在加载……</target>
        
      </trans-unit>
      <trans-unit id="sf1e9d421f35b51e5">
        <source>Application</source>
        <target>应用程序</target>
        
      </trans-unit>
      <trans-unit id="s310d8757ce319673">
        <source>Logins</source>
        <target>登录</target>
        
      </trans-unit>
      <trans-unit id="sa50a6326530d8a0d">
        <source>Show less</source>
        <target>显示更少</target>
        
      </trans-unit>
      <trans-unit id="sb2c57b2d347203dd">
        <source>Show more</source>
        <target>显示更多</target>
        
      </trans-unit>
      <trans-unit id="s6238f519db67980d">
        <source>UID</source>
        <target>UID</target>
        
      </trans-unit>
      <trans-unit id="sef49aec68fd1dc66">
        <source>Name</source>
        <target>名称</target>
        
      </trans-unit>
      <trans-unit id="sf9f2c719a04066ec">
        <source>App</source>
        <target>应用</target>
        
      </trans-unit>
      <trans-unit id="sda796c87fa97ed4d">
        <source>Model Name</source>
        <target>模型名称</target>
        
      </trans-unit>
      <trans-unit id="s79e8cc71a5975b04">
        <source>Message</source>
        <target>消息</target>
        
      </trans-unit>
      <trans-unit id="sbbc53e0e54d7946f">
        <source>Subject</source>
        <target>主题</target>
        
      </trans-unit>
      <trans-unit id="sa6ab5184d6315895">
        <source>From</source>
        <target>来自</target>
        
      </trans-unit>
      <trans-unit id="s09353907b5c79284">
        <source>To</source>
        <target>至</target>
        
      </trans-unit>
      <trans-unit id="s63e03c70f67ebf9c">
        <source>Context</source>
        <target>上下文</target>
        
      </trans-unit>
      <trans-unit id="sa48f81f001b893d2">
        <source>User</source>
        <target>用户</target>
        
      </trans-unit>
      <trans-unit id="s119498d4e4cf59a6">
        <source>Affected model:</source>
        <target>受影响的模型：</target>
        
      </trans-unit>
      <trans-unit id="sa3660d505e7011e0">
        <source>Authorized application:</source>
        <target>已授权应用程序：</target>
        
      </trans-unit>
      <trans-unit id="s95a032ae86881bf5">
        <source>Using flow</source>
        <target>使用流程</target>
        
      </trans-unit>
      <trans-unit id="scb5c9a7cc4ccd68d">
        <source>Email info:</source>
        <target>电子邮件信息：</target>
        
      </trans-unit>
      <trans-unit id="s677f1b675fc21bb1">
        <source>Secret:</source>
        <target>Secret：</target>
        
      </trans-unit>
      <trans-unit id="sd947d57c9a9b7108">
        <source>Open issue on GitHub...</source>
        <target>在 GitHub 上提出议题...</target>
        
      </trans-unit>
      <trans-unit id="sa6905be242387f36">
        <source>Exception</source>
        <target>异常</target>
        
      </trans-unit>
      <trans-unit id="s6ab73c998850c5ab">
        <source>Expression</source>
        <target>表达式</target>
        
      </trans-unit>
      <trans-unit id="s50ebe627b4bc7d02">
        <source>Binding</source>
        <target>绑定</target>
        
      </trans-unit>
      <trans-unit id="s3c6de3f257e0c912">
        <source>Request</source>
        <target>请求</target>
        
      </trans-unit>
      <trans-unit id="s730182ad28374cda">
        <source>Object</source>
        <target>对象</target>
        
      </trans-unit>
      <trans-unit id="s890e983a7be64da4">
        <source>Result</source>
        <target>结果</target>
        
      </trans-unit>
      <trans-unit id="sd3a853f63f45dcb0">
        <source>Passing</source>
        <target>通过</target>
        
      </trans-unit>
      <trans-unit id="sbdeedc1c60306b35">
        <source>Messages</source>
        <target>消息</target>
        
      </trans-unit>
      <trans-unit id="s0a5401d4419f9958">
        <source>Using source</source>
        <target>使用源</target>
        
      </trans-unit>
      <trans-unit id="s14622ee6de586485">
        <source>Attempted to log in as <x id="0" equiv-text="${this.event.context.username}"/></source>
        <target>已尝试以 
        <x id="0" equiv-text="${this.event.context.username}"/>身份登录</target>
        
      </trans-unit>
      <trans-unit id="sb07bf992e3d00664">
        <source>No additional data available.</source>
        <target>没有可用的额外数据。</target>
        
      </trans-unit>
      <trans-unit id="s09810653c832e935">
        <source>Click to change value</source>
        <target>点击以更改值</target>
        
      </trans-unit>
      <trans-unit id="sfefce784ec55868f">
        <source>Select an object.</source>
        <target>选择一个对象。</target>
        
      </trans-unit>
      <trans-unit id="s04ceadb276bbe149">
        <source>Loading options...</source>
        <target>正在加载选项…</target>
        
      </trans-unit>
      <trans-unit id="sfe629863ba1338c2">
        <source>Connection error, reconnecting...</source>
        <target>连接错误，正在重新连接……</target>
        
      </trans-unit>
      <trans-unit id="sc8da3cc71de63832">
        <source>Login</source>
        <target>登录</target>
        
      </trans-unit>
      <trans-unit id="sb4564c127ab8b921">
        <source>Failed login</source>
        <target>登录失败</target>
        
      </trans-unit>
      <trans-unit id="s67749057edb2586b">
        <source>Logout</source>
        <target>登出</target>
        
      </trans-unit>
      <trans-unit id="s7e537ad68d7c16e1">
        <source>User was written to</source>
        <target>用户被写入</target>
        
      </trans-unit>
      <trans-unit id="sa0e0bdd7e244416b">
        <source>Suspicious request</source>
        <target>可疑请求</target>
        
      </trans-unit>
      <trans-unit id="s7bda44013984fc48">
        <source>Password set</source>
        <target>密码已设置</target>
        
      </trans-unit>
      <trans-unit id="sa1b41e334ad89d94">
        <source>Secret was viewed</source>
        <target>Secret 已查看</target>
        
      </trans-unit>
      <trans-unit id="s92ca679592a36b35">
        <source>Secret was rotated</source>
        <target>Secret 已轮换</target>
        
      </trans-unit>
      <trans-unit id="s8a1d9403ca90989b">
        <source>Invitation used</source>
        <target>已使用邀请</target>
        
      </trans-unit>
      <trans-unit id="s5f496533610103f2">
        <source>Application authorized</source>
        <target>应用程序已授权</target>
        
      </trans-unit>
      <trans-unit id="sdc9e222be9612939">
        <source>Source linked</source>
        <target>源已链接</target>
        
      </trans-unit>
      <trans-unit id="sb1c91762ae3a9bee">
        <source>Impersonation started</source>
        <target>已开始模拟身份</target>
        
      </trans-unit>
      <trans-unit id="s9c73bd29b279d26b">
        <source>Impersonation ended</source>
        <target>已结束模拟身份</target>
        
      </trans-unit>
      <trans-unit id="s1cd264012278c047">
        <source>Flow execution</source>
        <target>流程执行</target>
        
      </trans-unit>
      <trans-unit id="s32f04d33924ce8ad">
        <source>Policy execution</source>
        <target>策略执行</target>
        
      </trans-unit>
      <trans-unit id="sb6d7128df5978cee">
        <source>Policy exception</source>
        <target>策略异常</target>
        
      </trans-unit>
      <trans-unit id="s77f572257f69a8db">
        <source>Property Mapping exception</source>
        <target>属性映射异常</target>
        
      </trans-unit>
      <trans-unit id="s2543cffd6ebb6803">
        <source>System task execution</source>
        <target>系统任务执行</target>
        
      </trans-unit>
      <trans-unit id="se2f258b996f7279c">
        <source>System task exception</source>
        <target>系统任务异常</target>
        
      </trans-unit>
      <trans-unit id="s81eff3409d572a21">
        <source>General system exception</source>
        <target>一般系统异常</target>
        
      </trans-unit>
      <trans-unit id="sf8f49cdbf0036343">
        <source>Configuration error</source>
        <target>配置错误</target>
        
      </trans-unit>
      <trans-unit id="s9c6f61dc47bc4f0a">
        <source>Model created</source>
        <target>模型已创建</target>
        
      </trans-unit>
      <trans-unit id="s47a4983a2c6bb749">
        <source>Model updated</source>
        <target>模型已更新</target>
        
      </trans-unit>
      <trans-unit id="sc9f69360b58706c7">
        <source>Model deleted</source>
        <target>模型已删除</target>
        
      </trans-unit>
      <trans-unit id="sa266303caf1bd27f">
        <source>Email sent</source>
        <target>已发送电子邮件</target>
        
      </trans-unit>
      <trans-unit id="s6c410fedda2a575f">
        <source>Update available</source>
        <target>更新可用</target>
        
      </trans-unit>
      <trans-unit id="s02240309358f557c">
        <source>Unknown severity</source>
        <target>未知严重程度</target>
        
      </trans-unit>
      <trans-unit id="sf1ec4acb8d744ed9">
        <source>Alert</source>
        <target>注意</target>
        
      </trans-unit>
      <trans-unit id="s9117fb5195e75151">
        <source>Notice</source>
        <target>通知</target>
        
      </trans-unit>
      <trans-unit id="s34be76c6b1eadbef">
        <source>Warning</source>
        <target>警告</target>
        
      </trans-unit>
      <trans-unit id="sf45a0d2f00bcc6ff">
        <source>no tabs defined</source>
        <target>未定义选项卡</target>
        
      </trans-unit>
      <trans-unit id="s04c5a637328c9b67">
        <source><x id="0" equiv-text="${this.pages?.startIndex}"/> - <x id="1" equiv-text="${this.pages?.endIndex}"/> of <x id="2" equiv-text="${this.pages?.count}"/></source>
        <target>
        <x id="0" equiv-text="${this.pages?.startIndex}"/>- 
        <x id="1" equiv-text="${this.pages?.endIndex}"/>/ 
        <x id="2" equiv-text="${this.pages?.count}"/></target>
        
      </trans-unit>
      <trans-unit id="s6a89bb10338369b4">
        <source>Go to previous page</source>
        <target>前往上一页</target>
        
      </trans-unit>
      <trans-unit id="s7edad99c6b7bfe88">
        <source>Go to next page</source>
        <target>前往下一页</target>
        
      </trans-unit>
      <trans-unit id="sffa721bb6aa3128d">
        <source>Search...</source>
        <target>搜索...</target>
        
      </trans-unit>
      <trans-unit id="sb59d68ed12d46377">
        <source>Loading</source>
        <target>正在加载</target>
        
      </trans-unit>
      <trans-unit id="s7bc8c327f1f7c82c">
        <source>No objects found.</source>
        <target>未找到对象。</target>
        
      </trans-unit>
      <trans-unit id="sfd44ce578f643145">
        <source>Failed to fetch objects.</source>
        <target>拉取对象失败。</target>
        
      </trans-unit>
      <trans-unit id="s7b7163270e57e8b4">
        <source>Refresh</source>
        <target>刷新</target>
        
      </trans-unit>
      <trans-unit id="s909e876731a8febb">
        <source>Select all rows</source>
        <target>选择所有行</target>
        
      </trans-unit>
      <trans-unit id="sa442044b586ec8bf">
        <source>Action</source>
        <target>操作</target>
        
      </trans-unit>
      <trans-unit id="s02839b01844d6ca8">
        <source>Creation Date</source>
        <target>创建日期</target>
        
      </trans-unit>
      <trans-unit id="s4d00f1de1c82281b">
        <source>Client IP</source>
        <target>客户端 IP</target>
        
      </trans-unit>
      <trans-unit id="s2152f3482784705f">
        <source>Recent events</source>
        <target>近期事件</target>
        
      </trans-unit>
      <trans-unit id="sc35581d9c1cd67ff">
        <source>On behalf of <x id="0" equiv-text="${item.user.on_behalf_of.username}"/></source>
        <target>代表 
        <x id="0" equiv-text="${item.user.on_behalf_of.username}"/></target>
        
      </trans-unit>
      <trans-unit id="saf63a04c86018698">
        <source>-</source>
        <target>-</target>
        
      </trans-unit>
      <trans-unit id="s1b448a4ea79d4eef">
        <source>No Events found.</source>
        <target>未找到事件。</target>
        
      </trans-unit>
      <trans-unit id="s50911ec1c8aee99a">
        <source>No matching events could be found.</source>
        <target>未找到匹配的事件</target>
        
      </trans-unit>
      <trans-unit id="s113c05ef9996ca4b">
        <source>Embedded outpost is not configured correctly.</source>
        <target>嵌入式前哨配置不正确。</target>
        
      </trans-unit>
      <trans-unit id="seb5ba88f21937c98">
        <source>Check outposts.</source>
        <target>检查前哨。</target>
        
      </trans-unit>
      <trans-unit id="sd0bc94e11935ee5a">
        <source>HTTPS is not detected correctly</source>
        <target>未正确检测到 HTTPS</target>
        
      </trans-unit>
      <trans-unit id="s40bf151b56a64f51">
        <source>Server and client are further than 5 seconds apart.</source>
        <target>服务器和客户端的时间相差超过 5 秒。</target>
        
      </trans-unit>
      <trans-unit id="s091d3d07b5b3076f">
        <source>OK</source>
        <target>好的</target>
        
      </trans-unit>
      <trans-unit id="sae486938be80729c">
        <source>Everything is ok.</source>
        <target>一切正常。</target>
        
      </trans-unit>
      <trans-unit id="sea91c57b3d3969fe">
        <source>System status</source>
        <target>系统状态</target>
        
      </trans-unit>
      <trans-unit id="scefe482c547fb3f3">
        <source>Based on <x id="0" equiv-text="${value.versionCurrent}"/></source>
        <target>基于 
        <x id="0" equiv-text="${value.versionCurrent}"/></target>
        
      </trans-unit>
      <trans-unit id="s68a50b1ee6efee7b">
        <source><x id="0" equiv-text="${value.versionLatest}"/> is available!</source>
        <target>
        <x id="0" equiv-text="${value.versionLatest}"/>可用！</target>
        
      </trans-unit>
      <trans-unit id="s713d147e1761d0f0">
        <source>Up-to-date!</source>
        <target>最新！</target>
        
      </trans-unit>
      <trans-unit id="sf4122b220926be97">
        <source>Version</source>
        <target>版本</target>
        
      </trans-unit>
      <trans-unit id="s0a63a8be0b2b422c">
        <source>Workers</source>
        <target>Worker</target>
        
      </trans-unit>
      <trans-unit id="s341ab68d4130de20">
        <source>No workers connected. Background tasks will not run.</source>
        <target>没有 Workers 连接，后台任务将无法运行。</target>
        
      </trans-unit>
      <trans-unit id="s2ed8eb02525a920a">
        <source><x id="0" equiv-text="${ago}"/> hour(s) ago</source>
        <target>
        <x id="0" equiv-text="${ago}"/>小时前</target>
        
      </trans-unit>
      <trans-unit id="s1f1c857c0c4250e4">
        <source><x id="0" equiv-text="${ago}"/> day(s) ago</source>
        <target>
        <x id="0" equiv-text="${ago}"/>天前</target>
        
      </trans-unit>
      <trans-unit id="s11bc220e8fa9d797">
        <source>Authorizations</source>
        <target>授权</target>
        
      </trans-unit>
      <trans-unit id="s3ef3c252ada78076">
        <source>Failed Logins</source>
        <target>失败登录</target>
        
      </trans-unit>
      <trans-unit id="sc2f1e5dd74c1b7df">
        <source>Successful Logins</source>
        <target>成功登录</target>
        
      </trans-unit>
      <trans-unit id="s0382d73823585617">
        <source><x id="0" equiv-text="${this.errorMessage}"/>: <x id="1" equiv-text="${e.toString()}"/></source>
        <target>
        <x id="0" equiv-text="${this.errorMessage}"/>： 
        <x id="1" equiv-text="${e.toString()}"/></target>
        
      </trans-unit>
      <trans-unit id="s2ceb11be2290bb1b">
        <source>Cancel</source>
        <target>取消</target>
        
      </trans-unit>
      <trans-unit id="se085f35c8a9203a1">
        <source>LDAP Source</source>
        <target>LDAP 源</target>
        
      </trans-unit>
      <trans-unit id="s477de089b505a6ea">
        <source>SCIM Provider</source>
        <target>SCIM 提供程序</target>
        
      </trans-unit>
      <trans-unit id="s8a75e83497a183a2">
        <source>Healthy</source>
        <target>健康</target>
        
      </trans-unit>
      <trans-unit id="sfeb82261bcf99edd">
        <source>Healthy outposts</source>
        <target>健康的前哨</target>
        
      </trans-unit>
      <trans-unit id="saae1c70e168b45b4">
        <source>Admin</source>
        <target>管理员</target>
        
      </trans-unit>
      <trans-unit id="s0a11c2ffb8309d1a">
        <source>Not found</source>
        <target>未找到</target>
        
      </trans-unit>
      <trans-unit id="saa0e2675da69651b">
        <source>The URL "<x id="0" equiv-text="${this.url}"/>" was not found.</source>
        <target>未找到 URL " 
        <x id="0" equiv-text="${this.url}"/>"。</target>
        
      </trans-unit>
      <trans-unit id="s58cd9c2fe836d9c6">
        <source>Return home</source>
        <target>返回主页</target>
        
      </trans-unit>
      <trans-unit id="s41e035c4bb8d15f2">
        <source>General system status</source>
        <target>常规系统状态</target>
        
      </trans-unit>
      <trans-unit id="s6dfd15978586d05f">
        <source>Welcome, <x id="0" equiv-text="${name}"/>.</source>
        <target>欢迎， 
        <x id="0" equiv-text="${name}"/>。</target>
        
      </trans-unit>
      <trans-unit id="sc381422c585b867f">
        <source>Quick actions</source>
        <target>快速操作</target>
        
      </trans-unit>
      <trans-unit id="sfd13ca8ebd857c2e">
        <source>Create a new application</source>
        <target>创建新应用程序</target>
        
      </trans-unit>
      <trans-unit id="s079d388d3cbfa54f">
        <source>Check the logs</source>
        <target>检查日志</target>
        
      </trans-unit>
      <trans-unit id="sed8d4c3fd5f60e1f">
        <source>Explore integrations</source>
        <target>探索集成</target>
        
      </trans-unit>
      <trans-unit id="sfffb0d0958bfbc42">
        <source>Manage users</source>
        <target>管理用户</target>
        
      </trans-unit>
      <trans-unit id="s8763a33c3d46aaf5">
        <source>Outpost status</source>
        <target>前哨状态</target>
        
      </trans-unit>
      <trans-unit id="scc286303aa9c6cb0">
        <source>Sync status</source>
        <target>同步状态</target>
        
      </trans-unit>
      <trans-unit id="sbdc4a833de9ca502">
        <source>Logins and authorizations over the last week (per 8 hours)</source>
        <target>过去一周的登录与身份验证次数（每 8 小时）</target>
        
      </trans-unit>
      <trans-unit id="s6e09a19aa3952509">
        <source>Apps with most usage</source>
        <target>使用率最高的应用</target>
        
      </trans-unit>
      <trans-unit id="sda5e1499f93146ad">
        <source><x id="0" equiv-text="${ago}"/> days ago</source>
        <target>
        <x id="0" equiv-text="${ago}"/>天前</target>
        
      </trans-unit>
      <trans-unit id="s51ea3a244c781b1f">
        <source>Objects created</source>
        <target>已创建对象</target>
        
      </trans-unit>
      <trans-unit id="sfbadb77fbc61efb8">
        <source>Users created per day in the last month</source>
        <target>上个月中每天创建的用户</target>
        
      </trans-unit>
      <trans-unit id="sb0669da3df95837c">
        <source>Logins per day in the last month</source>
        <target>上个月中每天的登录次数</target>
        
      </trans-unit>
      <trans-unit id="s835da49b4dc83a51">
        <source>Failed Logins per day in the last month</source>
        <target>上个月中每天的失败登录次数</target>
        
      </trans-unit>
      <trans-unit id="s5f4586bc1e2740e6">
        <source>Clear search</source>
        <target>清除搜索</target>
        
      </trans-unit>
      <trans-unit id="s3b34d9930e33bd46">
        <source>System Tasks</source>
        <target>系统任务</target>
        
      </trans-unit>
      <trans-unit id="saaa3abe03c7260f9">
        <source>Long-running operations which authentik executes in the background.</source>
        <target>authentik 在后台执行的长时间运行的操作。</target>
        
      </trans-unit>
      <trans-unit id="s7468e87263dfff7e">
        <source>Identifier</source>
        <target>标识符</target>
        
      </trans-unit>
      <trans-unit id="s63d894b1ddb06289">
        <source>Description</source>
        <target>描述</target>
        
      </trans-unit>
      <trans-unit id="sa9b2a245441557dc">
        <source>Last run</source>
        <target>上次运行</target>
        
      </trans-unit>
      <trans-unit id="sad3e3c8146fc920f">
        <source>Status</source>
        <target>状态</target>
        
      </trans-unit>
      <trans-unit id="s8af61807443f32a4">
        <source>Actions</source>
        <target>操作</target>
        
      </trans-unit>
      <trans-unit id="sbe9a51f29a4a2c5b">
        <source>Successful</source>
        <target>成功</target>
        
      </trans-unit>
      <trans-unit id="s5f343a43e7ea9f91">
        <source>Error</source>
        <target>错误</target>
        
      </trans-unit>
      <trans-unit id="sc592307ea80f16b9">
        <source>Unknown</source>
        <target>未知</target>
        
      </trans-unit>
      <trans-unit id="s92921878e886e36d">
        <source>Duration</source>
        <target>时长</target>
        
      </trans-unit>
      <trans-unit id="se7e1ababbc4868b8">
        <source><x id="0" equiv-text="${item.taskDuration.toFixed(2)}"/> seconds</source>
        <target>
        <x id="0" equiv-text="${item.taskDuration.toFixed(2)}"/>秒</target>
        
      </trans-unit>
      <trans-unit id="sc25edca57df81461">
        <source>Authentication</source>
        <target>身份验证</target>
        
      </trans-unit>
      <trans-unit id="s6dfb7283452f78fe">
        <source>Authorization</source>
        <target>授权</target>
        
      </trans-unit>
      <trans-unit id="sddcfc6ab24e3a6ed">
        <source>Enrollment</source>
        <target>注册</target>
        
      </trans-unit>
      <trans-unit id="s1fc9c70610c4c67d">
        <source>Invalidation</source>
        <target>失效</target>
        
      </trans-unit>
      <trans-unit id="s6ac670086eb137c6">
        <source>Recovery</source>
        <target>恢复</target>
        
      </trans-unit>
      <trans-unit id="sdf22dcf939c27cc7">
        <source>Stage Configuration</source>
        <target>阶段配置</target>
        
      </trans-unit>
      <trans-unit id="s6d5bce4321f57cda">
        <source>Unenrollment</source>
        <target>删除账户</target>
        
      </trans-unit>
      <trans-unit id="sde2bb5418562c5b2">
        <source>Unknown designation</source>
        <target>未知用途</target>
        
      </trans-unit>
      <trans-unit id="sb9834316ffd4ae3e">
        <source>Stacked</source>
        <target>叠放</target>
        
      </trans-unit>
      <trans-unit id="s12146091b2b539a3">
        <source>Content left</source>
        <target>内容左侧</target>
        
      </trans-unit>
      <trans-unit id="sa800871782eba1ac">
        <source>Content right</source>
        <target>内容右侧</target>
        
      </trans-unit>
      <trans-unit id="sb4e50ca3cffdbc10">
        <source>Sidebar left</source>
        <target>边栏左侧</target>
        
      </trans-unit>
      <trans-unit id="s745a55f9abf9f2e5">
        <source>Sidebar right</source>
        <target>边栏右侧</target>
        
      </trans-unit>
      <trans-unit id="sb3182a87ded1bc91">
        <source>Unknown layout</source>
        <target>未知布局</target>
        
      </trans-unit>
      <trans-unit id="sdfd22a21660f6002">
        <source>Successfully updated provider.</source>
        <target>已成功更新提供程序。</target>
        
      </trans-unit>
      <trans-unit id="s457c639088c547c5">
        <source>Successfully created provider.</source>
        <target>已成功创建提供程序。</target>
        
      </trans-unit>
      <trans-unit id="sff69c1a637f899a6">
        <source>Bind flow</source>
        <target>Bind 流程</target>
        
      </trans-unit>
      <trans-unit id="s319040353f479853">
        <source>Flow used for users to authenticate.</source>
        <target>用于验证用户身份的流程。</target>
        
      </trans-unit>
      <trans-unit id="sbc80eab557fbf782">
        <source>Search group</source>
        <target>搜索组</target>
        
      </trans-unit>
      <trans-unit id="s04b7f8d6aaef3756">
        <source>Users in the selected group can do search queries. If no group is selected, no LDAP Searches are allowed.</source>
        <target>所选组中的用户可以执行搜索查询。如果未选择任何组，则不允许 LDAP 搜索。</target>
        
      </trans-unit>
      <trans-unit id="se5973e7c8ba0fc71">
        <source>Bind mode</source>
        <target>绑定模式</target>
        
      </trans-unit>
      <trans-unit id="s8915e64b8b999bfe">
        <source>Cached binding</source>
        <target>缓存绑定</target>
        
      </trans-unit>
      <trans-unit id="s842d690eb3c11762">
        <source>Flow is executed and session is cached in memory. Flow is executed when session expires</source>
        <target>流程与会话会在内存中执行与缓存。会话过期时执行流程</target>
        
      </trans-unit>
      <trans-unit id="s6a66759749bf31ed">
        <source>Direct binding</source>
        <target>直接绑定</target>
        
      </trans-unit>
      <trans-unit id="se0adaf83627104fb">
        <source>Always execute the configured bind flow to authenticate the user</source>
        <target>总是执行配置的绑定流程，以验证用户的身份。</target>
        
      </trans-unit>
      <trans-unit id="scef3f4ad80abbd22">
        <source>Configure how the outpost authenticates requests.</source>
        <target>配置前哨如何验证请求的身份。</target>
        
      </trans-unit>
      <trans-unit id="sbcae51a6f06e53d4">
        <source>Search mode</source>
        <target>搜索模式</target>
        
      </trans-unit>
      <trans-unit id="s9065fcccd837a679">
        <source>Cached querying</source>
        <target>缓存查询</target>
        
      </trans-unit>
      <trans-unit id="s30d0d0e6c626a234">
        <source>The outpost holds all users and groups in-memory and will refresh every 5 Minutes</source>
        <target>前哨将所有用户和组保存在内存中，并每 5 分钟刷新一次</target>
        
      </trans-unit>
      <trans-unit id="sffc14b8200a9f938">
        <source>Direct querying</source>
        <target>直接查询</target>
        
      </trans-unit>
      <trans-unit id="sdce4680288083fe3">
        <source>Always returns the latest data, but slower than cached querying</source>
        <target>总是返回最新数据，但比缓存查询慢。</target>
        
      </trans-unit>
      <trans-unit id="s8b87df5664de7eb8">
        <source>Configure how the outpost queries the core authentik server's users.</source>
        <target>配置前哨如何查询核心 authentik 服务器的用户。</target>
        
      </trans-unit>
      <trans-unit id="sfe388f0313f52da2">
        <source>Protocol settings</source>
        <target>协议设置</target>
        
      </trans-unit>
      <trans-unit id="s55d731be1ef66efe">
        <source>Base DN</source>
        <target>Base DN</target>
        
      </trans-unit>
      <trans-unit id="s0b15ff11a0049cfd">
        <source>LDAP DN under which bind requests and search requests can be made.</source>
        <target>可以发出绑定请求和搜索请求的 LDAP DN。</target>
        
      </trans-unit>
      <trans-unit id="sb157267c85fdff30">
        <source>Certificate</source>
        <target>证书</target>
        
      </trans-unit>
      <trans-unit id="sac43cb9690260b86">
        <source>UID start number</source>
        <target>UID 起始编号</target>
        
      </trans-unit>
      <trans-unit id="s60edbcfac8ed1f90">
        <source>The start for uidNumbers, this number is added to the user.Pk to make sure that the numbers aren't too low for POSIX users. Default is 2000 to ensure that we don't collide with local users uidNumber</source>
        <target>起始 uidNumbers，这个数字会被添加到 user.Pk 中，以确保对于 POSIX 用户来说，这个数字不会太低。默认值为 2000，以确保我们不会与本地用户的 uidNumber 发生冲突</target>
        
      </trans-unit>
      <trans-unit id="s5acb607b40356974">
        <source>GID start number</source>
        <target>GID 起始编号</target>
        
      </trans-unit>
      <trans-unit id="s1c8e9816dcae6d9c">
        <source>The start for gidNumbers, this number is added to a number generated from the group.Pk to make sure that the numbers aren't too low for POSIX groups. Default is 4000 to ensure that we don't collide with local groups or users primary groups gidNumber</source>
        <target>起始 gidNumbers，这个数字会被添加到从 group.Pk 生成的数字中，以确保对于 POSIX 用户来说，这个数字不会太低。默认值为 4000，以确保我们不会与本地群组或用户主组的 gidNumber 发生冲突</target>
        
      </trans-unit>
      <trans-unit id="s2236dc563c2dbf76">
        <source>(Format: hours=-1;minutes=-2;seconds=-3).</source>
        <target>（格式：hours=-1;minutes=-2;seconds=-3）。</target>
        
      </trans-unit>
      <trans-unit id="sbec40ef4e6f139b7">
        <source>(Format: hours=1;minutes=2;seconds=3).</source>
        <target>（格式：hours=1;minutes=2;seconds=3）。</target>
        
      </trans-unit>
      <trans-unit id="sbb8ad22c83d375b1">
        <source>The following keywords are supported:</source>
        <target>支持以下关键字：</target>
        
      </trans-unit>
      <trans-unit id="sbb3243352661428f">
        <source>Authentication flow</source>
        <target>身份验证流程</target>
        
      </trans-unit>
      <trans-unit id="sa72a3bd1e7e89926">
        <source>Flow used when a user access this provider and is not authenticated.</source>
        <target>当用户访问此提供程序并且尚未验证身份时使用的流程。</target>
        
      </trans-unit>
      <trans-unit id="s62f7c59b0606a8d6">
        <source>Authorization flow</source>
        <target>授权流程</target>
        
      </trans-unit>
      <trans-unit id="sfbaeb0de54fbfdbb">
        <source>Flow used when authorizing this provider.</source>
        <target>授权此提供程序时使用的流程。</target>
        
      </trans-unit>
      <trans-unit id="sc8de93a7dc0d78ba">
        <source>Client type</source>
        <target>客户端类型</target>
        
      </trans-unit>
      <trans-unit id="s399cc2d67d92e957">
        <source>Confidential</source>
        <target>机密</target>
        
      </trans-unit>
      <trans-unit id="s95f09b229a0a0bb0">
        <source>Confidential clients are capable of maintaining the confidentiality of their credentials such as client secrets</source>
        <target>机密客户端有能力维护其凭据例如客户端密钥的机密性。</target>
        
      </trans-unit>
      <trans-unit id="sdd1ff479d04ac140">
        <source>Public</source>
        <target>公开</target>
        
      </trans-unit>
      <trans-unit id="s51c6b8403c2dc5d9">
        <source>Public clients are incapable of maintaining the confidentiality and should use methods like PKCE. </source>
        <target>公开客户端没有能力维护其凭据的机密性，应该使用 PKCE 等方法。</target>
        
      </trans-unit>
      <trans-unit id="s4d00e5de1c8213b7">
        <source>Client ID</source>
        <target>客户端 ID</target>
        
      </trans-unit>
      <trans-unit id="s03fb3fa232f0434a">
        <source>Client Secret</source>
        <target>客户端 Secret</target>
        
      </trans-unit>
      <trans-unit id="sde0ad51b14f77cf6">
        <source>Redirect URIs/Origins (RegEx)</source>
        <target>重定向 URI/Origin（正则）</target>
        
      </trans-unit>
      <trans-unit id="s7f9eb9c8bd26e8fd">
        <source>Valid redirect URLs after a successful authorization flow. Also specify any origins here for Implicit flows.</source>
        <target>授权流程成功后有效的重定向 URL。还可以在此处为隐式流程指定任何来源。</target>
        
      </trans-unit>
      <trans-unit id="s2a369bc2febb5d55">
        <source>If no explicit redirect URIs are specified, the first successfully used redirect URI will be saved.</source>
        <target>如果未指定显式重定向 URI，则将保存第一个成功使用的重定向 URI。</target>
        
      </trans-unit>
      <trans-unit id="sa8384c9c26731f83">
        <source>To allow any redirect URI, set this value to ".*". Be aware of the possible security implications this can have.</source>
        <target>要允许任何重定向 URI，请将此值设置为 ".*"。请注意这可能带来的安全影响。</target>
        
      </trans-unit>
      <trans-unit id="s55787f4dfcdce52b">
        <source>Signing Key</source>
        <target>签名密钥</target>
        
      </trans-unit>
      <trans-unit id="sc6c57419ad3a01a8">
        <source>Key used to sign the tokens.</source>
        <target>用于签名令牌的密钥。</target>
        
      </trans-unit>
      <trans-unit id="s124f93a61ee772d6">
        <source>Advanced protocol settings</source>
        <target>高级协议设置</target>
        
      </trans-unit>
      <trans-unit id="s926e0ecf124fb01a">
        <source>Access code validity</source>
        <target>访问代码有效性</target>
        
      </trans-unit>
      <trans-unit id="sa578033f134a83b6">
        <source>Configure how long access codes are valid for.</source>
        <target>配置访问代码的有效期限。</target>
        
      </trans-unit>
      <trans-unit id="sbea3db12fd799210">
        <source>Access Token validity</source>
        <target>访问令牌有效性</target>
        
      </trans-unit>
      <trans-unit id="s72559845d38bf688">
        <source>Configure how long access tokens are valid for.</source>
        <target>配置访问令牌的有效期限。</target>
        
      </trans-unit>
      <trans-unit id="s821f6014c1a435b9">
        <source>Refresh Token validity</source>
        <target>刷新令牌有效性</target>
        
      </trans-unit>
      <trans-unit id="s00c2db16ea9bc263">
        <source>Configure how long refresh tokens are valid for.</source>
        <target>配置刷新令牌的有效期限。</target>
        
      </trans-unit>
      <trans-unit id="s2e3ef41a0edd8608">
        <source>Scopes</source>
        <target>作用域</target>
        
      </trans-unit>
      <trans-unit id="s3a3fae99373ce56b">
        <source>Select which scopes can be used by the client. The client still has to specify the scope to access the data.</source>
        <target>选择客户端可以使用哪些作用域。客户端仍然需要指定访问数据的范围。</target>
        
      </trans-unit>
      <trans-unit id="sffd2e553143d1b0e">
        <source>Hold control/command to select multiple items.</source>
        <target>按住 ctrl/command 键可选择多个项目。</target>
        
      </trans-unit>
      <trans-unit id="s26bf2730430efbea">
        <source>Subject mode</source>
        <target>Subject 模式</target>
        
      </trans-unit>
      <trans-unit id="sccc47f82044453f9">
        <source>Based on the User's hashed ID</source>
        <target>基于哈希过的用户 ID</target>
        
      </trans-unit>
      <trans-unit id="sbd5be4fb7442a34c">
        <source>Based on the User's ID</source>
        <target>基于用户 ID</target>
        
      </trans-unit>
      <trans-unit id="sc9cf9ecaf9e5d67e">
        <source>Based on the User's UUID</source>
        <target>基于用户 UUID</target>
        
      </trans-unit>
      <trans-unit id="s4291727352c4f295">
        <source>Based on the User's username</source>
        <target>基于用户名</target>
        
      </trans-unit>
      <trans-unit id="sd62cfc27ad4aa33b">
        <source>Based on the User's Email</source>
        <target>基于用户电子邮箱</target>
        
      </trans-unit>
      <trans-unit id="s55eb75bedf96be0f">
        <source>This is recommended over the UPN mode.</source>
        <target>相比于 UPN，更推荐此模式。</target>
        
      </trans-unit>
      <trans-unit id="sf80e9547166117e6">
        <source>Based on the User's UPN</source>
        <target>基于用户 UPN</target>
        
      </trans-unit>
      <trans-unit id="sde949d0ef44572eb">
        <source>Requires the user to have a 'upn' attribute set, and falls back to hashed user ID. Use this mode only if you have different UPN and Mail domains.</source>
        <target>需要用户设置过“upn”属性，否则回退到哈希过的用户 ID。仅应在您拥有不同 UPN 和邮件域时使用此模式。</target>
        
      </trans-unit>
      <trans-unit id="s9f23ed1799b4d49a">
        <source>Configure what data should be used as unique User Identifier. For most cases, the default should be fine.</source>
        <target>配置应将哪些数据用作唯一用户标识符。在大多数情况下保持默认值即可。</target>
        
      </trans-unit>
      <trans-unit id="s17d1e337f6c11c1e">
        <source>Include claims in id_token</source>
        <target>在 id_token 中包含声明</target>
        
      </trans-unit>
      <trans-unit id="sbf41e0db12834133">
        <source>Include User claims from scopes in the id_token, for applications that don't access the userinfo endpoint.</source>
        <target>对于不访问 userinfo 端点的应用程序，将来自作用域的用户声明包含在 id_token 中。</target>
        
      </trans-unit>
      <trans-unit id="s850a58c683682809">
        <source>Issuer mode</source>
        <target>Issuer 模式</target>
        
      </trans-unit>
      <trans-unit id="sde56783222b527d6">
        <source>Each provider has a different issuer, based on the application slug</source>
        <target>根据应用程序 Slug，每个提供程序都有不同的颁发者</target>
        
      </trans-unit>
      <trans-unit id="s8d32d7b9e8ca60b1">
        <source>Same identifier is used for all providers</source>
        <target>所有提供程序都使用相同的标识符</target>
        
      </trans-unit>
      <trans-unit id="s37d9155b9f4cc7bd">
        <source>Configure how the issuer field of the ID Token should be filled.</source>
        <target>配置如何填写 ID 令牌的颁发者字段。</target>
        
      </trans-unit>
      <trans-unit id="se2adaf0371ffcd65">
        <source>Machine-to-Machine authentication settings</source>
        <target>M2M（机器到机器）身份验证设置</target>
        
      </trans-unit>
      <trans-unit id="s33318837e6c54a9b">
        <source>Trusted OIDC Sources</source>
        <target>信任的 OIDC 来源</target>
        
      </trans-unit>
      <trans-unit id="s22e566052f7bec81">
        <source>JWTs signed by certificates configured in the selected sources can be used to authenticate to this provider.</source>
        <target>在选定源中配置的证书签名的 JWT 可以用于此提供程序的身份验证。</target>
        
      </trans-unit>
      <trans-unit id="s072c6d12d3d37501">
        <source>HTTP-Basic Username Key</source>
        <target>HTTP-Basic 用户名键</target>
        
      </trans-unit>
      <trans-unit id="sb2bb6f93773a4594">
        <source>User/Group Attribute used for the user part of the HTTP-Basic Header. If not set, the user's Email address is used.</source>
        <target>用于 HTTP-Basic 标头用户名部分的用户/组属性。如果未设置，则使用用户的电子邮件地址。</target>
        
      </trans-unit>
      <trans-unit id="s70f6471de355b98c">
        <source>HTTP-Basic Password Key</source>
        <target>HTTP-Basic 密码键</target>
        
      </trans-unit>
      <trans-unit id="sf4de1644dcdb53d5">
        <source>User/Group Attribute used for the password part of the HTTP-Basic Header.</source>
        <target>用于 HTTP-Basic 标头的密码部分的用户/组属性。</target>
        
      </trans-unit>
      <trans-unit id="sb8dd788adf7b907b">
        <source>Proxy</source>
        <target>代理</target>
        
      </trans-unit>
      <trans-unit id="s7489f76224f8120d">
        <source>Forward auth (single application)</source>
        <target>Forward Auth（单应用）</target>
        
      </trans-unit>
      <trans-unit id="s25d0cd75377daf75">
        <source>Forward auth (domain level)</source>
        <target>Forward Auth（域名级）</target>
        
      </trans-unit>
      <trans-unit id="s93574c03953f25dd">
        <source>This provider will behave like a transparent reverse-proxy, except requests must be authenticated. If your upstream application uses HTTPS, make sure to connect to the outpost using HTTPS as well.</source>
        <target>除了请求必须经过身份验证外，此提供程序的行为类似于透明反向代理。如果您的上游应用程序使用 HTTPS，请确保连接到前哨时也使用 HTTPS。</target>
        
      </trans-unit>
      <trans-unit id="sa29b5680cfafacc8">
        <source>External host</source>
        <target>外部主机</target>
        
      </trans-unit>
      <trans-unit id="s764bccb30868bf62">
        <source>The external URL you'll access the application at. Include any non-standard port.</source>
        <target>您将通过此外部 URL 访问应用程序。请包括任何非标准端口。</target>
        
      </trans-unit>
      <trans-unit id="scb317851cbcc6b12">
        <source>Internal host</source>
        <target>内部主机</target>
        
      </trans-unit>
      <trans-unit id="sf05e384059a0a7c1">
        <source>Upstream host that the requests are forwarded to.</source>
        <target>请求被转发到的上游主机。</target>
        
      </trans-unit>
      <trans-unit id="s3d34068a31cab30b">
        <source>Internal host SSL Validation</source>
        <target>内部主机 SSL 验证</target>
        
      </trans-unit>
      <trans-unit id="s4a26798e1c3c37dd">
        <source>Validate SSL Certificates of upstream servers.</source>
        <target>验证上游服务器的 SSL 证书。</target>
        
      </trans-unit>
      <trans-unit id="s44c90273f08fb718">
        <source>Use this provider with nginx's auth_request or traefik's forwardAuth. Only a single provider is required per root domain. You can't do per-application authorization, but you don't have to create a provider for each application.</source>
        <target>与 nginx 的 auth_request 或 traefik 的 ForwardAuth 一起使用此提供程序。每个根域名只需要一个提供程序。您无法管理每个应用程序的授权，但不必为每个应用程序分别创建提供程序。</target>
        
      </trans-unit>
      <trans-unit id="sf55d28d4dff0e41b">
        <source>An example setup can look like this:</source>
        <target>设置示例如下所示：</target>
        
      </trans-unit>
      <trans-unit id="sb4a1d1c19438e929">
        <source>authentik running on auth.example.com</source>
        <target>auth.example.com 上运行的 authentik</target>
        
      </trans-unit>
      <trans-unit id="s68f935c9ca792016">
        <source>app1 running on app1.example.com</source>
        <target>app1.example.com 上运行的 app1</target>
        
      </trans-unit>
      <trans-unit id="sf813a72d8fadd765">
        <source>In this case, you'd set the Authentication URL to auth.example.com and Cookie domain to example.com.</source>
        <target>在这种情况下，您需要将身份验证 URL 设置为 auth.example.com，并将 Cookie 域名设置为 example.com。</target>
        
      </trans-unit>
      <trans-unit id="s31d15c6f16951464">
        <source>Authentication URL</source>
        <target>身份验证 URL</target>
        
      </trans-unit>
      <trans-unit id="sa03fe48e892df2d8">
        <source>The external URL you'll authenticate at. The authentik core server should be reachable under this URL.</source>
        <target>您将在此外部 URL 进行身份验证。通过此 URL 应该可以访问到 authentik 核心服务器。</target>
        
      </trans-unit>
      <trans-unit id="s7def067ed3ad3ad9">
        <source>Cookie domain</source>
        <target>Cookie 域名</target>
        
      </trans-unit>
      <trans-unit id="s211b75e868072162">
        <source>Set this to the domain you wish the authentication to be valid for. Must be a parent domain of the URL above. If you're running applications as app1.domain.tld, app2.domain.tld, set this to 'domain.tld'.</source>
        <target>将此设置为您希望身份验证有效的域名。必须是上述 URL 的父域名。如果您的应用部署在 app1.domain.tld、app2.domain.tld，请将其设置为 'domain.tld'。</target>
        
      </trans-unit>
      <trans-unit id="s2345170f7e272668">
        <source>Unknown proxy mode</source>
        <target>未知代理模式</target>
        
      </trans-unit>
      <trans-unit id="s7c10976de6411844">
        <source>Token validity</source>
        <target>令牌有效性</target>
        
      </trans-unit>
      <trans-unit id="s3e87ce98ba3c4d80">
        <source>Configure how long tokens are valid for.</source>
        <target>配置令牌的有效期限。</target>
        
      </trans-unit>
      <trans-unit id="sd539548ca4c71619">
        <source>Additional scopes</source>
        <target>额外的作用域</target>
        
      </trans-unit>
      <trans-unit id="s8f12575f694e85a2">
        <source>Additional scope mappings, which are passed to the proxy.</source>
        <target>传递给代理的额外作用域映射。</target>
        
      </trans-unit>
      <trans-unit id="s93cea6ca1f93349d">
        <source>Unauthenticated URLs</source>
        <target>不验证身份的 URL</target>
        
      </trans-unit>
      <trans-unit id="sc4508175bf6b09dd">
        <source>Unauthenticated Paths</source>
        <target>不验证身份的路径</target>
        
      </trans-unit>
      <trans-unit id="sc9fc206433f67588">
        <source>Regular expressions for which authentication is not required. Each new line is interpreted as a new expression.</source>
        <target>用于描述何处不需要身份验证的正则表达式。每个新行都被解释为一个新的表达式。</target>
        
      </trans-unit>
      <trans-unit id="sd503fabef9691134">
        <source>When using proxy or forward auth (single application) mode, the requested URL Path is checked against the regular expressions. When using forward auth (domain mode), the full requested URL including scheme and host is matched against the regular expressions.</source>
        <target>使用代理或 Forward Auth（单应用）模式时，将根据正则表达式检查请求的 URL 路径。使用 Forward Auth（域名模式）时，将根据正则表达式检查请求的完整 URL（包括协议和主机名）。</target>
        
      </trans-unit>
      <trans-unit id="sb488dee0be434f7e">
        <source>Authentication settings</source>
        <target>身份验证设置</target>
        
      </trans-unit>
      <trans-unit id="s23cee624c735f266">
        <source>Intercept header authentication</source>
        <target>拦截身份验证标头</target>
        
      </trans-unit>
      <trans-unit id="sc007cca5af67eae0">
        <source>When enabled, authentik will intercept the Authorization header to authenticate the request.</source>
        <target>启用时，authentik 将会拦截 Authorization 标头以认证请求。</target>
        
      </trans-unit>
      <trans-unit id="s36e630ba56617556">
        <source>Send HTTP-Basic Authentication</source>
        <target>发送 HTTP-Basic 身份验证</target>
        
      </trans-unit>
      <trans-unit id="s9d5796a4b9b7560e">
        <source>Send a custom HTTP-Basic Authentication header based on values from authentik.</source>
        <target>根据来自 authentik 的值发送自定义 HTTP-Basic 身份验证标头。</target>
        
      </trans-unit>
      <trans-unit id="s11204eeb1e27ea8f">
        <source>ACS URL</source>
        <target>ACS URL</target>
        
      </trans-unit>
      <trans-unit id="sb7a30abc1dcf6c36">
        <source>Issuer</source>
        <target>颁发者</target>
        
      </trans-unit>
      <trans-unit id="sf54c562d8a10ce77">
        <source>Also known as EntityID.</source>
        <target>也称为 EntityID。</target>
        
      </trans-unit>
      <trans-unit id="s991b750e2d5c4234">
        <source>Service Provider Binding</source>
        <target>服务提供程序绑定</target>
        
      </trans-unit>
      <trans-unit id="sd8f220c999726151">
        <source>Redirect</source>
        <target>重定向</target>
        
      </trans-unit>
      <trans-unit id="sb357ea19a722d827">
        <source>Post</source>
        <target>Post</target>
        
      </trans-unit>
      <trans-unit id="s4e28e2899e08a5f8">
        <source>Determines how authentik sends the response back to the Service Provider.</source>
        <target>确定 authentik 如何将响应发送回服务提供程序。</target>
        
      </trans-unit>
      <trans-unit id="sd5a4b41c6c883b03">
        <source>Audience</source>
        <target>Audience</target>
        
      </trans-unit>
      <trans-unit id="sc741d9ebe07ad103">
        <source>Signing Certificate</source>
        <target>签名证书</target>
        
      </trans-unit>
      <trans-unit id="sd6c3ddb62de0e8f7">
        <source>Certificate used to sign outgoing Responses going to the Service Provider.</source>
        <target>证书，用于签署发送给服务提供程序的传出响应。</target>
        
      </trans-unit>
      <trans-unit id="s5be3b0567172e415">
        <source>Verification Certificate</source>
        <target>验证证书</target>
        
      </trans-unit>
      <trans-unit id="s7c27e113f90a89e0">
        <source>When selected, incoming assertion's Signatures will be validated against this certificate. To allow unsigned Requests, leave on default.</source>
        <target>选中后，传入断言的签名将根据此证书进行验证。要允许未签名的请求，请保留默认值。</target>
        
      </trans-unit>
      <trans-unit id="se6d950402810c34f">
        <source>Property mappings</source>
        <target>属性映射</target>
        
      </trans-unit>
      <trans-unit id="s1a2797874b7fe852">
        <source>NameID Property Mapping</source>
        <target>NameID 属性映射</target>
        
      </trans-unit>
      <trans-unit id="s256b8452664ccae4">
        <source>Configure how the NameID value will be created. When left empty, the NameIDPolicy of the incoming request will be respected.</source>
        <target>配置如何创建 NameID 值。如果留空，将遵守传入请求的 NameIDPolicy。</target>
        
      </trans-unit>
      <trans-unit id="s9f91cc8bcfabb40f">
        <source>Assertion valid not before</source>
        <target>不在此刻之前，断言有效</target>
        
      </trans-unit>
      <trans-unit id="s733f83ff9d50da30">
        <source>Configure the maximum allowed time drift for an assertion.</source>
        <target>为断言配置允许的最大时间漂移。</target>
        
      </trans-unit>
      <trans-unit id="s2af5754090898640">
        <source>Assertion valid not on or after</source>
        <target>不在此刻或之后，断言有效</target>
        
      </trans-unit>
      <trans-unit id="s43c1f927936f0a02">
        <source>Assertion not valid on or after current time + this value.</source>
        <target>从当前时间经过多久时或之后，断言无效。</target>
        
      </trans-unit>
      <trans-unit id="sad8550b8731518d8">
        <source>Session valid not on or after</source>
        <target>不在此刻或之后，会话有效</target>
        
      </trans-unit>
      <trans-unit id="s0dd00fbaba08748a">
        <source>Session not valid on or after current time + this value.</source>
        <target>从当前时间经过多久时或之后，会话无效。</target>
        
      </trans-unit>
      <trans-unit id="s2a0f60e74b478804">
        <source>Digest algorithm</source>
        <target>摘要算法</target>
        
      </trans-unit>
      <trans-unit id="s693d975d38ff0214">
        <source>Signature algorithm</source>
        <target>签名算法</target>
        
      </trans-unit>
      <trans-unit id="sd1a5560fde6f2271">
        <source>Successfully imported provider.</source>
        <target>已成功导入提供程序。</target>
        
      </trans-unit>
      <trans-unit id="s252a52330d32b900">
        <source>Metadata</source>
        <target>元数据</target>
        
      </trans-unit>
      <trans-unit id="s7181a5504472e856">
        <source>Apply changes</source>
        <target>应用更改</target>
        
      </trans-unit>
      <trans-unit id="s5e8250fb85d64c23">
        <source>Close</source>
        <target>关闭</target>
        
      </trans-unit>
      <trans-unit id="sad59707375956ad2">
        <source>Finish</source>
        <target>完成</target>
        
      </trans-unit>
      <trans-unit id="sc16e00a7a8b2fde2">
        <source>Back</source>
        <target>返回</target>
        
      </trans-unit>
      <trans-unit id="sd5903cc8de68b3fc">
        <source>No form found</source>
        <target>未找到表单</target>
        
      </trans-unit>
      <trans-unit id="s45935843b1b5b496">
        <source>Form didn't return a promise for submitting</source>
        <target>表单提交未返回 Promise</target>
        
      </trans-unit>
      <trans-unit id="s74475586afc1fb0f">
        <source>Select type</source>
        <target>选择类型</target>
        
      </trans-unit>
      <trans-unit id="s0b3bf19b31dd6bac">
        <source>Try the new application wizard</source>
        <target>尝试新应用程序向导</target>
        
      </trans-unit>
      <trans-unit id="sa18e1c6e0e6f16cc">
        <source>The new application wizard greatly simplifies the steps required to create applications and providers.</source>
        <target>新应用程序向导大幅度简化了创建应用程序和提供程序所需的操作步骤。</target>
        
      </trans-unit>
      <trans-unit id="s01ef54f5d7c6ed47">
        <source>Try it now</source>
        <target>现在尝试</target>
        
      </trans-unit>
      <trans-unit id="s382a2aa3984474dd">
        <source>Create</source>
        <target>创建</target>
        
      </trans-unit>
      <trans-unit id="s58d1eb482059da12">
        <source>New provider</source>
        <target>新建提供程序</target>
        
      </trans-unit>
      <trans-unit id="sa661ea7d7a50f2e9">
        <source>Create a new provider.</source>
        <target>创建一个新提供程序。</target>
        
      </trans-unit>
      <trans-unit id="s5d6af4c100ad321b">
        <source>Create <x id="0" equiv-text="${type.name}"/></source>
        <target>创建 
        <x id="0" equiv-text="${type.name}"/></target>
        
      </trans-unit>
      <trans-unit id="sb95baab425322600">
        <source>Shared secret</source>
        <target>共享密钥</target>
        
      </trans-unit>
      <trans-unit id="s9e9316a6b0c16231">
        <source>Client Networks</source>
        <target>客户端网络</target>
        
      </trans-unit>
      <trans-unit id="s7f2dcf01f7a8c0b7">
        <source>List of CIDRs (comma-seperated) that clients can connect from. A more specific
                            CIDR will match before a looser one. Clients connecting from a non-specified CIDR
                            will be dropped.</source>
        <target>允许客户端连接的 CIDR 列表（逗号分隔）。严格的 CIDR 会在宽松的之前匹配。
来自 CIDR 范围外的客户端连接将会被丢弃。</target>
      </trans-unit>
      <trans-unit id="s61eacb19db252f5e">
        <source>URL</source>
        <target>URL</target>
        
      </trans-unit>
      <trans-unit id="sb21f33b039c86322">
        <source>SCIM base url, usually ends in /v2.</source>
        <target>SCIM 基础 URL，通常以 /v2 结尾。</target>
        
      </trans-unit>
      <trans-unit id="se68398e3c2c760b2">
        <source>Token</source>
        <target>令牌</target>
        
      </trans-unit>
      <trans-unit id="s33ed903c210a6209">
        <source>Token to authenticate with. Currently only bearer authentication is supported.</source>
        <target>用于验证身份的令牌。当前仅支持 Bearer 身份验证。</target>
        
      </trans-unit>
      <trans-unit id="sfc8bb104e2c05af8">
        <source>User filtering</source>
        <target>用户过滤</target>
        
      </trans-unit>
      <trans-unit id="sc0d0890fbd46ef62">
        <source>Exclude service accounts</source>
        <target>排除服务账户</target>
        
      </trans-unit>
      <trans-unit id="s98b1cb8fb62909ec">
        <source>Group</source>
        <target>组</target>
        
      </trans-unit>
      <trans-unit id="s23ab136ad85f0ad2">
        <source>Only sync users within the selected group.</source>
        <target>只同步选定组中的用户。</target>
        
      </trans-unit>
      <trans-unit id="sfdedc3b0b2b7ce3d">
        <source>Attribute mapping</source>
        <target>属性映射</target>
        
      </trans-unit>
      <trans-unit id="saf794c74c9ea731e">
        <source>User Property Mappings</source>
        <target>用户属性映射</target>
        
      </trans-unit>
      <trans-unit id="s019555b5a442aa00">
        <source>Property mappings used to user mapping.</source>
        <target>用于用户映射的属性映射。</target>
        
      </trans-unit>
      <trans-unit id="s7cb9aa9ee1783f00">
        <source>Group Property Mappings</source>
        <target>组属性映射</target>
        
      </trans-unit>
      <trans-unit id="sa319e3bf44c85963">
        <source>Property mappings used to group creation.</source>
        <target>用于创建组的属性映射。</target>
        
      </trans-unit>
      <trans-unit id="se09ab93d69f7f45b">
        <source>Not used by any other object.</source>
        <target>不被任何其他对象使用。</target>
        
      </trans-unit>
      <trans-unit id="s10922bd0ac765562">
        <source>object will be DELETED</source>
        <target>对象将被删除</target>
        
      </trans-unit>
      <trans-unit id="sf3981f36525b0dbd">
        <source>connection will be deleted</source>
        <target>连接将被删除</target>
        
      </trans-unit>
      <trans-unit id="s93cf77a59db53395">
        <source>reference will be reset to default value</source>
        <target>引用将被重置为默认值</target>
        
      </trans-unit>
      <trans-unit id="s3e211d29fa10f843">
        <source>reference will be set to an empty value</source>
        <target>引用将被设置为空值</target>
        
      </trans-unit>
      <trans-unit id="s55fa598b754cc3cc">
        <source><x id="0" equiv-text="${ub.name}"/> (<x id="1" equiv-text="${consequence}"/>)</source>
        <target>
        <x id="0" equiv-text="${ub.name}"/>（ 
        <x id="1" equiv-text="${consequence}"/>）</target>
        
      </trans-unit>
      <trans-unit id="s09240e07b5b8d640">
        <source>ID</source>
        <target>ID</target>
        
      </trans-unit>
      <trans-unit id="se33b158a1ec02a09">
        <source>Successfully deleted <x id="0" equiv-text="${this.objects.length} ${this.objectLabel}"/></source>
        <target>成功删除 <x id="0" equiv-text="${this.objects.length} ${this.objectLabel}"/></target>
      </trans-unit>
      <trans-unit id="sf6eb148db23d19de">
        <source>Failed to delete <x id="0" equiv-text="${this.objectLabel}"/>: <x id="1" equiv-text="${e.toString()}"/></source>
        <target>删除 
        <x id="0" equiv-text="${this.objectLabel}"/>失败： 
        <x id="1" equiv-text="${e.toString()}"/></target>
        
      </trans-unit>
      <trans-unit id="s039b6434e8a75560">
        <source>Delete <x id="0" equiv-text="${this.objectLabel}"/></source>
        <target>删除 
        <x id="0" equiv-text="${this.objectLabel}"/></target>
        
      </trans-unit>
      <trans-unit id="s5819a49638f6d7cb">
        <source>Are you sure you want to delete <x id="0" equiv-text="${this.objects.length} ${this.objectLabel}"/>?</source>
        <target>您确定要删除 <x id="0" equiv-text="${this.objects.length} ${this.objectLabel}"/> 吗？</target>
      </trans-unit>
      <trans-unit id="sdc673e73b5c13aea">
        <source>Delete</source>
        <target>删除</target>
        
      </trans-unit>
      <trans-unit id="sb0b86b8ca6ab13bd">
        <source>Providers</source>
        <target>提供程序</target>
        
      </trans-unit>
      <trans-unit id="s3ffa320128991a45">
        <source>Provide support for protocols like SAML and OAuth to assigned applications.</source>
        <target>为分配的应用程序提供对 SAML 和 OAuth 等协议的支持。</target>
        
      </trans-unit>
      <trans-unit id="sd2223afb7d6b100d">
        <source>Type</source>
        <target>类型</target>
        
      </trans-unit>
      <trans-unit id="s10929ca568ae10bc">
        <source>Provider(s)</source>
        <target>提供程序</target>
        
      </trans-unit>
      <trans-unit id="sb2b3b281954752c4">
        <source>Assigned to application </source>
        <target>分配给应用程序</target>
        
      </trans-unit>
      <trans-unit id="sa6c0ba4910c7ad7f">
        <source>Assigned to application (backchannel) </source>
        <target>绑定到应用（反向通道）</target>
        
      </trans-unit>
      <trans-unit id="s97f5e0c138eae172">
        <source>Warning: Provider not assigned to any application.</source>
        <target>警告：提供程序未分配给任何应用程序。</target>
        
      </trans-unit>
      <trans-unit id="s8b0432eecbd8b034">
        <source>Update</source>
        <target>更新</target>
        
      </trans-unit>
      <trans-unit id="sc9175cb129fdc306">
        <source>Update <x id="0" equiv-text="${item.verboseName}"/></source>
        <target>更新 
        <x id="0" equiv-text="${item.verboseName}"/></target>
        
      </trans-unit>
      <trans-unit id="s398f6ba74ba8943a">
        <source>Select providers to add to application</source>
        <target>选择要添加到应用的提供程序</target>
        
      </trans-unit>
      <trans-unit id="sf9aee319a006c9b4">
        <source>Add</source>
        <target>添加</target>
        
      </trans-unit>
      <trans-unit id="sa90b7809586c35ce">
        <source>Either input a full URL, a relative path, or use 'fa://fa-test' to use the Font Awesome icon "fa-test".</source>
        <target>输入完整 URL、相对路径，或者使用 'fa://fa-test' 来使用 Font Awesome 图标 "fa-test"。</target>
        
      </trans-unit>
      <trans-unit id="s0410779cb47de312">
        <source>Path template for users created. Use placeholders like `%(slug)s` to insert the source slug.</source>
        <target>创建用户的路径模板。使用占位符如 `%(slug)s` 插入源 Slug。</target>
        
      </trans-unit>
      <trans-unit id="s58fd2aafa4261c55">
        <source>Successfully updated application.</source>
        <target>已成功更新应用程序。</target>
        
      </trans-unit>
      <trans-unit id="s9222ca30ae7786e4">
        <source>Successfully created application.</source>
        <target>已成功创建应用程序。</target>
        
      </trans-unit>
      <trans-unit id="s03907d7a66c6164e">
        <source>Application's display Name.</source>
        <target>应用的显示名称。</target>
        
      </trans-unit>
      <trans-unit id="s91f70424f5d5d23e">
        <source>Slug</source>
        <target>Slug</target>
        
      </trans-unit>
      <trans-unit id="sdae55084f6cb2662">
        <source>Optionally enter a group name. Applications with identical groups are shown grouped together.</source>
        <target>输入可选的分组名称。分组相同的应用程序会显示在一起。</target>
        
      </trans-unit>
      <trans-unit id="s7f5869b3d14d7cbc">
        <source>Provider</source>
        <target>提供程序</target>
        
      </trans-unit>
      <trans-unit id="s350a616ff5e145ec">
        <source>Select a provider that this application should use.</source>
        <target>选择此应用应该使用的提供程序。</target>
        
      </trans-unit>
      <trans-unit id="s4c6534a118f52fdd">
        <source>Select backchannel providers which augment the functionality of the main provider.</source>
        <target>选择可为主要提供程序增强功能的反向通道提供程序。</target>
        
      </trans-unit>
      <trans-unit id="s0639662111324466">
        <source>Policy engine mode</source>
        <target>策略引擎模式</target>
        
      </trans-unit>
      <trans-unit id="s1a0e95458b44d7f8">
        <source>Any policy must match to grant access</source>
        <target>必须匹配任意策略才能授予访问权限。</target>
        
      </trans-unit>
      <trans-unit id="s7fc1ace65486dc25">
        <source>All policies must match to grant access</source>
        <target>必须匹配所有策略才能授予访问权限</target>
        
      </trans-unit>
      <trans-unit id="s8be4abc7ca71da6c">
        <source>UI settings</source>
        <target>用户界面设置</target>
        
      </trans-unit>
      <trans-unit id="s427f788ff333f45b">
        <source>Launch URL</source>
        <target>启动 URL</target>
        
      </trans-unit>
      <trans-unit id="s992f8d1a776e763c">
        <source>If left empty, authentik will try to extract the launch URL based on the selected provider.</source>
        <target>如果留空，authentik 将尝试根据选定的提供程序提取启动 URL。</target>
        
      </trans-unit>
      <trans-unit id="s2348f46ebf436671">
        <source>Open in new tab</source>
        <target>在新标签页中打开</target>
        
      </trans-unit>
      <trans-unit id="s8655c52824caac63">
        <source>If checked, the launch URL will open in a new browser tab or window from the user's application library.</source>
        <target>如果勾选，在用户的应用程序库中时，启动 URL 将会在新浏览器标签页或窗口中打开。</target>
        
      </trans-unit>
      <trans-unit id="s068d4dd16d9106d0">
        <source>Icon</source>
        <target>图标</target>
        
      </trans-unit>
      <trans-unit id="s67e20cd8018d7e3c">
        <source>Currently set to:</source>
        <target>当前设置为：</target>
        
      </trans-unit>
      <trans-unit id="s80e6d6fe5ad458d3">
        <source>Clear icon</source>
        <target>清除图标</target>
        
      </trans-unit>
      <trans-unit id="s6d3b4d0561ba1cff">
        <source>Publisher</source>
        <target>发布者</target>
        
      </trans-unit>
      <trans-unit id="sa8c45b6b92a8ba1f">
        <source>Create Application</source>
        <target>创建应用程序</target>
        
      </trans-unit>
      <trans-unit id="s3d197283cb019b5a">
        <source>Overview</source>
        <target>总览</target>
        
      </trans-unit>
      <trans-unit id="s6c3daaac4eed12f9">
        <source>Changelog</source>
        <target>更新日志</target>
        
      </trans-unit>
      <trans-unit id="s05e395ff60af047b">
        <source>Warning: Provider is not used by any Outpost.</source>
        <target>警告：提供程序未被任何前哨使用。</target>
        
      </trans-unit>
      <trans-unit id="sccbfc4dec0c8d80c">
        <source>Assigned to application</source>
        <target>分配给应用程序</target>
        
      </trans-unit>
      <trans-unit id="s2d46e3a9ee8e0e7e">
        <source>Update LDAP Provider</source>
        <target>更新 LDAP 提供程序</target>
        
      </trans-unit>
      <trans-unit id="s64ef2a6c2dd1d3d1">
        <source>Edit</source>
        <target>编辑</target>
        
      </trans-unit>
      <trans-unit id="saf24e253b3b006d4">
        <source>How to connect</source>
        <target>如何连接</target>
        
      </trans-unit>
      <trans-unit id="s02b3fade1795d03f">
        <source>Connect to the LDAP Server on port 389:</source>
        <target>通过端口 389 连接到 LDAP 服务器：</target>
        
      </trans-unit>
      <trans-unit id="sa00cf67b54c44c71">
        <source>Check the IP of the Kubernetes service, or</source>
        <target>检查 Kubernetes 服务的 IP，或者</target>
        
      </trans-unit>
      <trans-unit id="s28f270859c5f4d51">
        <source>The Host IP of the docker host</source>
        <target>Docker 宿主机的主机 IP</target>
        
      </trans-unit>
      <trans-unit id="sb7794c2910b1a9ec">
        <source>Bind DN</source>
        <target>Bind DN</target>
        
      </trans-unit>
      <trans-unit id="s5694f9421c428227">
        <source>Bind Password</source>
        <target>Bind 密码</target>
        
      </trans-unit>
      <trans-unit id="s086e1bbe7c97ea16">
        <source>Search base</source>
        <target>搜索 Base</target>
        
      </trans-unit>
      <trans-unit id="s417b90913e05bc17">
        <source>Preview</source>
        <target>预览</target>
        
      </trans-unit>
      <trans-unit id="s17f3eaf3b07ece26">
        <source>Warning: Provider is not used by an Application.</source>
        <target>警告：提供程序未被任何应用程序使用。</target>
        
      </trans-unit>
      <trans-unit id="s56806e9f63efa298">
        <source>Redirect URIs</source>
        <target>重定向 URI</target>
        
      </trans-unit>
      <trans-unit id="sdbc08adee233f180">
        <source>Update OAuth2 Provider</source>
        <target>更新 OAuth2 提供程序</target>
        
      </trans-unit>
      <trans-unit id="s9d96eb5ca93e6473">
        <source>OpenID Configuration URL</source>
        <target>OpenID 配置 URL</target>
        
      </trans-unit>
      <trans-unit id="s74f809a69e030351">
        <source>OpenID Configuration Issuer</source>
        <target>OpenID 配置颁发者</target>
        
      </trans-unit>
      <trans-unit id="s028be8989873f001">
        <source>Authorize URL</source>
        <target>授权 URL</target>
        
      </trans-unit>
      <trans-unit id="sebda1d54a3f9f967">
        <source>Token URL</source>
        <target>令牌 URL</target>
        
      </trans-unit>
      <trans-unit id="s2fc3eb68c7ced3af">
        <source>Userinfo URL</source>
        <target>用户信息 URL</target>
        
      </trans-unit>
      <trans-unit id="s145483489b87a622">
        <source>Logout URL</source>
        <target>登出 URL</target>
        
      </trans-unit>
      <trans-unit id="s59f5eda30a904b75">
        <source>JWKS URL</source>
        <target>JWKS URL</target>
        
      </trans-unit>
      <trans-unit id="s453b0c150a7ca58e">
        <source>Example JWT payload (for currently authenticated user)</source>
        <target>示例 JWT 载荷（当前经过身份验证的用户）</target>
        
      </trans-unit>
      <trans-unit id="sc6e8a34361c7c272">
        <source>Forward auth (domain-level)</source>
        <target>Forward Auth（域名级）</target>
        
      </trans-unit>
      <trans-unit id="s6df42b3072a2d7e9">
        <source>Nginx (Ingress)</source>
        <target>Nginx（Ingress）</target>
        
      </trans-unit>
      <trans-unit id="s8e01a852c1db8d29">
        <source>Nginx (Proxy Manager)</source>
        <target>Nginx（Proxy Manager）</target>
        
      </trans-unit>
      <trans-unit id="sabebdc7fa6a5bddb">
        <source>Nginx (standalone)</source>
        <target>Nginx（独立）</target>
        
      </trans-unit>
      <trans-unit id="s5d9f93f1fe1c19d3">
        <source>Traefik (Ingress)</source>
        <target>Traefik（Ingress）</target>
        
      </trans-unit>
      <trans-unit id="se2b62f7e9017965e">
        <source>Traefik (Compose)</source>
        <target>Traefik（Compose）</target>
        
      </trans-unit>
      <trans-unit id="s4c4c504a48c3b7bd">
        <source>Traefik (Standalone)</source>
        <target>Traefik（独立）</target>
        
      </trans-unit>
      <trans-unit id="s7ba9677d069e5f02">
        <source>Caddy (Standalone)</source>
        <target>Caddy（独立）</target>
        
      </trans-unit>
      <trans-unit id="s4a1e774ab25aa232">
        <source>Internal Host</source>
        <target>内部主机</target>
        
      </trans-unit>
      <trans-unit id="sc9c3578cce3cf7a8">
        <source>External Host</source>
        <target>外部主机</target>
        
      </trans-unit>
      <trans-unit id="s7a141f1b61074fbe">
        <source>Basic-Auth</source>
        <target>基本身份验证</target>
        
      </trans-unit>
      <trans-unit id="scb489a1a173ac3f0">
        <source>Yes</source>
        <target>是</target>
        
      </trans-unit>
      <trans-unit id="s37cbecaec58e2192">
        <source>Mode</source>
        <target>模式</target>
        
      </trans-unit>
      <trans-unit id="s4e474b9e2e737dd1">
        <source>Update Proxy Provider</source>
        <target>更新代理提供程序</target>
        
      </trans-unit>
      <trans-unit id="s37eb2f1b6e3c19c2">
        <source>Protocol Settings</source>
        <target>协议设置</target>
        
      </trans-unit>
      <trans-unit id="s5116b89f7db1fbec">
        <source>Allowed Redirect URIs</source>
        <target>允许的重定向 URI</target>
        
      </trans-unit>
      <trans-unit id="saeff3596e1ac31b6">
        <source>Setup</source>
        <target>设置</target>
        
      </trans-unit>
      <trans-unit id="s1b783856ab4aaaf3">
        <source>No additional setup is required.</source>
        <target>无需进行额外设置。</target>
        
      </trans-unit>
      <trans-unit id="s09b671b120443043">
        <source>Update Radius Provider</source>
        <target>更新 Radius 提供程序</target>
        
      </trans-unit>
      <trans-unit id="sd3386a2ef42e80b9">
        <source>Download</source>
        <target>下载</target>
        
      </trans-unit>
      <trans-unit id="sf417c13d7a0f7995">
        <source>Copy download URL</source>
        <target>复制下载 URL</target>
        
      </trans-unit>
      <trans-unit id="sc1cfce89ebcf1bf9">
        <source>Download signing certificate</source>
        <target>下载签名证书</target>
        
      </trans-unit>
      <trans-unit id="s2c0de3d35a7bc784">
        <source>Related objects</source>
        <target>相关对象</target>
        
      </trans-unit>
      <trans-unit id="s803b0621006085be">
        <source>Update SAML Provider</source>
        <target>更新 SAML 提供程序</target>
        
      </trans-unit>
      <trans-unit id="s44b1f042790cd1a2">
        <source>SAML Configuration</source>
        <target>SAML 配置</target>
        
      </trans-unit>
      <trans-unit id="sba999428083abce3">
        <source>EntityID/Issuer</source>
        <target>EntityID/签发者</target>
        
      </trans-unit>
      <trans-unit id="scd2984ee5552643a">
        <source>SSO URL (Post)</source>
        <target>SSO URL（Post）</target>
        
      </trans-unit>
      <trans-unit id="saa79b47f60c66458">
        <source>SSO URL (Redirect)</source>
        <target>SSO URL（重定向）</target>
        
      </trans-unit>
      <trans-unit id="s2da51a6287118ba8">
        <source>SSO URL (IdP-initiated Login)</source>
        <target>SSO URL（IDP 发起的登录）</target>
        
      </trans-unit>
      <trans-unit id="s0a57e911e457302b">
        <source>SLO URL (Post)</source>
        <target>SLO URL（Post）</target>
        
      </trans-unit>
      <trans-unit id="s1e7308bb1ca323e1">
        <source>SLO URL (Redirect)</source>
        <target>SLO URL（重定向）</target>
        
      </trans-unit>
      <trans-unit id="sd2c58d7c6dddc515">
        <source>SAML Metadata</source>
        <target>SAML 元数据</target>
        
      </trans-unit>
      <trans-unit id="s382b702673776873">
        <source>Example SAML attributes</source>
        <target>示例 SAML 属性</target>
        
      </trans-unit>
      <trans-unit id="sea3bfc143ced73db">
        <source>NameID attribute</source>
        <target>NameID 属性</target>
        
      </trans-unit>
      <trans-unit id="s2f0f6691de0b0388">
        <source>Warning: Provider is not assigned to an application as backchannel provider.</source>
        <target>警告：提供程序未作为反向通道分配给应用程序。</target>
        
      </trans-unit>
      <trans-unit id="sc6c575c5ff64cdb1">
        <source>Update SCIM Provider</source>
        <target>更新 SCIM 提供程序</target>
        
      </trans-unit>
      <trans-unit id="sbecf8dc03c978d15">
        <source>Run sync again</source>
        <target>再次运行同步</target>
        
      </trans-unit>
      <trans-unit id="sc2cedfb22488ccb2">
        <source>Modern applications, APIs and Single-page applications.</source>
        <target>现代应用程序、API 与单页应用程序。</target>
        
      </trans-unit>
      <trans-unit id="sc3259eb55cf91e8c">
        <source>LDAP</source>
        <target>LDAP</target>
        
      </trans-unit>
      <trans-unit id="sffd5481034a1bd41">
        <source>Provide an LDAP interface for applications and users to authenticate against.</source>
        <target>为应用程序和用户提供 LDAP 接口以进行身份​​验证。</target>
        
      </trans-unit>
      <trans-unit id="s0c9670f429e74283">
        <source>New application</source>
        <target>新应用程序</target>
        
      </trans-unit>
      <trans-unit id="s6ba50bb0842ba1e2">
        <source>Applications</source>
        <target>应用程序</target>
        
      </trans-unit>
      <trans-unit id="s96b2fefc550e4b1c">
        <source>Provider Type</source>
        <target>提供程序类型</target>
        
      </trans-unit>
      <trans-unit id="sd20f6cd02c90867f">
        <source>Application(s)</source>
        <target>应用程序</target>
        
      </trans-unit>
      <trans-unit id="sb564f81eb057342e">
        <source>Application Icon</source>
        <target>应用程序图标</target>
        
      </trans-unit>
      <trans-unit id="sa347e31efbb60be2">
        <source>Update Application</source>
        <target>更新应用程序</target>
        
      </trans-unit>
      <trans-unit id="sd9b556a84ae25690">
        <source>Successfully sent test-request.</source>
        <target>已成功发送测试请求。</target>
        
      </trans-unit>
      <trans-unit id="s5deac600e329de1b">
        <source>Log messages</source>
        <target>日志消息</target>
        
      </trans-unit>
      <trans-unit id="s3feea7b49673bef2">
        <source>No log messages.</source>
        <target>没有日志消息。</target>
        
      </trans-unit>
      <trans-unit id="sa45a194b58837e4f">
        <source>Active</source>
        <target>激活</target>
        
      </trans-unit>
      <trans-unit id="s58c867aac77b9158">
        <source>Last login</source>
        <target>上次登录</target>
        
      </trans-unit>
      <trans-unit id="s3e3bb9e7cb1de4fd">
        <source>Select users to add</source>
        <target>选择要添加的用户</target>
        
      </trans-unit>
      <trans-unit id="s75d5ff5dd8d3c6d2">
        <source>Successfully updated group.</source>
        <target>已成功更新组。</target>
        
      </trans-unit>
      <trans-unit id="s3079ca1184e77573">
        <source>Successfully created group.</source>
        <target>已成功创建组。</target>
        
      </trans-unit>
      <trans-unit id="s63cb05541b294335">
        <source>Is superuser</source>
        <target>是超级用户</target>
        
      </trans-unit>
      <trans-unit id="s29315e374008d0c5">
        <source>Users added to this group will be superusers.</source>
        <target>添加到该组的用户均为超级用户。</target>
        
      </trans-unit>
      <trans-unit id="s4eb514ebcb80553d">
        <source>Parent</source>
        <target>父级</target>
        
      </trans-unit>
      <trans-unit id="s16b9446e3a70e1f4">
        <source>Attributes</source>
        <target>属性</target>
        
      </trans-unit>
      <trans-unit id="sec97cdaf7af8648b">
        <source>Set custom attributes using YAML or JSON.</source>
        <target>使用 YAML 或 JSON 设置自定义属性。</target>
        
      </trans-unit>
      <trans-unit id="s1e36813d3504ed48">
        <source>Successfully updated binding.</source>
        <target>已成功更新绑定。</target>
        
      </trans-unit>
      <trans-unit id="s1bf56ee106e9e711">
        <source>Successfully created binding.</source>
        <target>已成功创建绑定。</target>
        
      </trans-unit>
      <trans-unit id="s042baf59902a711f">
        <source>Policy</source>
        <target>策略</target>
        
      </trans-unit>
      <trans-unit id="s5f5bf4ef2bd93c04">
        <source>Group mappings can only be checked if a user is already logged in when trying to access this source.</source>
        <target>组绑定仅会在已登录用户访问此源时检查。</target>
        
      </trans-unit>
      <trans-unit id="s6c607d74bdfe9f36">
        <source>User mappings can only be checked if a user is already logged in when trying to access this source.</source>
        <target>用户绑定仅会在已登录用户访问此源时检查。</target>
        
      </trans-unit>
      <trans-unit id="s965c503c3e42fdfe">
        <source>Enabled</source>
        <target>已启用</target>
        
      </trans-unit>
      <trans-unit id="s6b85380416964890">
        <source>Negate result</source>
        <target>反转结果</target>
        
      </trans-unit>
      <trans-unit id="s3bfa0258999fb629">
        <source>Negates the outcome of the binding. Messages are unaffected.</source>
        <target>反转绑定的结果。消息不受影响。</target>
        
      </trans-unit>
      <trans-unit id="s2ba5f4d8f3bd7c57">
        <source>Order</source>
        <target>顺序</target>
        
      </trans-unit>
      <trans-unit id="se1e040b55319a0e8">
        <source>Timeout</source>
        <target>超时</target>
        
      </trans-unit>
      <trans-unit id="s29ec5e7889f4787f">
        <source>Successfully updated policy.</source>
        <target>已成功更新策略。</target>
        
      </trans-unit>
      <trans-unit id="sfc400b2d71e49d28">
        <source>Successfully created policy.</source>
        <target>已成功创建策略。</target>
        
      </trans-unit>
      <trans-unit id="safc0e0656d572f4e">
        <source>A policy used for testing. Always returns the same result as specified below after waiting a random duration.</source>
        <target>用于测试的策略。等待随机时长后，始终返回下面指定的结果。</target>
        
      </trans-unit>
      <trans-unit id="s9ffa1ac03ce6fd20">
        <source>Execution logging</source>
        <target>记录执行日志</target>
        
      </trans-unit>
      <trans-unit id="saf31b3c610036ed6">
        <source>When this option is enabled, all executions of this policy will be logged. By default, only execution errors are logged.</source>
        <target>启用此选项后，将记录此策略的所有执行日志。默认情况下，只记录执行错误。</target>
        
      </trans-unit>
      <trans-unit id="sa879d5ce584875cf">
        <source>Policy-specific settings</source>
        <target>特定策略设置</target>
        
      </trans-unit>
      <trans-unit id="s838418d1a0815157">
        <source>Pass policy?</source>
        <target>通过策略？</target>
        
      </trans-unit>
      <trans-unit id="sd8c5339b82b71507">
        <source>Wait (min)</source>
        <target>等待（最短）</target>
        
      </trans-unit>
      <trans-unit id="sda4e78c19f5b6f35">
        <source>The policy takes a random time to execute. This controls the minimum time it will take.</source>
        <target>策略需要一段随机时间来执行。这将控制所需的最短时间。</target>
        
      </trans-unit>
      <trans-unit id="s1d30ff9ba938e68d">
        <source>Wait (max)</source>
        <target>等待（最长）</target>
        
      </trans-unit>
      <trans-unit id="s303b5e552246e613">
        <source>Matches an event against a set of criteria. If any of the configured values match, the policy passes.</source>
        <target>根据一组条件匹配事件。如果任何配置的值匹配，则策略将通过。</target>
        
      </trans-unit>
      <trans-unit id="s890810efbe103cbc">
        <source>Match created events with this action type. When left empty, all action types will be matched.</source>
        <target>将创建的事件与此操作类型匹配。留空时，所有操作类型都将匹配。</target>
        
      </trans-unit>
      <trans-unit id="sfab527528ea64618">
        <source>Matches Event's Client IP (strict matching, for network matching use an Expression Policy.</source>
        <target>匹配事件的客户端 IP（严格匹配，要网络匹配请使用表达式策略）。</target>
        
      </trans-unit>
      <trans-unit id="s5a15a8f39c699273">
        <source>Match events created by selected application. When left empty, all applications are matched.</source>
        <target>匹配选定应用程序创建的事件。如果留空，则匹配所有应用程序。</target>
        
      </trans-unit>
      <trans-unit id="s5a13f4bbe004503f">
        <source>Checks if the request's user's password has been changed in the last x days, and denys based on settings.</source>
        <target>检查过去 x 天内请求的用户密码是否已更改，并根据设置拒绝。</target>
        
      </trans-unit>
      <trans-unit id="sfad8af8ce38104a3">
        <source>Maximum age (in days)</source>
        <target>最长使用期限（单位为天）</target>
        
      </trans-unit>
      <trans-unit id="s9307f3dbb07a73b5">
        <source>Only fail the policy, don't invalidate user's password</source>
        <target>仅使策略失败，不使用户的密码失效</target>
        
      </trans-unit>
      <trans-unit id="scea1f16238093e35">
        <source>Executes the python snippet to determine whether to allow or deny a request.</source>
        <target>执行 Python 代码段以确定是允许还是拒绝请求。</target>
        
      </trans-unit>
      <trans-unit id="sabd1bc9fb7da71e7">
        <source>Expression using Python.</source>
        <target>使用 Python 的表达式。</target>
        
      </trans-unit>
      <trans-unit id="s8d08843f397d9e81">
        <source>See documentation for a list of all variables.</source>
        <target>请阅读文档了解完整变量列表。</target>
        
      </trans-unit>
      <trans-unit id="se2cc93bd2647baec">
        <source>Static rules</source>
        <target>静态规则</target>
        
      </trans-unit>
      <trans-unit id="sc96dd9d2e7b05fc5">
        <source>Minimum length</source>
        <target>最小长度</target>
        
      </trans-unit>
      <trans-unit id="s33d48fb745f4d4ae">
        <source>Minimum amount of Uppercase Characters</source>
        <target>最低大写字符数</target>
        
      </trans-unit>
      <trans-unit id="s883b544e2b4aa3b5">
        <source>Minimum amount of Lowercase Characters</source>
        <target>最低小写字符数</target>
        
      </trans-unit>
      <trans-unit id="s43be3ce2439ffe9c">
        <source>Minimum amount of Digits</source>
        <target>最低数字字符数</target>
        
      </trans-unit>
      <trans-unit id="sb3651834cca86735">
        <source>Minimum amount of Symbols Characters</source>
        <target>最低符号字符数</target>
        
      </trans-unit>
      <trans-unit id="sc2f116c0ea77d58a">
        <source>Error message</source>
        <target>错误消息</target>
        
      </trans-unit>
      <trans-unit id="s21d0e290c51a8ef9">
        <source>Symbol charset</source>
        <target>符号字符集</target>
        
      </trans-unit>
      <trans-unit id="s545d99afa61e4095">
        <source>Characters which are considered as symbols.</source>
        <target>被视为符号的字符。</target>
        
      </trans-unit>
      <trans-unit id="s1293ad87acc7a609">
        <source>HaveIBeenPwned settings</source>
        <target>HaveIBeenPwned 设置</target>
        
      </trans-unit>
      <trans-unit id="sdf4e1c6a2f072600">
        <source>Allowed count</source>
        <target>允许的计数</target>
        
      </trans-unit>
      <trans-unit id="scd8062ff5e1326d8">
        <source>Allow up to N occurrences in the HIBP database.</source>
        <target>HIBP 数据库中最多允许 N 次出现。</target>
        
      </trans-unit>
      <trans-unit id="s3fd219b045193507">
        <source>zxcvbn settings</source>
        <target>zxcvbn 设置</target>
        
      </trans-unit>
      <trans-unit id="s28d84abfbaf555ea">
        <source>Score threshold</source>
        <target>分数阈值</target>
        
      </trans-unit>
      <trans-unit id="s7b3148ffba9f4527">
        <source>If the password's score is less than or equal this value, the policy will fail.</source>
        <target>如果密码分数小于等于此值，则策略失败。</target>
        
      </trans-unit>
      <trans-unit id="sd6cd7ce2310a73a4">
        <source>Checks the value from the policy request against several rules, mostly used to ensure password strength.</source>
        <target>根据多条规则检查策略请求中的值，这些规则主要用于确保密码强度。</target>
        
      </trans-unit>
      <trans-unit id="s2a957e843960b604">
        <source>Password field</source>
        <target>密码字段</target>
        
      </trans-unit>
      <trans-unit id="se8a81c75b6e30a33">
        <source>Field key to check, field keys defined in Prompt stages are available.</source>
        <target>要检查的字段键，可以使用输入阶段中定义的字段键。</target>
        
      </trans-unit>
      <trans-unit id="s2f8c4cf12350a36c">
        <source>Check static rules</source>
        <target>检查静态规则</target>
        
      </trans-unit>
      <trans-unit id="sd75a9a71309fb387">
        <source>Check haveibeenpwned.com</source>
        <target>检查 haveibeenpwned.com</target>
        
      </trans-unit>
      <trans-unit id="se5cb18408df3284e">
        <source>For more info see:</source>
        <target>更多信息请看：</target>
        
      </trans-unit>
      <trans-unit id="scef7abb8456b06d6">
        <source>Check zxcvbn</source>
        <target>检查 zxcvbn</target>
        
      </trans-unit>
      <trans-unit id="sdfdb58cd232b363d">
        <source>Password strength estimator created by Dropbox, see:</source>
        <target>Dropbox 制作的密码强度估算器，详见：</target>
        
      </trans-unit>
      <trans-unit id="s40b034801fcb843b">
        <source>Allows/denys requests based on the users and/or the IPs reputation.</source>
        <target>根据用户和/或 IP 信誉允许/拒绝请求。</target>
        
      </trans-unit>
      <trans-unit id="scf4afecb0f1e69b2">
        <source>Invalid login attempts will decrease the score for the client's IP, and the
username they are attempting to login as, by one.</source>
        <target>无效的登录尝试将降低客户端 IP 及其尝试登录的用户名的分数。</target>
      </trans-unit>
      <trans-unit id="s8323a9af28e10502">
        <source>The policy passes when the reputation score is below the threshold, and
doesn't pass when either or both of the selected options are equal or above the threshold.</source>
        <target>当信誉分数低于阈值时策略通过，而当其中一个或两个选定选项
大于等于阈值时策略不通过。</target>
      </trans-unit>
      <trans-unit id="s1828fbfc2c56379c">
        <source>Check IP</source>
        <target>检查 IP</target>
        
      </trans-unit>
      <trans-unit id="s4751df77cfd8a5f9">
        <source>Check Username</source>
        <target>检查用户名</target>
        
      </trans-unit>
      <trans-unit id="se19cc57dd8675498">
        <source>Threshold</source>
        <target>阈值</target>
        
      </trans-unit>
      <trans-unit id="sdbccb39a658f0e45">
        <source>New policy</source>
        <target>新建策略</target>
        
      </trans-unit>
      <trans-unit id="sf693300708a40d2c">
        <source>Create a new policy.</source>
        <target>创建一个新策略。</target>
        
      </trans-unit>
      <trans-unit id="s5b1fb0d4c0daeba8">
        <source>Create Binding</source>
        <target>创建绑定</target>
        
      </trans-unit>
      <trans-unit id="s9fb28be12e2c6317">
        <source>Superuser</source>
        <target>超级用户</target>
        
      </trans-unit>
      <trans-unit id="s9f5a5f23312798f0">
        <source>Members</source>
        <target>成员</target>
        
      </trans-unit>
      <trans-unit id="s7eb3d239e0b491ab">
        <source>Select groups to add user to</source>
        <target>选择要添加用户的组</target>
        
      </trans-unit>
      <trans-unit id="sec5cdfa358f9dbf7">
        <source>Warning: Adding the user to the selected group(s) will give them superuser permissions.</source>
        <target>警告：将用户添加到所选的组会使其获得超级用户权限。</target>
        
      </trans-unit>
      <trans-unit id="scab2900019953050">
        <source>Successfully updated user.</source>
        <target>已成功更新用户。</target>
        
      </trans-unit>
      <trans-unit id="s9c3c272944dcfca3">
        <source>Successfully created user.</source>
        <target>已成功创建用户。</target>
        
      </trans-unit>
      <trans-unit id="s03f42eea72154959">
        <source>Username</source>
        <target>用户名</target>
        
      </trans-unit>
      <trans-unit id="s5a802e46a033c8af">
        <source>User's primary identifier. 150 characters or fewer.</source>
        <target>用户主标识符。不超过 150 个字符。</target>
        
      </trans-unit>
      <trans-unit id="sd34be0d0fcb39971">
        <source>User's display name.</source>
        <target>用户的显示名称</target>
        
      </trans-unit>
      <trans-unit id="sd1f44f1a8bc20e67">
        <source>Email</source>
        <target>电子邮箱</target>
        
      </trans-unit>
      <trans-unit id="sbe3b416a356f1c91">
        <source>Is active</source>
        <target>已激活</target>
        
      </trans-unit>
      <trans-unit id="s35fac2e5677d55cd">
        <source>Designates whether this user should be treated as active. Unselect this instead of deleting accounts.</source>
        <target>指定是否应将此用户视为活动用户。取消选择此选项，而不是删除帐户。</target>
        
      </trans-unit>
      <trans-unit id="s2e532e19ed477a56">
        <source>Path</source>
        <target>路径</target>
        
      </trans-unit>
      <trans-unit id="s67560d7e37d984c3">
        <source>Policy / User / Group</source>
        <target>策略 / 用户 / 组</target>
        
      </trans-unit>
      <trans-unit id="s030ac0829bb50a49">
        <source>Policy <x id="0" equiv-text="${item.policyObj?.name}"/></source>
        <target>策略 
        <x id="0" equiv-text="${item.policyObj?.name}"/></target>
        
      </trans-unit>
      <trans-unit id="s2a64d2dca3da9b0e">
        <source>Group <x id="0" equiv-text="${item.groupObj?.name}"/></source>
        <target>组 
        <x id="0" equiv-text="${item.groupObj?.name}"/></target>
        
      </trans-unit>
      <trans-unit id="se5dc026819a32ff8">
        <source>User <x id="0" equiv-text="${item.userObj?.name}"/></source>
        <target>用户 
        <x id="0" equiv-text="${item.userObj?.name}"/></target>
        
      </trans-unit>
      <trans-unit id="s50c312bea93b6925">
        <source>Edit Policy</source>
        <target>编辑策略</target>
        
      </trans-unit>
      <trans-unit id="s0b55a57f473ab8af">
        <source>Update Group</source>
        <target>更新组</target>
        
      </trans-unit>
      <trans-unit id="s494e1ed913d9351a">
        <source>Edit Group</source>
        <target>编辑组</target>
        
      </trans-unit>
      <trans-unit id="sad130c2d925fb7bf">
        <source>Update User</source>
        <target>更新用户</target>
        
      </trans-unit>
      <trans-unit id="s5cd31f4a88adf180">
        <source>Edit User</source>
        <target>编辑用户</target>
        
      </trans-unit>
      <trans-unit id="se291dfd2a59d7842">
        <source>Policy binding(s)</source>
        <target>策略绑定</target>
        
      </trans-unit>
      <trans-unit id="s7e87ab366c199345">
        <source>Update Binding</source>
        <target>更新绑定</target>
        
      </trans-unit>
      <trans-unit id="s40b80eb4cc1f0e0c">
        <source>Edit Binding</source>
        <target>编辑绑定</target>
        
      </trans-unit>
      <trans-unit id="sbad5b96fb855ef36">
        <source>No Policies bound.</source>
        <target>未绑定策略。</target>
        
      </trans-unit>
      <trans-unit id="sc15d60377cc8aaac">
        <source>No policies are currently bound to this object.</source>
        <target>当前没有策略绑定到此对象。</target>
        
      </trans-unit>
      <trans-unit id="sddb040c47daae56b">
        <source>Bind existing policy</source>
        <target>绑定已有策略</target>
        
      </trans-unit>
      <trans-unit id="saa855c61e0403fe6">
        <source>Warning: Application is not used by any Outpost.</source>
        <target>警告：应用程序未被任何前哨使用。</target>
        
      </trans-unit>
      <trans-unit id="sb6cbd4f92ebaf5d8">
        <source>Related</source>
        <target>相关</target>
        
      </trans-unit>
      <trans-unit id="sc92ea8fbf9ba06a7">
        <source>Backchannel Providers</source>
        <target>反向通道提供程序</target>
        
      </trans-unit>
      <trans-unit id="sd71081c23d1cd38b">
        <source>Check access</source>
        <target>检查访问权限</target>
        
      </trans-unit>
      <trans-unit id="s42cbd8dca939a9c7">
        <source>Check</source>
        <target>检查</target>
        
      </trans-unit>
      <trans-unit id="sf22f7f8a9309b4ed">
        <source>Check Application access</source>
        <target>检查应用程序访问权限</target>
        
      </trans-unit>
      <trans-unit id="s2474e7fb1aec9f05">
        <source>Test</source>
        <target>测试</target>
        
      </trans-unit>
      <trans-unit id="s512957aa09384646">
        <source>Launch</source>
        <target>启动</target>
        
      </trans-unit>
      <trans-unit id="sed02f831e653deb3">
        <source>Logins over the last week (per 8 hours)</source>
        <target>过去一周的登录次数（每 8 小时）</target>
        
      </trans-unit>
      <trans-unit id="s2b1bc31276c4c477">
        <source>Policy / Group / User Bindings</source>
        <target>策略 / 组 / 用户绑定</target>
        
      </trans-unit>
      <trans-unit id="s473f0143efa3f706">
        <source>These policies control which users can access this application.</source>
        <target>这些策略控制哪些用户可以访问此应用程序。</target>
        
      </trans-unit>
      <trans-unit id="s24875d5475e82526">
        <source>Successfully updated source.</source>
        <target>已成功更新源。</target>
        
      </trans-unit>
      <trans-unit id="s60d891ed3ee9ebc5">
        <source>Successfully created source.</source>
        <target>已成功创建源。</target>
        
      </trans-unit>
      <trans-unit id="s8af7239354f7e7b6">
        <source>Sync users</source>
        <target>同步用户</target>
        
      </trans-unit>
      <trans-unit id="sd80b0b8aeae3abe3">
        <source>User password writeback</source>
        <target>用户密码写回</target>
        
      </trans-unit>
      <trans-unit id="s2b952e9dc99cbded">
        <source>Login password is synced from LDAP into authentik automatically. Enable this option only to write password changes in authentik back to LDAP.</source>
        <target>登录密码会自动从 LDAP 同步到 authentik。启用此选项可将 authentik 中的密码更改写回至 LDAP。</target>
        
      </trans-unit>
      <trans-unit id="saf7ce4165a1025f6">
        <source>Sync groups</source>
        <target>同步组</target>
        
      </trans-unit>
      <trans-unit id="s2035f889f576bca6">
        <source>Connection settings</source>
        <target>连接设置</target>
        
      </trans-unit>
      <trans-unit id="s0a72e65aef45b1e8">
        <source>Server URI</source>
        <target>服务器 URI</target>
        
      </trans-unit>
      <trans-unit id="sa599dbe5776897ad">
        <source>Specify multiple server URIs by separating them with a comma.</source>
        <target>通过用逗号分隔多个服务器 URI 来指定它们。</target>
        
      </trans-unit>
      <trans-unit id="se36b55dfcf5dc80b">
        <source>Enable StartTLS</source>
        <target>启用 StartTLS</target>
        
      </trans-unit>
      <trans-unit id="s33683c3b1dbaf264">
        <source>To use SSL instead, use 'ldaps://' and disable this option.</source>
        <target>要改用 SSL，请使用 'ldaps: //' 并禁用此选项。</target>
        
      </trans-unit>
      <trans-unit id="s2221fef80f4753a2">
        <source>TLS Verification Certificate</source>
        <target>TLS 验证证书</target>
        
      </trans-unit>
      <trans-unit id="sb8c13bd58191cea2">
        <source>When connecting to an LDAP Server with TLS, certificates are not checked by default. Specify a keypair to validate the remote certificate.</source>
        <target>使用 TLS 连接到 LDAP 服务器时，默认情况下不检查证书。指定密钥对以验证远程证书。</target>
        
      </trans-unit>
      <trans-unit id="sb7684e2910a33a1f">
        <source>Bind CN</source>
        <target>Bind CN</target>
        
      </trans-unit>
      <trans-unit id="s3de6db803012016a">
        <source>LDAP Attribute mapping</source>
        <target>LDAP 属性映射</target>
        
      </trans-unit>
      <trans-unit id="s7c05ee41d634aa45">
        <source>Property mappings used to user creation.</source>
        <target>用于创建用户的属性映射。</target>
        
      </trans-unit>
      <trans-unit id="s94333971a07803b9">
        <source>Additional settings</source>
        <target>其他设置</target>
        
      </trans-unit>
      <trans-unit id="sd14a19a19d507f9e">
        <source>Parent group for all the groups imported from LDAP.</source>
        <target>从 LDAP 导入的所有组的父组。</target>
        
      </trans-unit>
      <trans-unit id="sfbc59ff17a73503d">
        <source>User path</source>
        <target>用户路径</target>
        
      </trans-unit>
      <trans-unit id="sd18170637295bace">
        <source>Addition User DN</source>
        <target>额外的用户 DN</target>
        
      </trans-unit>
      <trans-unit id="s9ae089fd248e72db">
        <source>Additional user DN, prepended to the Base DN.</source>
        <target>额外的用户 DN，添加到 Base DN 起始处。</target>
        
      </trans-unit>
      <trans-unit id="s5944355d69db1fb8">
        <source>Addition Group DN</source>
        <target>额外的组 DN</target>
        
      </trans-unit>
      <trans-unit id="sfae9f4ea5749a36b">
        <source>Additional group DN, prepended to the Base DN.</source>
        <target>额外的组 DN，添加到 Base DN 起始处。</target>
        
      </trans-unit>
      <trans-unit id="s66ffc06300964849">
        <source>User object filter</source>
        <target>用户对象筛选器</target>
        
      </trans-unit>
      <trans-unit id="s1c2a173db0e1ec61">
        <source>Consider Objects matching this filter to be Users.</source>
        <target>将与此筛选器匹配的对象视为用户。</target>
        
      </trans-unit>
      <trans-unit id="s2ec94a7c7f5bcd1b">
        <source>Group object filter</source>
        <target>组对象过滤器</target>
        
      </trans-unit>
      <trans-unit id="saf5eb7596b3a355b">
        <source>Consider Objects matching this filter to be Groups.</source>
        <target>将与此过滤器匹配的对象视为组。</target>
        
      </trans-unit>
      <trans-unit id="sf325a4adba4d6278">
        <source>Group membership field</source>
        <target>组成员资格字段</target>
        
      </trans-unit>
      <trans-unit id="s76768bebabb7d543">
        <source>Field which contains members of a group. Note that if using the "memberUid" field, the value is assumed to contain a relative distinguished name. e.g. 'memberUid=some-user' instead of 'memberUid=cn=some-user,ou=groups,...'</source>
        <target>包含组成员的字段。请注意，如果使用 "memberUid" 字段，则假定该值包含相对可分辨名称。例如，'memberUid=some-user' 而不是 'memberUid=cn=some-user,ou=groups,...'</target>
        
      </trans-unit>
      <trans-unit id="s026555347e589f0e">
        <source>Object uniqueness field</source>
        <target>对象唯一性字段</target>
        
      </trans-unit>
      <trans-unit id="s24211f319e5b7e98">
        <source>Field which contains a unique Identifier.</source>
        <target>包含唯一标识符的字段。</target>
        
      </trans-unit>
      <trans-unit id="s900b0d85b872d134">
        <source>Link users on unique identifier</source>
        <target>使用唯一标识符链接用户</target>
        
      </trans-unit>
      <trans-unit id="s6c70a73265e14521">
        <source>Link to a user with identical email address. Can have security implications when a source doesn't validate email addresses</source>
        <target>链接到电子邮件地址相同的用户。当源不验证电子邮件地址时，可能会有安全隐患</target>
        
      </trans-unit>
      <trans-unit id="s995535e7af30d754">
        <source>Use the user's email address, but deny enrollment when the email address already exists</source>
        <target>使用用户的电子邮件地址，但在电子邮件地址已存在时拒绝注册</target>
        
      </trans-unit>
      <trans-unit id="s542ecb4130f6cea5">
        <source>Link to a user with identical username. Can have security implications when a username is used with another source</source>
        <target>链接到用户名相同的用户。当其他源使用相同用户名时，可能会有安全隐患</target>
        
      </trans-unit>
      <trans-unit id="s2a1debf34e5aeba4">
        <source>Use the user's username, but deny enrollment when the username already exists</source>
        <target>使用用户的用户名，但在用户名已存在时拒绝注册</target>
        
      </trans-unit>
      <trans-unit id="s81ce0d54727f42d2">
        <source>Unknown user matching mode</source>
        <target>未知用户匹配模式</target>
        
      </trans-unit>
      <trans-unit id="sd04376c4216c921f">
        <source>URL settings</source>
        <target>URL 设置</target>
        
      </trans-unit>
      <trans-unit id="s872d0e88ab34ed83">
        <source>Authorization URL</source>
        <target>授权 URL</target>
        
      </trans-unit>
      <trans-unit id="see3ff55262fd6500">
        <source>URL the user is redirect to to consent the authorization.</source>
        <target>用户被重定向到以同意授权的 URL。</target>
        
      </trans-unit>
      <trans-unit id="sb932dead79567c7b">
        <source>Access token URL</source>
        <target>访问令牌 URL</target>
        
      </trans-unit>
      <trans-unit id="s88b8a2892635a2fc">
        <source>URL used by authentik to retrieve tokens.</source>
        <target>authentik 用来获取令牌的 URL。</target>
        
      </trans-unit>
      <trans-unit id="s69bd313dd12fc2f3">
        <source>Profile URL</source>
        <target>个人资料 URL</target>
        
      </trans-unit>
      <trans-unit id="sa8d83cd8023e8e4d">
        <source>URL used by authentik to get user information.</source>
        <target>authentik 用来获取用户信息的 URL。</target>
        
      </trans-unit>
      <trans-unit id="sc7707b3ba3a2a7ca">
        <source>Request token URL</source>
        <target>请求令牌 URL</target>
        
      </trans-unit>
      <trans-unit id="s3926da5b20cdf3b6">
        <source>URL used to request the initial token. This URL is only required for OAuth 1.</source>
        <target>用于请求初始令牌的 URL。只有 OAuth 1 才需要此网址。</target>
        
      </trans-unit>
      <trans-unit id="s199b55513a739f43">
        <source>OIDC Well-known URL</source>
        <target>OIDC Well-known URL</target>
        
      </trans-unit>
      <trans-unit id="s8b149b30b5b523ef">
        <source>OIDC well-known configuration URL. Can be used to automatically configure the URLs above.</source>
        <target>OIDC Well-known 配置 URL。可用于自动配置上述 URL。</target>
        
      </trans-unit>
      <trans-unit id="s9db2c836ade1339c">
        <source>OIDC JWKS URL</source>
        <target>OIDC JWKS URL</target>
        
      </trans-unit>
      <trans-unit id="s4b2a1b657c160f5b">
        <source>JSON Web Key URL. Keys from the URL will be used to validate JWTs from this source.</source>
        <target>JSON Web Key URL。来自此 URL 的 Key 将被用于验证此身份来源的 JWT。</target>
        
      </trans-unit>
      <trans-unit id="s2df0b65125600de9">
        <source>OIDC JWKS</source>
        <target>OIDC JWKS</target>
        
      </trans-unit>
      <trans-unit id="s02de8d9e8583b480">
        <source>Raw JWKS data.</source>
        <target>原始 JWKS 数据。</target>
        
      </trans-unit>
      <trans-unit id="s81a87652ade099e4">
        <source>User matching mode</source>
        <target>用户匹配模式</target>
        
      </trans-unit>
      <trans-unit id="s485c05d34eb00415">
        <source>Delete currently set icon.</source>
        <target>删除当前设置的图标。</target>
        
      </trans-unit>
      <trans-unit id="se8987bdfb35e46b2">
        <source>Consumer key</source>
        <target>消费者 Key</target>
        
      </trans-unit>
      <trans-unit id="sabaf0061f7e41b0b">
        <source>Consumer secret</source>
        <target>消费者 Secret</target>
        
      </trans-unit>
      <trans-unit id="sa61966cd83b4924c">
        <source>Additional scopes to be passed to the OAuth Provider, separated by space. To replace existing scopes, prefix with *.</source>
        <target>要传递给 OAuth 提供程序的其他作用域，用空格分隔。要替换已存在的作用域，请添加前缀 *。</target>
        
      </trans-unit>
      <trans-unit id="s1cc0e66dbd2b5502">
        <source>Flow settings</source>
        <target>流程设置</target>
        
      </trans-unit>
      <trans-unit id="sfe6977a3aea3ee6e">
        <source>Flow to use when authenticating existing users.</source>
        <target>认证已存在用户时所使用的流程。</target>
        
      </trans-unit>
      <trans-unit id="s2801a48ceac691b3">
        <source>Enrollment flow</source>
        <target>注册流程</target>
        
      </trans-unit>
      <trans-unit id="s5d0a14d29ebad561">
        <source>Flow to use when enrolling new users.</source>
        <target>新用户注册的流程。</target>
        
      </trans-unit>
      <trans-unit id="s91f389c796720a81">
        <source>Load servers</source>
        <target>加载服务器</target>
        
      </trans-unit>
      <trans-unit id="s24f405197ede5ebb">
        <source>Re-authenticate with plex</source>
        <target>使用 Plex 重新验证身份</target>
        
      </trans-unit>
      <trans-unit id="sc297b2e13c28ecf9">
        <source>Allow friends to authenticate via Plex, even if you don't share any servers</source>
        <target>允许好友通过 Plex 进行身份验证，即使您不共享任何服务器。</target>
        
      </trans-unit>
      <trans-unit id="sfee91e08b8b47477">
        <source>Allowed servers</source>
        <target>允许的服务器</target>
        
      </trans-unit>
      <trans-unit id="s216eb300543edd91">
        <source>Select which server a user has to be a member of to be allowed to authenticate.</source>
        <target>选择用户必须是哪个服务器的成员才能进行身份验证。</target>
        
      </trans-unit>
      <trans-unit id="s31d7f3ba04d306a5">
        <source>SSO URL</source>
        <target>SSO URL</target>
        
      </trans-unit>
      <trans-unit id="s1d9d6c5b424fdc1f">
        <source>URL that the initial Login request is sent to.</source>
        <target>初始登录请求发送到的 URL。</target>
        
      </trans-unit>
      <trans-unit id="sd94db2b8c85d10a6">
        <source>SLO URL</source>
        <target>SLO URL</target>
        
      </trans-unit>
      <trans-unit id="sc764ddf60b5149de">
        <source>Optional URL if the IDP supports Single-Logout.</source>
        <target>如果 IDP 支持单点登出，则为可选 URL。</target>
        
      </trans-unit>
      <trans-unit id="se7430794fa89005a">
        <source>Also known as Entity ID. Defaults the Metadata URL.</source>
        <target>也称为 Entity ID。 默认为元数据 URL。</target>
        
      </trans-unit>
      <trans-unit id="s5615bb595ad6ded6">
        <source>Binding Type</source>
        <target>绑定类型</target>
        
      </trans-unit>
      <trans-unit id="sa2e4d6830226d3ec">
        <source>Redirect binding</source>
        <target>重定向绑定</target>
        
      </trans-unit>
      <trans-unit id="s6f96a78d81ef277c">
        <source>Post-auto binding</source>
        <target>自动 Post 绑定</target>
        
      </trans-unit>
      <trans-unit id="sc2c70fd56f5d0b48">
        <source>Post binding but the request is automatically sent and the user doesn't have to confirm.</source>
        <target>Post 绑定，但请求会被自动发送，不需要用户确认。</target>
        
      </trans-unit>
      <trans-unit id="s968c90258dcf7562">
        <source>Post binding</source>
        <target>Post 绑定</target>
        
      </trans-unit>
      <trans-unit id="se10bbf4cf861c81b">
        <source>Signing keypair</source>
        <target>签名密钥对</target>
        
      </trans-unit>
      <trans-unit id="s838ed611b533b19e">
        <source>Keypair which is used to sign outgoing requests. Leave empty to disable signing.</source>
        <target>用于签名传出请求的密钥对。留空则禁用签名。</target>
        
      </trans-unit>
      <trans-unit id="s39c8c0bf4d927c9f">
        <source> Allow IDP-initiated logins</source>
        <target>允许 IDP 发起的登录</target>
        
      </trans-unit>
      <trans-unit id="s65d507f1513c2f03">
        <source>Allows authentication flows initiated by the IdP. This can be a security risk, as no validation of the request ID is done.</source>
        <target>允许由 IdP 启动的身份验证流程。这可能存在安全风险，因为未对请求 ID 进行验证。</target>
        
      </trans-unit>
      <trans-unit id="s297a2075bd7e40db">
        <source>NameID Policy</source>
        <target>NameID 策略</target>
        
      </trans-unit>
      <trans-unit id="s004e9a2c90f23900">
        <source>Persistent</source>
        <target>持久的</target>
        
      </trans-unit>
      <trans-unit id="s38887b94b3320533">
        <source>Email address</source>
        <target>电子邮箱地址</target>
        
      </trans-unit>
      <trans-unit id="s2d34c87f67f66c6a">
        <source>Windows</source>
        <target>Windows</target>
        
      </trans-unit>
      <trans-unit id="s1665454e31e14941">
        <source>X509 Subject</source>
        <target>X509 主题</target>
        
      </trans-unit>
      <trans-unit id="s0c3ac7f9383a8cfd">
        <source>Transient</source>
        <target>暂时的</target>
        
      </trans-unit>
      <trans-unit id="s20a0ce62823bfa97">
        <source>Delete temporary users after</source>
        <target>多久后删除临时用户</target>
        
      </trans-unit>
      <trans-unit id="s3198c384c2f68b08">
        <source>Time offset when temporary users should be deleted. This only applies if your IDP uses the NameID Format 'transient', and the user doesn't log out manually.</source>
        <target>删除临时用户的时间偏移。这仅适用于您的 IDP 使用 NameID 格式 'transient' 且用户未手动登出的情况。</target>
        
      </trans-unit>
      <trans-unit id="sb32e9c1faa0b8673">
        <source>Pre-authentication flow</source>
        <target>身份验证前流程</target>
        
      </trans-unit>
      <trans-unit id="sa3c1f6ac5e63a70f">
        <source>Flow used before authentication.</source>
        <target>身份验证之前使用的流程。</target>
        
      </trans-unit>
      <trans-unit id="se12969ade44cd2b6">
        <source>New source</source>
        <target>新建身份来源</target>
        
      </trans-unit>
      <trans-unit id="s19b09f4fc72175d1">
        <source>Create a new source.</source>
        <target>创建一个新身份来源。</target>
        
      </trans-unit>
      <trans-unit id="s6152026c364ad974">
        <source>Sources of identities, which can either be synced into authentik's database, or can be used by users to authenticate and enroll themselves.</source>
        <target>身份来源，既可以同步到 authentik 的数据库中，也可以被用户用来进行身份验证和注册。</target>
        
      </trans-unit>
      <trans-unit id="s0a0ca63b967f1630">
        <source>Source(s)</source>
        <target>源</target>
        
      </trans-unit>
      <trans-unit id="s66722bc2ea775e05">
        <source>Disabled</source>
        <target>已禁用</target>
        
      </trans-unit>
      <trans-unit id="s4ff2c202b4e5bdc5">
        <source>Built-in</source>
        <target>内置</target>
        
      </trans-unit>
      <trans-unit id="s52b500138a2d2b8a">
        <source>Update LDAP Source</source>
        <target>更新 LDAP 源</target>
        
      </trans-unit>
      <trans-unit id="s31a2d43bc1cf1790">
        <source>Not synced yet.</source>
        <target>尚未同步。</target>
        
      </trans-unit>
      <trans-unit id="s388ee787bbf2271b">
        <source>Task finished with warnings</source>
        <target>任务已完成但有警告</target>
        
      </trans-unit>
      <trans-unit id="s949826fad0fe0909">
        <source>Task finished with errors</source>
        <target>任务已完成但有错误</target>
        
      </trans-unit>
      <trans-unit id="sbedb77365a066648">
        <source>Last sync: <x id="0" equiv-text="${task.taskFinishTimestamp.toLocaleString()}"/></source>
        <target>上次同步： 
        <x id="0" equiv-text="${task.taskFinishTimestamp.toLocaleString()}"/></target>
        
      </trans-unit>
      <trans-unit id="sf3fec8353106ac2f">
        <source>OAuth Source <x id="0" equiv-text="${this.source.name}"/></source>
        <target>OAuth 源 
        <x id="0" equiv-text="${this.source.name}"/></target>
        
      </trans-unit>
      <trans-unit id="se09d055771f3a11d">
        <source>Generic OpenID Connect</source>
        <target>通用 OpenID 连接</target>
        
      </trans-unit>
      <trans-unit id="s5c1dc164c89ac13e">
        <source>Unknown provider type</source>
        <target>未知提供程序类型</target>
        
      </trans-unit>
      <trans-unit id="s355b21b89ce5d9c5">
        <source>Details</source>
        <target>详情</target>
        
      </trans-unit>
      <trans-unit id="s01088b6625d2443b">
        <source>Callback URL</source>
        <target>回调 URL</target>
        
      </trans-unit>
      <trans-unit id="sb6d5146d5efb3058">
        <source>Access Key</source>
        <target>访问密钥</target>
        
      </trans-unit>
      <trans-unit id="s065604a41e9d1584">
        <source>Update OAuth Source</source>
        <target>更新 OAuth 源</target>
        
      </trans-unit>
      <trans-unit id="s7b576aa71acb36a6">
        <source>Diagram</source>
        <target>流程图</target>
        
      </trans-unit>
      <trans-unit id="s587ba266269297ab">
        <source>Policy Bindings</source>
        <target>策略绑定</target>
        
      </trans-unit>
      <trans-unit id="s2feae323f46479f8">
        <source>These bindings control which users can access this source.
            You can only use policies here as access is checked before the user is authenticated.</source>
        <target>这些绑定控制哪些用户可以访问此源。
您只能在此处使用策略，因为访问权限会在验证用户身份之前检查。</target>
      </trans-unit>
      <trans-unit id="se17fcb1f159ee382">
        <source>Update Plex Source</source>
        <target>更新 Plex 源</target>
        
      </trans-unit>
      <trans-unit id="saa10777250a6deca">
        <source>Update SAML Source</source>
        <target>更新 SAML 源</target>
        
      </trans-unit>
      <trans-unit id="s643d8f2e5e5e930d">
        <source>Successfully updated mapping.</source>
        <target>已成功更新映射。</target>
        
      </trans-unit>
      <trans-unit id="sffeef5b119d8625c">
        <source>Successfully created mapping.</source>
        <target>已成功创建映射。</target>
        
      </trans-unit>
      <trans-unit id="s1c33d22492029aba">
        <source>Object field</source>
        <target>对象字段</target>
        
      </trans-unit>
      <trans-unit id="s06df3c3b6a503da8">
        <source>Field of the user object this value is written to.</source>
        <target>写入此值的用户对象的字段。</target>
        
      </trans-unit>
      <trans-unit id="sd39c5e998efecf93">
        <source>SAML Attribute Name</source>
        <target>SAML 属性名称</target>
        
      </trans-unit>
      <trans-unit id="scf2790cf3ad89283">
        <source>Attribute name used for SAML Assertions. Can be a URN OID, a schema reference, or a any other string. If this property mapping is used for NameID Property, this field is discarded.</source>
        <target>用于 SAML 断言的属性名称。可以是 URN OID、Schema Reference 或任何其他字符串。如果此属性映射用于 NameID 属性，则会丢弃此字段。</target>
        
      </trans-unit>
      <trans-unit id="sab6d24c5ec8dc361">
        <source>Friendly Name</source>
        <target>显示名称</target>
        
      </trans-unit>
      <trans-unit id="s9f8aac89fe318acc">
        <source>Optionally set the 'FriendlyName' value of the Assertion attribute.</source>
        <target>可选，设置断言属性的 'FriendlyName' 值。</target>
        
      </trans-unit>
      <trans-unit id="s851c108679653d2a">
        <source>Scope name</source>
        <target>作用域名称</target>
        
      </trans-unit>
      <trans-unit id="s23fd4411419fca06">
        <source>Scope which the client can specify to access these properties.</source>
        <target>客户端可以指定的访问这些属性的范围。</target>
        
      </trans-unit>
      <trans-unit id="s7754f0e34f27fb6e">
        <source>Description shown to the user when consenting. If left empty, the user won't be informed.</source>
        <target>同意授权时向用户显示的描述。如果留空，则不会告知用户。</target>
        
      </trans-unit>
      <trans-unit id="sb6c3bf5489d7556e">
        <source>Example context data</source>
        <target>示例上下文数据</target>
        
      </trans-unit>
      <trans-unit id="s4a697f0b36c4fe83">
        <source>Active Directory User</source>
        <target>Active Directory 用户</target>
        
      </trans-unit>
      <trans-unit id="s9277b90db38e1983">
        <source>Active Directory Group</source>
        <target>Active Directory 组</target>
        
      </trans-unit>
      <trans-unit id="sc2e03590269d5a10">
        <source>New property mapping</source>
        <target>新建属性映射</target>
        
      </trans-unit>
      <trans-unit id="s713e8666ed70f8b3">
        <source>Create a new property mapping.</source>
        <target>创建一个新属性映射。</target>
        
      </trans-unit>
      <trans-unit id="sce106606ae84d46f">
        <source>Property Mappings</source>
        <target>属性映射</target>
        
      </trans-unit>
      <trans-unit id="s271a7e04ff9865b1">
        <source>Control how authentik exposes and interprets information.</source>
        <target>控制 authentik 如何公开和处理信息。</target>
        
      </trans-unit>
      <trans-unit id="s59dc0eda07f9e2b6">
        <source>Property Mapping(s)</source>
        <target>属性映射</target>
        
      </trans-unit>
      <trans-unit id="sa57c393736e2732c">
        <source>Test Property Mapping</source>
        <target>测试属性映射</target>
        
      </trans-unit>
      <trans-unit id="sc39fb3ff3753d5ab">
        <source>Hide managed mappings</source>
        <target>隐藏管理映射</target>
        
      </trans-unit>
      <trans-unit id="s476ffc07e6d66f18">
        <source>Successfully updated token.</source>
        <target>已成功更新令牌。</target>
        
      </trans-unit>
      <trans-unit id="s93c1e5fbe8184895">
        <source>Successfully created token.</source>
        <target>已成功创建令牌。</target>
        
      </trans-unit>
      <trans-unit id="s5fc4269c2addee61">
        <source>Unique identifier the token is referenced by.</source>
        <target>引用令牌的唯一标识符。</target>
        
      </trans-unit>
      <trans-unit id="sb8bc2b8376c96a6b">
        <source>Intent</source>
        <target>意图</target>
        
      </trans-unit>
      <trans-unit id="sbd34d118bcb1aaf2">
        <source>API Token</source>
        <target>API Token</target>
        
      </trans-unit>
      <trans-unit id="se31d92bea7f3a186">
        <source>Used to access the API programmatically</source>
        <target>用于编程方式访问 API</target>
        
      </trans-unit>
      <trans-unit id="sfd586951c75eb291">
        <source>App password.</source>
        <target>应用密码。</target>
        
      </trans-unit>
      <trans-unit id="s59bf194136d0d13a">
        <source>Used to login using a flow executor</source>
        <target>使用流程执行器登录</target>
        
      </trans-unit>
      <trans-unit id="s1b14062c44e5ef45">
        <source>Expiring</source>
        <target>即将过期</target>
        
      </trans-unit>
      <trans-unit id="safcc54b2aedb1a17">
        <source>If this is selected, the token will expire. Upon expiration, the token will be rotated.</source>
        <target>如果选择此选项，令牌将能够过期。过期时，令牌将被轮换。</target>
        
      </trans-unit>
      <trans-unit id="s4165cd175bc4c0c4">
        <source>Expires on</source>
        <target>过期时间</target>
        
      </trans-unit>
      <trans-unit id="s1cd198d689c66e4b">
        <source>API Access</source>
        <target>API 访问权限</target>
        
      </trans-unit>
      <trans-unit id="sf29883ac9ec43085">
        <source>App password</source>
        <target>应用密码</target>
        
      </trans-unit>
      <trans-unit id="sfe211545fd02f73e">
        <source>Verification</source>
        <target>验证</target>
        
      </trans-unit>
      <trans-unit id="sd73b202ec04eefd9">
        <source>Unknown intent</source>
        <target>未知意图</target>
        
      </trans-unit>
      <trans-unit id="s78fd8c03f8c967f3">
        <source>Tokens</source>
        <target>令牌</target>
        
      </trans-unit>
      <trans-unit id="sdcc7b2c109ce9775">
        <source>Tokens are used throughout authentik for Email validation stages, Recovery keys and API access.</source>
        <target>令牌在整个 authentik 中用于电子邮件验证阶段、恢复密钥和 API 访问。</target>
        
      </trans-unit>
      <trans-unit id="sf71dba2c30283a54">
        <source>Expires?</source>
        <target>过期？</target>
        
      </trans-unit>
      <trans-unit id="sc7be80a7f8ec597e">
        <source>Expiry date</source>
        <target>过期日期</target>
        
      </trans-unit>
      <trans-unit id="s71dcd9cf808449aa">
        <source>Token(s)</source>
        <target>令牌</target>
        
      </trans-unit>
      <trans-unit id="sb15e8daacf26bdfc">
        <source>Create Token</source>
        <target>创建令牌</target>
        
      </trans-unit>
      <trans-unit id="s8d7ecd944ebe834b">
        <source>Token is managed by authentik.</source>
        <target>令牌由 authentik 管理。</target>
        
      </trans-unit>
      <trans-unit id="sd1288ca57e221cf9">
        <source>Update Token</source>
        <target>更新令牌</target>
        
      </trans-unit>
      <trans-unit id="s41706a202b6c40f1">
        <source>Domain</source>
        <target>域名</target>
        
      </trans-unit>
      <trans-unit id="se74ce42d41e392ba">
        <source>Matching is done based on domain suffix, so if you enter domain.tld, foo.domain.tld will still match.</source>
        <target>根据域名后缀完成匹配，因此，如果您输入 domain.tld，foo.domain.tld 仍将匹配。</target>
        
      </trans-unit>
      <trans-unit id="s11326fd2590f4e5e">
        <source>Default</source>
        <target>默认</target>
        
      </trans-unit>
      <trans-unit id="sc19838ca8c135c1b">
        <source>Branding settings</source>
        <target>品牌设置</target>
        
      </trans-unit>
      <trans-unit id="s99f110d27e30b289">
        <source>Title</source>
        <target>标题</target>
        
      </trans-unit>
      <trans-unit id="sab6bad52985c6676">
        <source>Branding shown in page title and several other places.</source>
        <target>品牌信息显示在页面标题和其他几个地方。</target>
        
      </trans-unit>
      <trans-unit id="s4f1af2b48a5e249a">
        <source>Logo</source>
        <target>Logo</target>
        
      </trans-unit>
      <trans-unit id="sd6b8b4156f7df696">
        <source>Icon shown in sidebar/header and flow executor.</source>
        <target>在侧边栏/标题和流程执行器中显示的图标。</target>
        
      </trans-unit>
      <trans-unit id="s3626433940124897">
        <source>Favicon</source>
        <target>网站图标</target>
        
      </trans-unit>
      <trans-unit id="se99efc0873031976">
        <source>Icon shown in the browser tab.</source>
        <target>浏览器选项卡中显示的图标。</target>
        
      </trans-unit>
      <trans-unit id="s10356fd921037fbf">
        <source>Default flows</source>
        <target>默认流程</target>
        
      </trans-unit>
      <trans-unit id="sd216b08bafb297ee">
        <source>Flow used to authenticate users. If left empty, the first applicable flow sorted by the slug is used.</source>
        <target>用于对用户进行身份验证的流程。如果留空，则使用按 Slug 排序的第一个适用流程。</target>
        
      </trans-unit>
      <trans-unit id="s35e6e60e83a8c003">
        <source>Invalidation flow</source>
        <target>失效流程</target>
        
      </trans-unit>
      <trans-unit id="s7989db5f4819af89">
        <source>Flow used to logout. If left empty, the first applicable flow sorted by the slug is used.</source>
        <target>用于登出的流程。如果留空，则使用按 Slug 排序的第一个适用流程。</target>
        
      </trans-unit>
      <trans-unit id="sfeb779d4ccbc5a0e">
        <source>Recovery flow</source>
        <target>恢复流程</target>
        
      </trans-unit>
      <trans-unit id="s1c2fd8097e14a608">
        <source>Recovery flow. If left empty, the first applicable flow sorted by the slug is used.</source>
        <target>恢复流程。如果留空，则使用按 Slug 排序的第一个适用流程。</target>
        
      </trans-unit>
      <trans-unit id="s836aa192b30c21da">
        <source>Unenrollment flow</source>
        <target>删除账户流程</target>
        
      </trans-unit>
      <trans-unit id="s081d3c4b47a6ff83">
        <source>If set, users are able to unenroll themselves using this flow. If no flow is set, option is not shown.</source>
        <target>如果已设置，则用户可以使用此流程自行删除账户。如果未设置流程，则不显示选项。</target>
        
      </trans-unit>
      <trans-unit id="secbfd13bdae95a59">
        <source>User settings flow</source>
        <target>用户设置流程</target>
        
      </trans-unit>
      <trans-unit id="s523160b433311521">
        <source>If set, users are able to configure details of their profile.</source>
        <target>设置后，用户可以配置他们个人资料的详细信息。</target>
        
      </trans-unit>
      <trans-unit id="s134177568525dbc8">
        <source>Device code flow</source>
        <target>设备代码流程</target>
        
      </trans-unit>
      <trans-unit id="s7b298427bdea81ae">
        <source>If set, the OAuth Device Code profile can be used, and the selected flow will be used to enter the code.</source>
        <target>如果设置，则 OAuth 设备代码用户资料可用，并且选定的流程将会用于输入代码。</target>
        
      </trans-unit>
      <trans-unit id="s7f4e4054fbe132e1">
        <source>Other global settings</source>
        <target>其他全局设置</target>
        
      </trans-unit>
      <trans-unit id="sbadde673052efc02">
        <source>Web Certificate</source>
        <target>Web 证书</target>
        
      </trans-unit>
      <trans-unit id="s84c5a011acd608c9">
        <source>Event retention</source>
        <target>事件保留</target>
        
      </trans-unit>
      <trans-unit id="s2536ac8d32d2e63f">
        <source>Duration after which events will be deleted from the database.</source>
        <target>事件从数据库中删除的时间，超过这个时间就会被删除。</target>
        
      </trans-unit>
      <trans-unit id="s7b1fba26d245cb1c">
        <source>When using an external logging solution for archiving, this can be set to "minutes=5".</source>
        <target>使用外部日志记录解决方案进行存档时，可以将其设置为 "minutes=5"。</target>
        
      </trans-unit>
      <trans-unit id="s44536d20bb5c8257">
        <source>This setting only affects new Events, as the expiration is saved per-event.</source>
        <target>此设置仅影响新事件，因为过期时间是分事件保存的。</target>
        
      </trans-unit>
      <trans-unit id="s164be9a7537b99f6">
        <source>Configure visual settings and defaults for different domains.</source>
        <target>配置不同域名的可视化设置和默认值。</target>
        
      </trans-unit>
      <trans-unit id="s4802636d55022ed3">
        <source>Default?</source>
        <target>默认？</target>
        
      </trans-unit>
      <trans-unit id="s8cb7bb82e96d5d77">
        <source>Policies</source>
        <target>策略</target>
        
      </trans-unit>
      <trans-unit id="sec1808532fe107b9">
        <source>Allow users to use Applications based on properties, enforce Password Criteria and selectively apply Stages.</source>
        <target>允许用户根据属性使用应用程序、强制使用密码标准以及选择性地应用阶段。</target>
        
      </trans-unit>
      <trans-unit id="se16ac750b81fa93d">
        <source>Assigned to <x id="0" equiv-text="${item.boundTo}"/> object(s).</source>
        <target>已分配给 
        <x id="0" equiv-text="${item.boundTo}"/>个对象。</target>
        
      </trans-unit>
      <trans-unit id="s5a48d5171e1a1522">
        <source>Warning: Policy is not assigned.</source>
        <target>警告：策略未分配。</target>
        
      </trans-unit>
      <trans-unit id="s544142ce35050751">
        <source>Test Policy</source>
        <target>测试策略</target>
        
      </trans-unit>
      <trans-unit id="s00c8354318addfa0">
        <source>Policy / Policies</source>
        <target>策略</target>
        
      </trans-unit>
      <trans-unit id="s76da2c978dcc5ef4">
        <source>Successfully cleared policy cache</source>
        <target>已成功清除策略缓存</target>
        
      </trans-unit>
      <trans-unit id="sa717841a602fe7d8">
        <source>Failed to delete policy cache</source>
        <target>删除策略缓存失败</target>
        
      </trans-unit>
      <trans-unit id="s3ed5607ad78d4224">
        <source>Clear cache</source>
        <target>清除缓存</target>
        
      </trans-unit>
      <trans-unit id="s1b07757762cda372">
        <source>Clear Policy cache</source>
        <target>清除策略缓存</target>
        
      </trans-unit>
      <trans-unit id="s15b46b78edebb20a">
        <source>Are you sure you want to clear the policy cache? This will cause all policies to be re-evaluated on their next usage.</source>
        <target>确实要清除策略缓存吗？这将导致所有策略在下次使用时重新评估。</target>
      </trans-unit>
      <trans-unit id="s62ddcbaaa91d120d">
        <source>Reputation scores</source>
        <target>信誉分数</target>
        
      </trans-unit>
      <trans-unit id="sd080b2370aa82967">
        <source>Reputation for IP and user identifiers. Scores are decreased for each failed login and increased for each successful login.</source>
        <target>IP 和用户标识符的信誉。每次登录失败分数都会降低，每次登录成功分数都会增加。</target>
        
      </trans-unit>
      <trans-unit id="s09242207b5b8f83c">
        <source>IP</source>
        <target>IP</target>
        
      </trans-unit>
      <trans-unit id="s7d684b6257284e55">
        <source>Score</source>
        <target>分数</target>
        
      </trans-unit>
      <trans-unit id="s10d2dbc4613397f0">
        <source>Updated</source>
        <target>已更新</target>
        
      </trans-unit>
      <trans-unit id="sa33d061d2ade20aa">
        <source>Reputation</source>
        <target>信誉</target>
        
      </trans-unit>
      <trans-unit id="s9f26843287bb592d">
        <source>Groups</source>
        <target>组</target>
        
      </trans-unit>
      <trans-unit id="s4dcb9288f7e9e4d7">
        <source>Group users together and give them permissions based on the membership.</source>
        <target>将用户分组在一起，并根据成员资格为他们授予权限。</target>
        
      </trans-unit>
      <trans-unit id="s62f93cfcb45d5a06">
        <source>Superuser privileges?</source>
        <target>超级用户权限？</target>
        
      </trans-unit>
      <trans-unit id="s9fdda7ea4642306c">
        <source>Group(s)</source>
        <target>组</target>
        
      </trans-unit>
      <trans-unit id="s416a540b16275f2e">
        <source>Create Group</source>
        <target>创建组</target>
        
      </trans-unit>
      <trans-unit id="s7c5774fad9d050ce">
        <source>Create group</source>
        <target>创建组</target>
        
      </trans-unit>
      <trans-unit id="s2a12e0b5527ff99a">
        <source>Enabling this toggle will create a group named after the user, with the user as member.</source>
        <target>启用此开关将创建一个以用户命名的组，用户为成员。</target>
        
      </trans-unit>
      <trans-unit id="s6b6e6eb037aef7da">
        <source>Use the username and password below to authenticate. The password can be retrieved later on the Tokens page.</source>
        <target>使用下面的用户名和密码进行身份验证。密码可以稍后在令牌页面上获取。</target>
        
      </trans-unit>
      <trans-unit id="sf6e1665c7022a1f8">
        <source>Password</source>
        <target>密码</target>
        
      </trans-unit>
      <trans-unit id="sbb57cd8a3ed12915">
        <source>Valid for 360 days, after which the password will automatically rotate. You can copy the password from the Token List.</source>
        <target>有效期为 360 天，之后密码将自动轮换。您可以从令牌列表中复制密码。</target>
        
      </trans-unit>
      <trans-unit id="s4414164d120de61a">
        <source>The following objects use <x id="0" equiv-text="${objName}"/></source>
        <target>以下对象使用 
        <x id="0" equiv-text="${objName}"/></target>
        
      </trans-unit>
      <trans-unit id="s92e241c9f3c101a2">
        <source>connecting object will be deleted</source>
        <target>连接对象将被删除</target>
        
      </trans-unit>
      <trans-unit id="se6a13beff646557b">
        <source>Successfully updated <x id="0" equiv-text="${this.objectLabel} ${this.obj?.name}"/></source>
        <target>成功更新 <x id="0" equiv-text="${this.objectLabel} ${this.obj?.name}"/></target>
      </trans-unit>
      <trans-unit id="s14401ff4a0cba208">
        <source>Failed to update <x id="0" equiv-text="${this.objectLabel}"/>: <x id="1" equiv-text="${e.toString()}"/></source>
        <target>更新 
        <x id="0" equiv-text="${this.objectLabel}"/>失败： 
        <x id="1" equiv-text="${e.toString()}"/></target>
        
      </trans-unit>
      <trans-unit id="sa95a538bfbb86111">
        <source>Are you sure you want to update <x id="0" equiv-text="${this.objectLabel}"/> "<x id="1" equiv-text="${this.obj?.name}"/>"?</source>
        <target>您确定要更新 
        <x id="0" equiv-text="${this.objectLabel}"/>" 
        <x id="1" equiv-text="${this.obj?.name}"/>" 吗？</target>
        
      </trans-unit>
      <trans-unit id="sc92d7cfb6ee1fec6">
        <source>Successfully updated password.</source>
        <target>已成功更新密码。</target>
        
      </trans-unit>
      <trans-unit id="se5498954255620b4">
        <source>Successfully sent email.</source>
        <target>已成功发送电子邮件。</target>
        
      </trans-unit>
      <trans-unit id="s44ea4e9a81ce730d">
        <source>Email stage</source>
        <target>电子邮件阶段</target>
        
      </trans-unit>
      <trans-unit id="sdb53ccdd6174e6e3">
        <source>Successfully added user(s).</source>
        <target>成功添加用户。</target>
        
      </trans-unit>
      <trans-unit id="s306a35df5d0d38bb">
        <source>Users to add</source>
        <target>要添加的用户</target>
        
      </trans-unit>
      <trans-unit id="s7d499be3b781a3ca">
        <source>User(s)</source>
        <target>用户</target>
        
      </trans-unit>
      <trans-unit id="s7220fcf4fec4e0df">
        <source>Remove Users(s)</source>
        <target>删除用户</target>
        
      </trans-unit>
      <trans-unit id="s5d7748b1d2363478">
        <source>Are you sure you want to remove the selected users from the group <x id="0" equiv-text="${this.targetGroup?.name}"/>?</source>
        <target>您确定要从组 
        <x id="0" equiv-text="${this.targetGroup?.name}"/>中删除选定的用户吗？</target>
        
      </trans-unit>
      <trans-unit id="sea4f08110bb8f15d">
        <source>Remove</source>
        <target>删除</target>
        
      </trans-unit>
      <trans-unit id="sf466142da6a65052">
        <source>Impersonate</source>
        <target>模拟身份</target>
        
      </trans-unit>
      <trans-unit id="s58888ef1ee9b5bb8">
        <source>User status</source>
        <target>用户状态</target>
        
      </trans-unit>
      <trans-unit id="sf9e61f4f8e90f0f1">
        <source>Change status</source>
        <target>更改状态</target>
        
      </trans-unit>
      <trans-unit id="sf56998949bdf6b33">
        <source>Deactivate</source>
        <target>停用</target>
        
      </trans-unit>
      <trans-unit id="s3794c596ee7964ad">
        <source>Update password</source>
        <target>更新密码</target>
        
      </trans-unit>
      <trans-unit id="sce8d867ca5f35304">
        <source>Set password</source>
        <target>设置密码</target>
        
      </trans-unit>
      <trans-unit id="s0ae3395d8f48e624">
        <source>Successfully generated recovery link</source>
        <target>已成功生成恢复链接</target>
        
      </trans-unit>
      <trans-unit id="s8ca0dbaec5d48563">
        <source>No recovery flow is configured.</source>
        <target>未配置恢复流程。</target>
        
      </trans-unit>
      <trans-unit id="sb69119c9f0547bed">
        <source>Copy recovery link</source>
        <target>复制恢复链接</target>
        
      </trans-unit>
      <trans-unit id="s7fa236d26b798301">
        <source>Send link</source>
        <target>发送链接</target>
        
      </trans-unit>
      <trans-unit id="sa9dbe2fb284e26fe">
        <source>Send recovery link to user</source>
        <target>向用户发送恢复链接</target>
        
      </trans-unit>
      <trans-unit id="s03fd2c252ad7972a">
        <source>Email recovery link</source>
        <target>电子邮件恢复链接</target>
        
      </trans-unit>
      <trans-unit id="sd7fa99e4d82b374a">
        <source>Recovery link cannot be emailed, user has no email address saved.</source>
        <target>无法通过电子邮件发送恢复链接，用户没有保存电子邮件地址。</target>
        
      </trans-unit>
      <trans-unit id="s720594461542943f">
        <source>Add User</source>
        <target>添加用户</target>
        
      </trans-unit>
      <trans-unit id="s4c41f3f4c23e8eaa">
        <source>Warning: This group is configured with superuser access. Added users will have superuser access.</source>
        <target>警告：此组已配置为超级用户权限。加入的用户将会拥有超级用户权限。</target>
        
      </trans-unit>
      <trans-unit id="scee721983b1c28d0">
        <source>Add existing user</source>
        <target>添加已有用户</target>
        
      </trans-unit>
      <trans-unit id="sd600334ec2c39b74">
        <source>Create user</source>
        <target>创建用户</target>
        
      </trans-unit>
      <trans-unit id="s53ad3455d9523b54">
        <source>Create User</source>
        <target>创建用户</target>
        
      </trans-unit>
      <trans-unit id="s06c163334767a381">
        <source>Create Service account</source>
        <target>创建服务账户</target>
        
      </trans-unit>
      <trans-unit id="sc744f3691efe310d">
        <source>Hide service-accounts</source>
        <target>隐藏服务账户</target>
        
      </trans-unit>
      <trans-unit id="secdb4b4c4e66aa38">
        <source>Group Info</source>
        <target>组信息</target>
        
      </trans-unit>
      <trans-unit id="s005053d82b712e0a">
        <source>Notes</source>
        <target>备注</target>
        
      </trans-unit>
      <trans-unit id="s634448e4942cf452">
        <source>Edit the notes attribute of this group to add notes here.</source>
        <target>编辑该组的备注属性以在此处添加备注。</target>
        
      </trans-unit>
      <trans-unit id="s586d6bd2eca2da93">
        <source>Users</source>
        <target>用户</target>
        
      </trans-unit>
      <trans-unit id="sca7cfe2bef51b2a5">
        <source>Root</source>
        <target>根</target>
        
      </trans-unit>
      <trans-unit id="s3616cc78631f5893">
        <source>Warning: You're about to delete the user you're logged in as (<x id="0" equiv-text="${shouldShowWarning.username}"/>). Proceed at your own risk.</source>
        <target>警告：您即将删除当前登录的用户（ 
        <x id="0" equiv-text="${shouldShowWarning.username}"/>）。如果继续，请自担风险。</target>
        
      </trans-unit>
      <trans-unit id="s510c7add9e24c306">
        <source>Hide deactivated user</source>
        <target>隐藏未激活的用户</target>
        
      </trans-unit>
      <trans-unit id="s94055b4eb957dc8f">
        <source>User folders</source>
        <target>用户目录</target>
        
      </trans-unit>
      <trans-unit id="sa982875b258fea07">
        <source>Successfully added user to group(s).</source>
        <target>成功添加用户到组。</target>
        
      </trans-unit>
      <trans-unit id="s1bd5920d8adf2bd5">
        <source>Groups to add</source>
        <target>要添加的组</target>
        
      </trans-unit>
      <trans-unit id="s5f71fa3c53828e30">
        <source>Remove from Group(s)</source>
        <target>从组中删除</target>
        
      </trans-unit>
      <trans-unit id="sb4c9ed2a487b238f">
        <source>Are you sure you want to remove user <x id="0" equiv-text="${this.targetUser?.username}"/> from the following groups?</source>
        <target>您确定要从以下组中删除用户 
        <x id="0" equiv-text="${this.targetUser?.username}"/>吗？</target>
        
      </trans-unit>
      <trans-unit id="s964f6725aeb7662f">
        <source>Add Group</source>
        <target>添加组</target>
        
      </trans-unit>
      <trans-unit id="s65ca2f256ea09c11">
        <source>Add to existing group</source>
        <target>添加到已有组</target>
        
      </trans-unit>
      <trans-unit id="s505fbbdcbc6aa921">
        <source>Add new group</source>
        <target>添加新组</target>
        
      </trans-unit>
      <trans-unit id="s506beb486fa41241">
        <source>Application authorizations</source>
        <target>应用程序授权</target>
        
      </trans-unit>
      <trans-unit id="s7301a7069b7bc83e">
        <source>Revoked?</source>
        <target>已吊销？</target>
        
      </trans-unit>
      <trans-unit id="sd924045605feea63">
        <source>Expires</source>
        <target>过期</target>
        
      </trans-unit>
      <trans-unit id="s1c8916418c334935">
        <source>ID Token</source>
        <target>ID 令牌</target>
        
      </trans-unit>
      <trans-unit id="s90760e5e02e95dfe">
        <source>Refresh Tokens(s)</source>
        <target>刷新令牌</target>
        
      </trans-unit>
      <trans-unit id="s1b88fa3df4423292">
        <source>Last IP</source>
        <target>上次 IP</target>
        
      </trans-unit>
      <trans-unit id="se63f9d833700af49">
        <source>Session(s)</source>
        <target>会话</target>
        
      </trans-unit>
      <trans-unit id="sf679b7a62808287e">
        <source>Expiry</source>
        <target>过期</target>
        
      </trans-unit>
      <trans-unit id="sde1907073fd96017">
        <source>(Current session)</source>
        <target>（当前会话）</target>
        
      </trans-unit>
      <trans-unit id="se8dca0132c66ae03">
        <source>Permissions</source>
        <target>权限</target>
        
      </trans-unit>
      <trans-unit id="s76881c01b6a3a8c7">
        <source>Consent(s)</source>
        <target>同意授权</target>
        
      </trans-unit>
      <trans-unit id="sea2f00b34b385a43">
        <source>Successfully updated device.</source>
        <target>已成功更新设备。</target>
        
      </trans-unit>
      <trans-unit id="s858e7ac4b3cf955f">
        <source>Static tokens</source>
        <target>静态令牌</target>
        
      </trans-unit>
      <trans-unit id="sfcfcf85a57eea78a">
        <source>TOTP Device</source>
        <target>TOTP 设备</target>
        
      </trans-unit>
      <trans-unit id="s6a406aecb2c0e5c5">
        <source>Enroll</source>
        <target>注册</target>
        
      </trans-unit>
      <trans-unit id="sa0b01f479f40c52d">
        <source>Device(s)</source>
        <target>设备</target>
        
      </trans-unit>
      <trans-unit id="sabb56f74492e7e96">
        <source>Update Device</source>
        <target>更新设备</target>
        
      </trans-unit>
      <trans-unit id="sf05c700a1250824e">
        <source>Confirmed</source>
        <target>已确认</target>
        
      </trans-unit>
      <trans-unit id="s64a33dcdaf90af26">
        <source>User Info</source>
        <target>用户信息</target>
        
      </trans-unit>
      <trans-unit id="sc44bae5cde0083fa">
        <source>Actions over the last week (per 8 hours)</source>
        <target>过去一周的操作（每 8 小时）</target>
        
      </trans-unit>
      <trans-unit id="sb57dbcda1929c642">
        <source>Edit the notes attribute of this user to add notes here.</source>
        <target>编辑该用户的备注属性以在此处添加备注。</target>
        
      </trans-unit>
      <trans-unit id="s5c18cae48b93138c">
        <source>Sessions</source>
        <target>会话</target>
        
      </trans-unit>
      <trans-unit id="s27586544c447d9e3">
        <source>User events</source>
        <target>用户事件</target>
        
      </trans-unit>
      <trans-unit id="s4d31797d81e9cea3">
        <source>Explicit Consent</source>
        <target>明确同意授权</target>
        
      </trans-unit>
      <trans-unit id="sb6770fa90be6d8b3">
        <source>OAuth Refresh Tokens</source>
        <target>OAuth 刷新令牌</target>
        
      </trans-unit>
      <trans-unit id="s28b3de1561da72b3">
        <source>MFA Authenticators</source>
        <target>MFA 身份验证器</target>
        
      </trans-unit>
      <trans-unit id="s7a322c89298dd27c">
        <source>Successfully updated invitation.</source>
        <target>已成功更新邀请。</target>
        
      </trans-unit>
      <trans-unit id="sc554339ffc7b04e7">
        <source>Successfully created invitation.</source>
        <target>已成功创建邀请。</target>
        
      </trans-unit>
      <trans-unit id="sfcebd18506f1e535">
        <source>Flow</source>
        <target>流程</target>
        
      </trans-unit>
      <trans-unit id="sa84a7fd11ba85e88">
        <source>When selected, the invite will only be usable with the flow. By default the invite is accepted on all flows with invitation stages.</source>
        <target>选中时，此邀请仅可在对应流程中使用。默认情况下，此邀请接受所有流程的邀请阶段。</target>
        
      </trans-unit>
      <trans-unit id="s7520286c8419a266">
        <source>Optional data which is loaded into the flow's 'prompt_data' context variable. YAML or JSON.</source>
        <target>加载到流程的 'prompt_data' 上下文变量中的可选数据。YAML 或 JSON。</target>
        
      </trans-unit>
      <trans-unit id="sb8795b799c70776a">
        <source>Single use</source>
        <target>一次性使用</target>
        
      </trans-unit>
      <trans-unit id="sf232d42142eacc23">
        <source>When enabled, the invitation will be deleted after usage.</source>
        <target>启用后，邀请将在使用后被删除。</target>
        
      </trans-unit>
      <trans-unit id="sa4a8086275475714">
        <source>Select an enrollment flow</source>
        <target>选择注册流程</target>
        
      </trans-unit>
      <trans-unit id="s839cb09cb2193da9">
        <source>Link to use the invitation.</source>
        <target>使用邀请的链接。</target>
        
      </trans-unit>
      <trans-unit id="s8226f48cb1a80997">
        <source>Invitations</source>
        <target>邀请</target>
        
      </trans-unit>
      <trans-unit id="s57448f10eb973100">
        <source>Create Invitation Links to enroll Users, and optionally force specific attributes of their account.</source>
        <target>创建邀请链接以注册用户，并可选地强制设置其账户的特定属性。</target>
        
      </trans-unit>
      <trans-unit id="s4aee34a672e5cfc0">
        <source>Created by</source>
        <target>创建者</target>
        
      </trans-unit>
      <trans-unit id="sd5ba2d61ee4796fe">
        <source>Invitation(s)</source>
        <target>邀请</target>
        
      </trans-unit>
      <trans-unit id="s96dcf7ec8342c335">
        <source>Invitation not limited to any flow, and can be used with any enrollment flow.</source>
        <target>邀请没有限制到任何流程，可以用于任何注册流程。</target>
        
      </trans-unit>
      <trans-unit id="s1b42b49e7b392013">
        <source>Update Invitation</source>
        <target>更新邀请</target>
        
      </trans-unit>
      <trans-unit id="s38c72e1cf120b8d8">
        <source>Create Invitation</source>
        <target>创建邀请</target>
        
      </trans-unit>
      <trans-unit id="s802826db4e2c852e">
        <source>Warning: No invitation stage is bound to any flow. Invitations will not work as expected.</source>
        <target>警告：没有邀请阶段绑定到任何流程。邀请将无法按预期工作。</target>
        
      </trans-unit>
      <trans-unit id="s2f995efbb1e46b18">
        <source>Auto-detect (based on your browser)</source>
        <target>自动检测（基于您的浏览器）</target>
        
      </trans-unit>
      <trans-unit id="s296fbffaaa7c910a">
        <source>Required.</source>
        <target>必需。</target>
        
      </trans-unit>
      <trans-unit id="s81ecf2d4386b8e84">
        <source>Continue</source>
        <target>继续</target>
        
      </trans-unit>
      <trans-unit id="s8b2b2a43fcf688a3">
        <source>Successfully updated prompt.</source>
        <target>已成功更新输入项。</target>
        
      </trans-unit>
      <trans-unit id="s5572ac4d2208f5ec">
        <source>Successfully created prompt.</source>
        <target>已成功创建输入项。</target>
        
      </trans-unit>
      <trans-unit id="s54e7a23a95d99649">
        <source>Text: Simple Text input</source>
        <target>文本：简单文本输入</target>
        
      </trans-unit>
      <trans-unit id="s63e54b86e2a2cc43">
        <source>Text Area: Multiline text input</source>
        <target>文本框：多行文本输入。</target>
        
      </trans-unit>
      <trans-unit id="s12de1c06a1e18cc5">
        <source>Text (read-only): Simple Text input, but cannot be edited.</source>
        <target>文本（只读）：简单文本输入，但无法编辑。</target>
        
      </trans-unit>
      <trans-unit id="s4e5646b23e41231f">
        <source>Text Area (read-only): Multiline text input, but cannot be edited.</source>
        <target>文本框（只读）：多行文本输入，但无法编辑。</target>
        
      </trans-unit>
      <trans-unit id="s1e4c3de6e12cd87b">
        <source>Username: Same as Text input, but checks for and prevents duplicate usernames.</source>
        <target>用户名：与文本输入相同，但检查并防止用户名重复。</target>
        
      </trans-unit>
      <trans-unit id="s5462c7f56ed65e6c">
        <source>Email: Text field with Email type.</source>
        <target>电子邮箱：电子邮箱类型的文本字段。</target>
        
      </trans-unit>
      <trans-unit id="s1c5574968b29ab1c">
        <source>Password: Masked input, multiple inputs of this type on the same prompt need to be identical.</source>
        <target>密码：屏蔽显示输入内容，多个此类型的输入如果在同一个输入项下，则内容需要相同。</target>
        
      </trans-unit>
      <trans-unit id="sbbb97b1c63507dc0">
        <source>Number</source>
        <target>数字</target>
        
      </trans-unit>
      <trans-unit id="sdae649fae731e838">
        <source>Checkbox</source>
        <target>复选框</target>
        
      </trans-unit>
      <trans-unit id="s34edeb18f887161d">
        <source>Radio Button Group (fixed choice)</source>
        <target>单选按钮组（固定选项）</target>
        
      </trans-unit>
      <trans-unit id="s57730b6870e8916c">
        <source>Dropdown (fixed choice)</source>
        <target>下拉框（固定选项）</target>
        
      </trans-unit>
      <trans-unit id="sac8252732f2edb19">
        <source>Date</source>
        <target>日期</target>
        
      </trans-unit>
      <trans-unit id="s45960273852a61b2">
        <source>Date Time</source>
        <target>日期时间</target>
        
      </trans-unit>
      <trans-unit id="sd1f81284eeb7b503">
        <source>File</source>
        <target>文件</target>
        
      </trans-unit>
      <trans-unit id="s21e3c227cc2c5873">
        <source>Separator: Static Separator Line</source>
        <target>分隔符：静态分隔线</target>
        
      </trans-unit>
      <trans-unit id="s706af57c1af42c6d">
        <source>Hidden: Hidden field, can be used to insert data into form.</source>
        <target>隐藏：隐藏字段，可用于将数据插入表单。</target>
        
      </trans-unit>
      <trans-unit id="s40e2c72dae905a50">
        <source>Static: Static value, displayed as-is.</source>
        <target>静态：静态值，按原样显示。</target>
        
      </trans-unit>
      <trans-unit id="sdd4bd4224c4e943d">
        <source>authentik: Locale: Displays a list of locales authentik supports.</source>
        <target>authentik：语言：显示 authentik 支持的语言设置。</target>
        
      </trans-unit>
      <trans-unit id="saf84e7732a9e1336">
        <source>Preview errors</source>
        <target>预览错误</target>
        
      </trans-unit>
      <trans-unit id="sb71ace8e9b35c749">
        <source>Data preview</source>
        <target>数据预览</target>
        
      </trans-unit>
      <trans-unit id="s4d53f4b7ff33bedd">
        <source>Unique name of this field, used for selecting fields in prompt stages.</source>
        <target>此字段的唯一名称，用于选择输入阶段的字段。</target>
        
      </trans-unit>
      <trans-unit id="s3b58f8d2155ae90c">
        <source>Field Key</source>
        <target>字段键</target>
        
      </trans-unit>
      <trans-unit id="s2b088ba65eb69b7e">
        <source>Name of the form field, also used to store the value.</source>
        <target>表单域的名称，也用于存储值。</target>
        
      </trans-unit>
      <trans-unit id="s662fcb3761ad9df7">
        <source>When used in conjunction with a User Write stage, use attributes.foo to write attributes.</source>
        <target>当与用户写入阶段结合使用时，请使用 attributes.foo 来编写属性。</target>
        
      </trans-unit>
      <trans-unit id="s5590dbf7e425789d">
        <source>Label</source>
        <target>标签</target>
        
      </trans-unit>
      <trans-unit id="s0c135eba6017d94f">
        <source>Label shown next to/above the prompt.</source>
        <target>标签会显示在输入侧方/上方。</target>
        
      </trans-unit>
      <trans-unit id="sae5d87e99fe081e0">
        <source>Required</source>
        <target>必需</target>
        
      </trans-unit>
      <trans-unit id="s37dbfe2133b74d2d">
        <source>Interpret placeholder as expression</source>
        <target>将占位符解释为表达式</target>
        
      </trans-unit>
      <trans-unit id="s4a953e6234cb4808">
        <source>When checked, the placeholder will be evaluated in the same way a property mapping is.
            If the evaluation fails, the placeholder itself is returned.</source>
        <target>勾选时，占位符将以与属性映射相同的方式评估。
如果评估失败，则返回占位符本身。</target>
      </trans-unit>
      <trans-unit id="sf90be97cb08f3d5a">
        <source>Placeholder</source>
        <target>占位符</target>
        
      </trans-unit>
      <trans-unit id="sf76ead4c4708dd06">
        <source>Optionally provide a short hint that describes the expected input value.
            When creating a fixed choice field, enable interpreting as expression and return a
        list to return multiple choices.</source>
        <target>可选的简短提示，用来描述期望的输入值。
在创建固定选项字段时，启用以表达式解释，
并返回多个选项的列表。</target>
      </trans-unit>
      <trans-unit id="saa7ba2057bd524a1">
        <source>Interpret initial value as expression</source>
        <target>将初始值解释为表达式</target>
        
      </trans-unit>
      <trans-unit id="sd60415c7666859f0">
        <source>When checked, the initial value will be evaluated in the same way a property mapping is.
            If the evaluation fails, the initial value itself is returned.</source>
        <target>勾选时，初始值将以与属性映射相同的方式评估。
如果评估失败，则返回初始值本身。</target>
      </trans-unit>
      <trans-unit id="sa9c7044d9fd1f3e6">
        <source>Initial value</source>
        <target>初始值</target>
        
      </trans-unit>
      <trans-unit id="seab35681cbf36755">
        <source>Optionally pre-fill the input with an initial value.
            When creating a fixed choice field, enable interpreting as expression and
        return a list to return multiple default choices.</source>
        <target>可选的预设输入初始值。
在创建固定选项字段时，启用以表达式解释，
并返回多个默认选项的列表。</target>
      </trans-unit>
      <trans-unit id="s72c1c17a9bdc76ad">
        <source>Help text</source>
        <target>帮助文本</target>
        
      </trans-unit>
      <trans-unit id="s584d1c38ad20d560">
        <source>Any HTML can be used.</source>
        <target>可以使用任何 HTML。</target>
        
      </trans-unit>
      <trans-unit id="s2be6121210e2a2f8">
        <source>Prompts</source>
        <target>输入</target>
        
      </trans-unit>
      <trans-unit id="s42fc6f4b64eff5d9">
        <source>Single Prompts that can be used for Prompt Stages.</source>
        <target>可用于输入阶段的单个输入项。</target>
        
      </trans-unit>
      <trans-unit id="s42a1ebe17efda727">
        <source>Field</source>
        <target>字段</target>
        
      </trans-unit>
      <trans-unit id="s41b105819b67ee7a">
        <source>Stages</source>
        <target>阶段</target>
        
      </trans-unit>
      <trans-unit id="sec7443a45fd141e5">
        <source>Prompt(s)</source>
        <target>输入</target>
        
      </trans-unit>
      <trans-unit id="scc733ba98740038a">
        <source>Update Prompt</source>
        <target>更新输入项</target>
        
      </trans-unit>
      <trans-unit id="s61b6f3e6bc59c6dd">
        <source>Create Prompt</source>
        <target>创建输入</target>
        
      </trans-unit>
      <trans-unit id="sff5bb7742c2896c8">
        <source>Target</source>
        <target>目标</target>
        
      </trans-unit>
      <trans-unit id="sae5da213b7f896ed">
        <source>Stage</source>
        <target>阶段</target>
        
      </trans-unit>
      <trans-unit id="s0a61796c1956d32c">
        <source>Evaluate when flow is planned</source>
        <target>流程被规划时评估</target>
        
      </trans-unit>
      <trans-unit id="sf533f13321fee530">
        <source>Evaluate policies during the Flow planning process.</source>
        <target>在流程规划过程中评估策略。</target>
        
      </trans-unit>
      <trans-unit id="s6336fa345e96dde9">
        <source>Evaluate when stage is run</source>
        <target>阶段被运行时评估</target>
        
      </trans-unit>
      <trans-unit id="sff3b708e23bb96b2">
        <source>Evaluate policies before the Stage is present to the user.</source>
        <target>在阶段即将呈现给用户时评估策略。</target>
        
      </trans-unit>
      <trans-unit id="s0dc46deb8f181baf">
        <source>Invalid response behavior</source>
        <target>无效响应行为</target>
        
      </trans-unit>
      <trans-unit id="seb0805249661d15b">
        <source>Returns the error message and a similar challenge to the executor</source>
        <target>向执行器返回错误消息和类似的质询</target>
        
      </trans-unit>
      <trans-unit id="sd891d8463d0ebace">
        <source>Restarts the flow from the beginning</source>
        <target>从头开始重新启动流程</target>
        
      </trans-unit>
      <trans-unit id="s6b9a1dd402750a8a">
        <source>Restarts the flow from the beginning, while keeping the flow context</source>
        <target>从头开始重新启动流程，同时保留流程上下文</target>
        
      </trans-unit>
      <trans-unit id="sbc88fb27a4c3b894">
        <source>Configure how the flow executor should handle an invalid response to a challenge given by this bound stage.</source>
        <target>针对由此绑定阶段提供的质询，配置流程执行器应如何处理对此质询的无效响应。</target>
        
      </trans-unit>
      <trans-unit id="s916b32ac64ea2b05">
        <source>Successfully updated stage.</source>
        <target>已成功更新阶段。</target>
        
      </trans-unit>
      <trans-unit id="s14c8f36e180d6bbc">
        <source>Successfully created stage.</source>
        <target>已成功创建阶段。</target>
        
      </trans-unit>
      <trans-unit id="sf22a28f83cc45fcc">
        <source>Stage used to configure a duo-based authenticator. This stage should be used for configuration flows.</source>
        <target>用来配置基于 Duo 的身份验证器的阶段。此阶段应该用于配置流程。</target>
        
      </trans-unit>
      <trans-unit id="s5adafce329aaa853">
        <source>Authenticator type name</source>
        <target>身份验证类型名称</target>
        
      </trans-unit>
      <trans-unit id="s23e6a57201fba25e">
        <source>Display name of this authenticator, used by users when they enroll an authenticator.</source>
        <target>此验证器的显示名称，在用户注册验证器时使用。</target>
        
      </trans-unit>
      <trans-unit id="s276d751eb7a186cc">
        <source>API Hostname</source>
        <target>API 主机名</target>
        
      </trans-unit>
      <trans-unit id="s5b6b6e2cb884d59f">
        <source>Duo Auth API</source>
        <target>Duo Auth API</target>
        
      </trans-unit>
      <trans-unit id="s240ff02ce3a53dee">
        <source>Integration key</source>
        <target>集成密钥</target>
        
      </trans-unit>
      <trans-unit id="s56fd9ed596c724fa">
        <source>Secret key</source>
        <target>Secret 密钥</target>
        
      </trans-unit>
      <trans-unit id="s88870d7e499e848b">
        <source>Duo Admin API (optional)</source>
        <target>Duo Admin API（可选）</target>
        
      </trans-unit>
      <trans-unit id="s7f13f4a2d0370cf6">
        <source>When using a Duo MFA, Access or Beyond plan, an Admin API application can be created.
            This will allow authentik to import devices automatically.</source>
        <target>使用 Duo MFA 的 Access 或 Beyond 计划时，可以创建 Admin API 应用程序。
这允许 authentik 自动导入设备。</target>
      </trans-unit>
      <trans-unit id="s9a34d1520e320465">
        <source>Stage-specific settings</source>
        <target>阶段特定设置</target>
        
      </trans-unit>
      <trans-unit id="s0dfc6838c9d07677">
        <source>Configuration flow</source>
        <target>配置流程</target>
        
      </trans-unit>
      <trans-unit id="sebf44d2471b608ad">
        <source>Flow used by an authenticated user to configure this Stage. If empty, user will not be able to configure this stage.</source>
        <target>经过身份验证的用户用来配置此阶段的流程。如果为空，用户将无法配置此阶段。</target>
        
      </trans-unit>
      <trans-unit id="s3baf512851453712">
        <source>Twilio Account SID</source>
        <target>Twilio 账户 SID</target>
        
      </trans-unit>
      <trans-unit id="sa738ce390bc24875">
        <source>Get this value from https://console.twilio.com</source>
        <target>从 https://console.twilio.com 获取此值</target>
        
      </trans-unit>
      <trans-unit id="sa7b56a80ab1801f0">
        <source>Twilio Auth Token</source>
        <target>Twilio 身份验证令牌</target>
        
      </trans-unit>
      <trans-unit id="sfe99a8caa70232ab">
        <source>Authentication Type</source>
        <target>身份验证类型</target>
        
      </trans-unit>
      <trans-unit id="safd0363143a46a91">
        <source>Basic Auth</source>
        <target>基本身份验证</target>
        
      </trans-unit>
      <trans-unit id="sd06b47084fec0ec5">
        <source>Bearer Token</source>
        <target>Bearer 令牌</target>
        
      </trans-unit>
      <trans-unit id="sb1751a1411d6874f">
        <source>External API URL</source>
        <target>外部 API URL</target>
        
      </trans-unit>
      <trans-unit id="sbdc1176ff9f93da2">
        <source>This is the full endpoint to send POST requests to.</source>
        <target>这是向其发送 POST 请求的完整终端节点。</target>
        
      </trans-unit>
      <trans-unit id="s51da4de00984fe51">
        <source>API Auth Username</source>
        <target>API 身份验证用户名</target>
        
      </trans-unit>
      <trans-unit id="s293ab4331c1dd387">
        <source>This is the username to be used with basic auth or the token when used with bearer token</source>
        <target>这是用于 Basic 身份验证的用户名，或是使用 Bearer 令牌时的令牌</target>
        
      </trans-unit>
      <trans-unit id="s634d041fd954ab20">
        <source>API Auth password</source>
        <target>API 身份验证密码</target>
        
      </trans-unit>
      <trans-unit id="sb635ad3c2e357d3c">
        <source>This is the password to be used with basic auth</source>
        <target>这是用于 Basic 身份验证的密码</target>
        
      </trans-unit>
      <trans-unit id="sa92398dba8b12d85">
        <source>Mapping</source>
        <target>映射</target>
        
      </trans-unit>
      <trans-unit id="s38162f615710c7b4">
        <source>Modify the payload sent to the custom provider.</source>
        <target>修改发送到自定义提供程序的载荷。</target>
        
      </trans-unit>
      <trans-unit id="s5e830ae7688d1219">
        <source>Stage used to configure an SMS-based TOTP authenticator.</source>
        <target>用来配置基于短信的 TOTP 身份验证器的阶段。</target>
        
      </trans-unit>
      <trans-unit id="s0d5d05bf3d122ced">
        <source>Twilio</source>
        <target>Twilio</target>
        
      </trans-unit>
      <trans-unit id="sc3c74f5273df459a">
        <source>Generic</source>
        <target>通用</target>
        
      </trans-unit>
      <trans-unit id="sbbb2180b6aed196e">
        <source>From number</source>
        <target>发信人号码</target>
        
      </trans-unit>
      <trans-unit id="sc647dcb91f6958dd">
        <source>Number the SMS will be sent from.</source>
        <target>短信的发信人号码。</target>
        
      </trans-unit>
      <trans-unit id="s0ae0072614320ae2">
        <source>Hash phone number</source>
        <target>哈希电话号码</target>
        
      </trans-unit>
      <trans-unit id="s9ca3310e1999fd5b">
        <source>If enabled, only a hash of the phone number will be saved. This can be done for data-protection reasons. Devices created from a stage with this enabled cannot be used with the authenticator validation stage.</source>
        <target>如果启用，仅保存电话号码的哈希。这是出于数据保护的原因。如果设备创建自启用此选项的阶段，则无法在验证阶段使用身份验证器。</target>
        
      </trans-unit>
      <trans-unit id="s128e7f5f34bfa155">
        <source>Stage used to configure a static authenticator (i.e. static tokens). This stage should be used for configuration flows.</source>
        <target>用来配置静态身份验证器（即静态令牌）的阶段。此阶段应该用于配置流程。</target>
        
      </trans-unit>
      <trans-unit id="sabf67834e35dede5">
        <source>Token count</source>
        <target>令牌计数</target>
        
      </trans-unit>
      <trans-unit id="sc5a4711395ffb043">
        <source>Stage used to configure a TOTP authenticator (i.e. Authy/Google Authenticator).</source>
        <target>用来配置 TOTP 身份验证器（即 Authy/Google 身份验证器）的阶段。</target>
        
      </trans-unit>
      <trans-unit id="s9d8ad4b85287131f">
        <source>Digits</source>
        <target>数字</target>
        
      </trans-unit>
      <trans-unit id="sc04e92d753742189">
        <source>6 digits, widely compatible</source>
        <target>6 位数字，广泛兼容</target>
        
      </trans-unit>
      <trans-unit id="sdc70195469e83e3f">
        <source>8 digits, not compatible with apps like Google Authenticator</source>
        <target>8 位数字，与 Google 身份验证器等应用不兼容</target>
        
      </trans-unit>
      <trans-unit id="s0e15f678445dfc45">
        <source>Stage used to validate any authenticator. This stage should be used during authentication or authorization flows.</source>
        <target>用来验证任何身份验证器的阶段。此阶段应在身份验证或授权流程中使用。</target>
        
      </trans-unit>
      <trans-unit id="s73c13e5a6f5e38a3">
        <source>Device classes</source>
        <target>设备类型</target>
        
      </trans-unit>
      <trans-unit id="s97d1b0070f50c07f">
        <source>Static Tokens</source>
        <target>静态令牌</target>
        
      </trans-unit>
      <trans-unit id="sb8168ae309c66abc">
        <source>TOTP Authenticators</source>
        <target>TOTP 身份验证器</target>
        
      </trans-unit>
      <trans-unit id="sde47e4d8b9b21b59">
        <source>WebAuthn Authenticators</source>
        <target>WebAuthn 身份验证器</target>
        
      </trans-unit>
      <trans-unit id="s8da88a8a5750bce1">
        <source>Duo Authenticators</source>
        <target>Duo 身份验证器</target>
        
      </trans-unit>
      <trans-unit id="s4d182bae8a578010">
        <source>SMS-based Authenticators</source>
        <target>基于短信的身份验证器</target>
        
      </trans-unit>
      <trans-unit id="sd8d9451f86502d1a">
        <source>Device classes which can be used to authenticate.</source>
        <target>可用于进行身份验证的设备类型。</target>
        
      </trans-unit>
      <trans-unit id="se2e9f5a32c93e5f7">
        <source>Last validation threshold</source>
        <target>上次验证阈值</target>
        
      </trans-unit>
      <trans-unit id="s951281efc92b03fc">
        <source>If any of the devices user of the types selected above have been used within this duration, this stage will be skipped.</source>
        <target>如果上面所选类型的任意设备在此期限内被使用，此阶段会被跳过。</target>
        
      </trans-unit>
      <trans-unit id="s681074b6c1f19c08">
        <source>Not configured action</source>
        <target>未配置操作</target>
        
      </trans-unit>
      <trans-unit id="sa2c29dc5ed47b26d">
        <source>Force the user to configure an authenticator</source>
        <target>强制用户配置身份验证器</target>
        
      </trans-unit>
      <trans-unit id="sa30c58514a3dc0fb">
        <source>Deny the user access</source>
        <target>拒绝用户访问</target>
        
      </trans-unit>
      <trans-unit id="s1e0de9c4f66dc371">
        <source>WebAuthn User verification</source>
        <target>WebAuthn 用户验证</target>
        
      </trans-unit>
      <trans-unit id="sdb7b2173869822bc">
        <source>User verification must occur.</source>
        <target>必须进行用户验证。</target>
        
      </trans-unit>
      <trans-unit id="s7683363cdf78cf31">
        <source>User verification is preferred if available, but not required.</source>
        <target>如果可用，则首选用户验证，但不是必需的。</target>
        
      </trans-unit>
      <trans-unit id="scb43f5faeb6a7ca9">
        <source>User verification should not occur.</source>
        <target>不应进行用户验证。</target>
        
      </trans-unit>
      <trans-unit id="scae166352a31032c">
        <source>Configuration stages</source>
        <target>配置阶段</target>
        
      </trans-unit>
      <trans-unit id="s6941a67f0038ba4c">
        <source>Stages used to configure Authenticator when user doesn't have any compatible devices. After this configuration Stage passes, the user is not prompted again.</source>
        <target>当用户没有任何兼容的设备时，用来配置身份验证器的阶段。此阶段通过后，将不再请求此用户。</target>
        
      </trans-unit>
      <trans-unit id="s7e5af9c6ba6f5cc6">
        <source>When multiple stages are selected, the user can choose which one they want to enroll.</source>
        <target>选中多个阶段时，用户可以选择要注册哪个。</target>
        
      </trans-unit>
      <trans-unit id="s34b23ebbac9f6ab9">
        <source>User verification</source>
        <target>用户验证</target>
        
      </trans-unit>
      <trans-unit id="s9ea472b555374771">
        <source>Resident key requirement</source>
        <target>常驻钥匙要求</target>
        
      </trans-unit>
      <trans-unit id="s5fbaeb14f42815e5">
        <source>Authenticator Attachment</source>
        <target>身份验证器附件</target>
        
      </trans-unit>
      <trans-unit id="s502d2473587032e1">
        <source>No preference is sent</source>
        <target>不发送偏好</target>
        
      </trans-unit>
      <trans-unit id="s60cc554fde2676cb">
        <source>A non-removable authenticator, like TouchID or Windows Hello</source>
        <target>不可移除的身份验证器，例如 TouchID 或 Windows Hello</target>
        
      </trans-unit>
      <trans-unit id="sdf1d8edef27236f0">
        <source>A "roaming" authenticator, like a YubiKey</source>
        <target>像 YubiKey 这样的“漫游”身份验证器</target>
        
      </trans-unit>
      <trans-unit id="sfffba7b23d8fb40c">
        <source>This stage checks the user's current session against the Google reCaptcha (or compatible) service.</source>
        <target>此阶段会根据 Google reCaptcha（或兼容的）服务检查用户的当前会话。</target>
        
      </trans-unit>
      <trans-unit id="sfd1af96798dd8a5f">
        <source>Public Key</source>
        <target>公钥</target>
        
      </trans-unit>
      <trans-unit id="sf339673f0f76a8bd">
        <source>Public key, acquired from https://www.google.com/recaptcha/intro/v3.html.</source>
        <target>公钥，从 https://www.google.com/recaptcha/intro/v3.html 获取。</target>
        
      </trans-unit>
      <trans-unit id="s83d0f62ad1731a03">
        <source>Private Key</source>
        <target>私钥</target>
        
      </trans-unit>
      <trans-unit id="s892d2731a6f22e59">
        <source>Private key, acquired from https://www.google.com/recaptcha/intro/v3.html.</source>
        <target>私钥，从 https://www.google.com/recaptcha/intro/v3.html 获取。</target>
        
      </trans-unit>
      <trans-unit id="scb6620fcd5bff04c">
        <source>Advanced settings</source>
        <target>高级设置</target>
        
      </trans-unit>
      <trans-unit id="s39e436de1dc4df4f">
        <source>JS URL</source>
        <target>JS URL</target>
        
      </trans-unit>
      <trans-unit id="s170b705c55ecb2ae">
        <source>URL to fetch JavaScript from, defaults to recaptcha. Can be replaced with any compatible alternative.</source>
        <target>拉取 JavaScript 的 URL，默认为 recaptcha。可以替换为任何兼容替代。</target>
        
      </trans-unit>
      <trans-unit id="s275021658614ce9e">
        <source>API URL</source>
        <target>API URL</target>
        
      </trans-unit>
      <trans-unit id="sc8a79fddea3ab4a9">
        <source>URL used to validate captcha response, defaults to recaptcha. Can be replaced with any compatible alternative.</source>
        <target>用于校验验证码响应的 URL，默认为 recaptcha。可以替换为任何兼容替代。</target>
        
      </trans-unit>
      <trans-unit id="s1cd617e7bbe278d0">
        <source>Prompt for the user's consent. The consent can either be permanent or expire in a defined amount of time.</source>
        <target>请求用户同意授权。同意授权可以是永久性的，也可以在规定的时间后过期。</target>
        
      </trans-unit>
      <trans-unit id="s26513c9dd154f041">
        <source>Always require consent</source>
        <target>始终需要征得同意授权</target>
        
      </trans-unit>
      <trans-unit id="s8ce8bdc9cc9c8604">
        <source>Consent given last indefinitely</source>
        <target>无限期同意授权</target>
        
      </trans-unit>
      <trans-unit id="sb986f15fa9b17805">
        <source>Consent expires.</source>
        <target>同意授权会过期。</target>
        
      </trans-unit>
      <trans-unit id="s6f328f2d8382d998">
        <source>Consent expires in</source>
        <target>同意授权过期时间</target>
        
      </trans-unit>
      <trans-unit id="se0c660020d9cf5b7">
        <source>Offset after which consent expires.</source>
        <target>同意过期后的偏移。</target>
        
      </trans-unit>
      <trans-unit id="s22b10ed263b96194">
        <source>Dummy stage used for testing. Shows a simple continue button and always passes.</source>
        <target>用于测试的虚拟阶段。显示一个简单的“继续”按钮，并且始终通过。</target>
        
      </trans-unit>
      <trans-unit id="sdb861d9906f18ac2">
        <source>Throw error?</source>
        <target>抛出错误？</target>
        
      </trans-unit>
      <trans-unit id="s31ebc5431d677f5d">
        <source>SMTP Host</source>
        <target>SMTP 主机</target>
        
      </trans-unit>
      <trans-unit id="s289fce7e694b98ac">
        <source>SMTP Port</source>
        <target>SMTP 端口</target>
        
      </trans-unit>
      <trans-unit id="se4a9da0295597e73">
        <source>SMTP Username</source>
        <target>SMTP 用户名</target>
        
      </trans-unit>
      <trans-unit id="s593db2c00d6516a2">
        <source>SMTP Password</source>
        <target>SMTP 密码</target>
        
      </trans-unit>
      <trans-unit id="s0d4268408182491d">
        <source>Use TLS</source>
        <target>使用 TLS</target>
        
      </trans-unit>
      <trans-unit id="s480c6c40a248f7d2">
        <source>Use SSL</source>
        <target>使用 SSL</target>
        
      </trans-unit>
      <trans-unit id="sc1feadd25659c94d">
        <source>From address</source>
        <target>发件人地址</target>
        
      </trans-unit>
      <trans-unit id="sa248e1021d2c27b5">
        <source>Verify the user's email address by sending them a one-time-link. Can also be used for recovery to verify the user's authenticity.</source>
        <target>通过向用户发送一次性链接来验证用户的电子邮件地址。也可用于在恢复时验证用户的真实性。</target>
        
      </trans-unit>
      <trans-unit id="s87b7e3bc944c728c">
        <source>Activate pending user on success</source>
        <target>成功时激活待处理用户</target>
        
      </trans-unit>
      <trans-unit id="s9e9c8d99f4c26baf">
        <source>When a user returns from the email successfully, their account will be activated.</source>
        <target>当用户成功自电子邮件中返回时，其账户将被激活。</target>
        
      </trans-unit>
      <trans-unit id="s618d4e53f455c834">
        <source>Use global settings</source>
        <target>使用全局设置</target>
        
      </trans-unit>
      <trans-unit id="sae1e1a59d22609c4">
        <source>When enabled, global Email connection settings will be used and connection settings below will be ignored.</source>
        <target>启用后，将使用全局电子邮件连接设置，下面的连接设置将被忽略。</target>
        
      </trans-unit>
      <trans-unit id="sb1fe947f9ad27b9d">
        <source>Token expiry</source>
        <target>令牌过期</target>
        
      </trans-unit>
      <trans-unit id="s1c6ba8d100453392">
        <source>Time in minutes the token sent is valid.</source>
        <target>发出令牌的有效时间（单位为分钟）。</target>
        
      </trans-unit>
      <trans-unit id="se47baf2fd16b9d2b">
        <source>Template</source>
        <target>模板</target>
        
      </trans-unit>
      <trans-unit id="s4af8a3ce5a600855">
        <source>Let the user identify themselves with their username or Email address.</source>
        <target>让用户使用用户名或电子邮件地址来标识自己。</target>
        
      </trans-unit>
      <trans-unit id="s592ab7d2bc1b8973">
        <source>User fields</source>
        <target>用户字段</target>
        
      </trans-unit>
      <trans-unit id="s61e48919db20538a">
        <source>UPN</source>
        <target>UPN</target>
        
      </trans-unit>
      <trans-unit id="s4cdae7635e757555">
        <source>Fields a user can identify themselves with. If no fields are selected, the user will only be able to use sources.</source>
        <target>用户可以用来标识自己的字段。如果未选择任何字段，则用户将只能使用源。</target>
        
      </trans-unit>
      <trans-unit id="s3380d7cbcebe50f6">
        <source>Password stage</source>
        <target>密码阶段</target>
        
      </trans-unit>
      <trans-unit id="s08c91cb1a2cd3d97">
        <source>When selected, a password field is shown on the same page instead of a separate page. This prevents username enumeration attacks.</source>
        <target>选中后，密码字段将显示在同一页面，而不是单独的页面上。这样可以防止用户名枚举攻击。</target>
        
      </trans-unit>
      <trans-unit id="sd97d8d0906e6cc47">
        <source>Case insensitive matching</source>
        <target>不区分大小写的匹配</target>
        
      </trans-unit>
      <trans-unit id="s8aaad223e954f9ca">
        <source>When enabled, user fields are matched regardless of their casing.</source>
        <target>启用后，无论大小写如何，都将匹配用户字段。</target>
        
      </trans-unit>
      <trans-unit id="sbab723b98dcfe23f">
        <source>Show matched user</source>
        <target>显示匹配的用户</target>
        
      </trans-unit>
      <trans-unit id="se50a08ab71bb96ed">
        <source>When a valid username/email has been entered, and this option is enabled, the user's username and avatar will be shown. Otherwise, the text that the user entered will be shown.</source>
        <target>如果输入了有效的用户名/电子邮箱，并且启用了此选项，则会显示用户的用户名和头像。否则，将显示用户输入的文本。</target>
        
      </trans-unit>
      <trans-unit id="s0295ce5d6f635d75">
        <source>Source settings</source>
        <target>源设置</target>
        
      </trans-unit>
      <trans-unit id="s91e3a47599412f51">
        <source>Sources</source>
        <target>源</target>
        
      </trans-unit>
      <trans-unit id="s17a679298216aca9">
        <source>Select sources should be shown for users to authenticate with. This only affects web-based sources, not LDAP.</source>
        <target>选择的源应显示给用户进行身份验证。这只会影响基于 Web 的源，而不影响 LDAP。</target>
        
      </trans-unit>
      <trans-unit id="sa41aee3ae04c9216">
        <source>Show sources' labels</source>
        <target>显示源的标签</target>
        
      </trans-unit>
      <trans-unit id="s54cd35e6224ba65d">
        <source>By default, only icons are shown for sources. Enable this to show their full names.</source>
        <target>默认情况下，只为源显示图标。启用此选项可显示它们的全名。</target>
        
      </trans-unit>
      <trans-unit id="s9ee20003cb116abf">
        <source>Passwordless flow</source>
        <target>无密码流程</target>
        
      </trans-unit>
      <trans-unit id="s0c8c4d2bb0a9162a">
        <source>Optional passwordless flow, which is linked at the bottom of the page. When configured, users can use this flow to authenticate with a WebAuthn authenticator, without entering any details.</source>
        <target>可选的无密码流程，链接在页面底部。配置后，用户可以使用此流程通过 WebAuthn 身份验证器进行验证，无需输入任何详细信息。</target>
        
      </trans-unit>
      <trans-unit id="s01a3a7f48ee4edaf">
        <source>Optional enrollment flow, which is linked at the bottom of the page.</source>
        <target>可选注册流程，链接在页面底部。</target>
        
      </trans-unit>
      <trans-unit id="s82188c9542510212">
        <source>Optional recovery flow, which is linked at the bottom of the page.</source>
        <target>可选的恢复流程，链接在页面底部。</target>
        
      </trans-unit>
      <trans-unit id="s3e59b8b2debf0209">
        <source>This stage can be included in enrollment flows to accept invitations.</source>
        <target>此阶段可以包含在注册流程中以接受邀请。</target>
        
      </trans-unit>
      <trans-unit id="s79ad406777feab1f">
        <source>Continue flow without invitation</source>
        <target>在没有邀请的情况下继续流程</target>
        
      </trans-unit>
      <trans-unit id="s61ccefd661ac2296">
        <source>If this flag is set, this Stage will jump to the next Stage when no Invitation is given. By default this Stage will cancel the Flow when no invitation is given.</source>
        <target>如果设置了此标志，则当没有发出邀请时，此阶段将跳转到下一个阶段。默认情况下，当没有发出邀请时，此阶段将取消流程。</target>
        
      </trans-unit>
      <trans-unit id="sdc30bddeda2f0225">
        <source>Validate the user's password against the selected backend(s).</source>
        <target>根据选定的后端验证用户的密码。</target>
        
      </trans-unit>
      <trans-unit id="sb8d4f44a1d5b9a14">
        <source>Backends</source>
        <target>后端</target>
        
      </trans-unit>
      <trans-unit id="sba42248f3f27955c">
        <source>User database + standard password</source>
        <target>用户数据库 + 标准密码</target>
        
      </trans-unit>
      <trans-unit id="s3330adb3f0922f7b">
        <source>User database + app passwords</source>
        <target>用户数据库 + 应用程序密码</target>
        
      </trans-unit>
      <trans-unit id="sc10db51c9bb77d5c">
        <source>User database + LDAP password</source>
        <target>用户数据库 + LDAP 密码</target>
        
      </trans-unit>
      <trans-unit id="sd35ae4be63df1f9f">
        <source>Selection of backends to test the password against.</source>
        <target>选择用于测试密码的后端。</target>
        
      </trans-unit>
      <trans-unit id="s482ae78809a6822b">
        <source>Flow used by an authenticated user to configure their password. If empty, user will not be able to configure change their password.</source>
        <target>经过身份验证的用户用来配置其密码的流程。如果为空，用户将无法配置更改其密码。</target>
        
      </trans-unit>
      <trans-unit id="s77994108c886b965">
        <source>Failed attempts before cancel</source>
        <target>取消前的的尝试失败</target>
        
      </trans-unit>
      <trans-unit id="sa9020b93c3bd7235">
        <source>How many attempts a user has before the flow is canceled. To lock the user out, use a reputation policy and a user_write stage.</source>
        <target>在取消流程之前，用户可以尝试多少次。要锁定用户，请使用信誉策略和 user_write 阶段。</target>
        
      </trans-unit>
      <trans-unit id="s5170f9ef331949c0">
        <source>Show arbitrary input fields to the user, for example during enrollment. Data is saved in the flow context under the 'prompt_data' variable.</source>
        <target>向用户显示任意输入字段，例如在注册期间。数据保存在流程上下文中的 'prompt_data' 变量下。</target>
        
      </trans-unit>
      <trans-unit id="s36cb242ac90353bc">
        <source>Fields</source>
        <target>字段</target>
        
      </trans-unit>
      <trans-unit id="s2d5f69929bb7221d">
        <source><x id="0" equiv-text="${prompt.name}"/> ("<x id="1" equiv-text="${prompt.fieldKey}"/>", of type <x id="2" equiv-text="${prompt.type}"/>)</source>
        <target>
        <x id="0" equiv-text="${prompt.name}"/>（" 
        <x id="1" equiv-text="${prompt.fieldKey}"/>"，类型为 
        <x id="2" equiv-text="${prompt.type}"/>）</target>
        
      </trans-unit>
      <trans-unit id="s3b7b519444181264">
        <source>Validation Policies</source>
        <target>验证策略</target>
        
      </trans-unit>
      <trans-unit id="s59691290a232c687">
        <source>Selected policies are executed when the stage is submitted to validate the data.</source>
        <target>当阶段被提交以验证数据时，执行选定的策略。</target>
        
      </trans-unit>
      <trans-unit id="sbf4ef82e04772a4e">
        <source>Delete the currently pending user. CAUTION, this stage does not ask for confirmation. Use a consent stage to ensure the user is aware of their actions.</source>
        <target>删除当前待处理的用户。注意，这个阶段不要求确认。使用同意授权阶段来确保用户知道自己的行为。</target>
      </trans-unit>
      <trans-unit id="s8cc920e6a8430a0d">
        <source>Log the currently pending user in.</source>
        <target>登录当前待处理的用户。</target>
        
      </trans-unit>
      <trans-unit id="sb85ffe141d7c229d">
        <source>Session duration</source>
        <target>会话持续时间</target>
        
      </trans-unit>
      <trans-unit id="sece294cd51a85745">
        <source>Determines how long a session lasts. Default of 0 seconds means that the sessions lasts until the browser is closed.</source>
        <target>确定会话持续多长时间。默认为 0 秒意味着会话持续到浏览器关闭为止。</target>
        
      </trans-unit>
      <trans-unit id="sf7949fbbab2eb566">
        <source>Different browsers handle session cookies differently, and might not remove them even when the browser is closed.</source>
        <target>不同浏览器处理会话 Cookie 的方式不同，即使关闭浏览器，也不能保证它们会被删除。</target>
        
      </trans-unit>
      <trans-unit id="s53bbc3ae4b5fa1d0">
        <source>See here.</source>
        <target>详见这里。</target>
        
      </trans-unit>
      <trans-unit id="s2512334108f06a5a">
        <source>Stay signed in offset</source>
        <target>保持登录偏移量</target>
        
      </trans-unit>
      <trans-unit id="s1608b2f94fa0dbd4">
        <source>If set to a duration above 0, the user will have the option to choose to "stay signed in", which will extend their session by the time specified here.</source>
        <target>如果设置时长大于 0，用户可以选择“保持登录”选项，这将使用户的会话延长此处设置的时间。</target>
        
      </trans-unit>
      <trans-unit id="s542a71bb8f41e057">
        <source>Terminate other sessions</source>
        <target>终止其他会话</target>
        
      </trans-unit>
      <trans-unit id="sa920231366378c90">
        <source>When enabled, all previous sessions of the user will be terminated.</source>
        <target>启用时，此用户的所有过往会话将会被终止。</target>
        
      </trans-unit>
      <trans-unit id="sfee06600c15082a9">
        <source>Remove the user from the current session.</source>
        <target>从当前会话中移除用户。</target>
        
      </trans-unit>
      <trans-unit id="s927398c400970760">
        <source>Write any data from the flow's context's 'prompt_data' to the currently pending user. If no user
        is pending, a new user is created, and data is written to them.</source>
        <target>将流程上下文的 'prompt_data' 中的任何数据写入当前待处理的用户。
如果没有用户处于待处理状态，则会创建新用户并向其写入数据。</target>
      </trans-unit>
      <trans-unit id="sb379d861cbed0b47">
        <source>Never create users</source>
        <target>从不创建用户</target>
        
      </trans-unit>
      <trans-unit id="s81d673755a86a4f0">
        <source>When no user is present in the flow context, the stage will fail.</source>
        <target>如果流程上下文中没有出现用户，此阶段失败。</target>
        
      </trans-unit>
      <trans-unit id="s9940e3f073fbdbd4">
        <source>Create users when required</source>
        <target>如果需要则创建用户</target>
        
      </trans-unit>
      <trans-unit id="s5414356cc10e80fe">
        <source>When no user is present in the the flow context, a new user is created.</source>
        <target>如果流程上下文中没有出现用户，则创建新用户。</target>
        
      </trans-unit>
      <trans-unit id="s57337099d96ce6d2">
        <source>Always create new users</source>
        <target>总是创建新用户</target>
        
      </trans-unit>
      <trans-unit id="se80dd66f23b4fc39">
        <source>Create a new user even if a user is in the flow context.</source>
        <target>即使用户在流程上下文中，仍然创建新用户。</target>
        
      </trans-unit>
      <trans-unit id="sed3512fe4560c7f4">
        <source>Create users as inactive</source>
        <target>创建未激活用户</target>
        
      </trans-unit>
      <trans-unit id="s9193ef1a39a6c872">
        <source>Mark newly created users as inactive.</source>
        <target>将新创建的用户标记为未激活。</target>
        
      </trans-unit>
      <trans-unit id="s89d1847b5e4ad225">
        <source>User path template</source>
        <target>用户路径模板</target>
        
      </trans-unit>
      <trans-unit id="s18269e3889d6fa54">
        <source>Path new users will be created under. If left blank, the default path will be used.</source>
        <target>新用户将会在此路径下创建。如果留空，则使用默认路径。</target>
        
      </trans-unit>
      <trans-unit id="sc1cb0eef9ed94e6a">
        <source>Newly created users are added to this group, if a group is selected.</source>
        <target>如果选择了组，则会将新创建的用户添加到该组。</target>
        
      </trans-unit>
      <trans-unit id="sd8417b41ca27bc8f">
        <source>New stage</source>
        <target>新建阶段</target>
        
      </trans-unit>
      <trans-unit id="s293801033f9fc0d0">
        <source>Create a new stage.</source>
        <target>创建一个新阶段。</target>
        
      </trans-unit>
      <trans-unit id="s71633a67e0d7c0e4">
        <source>Successfully imported device.</source>
        <target>已成功导入设备。</target>
        
      </trans-unit>
      <trans-unit id="s7d61705dfb120d7b">
        <source>The user in authentik this device will be assigned to.</source>
        <target>此设备要绑定的 authentik 用户。</target>
        
      </trans-unit>
      <trans-unit id="s5eaf1d304e03ed4b">
        <source>Duo User ID</source>
        <target>Duo 用户 ID</target>
        
      </trans-unit>
      <trans-unit id="s003847d8bc01c676">
        <source>The user ID in Duo, can be found in the URL after clicking on a user.</source>
        <target>Duo 中的用户 ID，可以点击用户之后，在 URL 中找到。</target>
        
      </trans-unit>
      <trans-unit id="sbbc806ea3987c781">
        <source>Automatic import</source>
        <target>自动导入</target>
        
      </trans-unit>
      <trans-unit id="s77299a9d3dd932cd">
        <source>Successfully imported <x id="0" equiv-text="${res.count}"/> devices.</source>
        <target>已成功导入 
        <x id="0" equiv-text="${res.count}"/>个设备。</target>
        
      </trans-unit>
      <trans-unit id="s6a615f6165ef01c9">
        <source>Start automatic import</source>
        <target>开始自动导入</target>
        
      </trans-unit>
      <trans-unit id="s9f83d7768aea548a">
        <source>Or manually import</source>
        <target>或者手动导入</target>
        
      </trans-unit>
      <trans-unit id="sddc8efe94cb8c210">
        <source>Stages are single steps of a Flow that a user is guided through. A stage can only be executed from within a flow.</source>
        <target>阶段是引导用户完成流程的单个步骤。阶段只能在流程内部执行。</target>
        
      </trans-unit>
      <trans-unit id="sb69a4b0acd0895f2">
        <source>Flows</source>
        <target>流程</target>
        
      </trans-unit>
      <trans-unit id="s0eaf755fa88c8d97">
        <source>Stage(s)</source>
        <target>阶段</target>
        
      </trans-unit>
      <trans-unit id="s3914cb410fca44d4">
        <source>Import</source>
        <target>导入</target>
        
      </trans-unit>
      <trans-unit id="s8a67b33a0d70d322">
        <source>Import Duo device</source>
        <target>导入 Duo 设备</target>
        
      </trans-unit>
      <trans-unit id="s48cf8fd56b1237ed">
        <source>Successfully updated flow.</source>
        <target>已成功更新流程。</target>
        
      </trans-unit>
      <trans-unit id="sc3e0c240b159fbce">
        <source>Successfully created flow.</source>
        <target>已成功创建流程。</target>
        
      </trans-unit>
      <trans-unit id="s925936f647ae52cc">
        <source>Shown as the Title in Flow pages.</source>
        <target>显示为流程页面中的标题。</target>
        
      </trans-unit>
      <trans-unit id="s50719dda8f90abf4">
        <source>Visible in the URL.</source>
        <target>在 URL 中可见。</target>
        
      </trans-unit>
      <trans-unit id="s0f4c6540c30bd8b4">
        <source>Designation</source>
        <target>指定</target>
        
      </trans-unit>
      <trans-unit id="sb25d9afe10941425">
        <source>Decides what this Flow is used for. For example, the Authentication flow is redirect to when an un-authenticated user visits authentik.</source>
        <target>决定此流程的用途。例如，当未经身份验证的用户访问 authentik 时，会重定向到身份验证流程。</target>
        
      </trans-unit>
      <trans-unit id="sb36e4c05244278c1">
        <source>No requirement</source>
        <target>无要求</target>
        
      </trans-unit>
      <trans-unit id="s7b105164d209f670">
        <source>Require authentication</source>
        <target>需要身份验证</target>
        
      </trans-unit>
      <trans-unit id="s239c2a351cde6d39">
        <source>Require no authentication.</source>
        <target>需要无身份验证。</target>
        
      </trans-unit>
      <trans-unit id="s98beadfeeb3acb66">
        <source>Require superuser.</source>
        <target>需要管理员用户。</target>
        
      </trans-unit>
      <trans-unit id="sfad9279cc42c6b61">
        <source>Required authentication level for this flow.</source>
        <target>此流程需要身份验证等级。</target>
        
      </trans-unit>
      <trans-unit id="sb56674c9ea4f0588">
        <source>Behavior settings</source>
        <target>行为设置</target>
        
      </trans-unit>
      <trans-unit id="sb6d7d58cb0a1544e">
        <source>Compatibility mode</source>
        <target>兼容模式</target>
        
      </trans-unit>
      <trans-unit id="s14ace18ccf4fb86d">
        <source>Increases compatibility with password managers and mobile devices.</source>
        <target>增强与移动设备与密码管理器的兼容性。</target>
        
      </trans-unit>
      <trans-unit id="scfbc2f1396ee8550">
        <source>Denied action</source>
        <target>拒绝操作</target>
        
      </trans-unit>
      <trans-unit id="sff38031cf061e3ae">
        <source>Will follow the ?next parameter if set, otherwise show a message</source>
        <target>将会首先遵循 ?next 参数，如果不存在则显示一条消息</target>
        
      </trans-unit>
      <trans-unit id="s936bf4342b182ad4">
        <source>Will either follow the ?next parameter or redirect to the default interface</source>
        <target>将会遵循 ?next 参数或者重定向到默认接口</target>
        
      </trans-unit>
      <trans-unit id="s22b0e8c5277dd5a9">
        <source>Will notify the user the flow isn't applicable</source>
        <target>将会通知用户此流程不适用</target>
        
      </trans-unit>
      <trans-unit id="s2eeca5cfc99ef19b">
        <source>Decides the response when a policy denies access to this flow for a user.</source>
        <target>当一条策略拒绝用户访问此流程时决定响应。</target>
        
      </trans-unit>
      <trans-unit id="sbaf20067de176c90">
        <source>Appearance settings</source>
        <target>外观设置</target>
        
      </trans-unit>
      <trans-unit id="s2e4818861000b13f">
        <source>Layout</source>
        <target>布局</target>
        
      </trans-unit>
      <trans-unit id="s1efbfc3937d565bd">
        <source>Background</source>
        <target>背景</target>
        
      </trans-unit>
      <trans-unit id="s374abf1a54d87b67">
        <source>Background shown during execution.</source>
        <target>执行过程中显示的背景。</target>
        
      </trans-unit>
      <trans-unit id="s3ebf4c166058afce">
        <source>Clear background</source>
        <target>清除背景</target>
        
      </trans-unit>
      <trans-unit id="sb24755ea94bef31d">
        <source>Delete currently set background image.</source>
        <target>删除当前设置的背景图片。</target>
        
      </trans-unit>
      <trans-unit id="sb904f23f17b60c3a">
        <source>Successfully imported flow.</source>
        <target>已成功导入流程。</target>
        
      </trans-unit>
      <trans-unit id="s344c4a2a48997e18">
        <source>.yaml files, which can be found on goauthentik.io and can be exported by authentik.</source>
        <target>.yaml 文件，可以在 goauthentik.io 上找到，也可以通过 authentik 导出。</target>
        
      </trans-unit>
      <trans-unit id="sc816360d6f5a1eeb">
        <source>Flows describe a chain of Stages to authenticate, enroll or recover a user. Stages are chosen based on policies applied to them.</source>
        <target>流程描述了一系列用于对用户进行身份验证、注册或恢复的阶段。阶段是根据应用于它们的策略来选择的。</target>
        
      </trans-unit>
      <trans-unit id="s6f857299d5db1ecf">
        <source>Flow(s)</source>
        <target>流程</target>
        
      </trans-unit>
      <trans-unit id="s9e830cbc0b42a514">
        <source>Update Flow</source>
        <target>更新流程</target>
        
      </trans-unit>
      <trans-unit id="s2f1bcfcc5cae94c3">
        <source>Create Flow</source>
        <target>创建流程</target>
        
      </trans-unit>
      <trans-unit id="s832282d415294df4">
        <source>Import Flow</source>
        <target>导入流程</target>
        
      </trans-unit>
      <trans-unit id="s098237f7ccb4dc4a">
        <source>Successfully cleared flow cache</source>
        <target>已成功清除流程缓存</target>
        
      </trans-unit>
      <trans-unit id="s59572c1be31a812e">
        <source>Failed to delete flow cache</source>
        <target>删除流程缓存失败</target>
        
      </trans-unit>
      <trans-unit id="sa2b727168b090d34">
        <source>Clear Flow cache</source>
        <target>清除流程缓存</target>
        
      </trans-unit>
      <trans-unit id="sf12d588a76ba7e51">
        <source>Are you sure you want to clear the flow cache?
            This will cause all flows to be re-evaluated on their next usage.</source>
        <target>确实要清除流程缓存吗？
这将导致所有流程在下次使用时重新评估。</target>
      </trans-unit>
      <trans-unit id="sbe47a5bdeec19ab0">
        <source>Stage binding(s)</source>
        <target>阶段绑定</target>
        
      </trans-unit>
      <trans-unit id="sfa88f413e287bb0f">
        <source>Stage type</source>
        <target>阶段类型</target>
        
      </trans-unit>
      <trans-unit id="s04440099d97c0bef">
        <source>Edit Stage</source>
        <target>编辑阶段</target>
        
      </trans-unit>
      <trans-unit id="s980270d0fab7ecb3">
        <source>Update Stage binding</source>
        <target>更新阶段绑定</target>
        
      </trans-unit>
      <trans-unit id="sfe938c1585e0bf68">
        <source>These bindings control if this stage will be applied to the flow.</source>
        <target>这些绑定控制是否将此阶段应用于流程。</target>
        
      </trans-unit>
      <trans-unit id="sfac6f995c7670559">
        <source>No Stages bound</source>
        <target>未绑定阶段</target>
        
      </trans-unit>
      <trans-unit id="s955c1fec1c6fb970">
        <source>No stages are currently bound to this flow.</source>
        <target>目前没有阶段绑定到此流程。</target>
        
      </trans-unit>
      <trans-unit id="s9a393a04eaf1eb0e">
        <source>Create Stage binding</source>
        <target>创建阶段绑定</target>
        
      </trans-unit>
      <trans-unit id="s207e8b106806d7e4">
        <source>Bind stage</source>
        <target>绑定阶段</target>
        
      </trans-unit>
      <trans-unit id="scc2e420c54dc8089">
        <source>Bind existing stage</source>
        <target>绑定已有阶段</target>
        
      </trans-unit>
      <trans-unit id="s30d1f50f476c3f48">
        <source>Flow Overview</source>
        <target>流程总览</target>
        
      </trans-unit>
      <trans-unit id="s77099d752f1ab773">
        <source>Related actions</source>
        <target>相关操作</target>
        
      </trans-unit>
      <trans-unit id="sd07866d9f38b2c50">
        <source>Execute flow</source>
        <target>执行流程</target>
        
      </trans-unit>
      <trans-unit id="s9ff3121d30f88d52">
        <source>Normal</source>
        <target>正常</target>
        
      </trans-unit>
      <trans-unit id="s6e4c997a101b6abf">
        <source>with current user</source>
        <target>以当前用户</target>
        
      </trans-unit>
      <trans-unit id="s8ecdbff1a7329b64">
        <source>with inspector</source>
        <target>附加检视器</target>
        
      </trans-unit>
      <trans-unit id="s3576aead3e68c5c9">
        <source>Export flow</source>
        <target>导出流程</target>
        
      </trans-unit>
      <trans-unit id="s293aa6a6446fb153">
        <source>Export</source>
        <target>导出</target>
        
      </trans-unit>
      <trans-unit id="se2c3cbf2ed1403f1">
        <source>Stage Bindings</source>
        <target>阶段绑定</target>
        
      </trans-unit>
      <trans-unit id="s78c08391ffbfb8c0">
        <source>These bindings control which users can access this flow.</source>
        <target>这些绑定控制哪些用户可以访问此流程。</target>
        
      </trans-unit>
      <trans-unit id="sc1a1ff47c058bb09">
        <source>Event Log</source>
        <target>事件日志</target>
        
      </trans-unit>
      <trans-unit id="s65d67612999165e9">
        <source>Event <x id="0" equiv-text="${this.event.pk}"/></source>
        <target>事件 
        <x id="0" equiv-text="${this.event.pk}"/></target>
        
      </trans-unit>
      <trans-unit id="s455de2f740b073fd">
        <source>Event info</source>
        <target>事件信息</target>
        
      </trans-unit>
      <trans-unit id="sb41b2cfbbc52565b">
        <source>Created</source>
        <target>创建时间</target>
        
      </trans-unit>
      <trans-unit id="s037bc6d25a03c3c8">
        <source>Successfully updated transport.</source>
        <target>已成功更新传输。</target>
        
      </trans-unit>
      <trans-unit id="s1575a15cee001915">
        <source>Successfully created transport.</source>
        <target>已成功创建传输。</target>
        
      </trans-unit>
      <trans-unit id="s4acf840bc792c3ae">
        <source>Local (notifications will be created within authentik)</source>
        <target>本地（通知在 authentik 内创建）</target>
        
      </trans-unit>
      <trans-unit id="sede0abbf2b612812">
        <source>Webhook (generic)</source>
        <target>Webhook（通用）</target>
        
      </trans-unit>
      <trans-unit id="s76f5dca6404a1210">
        <source>Webhook (Slack/Discord)</source>
        <target>Webhook（Slack/Discord）</target>
        
      </trans-unit>
      <trans-unit id="s6873bdbfa24615fb">
        <source>Webhook URL</source>
        <target>Webhook URL</target>
        
      </trans-unit>
      <trans-unit id="s25ec2846f6b88214">
        <source>Webhook Mapping</source>
        <target>Webhook 映射</target>
        
      </trans-unit>
      <trans-unit id="sca2879d96f58a39c">
        <source>Send once</source>
        <target>发送一次</target>
        
      </trans-unit>
      <trans-unit id="s2430e000b7cfefd0">
        <source>Only send notification once, for example when sending a webhook into a chat channel.</source>
        <target>仅发送一次通知，例如在向聊天频道发送 Webhook 时。</target>
        
      </trans-unit>
      <trans-unit id="s819509c33a7534ac">
        <source>Notification Transports</source>
        <target>通知传输</target>
        
      </trans-unit>
      <trans-unit id="s57072ffb92b6c9c8">
        <source>Define how notifications are sent to users, like Email or Webhook.</source>
        <target>定义如何向用户发送通知，例如电子邮件或 Webhook。</target>
        
      </trans-unit>
      <trans-unit id="s624256f8a4bb4c89">
        <source>Notification transport(s)</source>
        <target>通知传输</target>
        
      </trans-unit>
      <trans-unit id="sac1332e6f421526e">
        <source>Update Notification Transport</source>
        <target>更新通知传输</target>
        
      </trans-unit>
      <trans-unit id="s6b5002c605b39d6d">
        <source>Create Notification Transport</source>
        <target>创建通知传输</target>
        
      </trans-unit>
      <trans-unit id="s0a39e4f61ccafacb">
        <source>Successfully updated rule.</source>
        <target>已成功更新规则。</target>
        
      </trans-unit>
      <trans-unit id="s72e102414fec81a4">
        <source>Successfully created rule.</source>
        <target>已成功创建规则。</target>
        
      </trans-unit>
      <trans-unit id="sa55ee64c5c51df0f">
        <source>Select the group of users which the alerts are sent to. If no group is selected the rule is disabled.</source>
        <target>选择一组用于发送警告的用户。如果未选择组，则此规则被禁用。</target>
        
      </trans-unit>
      <trans-unit id="sffa171e11d4ae513">
        <source>Transports</source>
        <target>传输</target>
        
      </trans-unit>
      <trans-unit id="s7b18721be331241e">
        <source>Select which transports should be used to notify the user. If none are selected, the notification will only be shown in the authentik UI.</source>
        <target>选择应使用哪些传输方式来通知用户。如果未选择任何内容，则通知将仅显示在 authentik UI 中。</target>
        
      </trans-unit>
      <trans-unit id="scd0cfe87af6f2ff2">
        <source>Severity</source>
        <target>严重程度</target>
        
      </trans-unit>
      <trans-unit id="s98c3bdf4fd5cdf65">
        <source>Notification Rules</source>
        <target>通知规则</target>
        
      </trans-unit>
      <trans-unit id="s107bf77afb93c9b8">
        <source>Send notifications whenever a specific Event is created and matched by policies.</source>
        <target>每当特定事件被创建并匹配策略时，都会发送通知。</target>
        
      </trans-unit>
      <trans-unit id="sf3f9a0feaf083207">
        <source>Sent to group</source>
        <target>已发送到组</target>
        
      </trans-unit>
      <trans-unit id="sc92ed9d5e01d3f24">
        <source>Notification rule(s)</source>
        <target>通知规则</target>
        
      </trans-unit>
      <trans-unit id="s5140d157642d7362">
        <source>None (rule disabled)</source>
        <target>无（规则已禁用）</target>
        
      </trans-unit>
      <trans-unit id="sd1146418b344f81f">
        <source>Update Notification Rule</source>
        <target>更新通知规则</target>
        
      </trans-unit>
      <trans-unit id="sbbc1de43ab6c1f76">
        <source>Create Notification Rule</source>
        <target>创建通知规则</target>
        
      </trans-unit>
      <trans-unit id="s5795b310ab271d20">
        <source>These bindings control upon which events this rule triggers.
Bindings to groups/users are checked against the user of the event.</source>
        <target>这些绑定控制此规则触发的事件。
针对组/用户的绑定会检查与事件相关的用户。</target>
      </trans-unit>
      <trans-unit id="s90c3b62194fe8508">
        <source>Outpost Deployment Info</source>
        <target>前哨部署信息</target>
        
      </trans-unit>
      <trans-unit id="s35f9df7668d5fa79">
        <source>View deployment documentation</source>
        <target>查看部署文档</target>
        
      </trans-unit>
      <trans-unit id="sad09c62cb4ebae68">
        <source>Click to copy token</source>
        <target>点击复制令牌</target>
        
      </trans-unit>
      <trans-unit id="s0e03fe2dc5b9164b">
        <source>If your authentik Instance is using a self-signed certificate, set this value.</source>
        <target>如果您的 authentik 实例正在使用自签名证书，请设置此值。</target>
        
      </trans-unit>
      <trans-unit id="sc21032b0d37882a0">
        <source>If your authentik_host setting does not match the URL you want to login with, add this setting.</source>
        <target>如果您的 authentik_host 设置与您要登录时使用的网址不匹配，请添加此设置。</target>
        
      </trans-unit>
      <trans-unit id="s6f270e1668c036e9">
        <source>Successfully updated outpost.</source>
        <target>已成功更新前哨。</target>
        
      </trans-unit>
      <trans-unit id="s79aed8154d7c472c">
        <source>Successfully created outpost.</source>
        <target>已成功创建前哨。</target>
        
      </trans-unit>
      <trans-unit id="s8afc8c5aafb392d3">
        <source>Radius</source>
        <target>Radius</target>
        
      </trans-unit>
      <trans-unit id="s03970aa76a09982d">
        <source>Integration</source>
        <target>集成</target>
        
      </trans-unit>
      <trans-unit id="s9c29565c5ae1cc92">
        <source>Selecting an integration enables the management of the outpost by authentik.</source>
        <target>选择集成使 authentik 能够管理前哨。</target>
        
      </trans-unit>
      <trans-unit id="s554ce268e9727e79">
        <source>You can only select providers that match the type of the outpost.</source>
        <target>您只能选择与前哨类型匹配的提供程序。</target>
        
      </trans-unit>
      <trans-unit id="sf9b1c0661a02d9f9">
        <source>Configuration</source>
        <target>配置</target>
        
      </trans-unit>
      <trans-unit id="s3abecf1e778c9625">
        <source>See more here:</source>
        <target>了解更多：</target>
        
      </trans-unit>
      <trans-unit id="s74cb3d66f6a668e1">
        <source>Documentation</source>
        <target>文档</target>
        
      </trans-unit>
      <trans-unit id="saa8939ac88a76f98">
        <source>Last seen</source>
        <target>上次出现</target>
        
      </trans-unit>
      <trans-unit id="s1ac2653a6492b435">
        <source><x id="0" equiv-text="${this.outpostHealth.version}"/>, should be <x id="1" equiv-text="${this.outpostHealth.versionShould}"/></source>
        <target>
        <x id="0" equiv-text="${this.outpostHealth.version}"/>，应该是 
        <x id="1" equiv-text="${this.outpostHealth.versionShould}"/></target>
        
      </trans-unit>
      <trans-unit id="s1e176e35c828318c">
        <source>Hostname</source>
        <target>主机名</target>
        
      </trans-unit>
      <trans-unit id="s322e34cfcba47155">
        <source>Not available</source>
        <target>不可用</target>
        
      </trans-unit>
      <trans-unit id="s02b632a9ac24a824">
        <source>Last seen: <x id="0" equiv-text="${this.outpostHealth.lastSeen?.toLocaleTimeString()}"/></source>
        <target>上次出现： 
        <x id="0" equiv-text="${this.outpostHealth.lastSeen?.toLocaleTimeString()}"/></target>
        
      </trans-unit>
      <trans-unit id="sa43153d53ae65063">
        <source>Unknown type</source>
        <target>未知类型</target>
        
      </trans-unit>
      <trans-unit id="s5e169e1bac20b4a6">
        <source>Outposts</source>
        <target>前哨</target>
        
      </trans-unit>
      <trans-unit id="s8802553bc57617ee">
        <source>Outposts are deployments of authentik components to support different environments and protocols, like reverse proxies.</source>
        <target>前哨是对 authentik 组件的部署，用于支持不同的环境和协议，例如反向代理。</target>
        
      </trans-unit>
      <trans-unit id="s84d7d6ebbedcb586">
        <source>Health and Version</source>
        <target>健康状态与版本</target>
        
      </trans-unit>
      <trans-unit id="s9bf48a89367282cd">
        <source>Warning: authentik Domain is not configured, authentication will not work.</source>
        <target>警告：未配置 authentik 域名，身份验证将不起作用。</target>
        
      </trans-unit>
      <trans-unit id="sbf5f4c5ba679e847">
        <source>Logging in via <x id="0" equiv-text="${item.config.authentik_host}"/>.</source>
        <target>通过 
        <x id="0" equiv-text="${item.config.authentik_host}"/>登录。</target>
        
      </trans-unit>
      <trans-unit id="s59b6028f19d15cda">
        <source>No integration active</source>
        <target>没有激活的集成</target>
        
      </trans-unit>
      <trans-unit id="s9bd59e0ea70a3e4a">
        <source>Update Outpost</source>
        <target>更新前哨</target>
        
      </trans-unit>
      <trans-unit id="sc8f286ac783c385d">
        <source>View Deployment Info</source>
        <target>查看部署信息</target>
        
      </trans-unit>
      <trans-unit id="s9ee92717d7f63247">
        <source>Detailed health (one instance per column, data is cached so may be out of date)</source>
        <target>详细健康状况（每列一个实例，数据经过缓存，因此可能会过时）</target>
        
      </trans-unit>
      <trans-unit id="s1d49ec5030447643">
        <source>Outpost(s)</source>
        <target>前哨</target>
        
      </trans-unit>
      <trans-unit id="s1a2f8f4b3861583b">
        <source>Create Outpost</source>
        <target>创建前哨</target>
        
      </trans-unit>
      <trans-unit id="sdc1ef94016f0d855">
        <source>Successfully updated integration.</source>
        <target>已成功更新集成。</target>
        
      </trans-unit>
      <trans-unit id="sc2a1a40a1b4b0170">
        <source>Successfully created integration.</source>
        <target>已成功创建集成。</target>
        
      </trans-unit>
      <trans-unit id="se9b1fec72ffd8f48">
        <source>Local</source>
        <target>本地</target>
        
      </trans-unit>
      <trans-unit id="sc1231049879b8d33">
        <source>If enabled, use the local connection. Required Docker socket/Kubernetes Integration.</source>
        <target>如果启用，请使用本地连接。需要 Docker Socket/Kubernetes 集成。</target>
        
      </trans-unit>
      <trans-unit id="s13de04774ff0f210">
        <source>Docker URL</source>
        <target>Docker URL</target>
        
      </trans-unit>
      <trans-unit id="sa7fcf026bd25f231">
        <source>Can be in the format of 'unix://' when connecting to a local docker daemon, using 'ssh://' to connect via SSH, or 'https://:2376' when connecting to a remote system.</source>
        <target>连接到本地 Docker 守护进程时可以采用 'unix://' 格式，通过 SSH 连接时采用 'ssh://' 格式，或者在连接到远程系统时采用 'https://:2376' 格式。</target>
        
      </trans-unit>
      <trans-unit id="saf1d289e3137c2ea">
        <source>CA which the endpoint's Certificate is verified against. Can be left empty for no validation.</source>
        <target>验证端点证书所依据的 CA。可以留空，表示不进行验证。</target>
        
      </trans-unit>
      <trans-unit id="s0f2e070d38cd36df">
        <source>TLS Authentication Certificate/SSH Keypair</source>
        <target>TLS 身份验证证书/SSH 密钥对</target>
        
      </trans-unit>
      <trans-unit id="s2f58bb9905d2b76f">
        <source>Certificate/Key used for authentication. Can be left empty for no authentication.</source>
        <target>用于身份验证的证书/密钥。可以留空表示不验证。</target>
        
      </trans-unit>
      <trans-unit id="s8b33660e2ed7212c">
        <source>When connecting via SSH, this keypair is used for authentication.</source>
        <target>通过 SSH 连接时，此密钥对用于身份验证。</target>
        
      </trans-unit>
      <trans-unit id="sa668bd79645c3e06">
        <source>Kubeconfig</source>
        <target>Kubeconfig</target>
        
      </trans-unit>
      <trans-unit id="sa85cfb884c17d85d">
        <source>Verify Kubernetes API SSL Certificate</source>
        <target>验证 Kubernetes API SSL 证书</target>
        
      </trans-unit>
      <trans-unit id="se78364ee913ae2bd">
        <source>New outpost integration</source>
        <target>新建前哨集成</target>
        
      </trans-unit>
      <trans-unit id="s68d69ad0271c8ef6">
        <source>Create a new outpost integration.</source>
        <target>创建一个新前哨集成。</target>
        
      </trans-unit>
      <trans-unit id="sae239213b7c70376">
        <source>State</source>
        <target>状态</target>
        
      </trans-unit>
      <trans-unit id="sb96629f50f2e7fab">
        <source>Unhealthy</source>
        <target>不健康</target>
        
      </trans-unit>
      <trans-unit id="sa8e255492bb6ae0d">
        <source>Outpost integration(s)</source>
        <target>前哨集成</target>
        
      </trans-unit>
      <trans-unit id="s9d18948d25c68d66">
        <source>Successfully generated certificate-key pair.</source>
        <target>已成功生成证书密钥对。</target>
        
      </trans-unit>
      <trans-unit id="sd4ac926e4ebb1cd7">
        <source>Common Name</source>
        <target>常用名</target>
        
      </trans-unit>
      <trans-unit id="s592425143c4f5834">
        <source>Subject-alt name</source>
        <target>替代名称</target>
        
      </trans-unit>
      <trans-unit id="se9d0f12f95b14095">
        <source>Optional, comma-separated SubjectAlt Names.</source>
        <target>可选，逗号分隔的替代名称。</target>
        
      </trans-unit>
      <trans-unit id="s7609ee54e8a7b05a">
        <source>Validity days</source>
        <target>有效天数</target>
        
      </trans-unit>
      <trans-unit id="s4c24b2baa377e870">
        <source>Successfully updated certificate-key pair.</source>
        <target>已成功更新证书密钥对。</target>
        
      </trans-unit>
      <trans-unit id="s122f308b5f198ba7">
        <source>Successfully created certificate-key pair.</source>
        <target>已成功创建证书密钥对。</target>
        
      </trans-unit>
      <trans-unit id="s08a8716c214a0efb">
        <source>PEM-encoded Certificate data.</source>
        <target>PEM 编码的证书数据。</target>
        
      </trans-unit>
      <trans-unit id="s6e612e5a6a359bbb">
        <source>Optional Private Key. If this is set, you can use this keypair for encryption.</source>
        <target>可选私钥。如果设置，则可以使用此密钥对来加密。</target>
        
      </trans-unit>
      <trans-unit id="s27ac7a47b390e3cb">
        <source>Certificate-Key Pairs</source>
        <target>证书密钥对</target>
        
      </trans-unit>
      <trans-unit id="sb72ebab438cb2983">
        <source>Import certificates of external providers or create certificates to sign requests with.</source>
        <target>导入外部提供商的证书或创建用于签名请求的证书。</target>
        
      </trans-unit>
      <trans-unit id="s4b5af7736aedd6c1">
        <source>Private key available?</source>
        <target>私钥可用吗？</target>
        
      </trans-unit>
      <trans-unit id="s1d6e16d86961c782">
        <source>Certificate-Key Pair(s)</source>
        <target>证书密钥对</target>
        
      </trans-unit>
      <trans-unit id="sc1ce2f758935ff48">
        <source>Managed by authentik</source>
        <target>由 authentik 管理</target>
        
      </trans-unit>
      <trans-unit id="sf53a78d889b6c775">
        <source>Managed by authentik (Discovered)</source>
        <target>由 authentik 管理（已发现）</target>
        
      </trans-unit>
      <trans-unit id="sef50d248448e0df1">
        <source>Yes (<x id="0" equiv-text="${item.privateKeyType?.toUpperCase()}"/>)</source>
        <target>是（ 
        <x id="0" equiv-text="${item.privateKeyType?.toUpperCase()}"/>）</target>
        
      </trans-unit>
      <trans-unit id="s09205907b5b56cda">
        <source>No</source>
        <target>否</target>
        
      </trans-unit>
      <trans-unit id="s33aa05f435c29753">
        <source>Update Certificate-Key Pair</source>
        <target>更新证书密钥对</target>
        
      </trans-unit>
      <trans-unit id="seffdf887fed7f668">
        <source>Certificate Fingerprint (SHA1)</source>
        <target>证书指纹（SHA1）</target>
        
      </trans-unit>
      <trans-unit id="sdd6b8b56a811080e">
        <source>Certificate Fingerprint (SHA256)</source>
        <target>证书指纹（SHA256）</target>
        
      </trans-unit>
      <trans-unit id="s2a2d3e7c379e9518">
        <source>Certificate Subject</source>
        <target>证书主题</target>
        
      </trans-unit>
      <trans-unit id="s351246c52548086a">
        <source>Download Certificate</source>
        <target>下载证书</target>
        
      </trans-unit>
      <trans-unit id="s47bd537a3bcebf19">
        <source>Download Private key</source>
        <target>下载私钥</target>
        
      </trans-unit>
      <trans-unit id="s3a5fec3d73ac9edc">
        <source>Create Certificate-Key Pair</source>
        <target>创建证书密钥对</target>
        
      </trans-unit>
      <trans-unit id="s45cb501abd43ba52">
        <source>Generate</source>
        <target>生成</target>
        
      </trans-unit>
      <trans-unit id="sf9bddaf910f4eea5">
        <source>Generate Certificate-Key Pair</source>
        <target>生成证书密钥对</target>
        
      </trans-unit>
      <trans-unit id="see2bcbc11bb91960">
        <source>Successfully updated instance.</source>
        <target>已成功更新实例。</target>
        
      </trans-unit>
      <trans-unit id="s9e51d6de369f320b">
        <source>Successfully created instance.</source>
        <target>已成功创建实例。</target>
        
      </trans-unit>
      <trans-unit id="s92e91071c6a45eb4">
        <source>Disabled blueprints are never applied.</source>
        <target>禁用的蓝图永远不会应用。</target>
        
      </trans-unit>
      <trans-unit id="sf63c89c0604c288f">
        <source>Local path</source>
        <target>本地路径</target>
        
      </trans-unit>
      <trans-unit id="sd6422f7004036cdd">
        <source>OCI Registry</source>
        <target>OCI Registry</target>
        
      </trans-unit>
      <trans-unit id="se2d65e13768468e0">
        <source>Internal</source>
        <target>内部</target>
        
      </trans-unit>
      <trans-unit id="scbb7d3154da629f3">
        <source>OCI URL, in the format of oci://registry.domain.tld/path/to/manifest.</source>
        <target>OCI URL，格式为 oci://registry.domain.tld/path/to/manifest。</target>
        
      </trans-unit>
      <trans-unit id="s0195c0df7294228a">
        <source>See more about OCI support here:</source>
        <target>在这里了解更多 OCI 支持：</target>
        
      </trans-unit>
      <trans-unit id="sfae395b94a5a0040">
        <source>Blueprint</source>
        <target>蓝图</target>
        
      </trans-unit>
      <trans-unit id="s7e1342d37124b65b">
        <source>Configure the blueprint context, used for templating.</source>
        <target>配置蓝图上下文，用于模板操作。</target>
        
      </trans-unit>
      <trans-unit id="s6ec8c9d11310300a">
        <source>Orphaned</source>
        <target>孤立</target>
        
      </trans-unit>
      <trans-unit id="saab79cd956ee56a9">
        <source>Blueprints</source>
        <target>蓝图</target>
        
      </trans-unit>
      <trans-unit id="s6835db03209b4f94">
        <source>Automate and template configuration within authentik.</source>
        <target>在 authentik 内的自动化与模板配置。</target>
        
      </trans-unit>
      <trans-unit id="s23de62f931f7d754">
        <source>Last applied</source>
        <target>上次应用</target>
        
      </trans-unit>
      <trans-unit id="s2708cac1f4942708">
        <source>Blueprint(s)</source>
        <target>蓝图</target>
        
      </trans-unit>
      <trans-unit id="s880b8b70b22f9977">
        <source>Update Blueprint</source>
        <target>更新蓝图</target>
        
      </trans-unit>
      <trans-unit id="sef3d102324bf8561">
        <source>Create Blueprint Instance</source>
        <target>创建蓝图实例</target>
        
      </trans-unit>
      <trans-unit id="s32a3efa23718e713">
        <source>API Requests</source>
        <target>API 请求</target>
        
      </trans-unit>
      <trans-unit id="sddb3b0176f437721">
        <source>Open API Browser</source>
        <target>打开 API 浏览器</target>
        
      </trans-unit>
      <trans-unit id="s5be3c6d61cd9182f">
        <source>Notifications</source>
        <target>通知</target>
        
      </trans-unit>
      <trans-unit id="sa3438c7bb4e9cce8">
        <source><x id="0" equiv-text="${this.unread}"/> unread</source>
        <target>
        <x id="0" equiv-text="${this.unread}"/>未读</target>
        
      </trans-unit>
      <trans-unit id="s6e6e737601f44b2c">
        <source>Successfully cleared notifications</source>
        <target>已成功清除通知</target>
        
      </trans-unit>
      <trans-unit id="s8cda828dac449ea5">
        <source>Clear all</source>
        <target>全部清除</target>
        
      </trans-unit>
      <trans-unit id="s4207178ba0b99418">
        <source>A newer version of the frontend is available.</source>
        <target>有较新版本的前端可用。</target>
        
      </trans-unit>
      <trans-unit id="s96b3cddf33e1c853">
        <source>You're currently impersonating <x id="0" equiv-text="${this.impersonation}"/>. Click to stop.</source>
        <target>您目前正在模拟 
        <x id="0" equiv-text="${this.impersonation}"/>的身份。点击以停止。</target>
        
      </trans-unit>
      <trans-unit id="s7031e6928c44cedd">
        <source>User interface</source>
        <target>用户界面</target>
        
      </trans-unit>
      <trans-unit id="s8849ece8c65e3a18">
        <source>Dashboards</source>
        <target>仪表板</target>
        
      </trans-unit>
      <trans-unit id="sc265a3e29e1206e4">
        <source>Events</source>
        <target>事件</target>
        
      </trans-unit>
      <trans-unit id="s4f1ad6b48a5df506">
        <source>Logs</source>
        <target>日志</target>
        
      </trans-unit>
      <trans-unit id="s1823625e6f831d73">
        <source>Customisation</source>
        <target>自定义</target>
        
      </trans-unit>
      <trans-unit id="sc0829ee663ced008">
        <source>Directory</source>
        <target>目录</target>
        
      </trans-unit>
      <trans-unit id="sa81e2cdaf6921adc">
        <source>System</source>
        <target>系统</target>
        
      </trans-unit>
      <trans-unit id="s5515a897ae98bed9">
        <source>Certificates</source>
        <target>证书</target>
        
      </trans-unit>
      <trans-unit id="s6b79e73ca77148a0">
        <source>Outpost Integrations</source>
        <target>前哨集成</target>
        
      </trans-unit>
      <trans-unit id="sab85321d3b0840b7">
        <source>API request failed</source>
        <target>API 请求失败</target>
        
      </trans-unit>
      <trans-unit id="sa3599457b9418bc5">
        <source>User's avatar</source>
        <target>用户的头像</target>
        
      </trans-unit>
      <trans-unit id="s9bd9ba84819493d4">
        <source>Something went wrong! Please try again later.</source>
        <target>发生了某些错误！请稍后重试。</target>
        
      </trans-unit>
      <trans-unit id="s4090dd0c0e45988b">
        <source>Request ID</source>
        <target>请求 ID</target>
        
      </trans-unit>
      <trans-unit id="s4d7fe7be1c49896c">
        <source>You may close this page now.</source>
        <target>您可以关闭此页面了。</target>
        
      </trans-unit>
      <trans-unit id="sf8c76d5fb408de7b">
        <source>You're about to be redirect to the following URL.</source>
        <target>您将被重定向到以下 URL。</target>
        
      </trans-unit>
      <trans-unit id="s197420b40df164f8">
        <source>Follow redirect</source>
        <target>跟随重定向</target>
        
      </trans-unit>
      <trans-unit id="sa11e92683c5860c7">
        <source>Request has been denied.</source>
        <target>请求被拒绝。</target>
        
      </trans-unit>
      <trans-unit id="s8939f574b096054a">
        <source>Not you?</source>
        <target>不是您？</target>
        
      </trans-unit>
      <trans-unit id="sc4eedb434536bdb4">
        <source>Need an account?</source>
        <target>需要一个账户？</target>
        
      </trans-unit>
      <trans-unit id="s38f774cd7e9b9dad">
        <source>Sign up.</source>
        <target>注册。</target>
        
      </trans-unit>
      <trans-unit id="sa03aa46068460c95">
        <source>Forgot username or password?</source>
        <target>忘记用户名或密码？</target>
        
      </trans-unit>
      <trans-unit id="s4a87445f3108db7c">
        <source>Select one of the sources below to login.</source>
        <target>选择以下源之一进行登录。</target>
        
      </trans-unit>
      <trans-unit id="s091d5407b5b32e84">
        <source>Or</source>
        <target>或者</target>
        
      </trans-unit>
      <trans-unit id="se5fd752dbbc3cd28">
        <source>Use a security key</source>
        <target>使用安全密钥</target>
        
      </trans-unit>
      <trans-unit id="s670ad066cc0e50a3">
        <source>Login to continue to <x id="0" equiv-text="${this.challenge.applicationPre}"/>.</source>
        <target>登录以继续前往 
        <x id="0" equiv-text="${this.challenge.applicationPre}"/>。</target>
        
      </trans-unit>
      <trans-unit id="scf5ce91bfba10a61">
        <source>Please enter your password</source>
        <target>请输入您的密码</target>
        
      </trans-unit>
      <trans-unit id="s85366fac18679f28">
        <source>Forgot password?</source>
        <target>忘记密码了吗？</target>
        
      </trans-unit>
      <trans-unit id="s14c552fb0a4c0186">
        <source>Application requires following permissions:</source>
        <target>应用程序需要以下权限：</target>
        
      </trans-unit>
      <trans-unit id="s7073489bb01b3c24">
        <source>Application already has access to the following permissions:</source>
        <target>应用程序已经获得以下权限：</target>
        
      </trans-unit>
      <trans-unit id="s98dc556f8bf707dc">
        <source>Application requires following new permissions:</source>
        <target>应用程序需要以下新权限：</target>
        
      </trans-unit>
      <trans-unit id="sbd19064fc3f405c1">
        <source>Check your Inbox for a verification email.</source>
        <target>检查您的收件箱是否有验证电子邮件。</target>
        
      </trans-unit>
      <trans-unit id="s8aff572e64b7936b">
        <source>Send Email again.</source>
        <target>再次发送电子邮件。</target>
        
      </trans-unit>
      <trans-unit id="sdc323c6af4ae9f01">
        <source>Successfully copied TOTP Config.</source>
        <target>已成功复制 TOTP 配置。</target>
        
      </trans-unit>
      <trans-unit id="s3687049d1af562c4">
        <source>Copy</source>
        <target>复制</target>
        
      </trans-unit>
      <trans-unit id="s3643189d1abbb7f4">
        <source>Code</source>
        <target>代码</target>
        
      </trans-unit>
      <trans-unit id="sfe1c86b42ba13376">
        <source>Please enter your TOTP Code</source>
        <target>请输入您的 TOTP 代码</target>
        
      </trans-unit>
      <trans-unit id="sc2ec367e3108fe65">
        <source>Duo activation QR code</source>
        <target>Duo 激活二维码</target>
        
      </trans-unit>
      <trans-unit id="sc5668cb23167e9bb">
        <source>Alternatively, if your current device has Duo installed, click on this link:</source>
        <target>或者，如果您当前的设备已安装 Duo，请点击此链接：</target>
        
      </trans-unit>
      <trans-unit id="s721d94ae700b5dfd">
        <source>Duo activation</source>
        <target>Duo 激活</target>
        
      </trans-unit>
      <trans-unit id="s708d9a4a0db0be8f">
        <source>Check status</source>
        <target>检查状态</target>
        
      </trans-unit>
      <trans-unit id="s31fba571065f2c87">
        <source>Make sure to keep these tokens in a safe place.</source>
        <target>确保将这些令牌保存在安全的地方。</target>
        
      </trans-unit>
      <trans-unit id="sc0a0c87d5c556c38">
        <source>Phone number</source>
        <target>电话号码</target>
        
      </trans-unit>
      <trans-unit id="s04c1210202f48dc9">
        <source>Please enter your Phone number.</source>
        <target>请输入您的电话号码。</target>
        
      </trans-unit>
      <trans-unit id="seb0c08d9f233bbfe">
        <source>Please enter the code you received via SMS</source>
        <target>请输入您通过短信收到的验证码</target>
        
      </trans-unit>
      <trans-unit id="s2b7dbba348234a36">
        <source>A code has been sent to you via SMS.</source>
        <target>验证码已通过短信发送给您。</target>
        
      </trans-unit>
      <trans-unit id="sa84adff85b5e505c">
        <source>Open your two-factor authenticator app to view your authentication code.</source>
        <target>打开您的两步验证应用查看身份验证代码。</target>
        
      </trans-unit>
      <trans-unit id="s7abc9d08b0f70fd6">
        <source>Static token</source>
        <target>静态令牌</target>
        
      </trans-unit>
      <trans-unit id="s844fea0bfb10a72a">
        <source>Authentication code</source>
        <target>身份验证代码</target>
        
      </trans-unit>
      <trans-unit id="s3cd84e82e83e35ad">
        <source>Please enter your code</source>
        <target>请输入您的代码</target>
        
      </trans-unit>
      <trans-unit id="s18b910437b73e8e8">
        <source>Return to device picker</source>
        <target>返回设备选择器</target>
        
      </trans-unit>
      <trans-unit id="sbcf8604929b6a27a">
        <source>Sending Duo push notification</source>
        <target>发送 Duo 推送通知</target>
        
      </trans-unit>
      <trans-unit id="s3b68883dda2682ed">
        <source>Assertions is empty</source>
        <target>断言为空</target>
        
      </trans-unit>
      <trans-unit id="sbbb7318812d64e51">
        <source>Error when creating credential: <x id="0" equiv-text="${err}"/></source>
        <target>创建凭据时出错： 
        <x id="0" equiv-text="${err}"/></target>
        
      </trans-unit>
      <trans-unit id="sfe199b2564b66054">
        <source>Error when validating assertion on server: <x id="0" equiv-text="${err}"/></source>
        <target>在服务器上验证断言时出错： 
        <x id="0" equiv-text="${err}"/></target>
        
      </trans-unit>
      <trans-unit id="se409d01b52c4e12f">
        <source>Retry authentication</source>
        <target>重试身份验证</target>
        
      </trans-unit>
      <trans-unit id="s8d857061510fe794">
        <source>Duo push-notifications</source>
        <target>Duo 推送通知</target>
        
      </trans-unit>
      <trans-unit id="s47490298c17b753a">
        <source>Receive a push notification on your device.</source>
        <target>在您的设备上接收推送通知。</target>
        
      </trans-unit>
      <trans-unit id="s16bc281dce5685e8">
        <source>Authenticator</source>
        <target>身份验证器</target>
        
      </trans-unit>
      <trans-unit id="sdefec5401bf67eba">
        <source>Use a security key to prove your identity.</source>
        <target>使用安全密钥证明您的身份。</target>
        
      </trans-unit>
      <trans-unit id="sd6a025d66f2637d1">
        <source>Traditional authenticator</source>
        <target>传统身份验证器</target>
        
      </trans-unit>
      <trans-unit id="sb25e689e00c61829">
        <source>Use a code-based authenticator.</source>
        <target>使用基于代码的身份验证器。</target>
        
      </trans-unit>
      <trans-unit id="s9e568afec3810bfe">
        <source>Recovery keys</source>
        <target>恢复密钥</target>
        
      </trans-unit>
      <trans-unit id="sb17e8c70f9a05c77">
        <source>In case you can't access any other method.</source>
        <target>以防万一您无法使用任何其他方法。</target>
        
      </trans-unit>
      <trans-unit id="s97f2dc19fa556a6a">
        <source>SMS</source>
        <target>短信</target>
        
      </trans-unit>
      <trans-unit id="s0e516232f2ab4e04">
        <source>Tokens sent via SMS.</source>
        <target>通过短信发送的令牌。</target>
        
      </trans-unit>
      <trans-unit id="s6ae0d087036e6d6d">
        <source>Select an authentication method.</source>
        <target>选择一种身份验证方法。</target>
        
      </trans-unit>
      <trans-unit id="sac17f177f884e238">
        <source>Stay signed in?</source>
        <target>保持登录？</target>
        
      </trans-unit>
      <trans-unit id="s859b2e00391da380">
        <source>Select Yes to reduce the number of times you're asked to sign in.</source>
        <target>选择“是”以减少您被要求登录的次数。</target>
        
      </trans-unit>
      <trans-unit id="s420d2cdedcaf8cd0">
        <source>Authenticating with Plex...</source>
        <target>正在使用 Plex 进行身份验证...</target>
        
      </trans-unit>
      <trans-unit id="s2ddbebcb8a49b005">
        <source>Waiting for authentication...</source>
        <target>正在等待身份验证…</target>
        
      </trans-unit>
      <trans-unit id="sb15fe7b9d09bb419">
        <source>If no Plex popup opens, click the button below.</source>
        <target>如果 Plex 没有弹出窗口，则点击下面的按钮。</target>
        
      </trans-unit>
      <trans-unit id="sbc625b4c669b9ce8">
        <source>Open login</source>
        <target>打开登录</target>
        
      </trans-unit>
      <trans-unit id="sd766cdc29b25ff95">
        <source>Authenticating with Apple...</source>
        <target>正在使用 Apple 进行身份验证...</target>
        
      </trans-unit>
      <trans-unit id="s2c8189544e3ea679">
        <source>Retry</source>
        <target>重试</target>
        
      </trans-unit>
      <trans-unit id="sc1589121ae2f5f92">
        <source>Enter the code shown on your device.</source>
        <target>请输入您设备上显示的代码。</target>
        
      </trans-unit>
      <trans-unit id="s67664f8ee9aea98d">
        <source>Please enter your Code</source>
        <target>请输入您的验证码</target>
        
      </trans-unit>
      <trans-unit id="s455a8fc21077e7f9">
        <source>You've successfully authenticated your device.</source>
        <target>您成功验证了此设备的身份。</target>
        
      </trans-unit>
      <trans-unit id="s3ab772345f78aee0">
        <source>Flow inspector</source>
        <target>流程检视器</target>
        
      </trans-unit>
      <trans-unit id="s502884e1977b2c06">
        <source>Next stage</source>
        <target>下一阶段</target>
        
      </trans-unit>
      <trans-unit id="sb3fa80ccfa97ee54">
        <source>Stage name</source>
        <target>阶段名称</target>
        
      </trans-unit>
      <trans-unit id="sbea3c1e4f2fd623d">
        <source>Stage kind</source>
        <target>阶段种类</target>
        
      </trans-unit>
      <trans-unit id="s2bc8aa1740d3da34">
        <source>Stage object</source>
        <target>阶段对象</target>
        
      </trans-unit>
      <trans-unit id="sc3e1c4f1fff8e1ca">
        <source>This flow is completed.</source>
        <target>此流程已完成。</target>
        
      </trans-unit>
      <trans-unit id="s342eccabf83c9bde">
        <source>Plan history</source>
        <target>规划历史记录</target>
        
      </trans-unit>
      <trans-unit id="sb2f307e79d20bb56">
        <source>Current plan context</source>
        <target>当前计划上下文</target>
        
      </trans-unit>
      <trans-unit id="sa13e6c8310000e30">
        <source>Session ID</source>
        <target>会话 ID</target>
        
      </trans-unit>
      <trans-unit id="s6fe64b4625517333">
        <source>Powered by authentik</source>
        <target>由 authentik 强力驱动</target>
        
      </trans-unit>
      <trans-unit id="sdf34a5599d66f85c">
        <source>Background image</source>
        <target>背景图片</target>
        
      </trans-unit>
      <trans-unit id="s7fa4e5e409d43573">
        <source>Error creating credential: <x id="0" equiv-text="${err}"/></source>
        <target>创建凭据时出错： 
        <x id="0" equiv-text="${err}"/></target>
        
      </trans-unit>
      <trans-unit id="s9d95f09deb601f34">
        <source>Server validation of credential failed: <x id="0" equiv-text="${err}"/></source>
        <target>服务器验证凭据失败： 
        <x id="0" equiv-text="${err}"/></target>
        
      </trans-unit>
      <trans-unit id="s6c8f05e3be04f62a">
        <source>Register device</source>
        <target>注册设备</target>
        
      </trans-unit>
      <trans-unit id="s3fb39fc45e840f78">
        <source>Refer to documentation</source>
        <target>查阅文档</target>
      </trans-unit>
      <trans-unit id="sc741dfb09d3395f0">
        <source>No Applications available.</source>
        <target>没有可用的应用程序。</target>
        
      </trans-unit>
      <trans-unit id="sf34026321b35315c">
        <source>Either no applications are defined, or you don’t have access to any.</source>
        <target>没有定义应用程序，或者您无权访问任何应用程序。</target>
      </trans-unit>
      <trans-unit id="s1cf2298d92c327a6">
        <source>My Applications</source>
        <target>我的应用</target>
        
      </trans-unit>
      <trans-unit id="s2656433a3b1f7e86">
        <source>My applications</source>
        <target>我的应用</target>
        
      </trans-unit>
      <trans-unit id="s06c92148da82be0d">
        <source>Change your password</source>
        <target>更改您的密码</target>
        
      </trans-unit>
      <trans-unit id="sff50532a2d85e32e">
        <source>Change password</source>
        <target>更改密码</target>
        
      </trans-unit>
      <trans-unit id="saf63d34c8601dd41">
        <source><x id="0" equiv-text="${prompt.label}"/></source>
        <target>
          <x id="0" equiv-text="${prompt.label}"/>
        </target>
        
      </trans-unit>
      <trans-unit id="s33f85f24c0f5f008">
        <source>Save</source>
        <target>保存</target>
        
      </trans-unit>
      <trans-unit id="s045c3b86aae073c1">
        <source>Delete account</source>
        <target>删除账户</target>
        
      </trans-unit>
      <trans-unit id="s4a6aa26413287069">
        <source>Successfully updated details</source>
        <target>已成功更新详情</target>
        
      </trans-unit>
      <trans-unit id="s6fcd9b5a87ceccd6">
        <source>Open settings</source>
        <target>打开设置</target>
        
      </trans-unit>
      <trans-unit id="s8c05cccd470f6b5f">
        <source>No settings flow configured.</source>
        <target>未配置设置流程</target>
        
      </trans-unit>
      <trans-unit id="sb546eb04425e07fa">
        <source>Update details</source>
        <target>更新详情</target>
        
      </trans-unit>
      <trans-unit id="s30205d424e710818">
        <source>Successfully disconnected source</source>
        <target>解绑成功</target>
        
      </trans-unit>
      <trans-unit id="s67dedada007d4067">
        <source>Failed to disconnected source: <x id="0" equiv-text="${exc}"/></source>
        <target>解绑失败： 
        <x id="0" equiv-text="${exc}"/></target>
        
      </trans-unit>
      <trans-unit id="sd2208cd1a767644b">
        <source>Disconnect</source>
        <target>断开连接</target>
        
      </trans-unit>
      <trans-unit id="s7a4f059aaa029719">
        <source>Connect</source>
        <target>连接</target>
        
      </trans-unit>
      <trans-unit id="sababff57115130a0">
        <source>Error: unsupported source settings: <x id="0" equiv-text="${source.component}"/></source>
        <target>错误：不支持的源设置： 
        <x id="0" equiv-text="${source.component}"/></target>
        
      </trans-unit>
      <trans-unit id="sd1031bddc66dc495">
        <source>Connect your user account to the services listed below, to allow you to login using the service instead of traditional credentials.</source>
        <target>将您的用户账户连接到下面列出的服务，以允许您使用该服务而不是传统凭据登录。</target>
        
      </trans-unit>
      <trans-unit id="s7968dbed9b106c29">
        <source>No services available.</source>
        <target>没有可用的服务。</target>
        
      </trans-unit>
      <trans-unit id="s3a135682bd30bdbb">
        <source>Create App password</source>
        <target>创建应用密码</target>
        
      </trans-unit>
      <trans-unit id="s588796ee929a2e4c">
        <source>User details</source>
        <target>用户详情</target>
        
      </trans-unit>
      <trans-unit id="s332a5235948c1a1d">
        <source>Consent</source>
        <target>同意授权</target>
        
      </trans-unit>
      <trans-unit id="sff945d3f59b93c5e">
        <source>MFA Devices</source>
        <target>MFA 设备</target>
        
      </trans-unit>
      <trans-unit id="sc54aafeea9c9bab0">
        <source>Connected services</source>
        <target>已连接服务</target>
        
      </trans-unit>
      <trans-unit id="sc6b4ebd37b7a91c7">
        <source>Tokens and App passwords</source>
        <target>令牌和应用程序密码</target>
        
      </trans-unit>
      <trans-unit id="sba65ae54d6585c1a">
        <source>Unread notifications</source>
        <target>未读通知</target>
        
      </trans-unit>
      <trans-unit id="s5599c62bb78c631f">
        <source>Admin interface</source>
        <target>管理员界面</target>
        
      </trans-unit>
      <trans-unit id="s1298e361e40ee1c5">
        <source>Stop impersonation</source>
        <target>停止模拟身份</target>
        
      </trans-unit>
      <trans-unit id="s6abff64e7ff7fde9">
        <source>Avatar image</source>
        <target>头像图片</target>
        
      </trans-unit>
      <trans-unit id="sbf9c5c5a8e5efad4">
        <source>Failed</source>
        <target>已失败</target>
        
      </trans-unit>
      <trans-unit id="se4cd073c125382af">
        <source>Unsynced / N/A</source>
        <target>未同步 / N/A</target>
        
      </trans-unit>
      <trans-unit id="s21b3058faf874368">
        <source>Outdated outposts</source>
        <target>过时的前哨</target>
        
      </trans-unit>
      <trans-unit id="s51f92b6fa76656ca">
        <source>Unhealthy outposts</source>
        <target>不健康的前哨</target>
        
      </trans-unit>
      <trans-unit id="s0fbf6dc6a1966408">
        <source>Next</source>
        <target>下一步</target>
        
      </trans-unit>
      <trans-unit id="s4409ada9c5c2a7f8">
        <source>Inactive</source>
        <target>未激活</target>
        
      </trans-unit>
      <trans-unit id="s7ec7036b249f4f22">
        <source>Regular user</source>
        <target>普通用户</target>
        
      </trans-unit>
      <trans-unit id="s27976e94b05c6970">
        <source>Activate</source>
        <target>激活</target>
        
      </trans-unit>
<trans-unit id="s1024166475850a65">
  <source>Use Server URI for SNI verification</source>
  <target>SNI 验证时使用服务器 URI</target>
</trans-unit>
<trans-unit id="se65beb94fffc3c4b">
  <source>Required for servers using TLS 1.3+</source>
  <target>使用 TLS 1.3+ 的服务器必需</target>
</trans-unit>
<trans-unit id="s5506b35a1bceb141">
  <source>Client certificate keypair to authenticate against the LDAP Server's Certificate.</source>
  <target>基于 LDAP 服务端证书进行身份验证的客户端证书密钥对。</target>
</trans-unit>
<trans-unit id="s4647b2c92638d6fd">
  <source>The certificate for the above configured Base DN. As a fallback, the provider uses a self-signed certificate.</source>
  <target>为上方配置 Base DN 提供的证书。作为回退，提供程序使用一个自签名证书。</target>
</trans-unit>
<trans-unit id="scd247ffad6e04ac0">
  <source>TLS Server name</source>
  <target>TLS 服务器名称</target>
</trans-unit>
<trans-unit id="s2acef4f6ba39bf11">
  <source>DNS name for which the above configured certificate should be used. The certificate cannot be detected based on the base DN, as the SSL/TLS negotiation happens before such data is exchanged.</source>
  <target>上方配置证书应该使用的 DNS 名称。无法基于 Base DN 检测证书，因为 SSL/TLS 协商发生在此类数据交换之前。</target>
</trans-unit>
<trans-unit id="s000ee3e634868b3c">
  <source>TLS Client authentication certificate</source>
  <target>TLS 客户端身份验证证书</target>
</trans-unit>
<trans-unit id="s5da52af9b083c29a">
  <source>Model</source>
  <target>模型</target>
</trans-unit>
<trans-unit id="s3ba9b8aeb686d9f7">
  <source>Match events created by selected model. When left empty, all models are matched.</source>
  <target>匹配选定模型创建的事件。如果留空，则匹配所有模型。</target>
</trans-unit>
<trans-unit id="s254d527e3a53dbb7">
  <source>Code-based MFA Support</source>
  <target>基于代码的 MFA 支持</target>
</trans-unit>
<trans-unit id="s1889ba2eaeec2f1e">
  <source>When enabled, code-based multi-factor authentication can be used by appending a semicolon and the TOTP code to the password. This should only be enabled if all users that will bind to this provider have a TOTP device configured, as otherwise a password may incorrectly be rejected if it contains a semicolon.</source>
  <target>启用时，可以通过在密码后添加分号和 TOTP 代码来使用基于代码的多因素身份验证。仅在所有绑定到此提供程序的用户都已配置 TOTP 设备的情况下才应该启用，否则密码可能会因为包含分号而被错误地拒绝。</target>
</trans-unit>
<trans-unit id="s9f9492d30a96b9c6">
  <source>User type</source>
  <target>用户类型</target>
</trans-unit>
<trans-unit id="s0e427111d750cc02">
  <source>Successfully updated license.</source>
  <target>已成功更新许可证。</target>
</trans-unit>
<trans-unit id="s06ae64e621f302eb">
  <source>Successfully created license.</source>
  <target>已成功创建许可证。</target>
</trans-unit>
<trans-unit id="s2905c425adae99bd">
  <source>Install ID</source>
  <target>安装 ID</target>
</trans-unit>
<trans-unit id="sb18ec434a8a3aafb">
  <source>License key</source>
  <target>许可证密钥</target>
</trans-unit>
<trans-unit id="s2e109263b73c12d5">
  <source>Licenses</source>
  <target>许可证</target>
</trans-unit>
<trans-unit id="sd49099e9522635f4">
  <source>License(s)</source>
  <target>许可证</target>
</trans-unit>
<trans-unit id="s3be1d90ffa46b7f1">
  <source>Enterprise is in preview.</source>
  <target>企业版目前处于预览状态。</target>
</trans-unit>
<trans-unit id="sd22bd01bdf28c548">
  <source>Cumulative license expiry</source>
  <target>累计许可证过期时间</target>
</trans-unit>
<trans-unit id="sdeb6cee42435dd07">
  <source>Update License</source>
  <target>更新许可证</target>
</trans-unit>
<trans-unit id="s7df5b92a3f93544f">
  <source>Warning: The current user count has exceeded the configured licenses.</source>
  <target>警告：当前用户数超过了配置的许可证限制</target>
</trans-unit>
<trans-unit id="s0141f42936495787">
  <source>Click here for more info.</source>
  <target>点击这里了解更多。</target>
</trans-unit>
<trans-unit id="s7be2df39f727faa2">
  <source>Enterprise</source>
  <target>企业版</target>
</trans-unit>
<trans-unit id="s9ce7cc01fb9b5b53">
  <source>Manage enterprise licenses</source>
  <target>管理企业版许可证</target>
</trans-unit>
<trans-unit id="sf9ebf11ac2645820">
  <source>No licenses found.</source>
  <target>未找到许可证。</target>
</trans-unit>
<trans-unit id="sa1db89262360550b">
  <source>Send us feedback!</source>
  <target>给我们发送反馈！</target>
</trans-unit>
<trans-unit id="s4015746f55a8d89f">
  <source>Get a license</source>
  <target>获取许可证</target>
</trans-unit>
<trans-unit id="sb2cbd06f8e25b47e">
  <source>Go to Customer Portal</source>
  <target>前往客户中心</target>
</trans-unit>
<trans-unit id="sf58825457d61c429">
  <source>Forecast internal users</source>
  <target>预测内部用户</target>
</trans-unit>
<trans-unit id="sde9a3f41977ec1f8">
  <source>Estimated user count one year from now based on <x id="0" equiv-text="${this.forecast?.internalUsers}"/> current internal users and <x id="1" equiv-text="${this.forecast?.forecastedInternalUsers}"/> forecasted internal users.</source>
  <target>根据当前 <x id="0" equiv-text="${this.forecast?.internalUsers}"/> 名内部用户和 <x id="1" equiv-text="${this.forecast?.forecastedInternalUsers}"/> 名预测的内部用户，估算从此时起一年后的用户数。</target>
</trans-unit>
<trans-unit id="s4557b6b9da258643">
  <source>Forecast external users</source>
  <target>预测外部用户</target>
</trans-unit>
<trans-unit id="sf52479d6daa0a4a8">
  <source>Estimated user count one year from now based on <x id="0" equiv-text="${this.forecast?.externalUsers}"/> current external users and <x id="1" equiv-text="${this.forecast?.forecastedExternalUsers}"/> forecasted external users.</source>
  <target>根据当前 <x id="0" equiv-text="${this.forecast?.externalUsers}"/> 名外部用户和 <x id="1" equiv-text="${this.forecast?.forecastedExternalUsers}"/> 名预测的外部用户，估算从此时起一年后的用户数。</target>
</trans-unit>
<trans-unit id="s6196153c4b0c1ea0">
  <source>Install</source>
  <target>安装</target>
</trans-unit>
<trans-unit id="s0285b4bd69130fa3">
  <source>Install License</source>
  <target>安装许可证</target>
</trans-unit>
<trans-unit id="scef2eb6a2bfe3110">
  <source>Internal users might be users such as company employees, which will get access to the full Enterprise feature set.</source>
  <target>内部用户可能是企业员工等，有权访问完整的企业版功能。</target>
</trans-unit>
<trans-unit id="sf66389b04fcc219c">
  <source>External users might be external consultants or B2C customers. These users don't get access to enterprise features.</source>
  <target>外部用户可能是外部顾问或 B2C 客户等。这些用户无权访问企业版功能。</target>
</trans-unit>
<trans-unit id="s77e8668a27dbc402">
  <source>Service accounts should be used for machine-to-machine authentication or other automations.</source>
  <target>服务账户应该用于机器到机器（M2M）身份验证或其他自动化操作。</target>
</trans-unit>
<trans-unit id="s28cbd874ba450b4e">
  <source>Less details</source>
  <target>显示更少</target>
</trans-unit>
<trans-unit id="s8fa26f65aed77c96">
  <source>More details</source>
  <target>显示更多</target>
</trans-unit>
<trans-unit id="s08df8d0a773a3ea0">
  <source>Remove item</source>
  <target>删除项目</target>
</trans-unit>
<trans-unit id="s364c4f177a2f8322">
  <source>Open API drawer</source>
  <target>打开 API 抽屉</target>
</trans-unit>
<trans-unit id="s9ba989e69344ff29">
  <source>Open Notification drawer</source>
  <target>打开通知抽屉</target>
</trans-unit>
<trans-unit id="s14bf17e2a1a2c381">
  <source>Restart task</source>
  <target>重新开始任务</target>
</trans-unit>
<trans-unit id="s19409e8712ddd369">
  <source>Add provider</source>
  <target>添加提供程序</target>
</trans-unit>
<trans-unit id="s1f7698c061c208c9">
  <source>Open</source>
  <target>打开</target>
</trans-unit>
<trans-unit id="scc3487e74c5a3e89">
  <source>Copy token</source>
  <target>复制令牌</target>
</trans-unit>
<trans-unit id="s424f57afae0caac4">
  <source>Add users</source>
  <target>添加用户</target>
</trans-unit>
<trans-unit id="sd9f67fbf3f86efcf">
  <source>Add group</source>
  <target>添加组</target>
</trans-unit>
<trans-unit id="s254a9a23dc1635df">
  <source>Import devices</source>
  <target>导入设备</target>
</trans-unit>
<trans-unit id="sc4fdeccf14be5378">
  <source>Execute</source>
  <target>执行</target>
</trans-unit>
<trans-unit id="s3b3c333481944862">
  <source>Show details</source>
  <target>显示详情</target>
</trans-unit>
<trans-unit id="sb8f855b49234b81b">
  <source>Apply</source>
  <target>应用</target>
</trans-unit>
<trans-unit id="s9d8b8aa2b404c2c8">
  <source>Settings</source>
  <target>设置</target>
</trans-unit>
<trans-unit id="s7cfe12cd14df9950">
  <source>Sign out</source>
  <target>登出</target>
</trans-unit>
<trans-unit id="s7caa8f7edb920909">
  <source>The number of tokens generated whenever this stage is used. Every token generated per stage execution will be attached to a single static device.</source>
  <target>使用此阶段时生成的令牌数量。每次阶段执行中生成的每个令牌都会被附加到单个静态设备上。</target>
</trans-unit>
<trans-unit id="s4aacc4e0277c1042">
  <source>Token length</source>
  <target>令牌长度</target>
</trans-unit>
<trans-unit id="s6931695c4f563bc4">
  <source>The length of the individual generated tokens. Can be increased to improve security.</source>
  <target>每个生成令牌的长度。可以增加以增强安全性。</target>
</trans-unit>
<trans-unit id="s0dd031b58ed4017c">
  <source>Internal: <x id="0" equiv-text="${item.internalUsers}"/></source>
  <target>内部：<x id="0" equiv-text="${item.internalUsers}"/></target>
</trans-unit>
<trans-unit id="s57b07e524f8f5c2a">
  <source>External: <x id="0" equiv-text="${item.externalUsers}"/></source>
  <target>外部：<x id="0" equiv-text="${item.externalUsers}"/></target>
</trans-unit>
<trans-unit id="s7f68101a50f526ee">
  <source>Statically deny the flow. To use this stage effectively, disable *Evaluate when flow is planned* on the respective binding.</source>
  <target>静态拒绝流。要有效地使用此阶段，请在相应的绑定上禁用*规划时进行评估*。</target>
</trans-unit>
<trans-unit id="s911a27022aba349f">
  <source>Create and bind Policy</source>
  <target>创建与绑定策略</target>
</trans-unit>
<trans-unit id="sb1a4e9b288e2f005">
  <source>Federation and Social login</source>
  <target>联结与社交登录</target>
</trans-unit>
<trans-unit id="s6f367f5604d5056d">
  <source>Create and bind Stage</source>
  <target>创建与绑定阶段</target>
</trans-unit>
<trans-unit id="s1a65ee08832fbfe2">
  <source>Flows and Stages</source>
  <target>流程与阶段</target>
</trans-unit>
<trans-unit id="s4ba4473f3d4ec896">
  <source>New version available</source>
  <target>新版本可用</target>
</trans-unit>
<trans-unit id="s6b1ed7507f26cb4a">
  <source>Failure result</source>
  <target>失败结果</target>
</trans-unit>
<trans-unit id="s2e422519ed38f7d8">
  <source>Pass</source>
  <target>通过</target>
</trans-unit>
<trans-unit id="s81a45c4fd11e8e1a">
  <source>Don't pass</source>
  <target>不通过</target>
</trans-unit>
<trans-unit id="s95b73e0f4e47eb9a">
  <source>Result used when policy execution fails.</source>
  <target>策略执行失败时的结果。</target>
</trans-unit>
<trans-unit id="s6a3cf855140b9511">
  <source>Required: User verification must occur.</source>
  <target>必需：必须进行用户验证。</target>
</trans-unit>
<trans-unit id="sc498a3b05cfe2b08">
  <source>Preferred: User verification is preferred if available, but not required.</source>
  <target>首选：尽可能进行用户验证，但不是必须。</target>
</trans-unit>
<trans-unit id="s9d2239d2b0402795">
  <source>Discouraged: User verification should not occur.</source>
  <target>避免：不应该进行用户验证。</target>
</trans-unit>
<trans-unit id="s428b7859907f6db2">
  <source>Required: The authenticator MUST create a dedicated credential. If it cannot, the RP is prepared for an error to occur</source>
  <target>必需：身份验证器必须创建专用凭据。如果不能，RP 预期会发生错误</target>
</trans-unit>
<trans-unit id="s33e3766d4a02b042">
  <source>Preferred: The authenticator can create and store a dedicated credential, but if it doesn't that's alright too</source>
  <target>首选：身份验证器可以创建和存储专用凭据，但不创建也可以</target>
</trans-unit>
<trans-unit id="sfb852dd507c25c24">
  <source>Discouraged: The authenticator should not create a dedicated credential</source>
  <target>避免：身份验证器不应该创建专用凭据</target>
</trans-unit>
<trans-unit id="s028d385389b5aac0">
  <source>Lock the user out of this system</source>
  <target>在此系统中锁定用户</target>
</trans-unit>
<trans-unit id="sd2122c514f0778b5">
  <source>Allow the user to log in and use this system</source>
  <target>允许用户登录并使用此系统</target>
</trans-unit>
<trans-unit id="s43fe853bf219a9b8">
  <source>Temporarily assume the identity of this user</source>
  <target>临时假定此用户的身份</target>
</trans-unit>
<trans-unit id="se28b5f3fcadaeeb1">
  <source>Enter a new password for this user</source>
  <target>为此用户输入新密码</target>
</trans-unit>
<trans-unit id="s6f5bb31e2733ecd5">
  <source>Create a link for this user to reset their password</source>
  <target>为此用户创建一个重置密码链接</target>
</trans-unit>
<trans-unit id="s67ac11d47f1ce794">
  <source>WebAuthn requires this page to be accessed via HTTPS.</source>
  <target>WebAuthn 需要此页面通过 HTTPS 访问。</target>
</trans-unit>
<trans-unit id="se9e9e1d6799b86a5">
  <source>WebAuthn not supported by browser.</source>
  <target>浏览器不支持 WebAuthn。</target>
</trans-unit>
<trans-unit id="sff0ac1ace2d90709">
  <source>Use this provider with nginx's auth_request or traefik's forwardAuth. Each application/domain needs its own provider. Additionally, on each domain, /outpost.goauthentik.io must be routed to the outpost (when using a managed outpost, this is done for you).</source>
  <target>与 nginx 的 auth_request 或 traefik 的 ForwardAuth 一起使用此提供程序。每个应用程序/域名都需要自己的提供程序。此外，在每个域名上，/outpost.goauthentik.io 必须路由到前哨（在使用托管的 Outpost 时，这已经为您处理好了）。</target>
</trans-unit>
<trans-unit id="scb58b8a60cad8762">
  <source>Default relay state</source>
  <target>默认中继状态</target>
</trans-unit>
<trans-unit id="s6827a456c9dfc6ee">
  <source>When using IDP-initiated logins, the relay state will be set to this value.</source>
  <target>当使用 IDP 发起的登录时，中继状态会被设置为此值。</target>
</trans-unit>
<trans-unit id="s01794c0ee3629c1b">
  <source>Flow Info</source>
  <target>流程信息</target>
</trans-unit>
<trans-unit id="s24bce955914b1f0a">
  <source>Stage used to configure a WebAuthn authenticator (i.e. Yubikey, FaceID/Windows Hello).</source>
  <target>用来配置 WebAuthn 身份验证器（即 Yubikey、FaceID/Windows Hello）的阶段。</target>
</trans-unit>
&lt;&lt;&lt;&lt;&lt;&lt;&lt; HEAD
<trans-unit id="s1cffe58249b04669">
  <source>Internal application name used in URLs.</source>
  <target>在 URL 中使用的应用内部名称。</target>
</trans-unit>
<trans-unit id="sb3d4f79d9d8b71e5">
  <source>Submit</source>
  <target>提交</target>
</trans-unit>
<trans-unit id="se2b29e6cfe59414c">
  <source>UI Settings</source>
  <target>用户界面设置</target>
</trans-unit>
<trans-unit id="s836148f721d8913b">
  <source>Transparent Reverse Proxy</source>
  <target>透明反向代理</target>
</trans-unit>
<trans-unit id="s945a6b94361ee45b">
  <source>For transparent reverse proxies with required authentication</source>
  <target>适用于需要验证身份的透明反向代理</target>
</trans-unit>
<trans-unit id="s40830ec037f34626">
  <source>Configure SAML provider manually</source>
  <target>手动配置 SAML 提供程序</target>
</trans-unit>
<trans-unit id="sea9fc40dfd1d18b1">
  <source>Configure RADIUS provider manually</source>
  <target>手动配置 RADIUS 提供程序</target>
</trans-unit>
<trans-unit id="sa1b0052ae095b9b3">
  <source>Configure SCIM provider manually</source>
  <target>手动配置 SCIM 提供程序</target>
</trans-unit>
<trans-unit id="s15831fa50a116545">
  <source>Saving Application...</source>
  <target>正在保存应用程序…</target>
</trans-unit>
<trans-unit id="s823abdb61543a826">
  <source>Authentik was unable to save this application:</source>
  <target>Authentik 无法保存此应用程序：</target>
</trans-unit>
<trans-unit id="s848288f8c2265aad">
  <source>Your application has been saved</source>
  <target>您的应用程序已保存</target>
</trans-unit>
<trans-unit id="s67d858051b34c38b">
  <source>Method's display Name.</source>
  <target>方法的显示名称。</target>
</trans-unit>
<trans-unit id="h10ef80d434185070">
  <source>Use this provider with nginx's <x id="0" equiv-text="&lt;code&gt;"/>auth_request<x id="1" equiv-text="&lt;/code&gt;"/> or traefik's
                    <x id="2" equiv-text="&lt;code&gt;"/>forwardAuth<x id="3" equiv-text="&lt;/code&gt;"/>. Each application/domain needs its own provider.
                    Additionally, on each domain, <x id="4" equiv-text="&lt;code&gt;"/>/outpost.goauthentik.io<x id="5" equiv-text="&lt;/code&gt;"/> must be
                    routed to the outpost (when using a managed outpost, this is done for you).</source>
  <target>此提供程序需要与 nginx 的 <x id="0" equiv-text="&lt;code&gt;"/>auth_request<x id="1" equiv-text="&lt;/code&gt;"/> 或 traefik 的 <x id="2" equiv-text="&lt;code&gt;"/>forwardAuth<x id="3" equiv-text="&lt;/code&gt;"/>
                    一起使用。每个应用/域名需要独立的提供程序。
                    此外，在每个域名上，<x id="4" equiv-text="&lt;code&gt;"/>/outpost.goauthentik.io<x id="5" equiv-text="&lt;/code&gt;"/> 必须被路由到
                    前哨（如果使用托管前哨，则已自动帮您完成）。</target>
</trans-unit>
<trans-unit id="sd18b18f91b804c3f">
  <source>Custom attributes</source>
  <target>自定义属性</target>
</trans-unit>
<trans-unit id="s71c5d51d5a357dbd">
  <source>Don't show this message again.</source>
  <target>不要再显示此消息。</target>
</trans-unit>
<trans-unit id="s3e99ea082ca5ade9">
  <source>Failed to fetch</source>
  <target>拉取失败</target>
</trans-unit>
<trans-unit id="s98327528f00365a7">
  <source>Failed to fetch data.</source>
  <target>拉取数据失败。</target>
</trans-unit>
<trans-unit id="sf485014051ad0cf7">
  <source>Successfully assigned permission.</source>
  <target>已成功分配权限。</target>
</trans-unit>
<trans-unit id="sca7fed2bef53cb99">
  <source>Role</source>
  <target>角色</target>
</trans-unit>
<trans-unit id="sc92c1a54034e21cc">
  <source>Assign</source>
  <target>分配</target>
</trans-unit>
<trans-unit id="scd84d10ee9137070">
  <source>Assign permission to role</source>
  <target>为角色分配权限</target>
</trans-unit>
<trans-unit id="s5ee6f1b84e9ebc69">
  <source>Assign to new role</source>
  <target>分配到新角色</target>
</trans-unit>
<trans-unit id="s4afb26a8fae257e9">
  <source>Directly assigned</source>
  <target>直接分配</target>
</trans-unit>
<trans-unit id="sd8051c26e155f043">
  <source>Assign permission to user</source>
  <target>为用户分配权限</target>
</trans-unit>
<trans-unit id="sf79f8681e5ffaee2">
  <source>Assign to new user</source>
  <target>分配到新用户</target>
</trans-unit>
<trans-unit id="saabeb4cab074b0b9">
  <source>User Object Permissions</source>
  <target>用户对象权限</target>
</trans-unit>
<trans-unit id="s8489d5559dda260c">
  <source>Role Object Permissions</source>
  <target>角色对象权限</target>
</trans-unit>
<trans-unit id="s6b2beba7ab637e9e">
  <source>Roles</source>
  <target>角色</target>
</trans-unit>
<trans-unit id="s96d2bb4be3f5e8aa">
  <source>Select roles to grant this groups' users' permissions from the selected roles.</source>
  <target>选择角色，为该组内用户授予所选角色的权限。</target>
</trans-unit>
<trans-unit id="sb37880a2a7288ef0">
  <source>Update Permissions</source>
  <target>更新权限</target>
</trans-unit>
<trans-unit id="se9c07cf256774d81">
  <source>Editing is disabled for managed tokens</source>
  <target>托管令牌的编辑已被禁用</target>
</trans-unit>
<trans-unit id="s78ab26da7f067de8">
  <source>Select permissions to grant</source>
  <target>选择权限以授予</target>
</trans-unit>
<trans-unit id="sdeb90bfd8a80b86b">
  <source>Permissions to add</source>
  <target>要添加的权限</target>
</trans-unit>
<trans-unit id="s36247910d67421e1">
  <source>Select permissions</source>
  <target>选择权限</target>
</trans-unit>
<trans-unit id="s67e136af8fc1107b">
  <source>Assign permission</source>
  <target>分配权限</target>
</trans-unit>
<trans-unit id="sb923723d27df40ba">
  <source>Permission(s)</source>
  <target>权限</target>
</trans-unit>
<trans-unit id="sc5fb00b25c7f5a02">
  <source>Permission</source>
  <target>权限</target>
</trans-unit>
<trans-unit id="s1455753daa00f1bc">
  <source>User doesn't have view permission so description cannot be retrieved.</source>
  <target>用户不具有查看权限，所以无法获取描述。</target>
</trans-unit>
<trans-unit id="sa3a3e09b88ed9791">
  <source>Assigned permissions</source>
  <target>分配的权限</target>
</trans-unit>
<trans-unit id="s9cc631505c17b028">
  <source>Assigned global permissions</source>
  <target>分配的全局权限</target>
</trans-unit>
<trans-unit id="s8f85a0e678846080">
  <source>Assigned object permissions</source>
  <target>分配的对象权限</target>
</trans-unit>
<trans-unit id="s9103a949a3963aa9">
  <source>Successfully updated role.</source>
  <target>已成功更新角色。</target>
</trans-unit>
<trans-unit id="sdf87c5661b31359e">
  <source>Successfully created role.</source>
  <target>已成功创建角色。</target>
</trans-unit>
<trans-unit id="s3484b1e6d0b5335f">
  <source>Manage roles which grant permissions to objects within authentik.</source>
  <target>管理向 authentik 中的对象授予权限的角色。</target>
</trans-unit>
<trans-unit id="s259de999919316db">
  <source>Role(s)</source>
  <target>角色</target>
</trans-unit>
<trans-unit id="s2ffad156e8332f04">
  <source>Update Role</source>
  <target>更新角色</target>
</trans-unit>
<trans-unit id="sc5f923729564fbf3">
  <source>Create Role</source>
  <target>创建角色</target>
</trans-unit>
<trans-unit id="s14bfa8fd1bec8889">
  <source>Role doesn't have view permission so description cannot be retrieved.</source>
  <target>角色不具有查看权限，所以无法获取描述。</target>
</trans-unit>
<trans-unit id="s7e796fe83982863f">
  <source>Role <x id="0" equiv-text="${this._role?.name || &quot;&quot;}"/></source>
  <target>角色 <x id="0" equiv-text="${this._role?.name || &quot;&quot;}"/></target>
</trans-unit>
<trans-unit id="s526e2c66bd51ff5f">
  <source>Role Info</source>
  <target>角色信息</target>
</trans-unit>
<trans-unit id="s2da4aa7a9abeb653">
  <source>Pseudolocale (for testing)</source>
  <target>伪区域（测试用）</target>
</trans-unit>
<trans-unit id="s4bd386db7302bb22">
  <source>Create With Wizard</source>
  <target>通过向导创建</target>
</trans-unit>
<trans-unit id="s070fdfb03034ca9b">
  <source>One hint, 'New Application Wizard', is currently hidden</source>
  <target>“新应用程序向导”提示目前已隐藏</target>
</trans-unit>
<trans-unit id="s61bd841e66966325">
  <source>External applications that use authentik as an identity provider via protocols like OAuth2 and SAML. All applications are shown here, even ones you cannot access.</source>
  <target>通过 OAuth2 和 SAML 等协议，使用 authentik 作为身份提供程序的外部应用程序。此处显示了所有应用程序，即使您无法访问的也包括在内。</target>
</trans-unit>
<trans-unit id="s1cc306d8e28c4464">
  <source>Deny message</source>
  <target>拒绝消息</target>
</trans-unit>
<trans-unit id="s6985c401e1100122">
  <source>Message shown when this stage is run.</source>
  <target>此阶段运行时显示的消息。</target>
</trans-unit>
<trans-unit id="s09f0c100d0ad2fec">
  <source>Open Wizard</source>
  <target>打开向导</target>
</trans-unit>
<trans-unit id="sf2ef885f7d0a101d">
  <source>Demo Wizard</source>
  <target>演示向导</target>
</trans-unit>
<trans-unit id="s77505ee5d2e45e53">
  <source>Run the demo wizard</source>
  <target>运行演示向导</target>
</trans-unit>
<trans-unit id="s4498e890d47a8066">
  <source>OAuth2/OIDC (Open Authorization/OpenID Connect)</source>
  <target>OAuth2/OIDC（Open Authorization/OpenID Connect）</target>
</trans-unit>
<trans-unit id="s4f2e195d09e2868c">
  <source>LDAP (Lightweight Directory Access Protocol)</source>
  <target>LDAP（轻型目录访问协议）</target>
</trans-unit>
<trans-unit id="s7f5bb0c9923315ed">
  <source>Forward Auth (Single Application)</source>
  <target>Forward Auth（单应用）</target>
</trans-unit>
<trans-unit id="sf8008d2d6b064b95">
  <source>Forward Auth (Domain Level)</source>
  <target>Forward Auth（域名级）</target>
</trans-unit>
<trans-unit id="sfa8a1ffa9fee07d3">
  <source>SAML (Security Assertion Markup Language)</source>
  <target>SAML（安全断言标记语言）</target>
</trans-unit>
<trans-unit id="s848a23972e388662">
  <source>RADIUS (Remote Authentication Dial-In User Service)</source>
  <target>RADIUS（远程身份验证拨入用户服务）</target>
</trans-unit>
<trans-unit id="s3e902999ddf7b50e">
  <source>SCIM (System for Cross-domain Identity Management)</source>
  <target>SCIM（跨域标识管理系统）</target>
</trans-unit>
<trans-unit id="sdc5690be4a342985">
  <source>The token has been copied to your clipboard</source>
  <target>令牌已被复制到剪贴板</target>
</trans-unit>
<trans-unit id="s7f3edfee24690c9f">
  <source>The token was displayed because authentik does not have permission to write to the clipboard</source>
  <target>令牌已被显示，因为 authentik 缺少写入剪贴板的权限</target>
</trans-unit>
<trans-unit id="saf6097bfa25205b8">
  <source>A copy of this recovery link has been placed in your clipboard</source>
  <target>一份恢复链接拷贝已被写入剪贴板</target>
</trans-unit>
<trans-unit id="s895514dda9cb9c94">
  <source>Create recovery link</source>
  <target>创建恢复链接</target>
</trans-unit>
<trans-unit id="se5c795faf2c07514">
  <source>Create Recovery Link</source>
  <target>创建恢复链接</target>
</trans-unit>
<trans-unit id="s84fcddede27b8e2a">
  <source>External</source>
  <target>外部</target>
</trans-unit>
<trans-unit id="s1a635369edaf4dc3">
  <source>Service account</source>
  <target>服务账户</target>
</trans-unit>
<trans-unit id="sff930bf2834e2201">
  <source>Service account (internal)</source>
  <target>服务账户（内部）</target>
</trans-unit>
<trans-unit id="s66313b45b69cfc88">
  <source>Check the release notes</source>
  <target>查看发行日志</target>
</trans-unit>
<trans-unit id="sb4d7bae2440d9781">
  <source>User Statistics</source>
  <target>用户统计</target>
</trans-unit>
<trans-unit id="s0924f51b028233a3">
  <source>&lt;No name set&gt;</source>
  <target>&lt;未设置名称&gt;</target>
</trans-unit>
<trans-unit id="sdc9a6ad1af30572c">
  <source>For nginx's auth_request or traefik's forwardAuth</source>
  <target>适用于 nginx 的 auth_request 或 traefik 的 forwardAuth</target>
</trans-unit>
<trans-unit id="sfc31264ef7ff86ef">
  <source>For nginx's auth_request or traefik's forwardAuth per root domain</source>
  <target>适用于按根域名配置的 nginx 的 auth_request 或 traefik 的 forwardAuth</target>
</trans-unit>
<trans-unit id="sc615309d10a9228c">
  <source>RBAC is in preview.</source>
  <target>RBAC 目前处于预览状态。</target>
</trans-unit>
<trans-unit id="s32babfed740fd3c1">
  <source>User type used for newly created users.</source>
  <target>新创建用户使用的用户类型。</target>
</trans-unit>
<trans-unit id="s4a34a6be4c68ec87">
  <source>Users created</source>
  <target>已创建用户</target>
</trans-unit>
<trans-unit id="s275c956687e2e656">
  <source>Failed logins</source>
  <target>失败登录</target>
</trans-unit>
<trans-unit id="sb35c08e3a541188f">
  <source>Also known as Client ID.</source>
  <target>也称为客户端 ID。</target>
</trans-unit>
<trans-unit id="sd46fd9b647cfea10">
  <source>Also known as Client Secret.</source>
  <target>也称为客户端密钥。</target>
</trans-unit>
<trans-unit id="s4476e9c50cfd13f4">
  <source>Global status</source>
  <target>全局状态</target>
</trans-unit>
<trans-unit id="sd21a971eea208533">
  <source>Vendor</source>
  <target>供应商</target>
</trans-unit>
<trans-unit id="sadadfe9dfa06d7dd">
  <source>No sync status.</source>
  <target>无同步状态。</target>
</trans-unit>
<trans-unit id="s2b1c81130a65a55b">
  <source>Sync currently running.</source>
  <target>当前正在同步。</target>
</trans-unit>
<trans-unit id="sf36170f71cea38c2">
  <source>Connectivity</source>
  <target>连接性</target>
</trans-unit>
<trans-unit id="sd94e99af8b41ff54">
  <source>0: Too guessable: risky password. (guesses &amp;lt; 10^3)</source>
  <target>0：过于易猜测：密码有风险。（猜测次数 &amp;lt; 10^3）</target>
</trans-unit>
<trans-unit id="sc926385d1a624c3a">
  <source>1: Very guessable: protection from throttled online attacks. (guesses &amp;lt; 10^6)</source>
  <target>1：非常易猜测：可以防范受限的在线攻击。（猜测次数 &amp;lt; 10^6）</target>
</trans-unit>
<trans-unit id="s8aae61c41319602c">
  <source>2: Somewhat guessable: protection from unthrottled online attacks. (guesses &amp;lt; 10^8)</source>
  <target>2：有些易猜测：可以防范不受限的在线攻击。（猜测次数 &amp;lt; 10^8）</target>
</trans-unit>
<trans-unit id="sc1f4b57e722a89d6">
  <source>3: Safely unguessable: moderate protection from offline slow-hash scenario. (guesses &amp;lt; 10^10)</source>
  <target>3：难以猜测：适度防范离线慢速哈希场景。（猜测次数 &amp;lt; 10^10）</target>
</trans-unit>
<trans-unit id="sd47f3d3c9741343d">
  <source>4: Very unguessable: strong protection from offline slow-hash scenario. (guesses &amp;gt;= 10^10)</source>
  <target>4：非常难以猜测：高度防范离线慢速哈希场景。（猜测次数 &amp;gt;= 10^10）</target>
</trans-unit>
<trans-unit id="s3d2a8b86a4f5a810">
  <source>Successfully created user and added to group <x id="0" equiv-text="${this.group.name}"/></source>
  <target>成功创建用户并添加到组 <x id="0" equiv-text="${this.group.name}"/></target>
</trans-unit>
<trans-unit id="s824e0943a7104668">
  <source>This user will be added to the group "<x id="0" equiv-text="${this.targetGroup.name}"/>".</source>
  <target>此用户将会被添加到组 &amp;quot;<x id="0" equiv-text="${this.targetGroup.name}"/>&amp;quot;。</target>
</trans-unit>
<trans-unit id="s62e7f6ed7d9cb3ca">
  <source>Pretend user exists</source>
  <target>假作用户存在</target>
</trans-unit>
<trans-unit id="s52bdc80690a9a8dc">
  <source>When enabled, the stage will always accept the given user identifier and continue.</source>
  <target>启用时，此阶段总是会接受指定的用户 ID 并继续。</target>
</trans-unit>
<trans-unit id="scda8dc24b561e205">
  <source>There was an error in the application.</source>
  <target>应用程序中存在一个错误。</target>
</trans-unit>
<trans-unit id="sdaca9c2c0361ed3a">
  <source>Review the application.</source>
  <target>检查此应用程序。</target>
</trans-unit>
<trans-unit id="sb50000a8fada5672">
  <source>There was an error in the provider.</source>
  <target>提供程序中存在一个错误。</target>
</trans-unit>
<trans-unit id="s21f95eaf151d4ce3">
  <source>Review the provider.</source>
  <target>检查此提供程序。</target>
</trans-unit>
<trans-unit id="s9fd39a5cb20b4e61">
  <source>There was an error</source>
  <target>存在一个错误</target>
</trans-unit>
<trans-unit id="s7a6b3453209e1066">
  <source>There was an error creating the application, but no error message was sent. Please review the server logs.</source>
  <target>创建应用程序时存在一个错误，但未发送错误消息。请检查服务器日志。</target>
</trans-unit>
<trans-unit id="s1a711c19cda48375">
  <source>Configure LDAP Provider</source>
  <target>配置 LDAP 提供程序</target>
</trans-unit>
<trans-unit id="s9368e965b5c292ab">
  <source>Configure OAuth2/OpenId Provider</source>
  <target>配置 OAuth2/OpenID 提供程序</target>
</trans-unit>
<trans-unit id="sf5cbccdc6254c8dc">
  <source>Configure Proxy Provider</source>
  <target>配置代理提供程序</target>
</trans-unit>
<trans-unit id="sf6d46bb442b77e91">
  <source>AdditionalScopes</source>
  <target>额外的作用域</target>
</trans-unit>
<trans-unit id="s2c8c6f89089b31d4">
  <source>Configure Radius Provider</source>
  <target>配置 Radius 提供程序</target>
</trans-unit>
<trans-unit id="sfe906cde5dddc041">
  <source>Configure SAML Provider</source>
  <target>配置 SAML 提供程序</target>
</trans-unit>
<trans-unit id="sb3defbacd01ad972">
  <source>Property mappings used for user mapping.</source>
  <target>用于用户映射的属性映射。</target>
</trans-unit>
<trans-unit id="s7ccce0ec8d228db6">
  <source>Configure SCIM Provider</source>
  <target>配置 SCIM 提供程序</target>
</trans-unit>
<trans-unit id="sd7728d2b6e1d25e9">
  <source>Property mappings used for group creation.</source>
  <target>用于创建组的属性映射。</target>
</trans-unit>
<trans-unit id="s7513372fe60f6387">
  <source>Event volume</source>
  <target>事件容量</target>
</trans-unit>
<trans-unit id="s047a5f0211fedc72">
  <source>Require Outpost (flow can only be executed from an outpost).</source>
  <target>需要前哨（流程只能从前哨执行）。</target>
</trans-unit>
<trans-unit id="s3271da6c18c25b18">
  <source>Connection settings.</source>
  <target>连接设置。</target>
</trans-unit>
<trans-unit id="s2f4ca2148183d692">
  <source>Successfully updated endpoint.</source>
  <target>已成功更新端点。</target>
</trans-unit>
<trans-unit id="s5adee855dbe191d9">
  <source>Successfully created endpoint.</source>
  <target>已成功创建端点。</target>
</trans-unit>
<trans-unit id="s61e136c0658e27d5">
  <source>Protocol</source>
  <target>协议</target>
</trans-unit>
<trans-unit id="sa062b019ff0c8809">
  <source>RDP</source>
  <target>RDP</target>
</trans-unit>
<trans-unit id="s97f9bf19fa5b57d1">
  <source>SSH</source>
  <target>SSH</target>
</trans-unit>
<trans-unit id="s7c100119e9ffcc32">
  <source>VNC</source>
  <target>VNC</target>
</trans-unit>
<trans-unit id="s6b05f9d8801fc14f">
  <source>Host</source>
  <target>主机</target>
</trans-unit>
<trans-unit id="sb474f652a2c2fc76">
  <source>Hostname/IP to connect to.</source>
  <target>要连接的主机名/IP。</target>
</trans-unit>
<trans-unit id="s8276649077e8715c">
  <source>Endpoint(s)</source>
  <target>端点</target>
</trans-unit>
<trans-unit id="sf1dabfe0fe8a75ad">
  <source>Update Endpoint</source>
  <target>更新端点</target>
</trans-unit>
<trans-unit id="s008496c7716b9812">
  <source>These bindings control which users will have access to this endpoint. Users must also have access to the application.</source>
  <target>这些绑定控制哪些用户能够访问此端点。用户必须也能访问此应用程序。</target>
</trans-unit>
<trans-unit id="s38e7cd1a24e70faa">
  <source>Create Endpoint</source>
  <target>创建端点</target>
</trans-unit>
<trans-unit id="s4770c10e5b1c028c">
  <source>RAC is in preview.</source>
  <target>RAC 目前处于预览状态。</target>
</trans-unit>
<trans-unit id="s168565f5ac74a89f">
  <source>Update RAC Provider</source>
  <target>更新 RAC 提供程序</target>
</trans-unit>
<trans-unit id="s8465a2caa2d9ea5d">
  <source>Endpoints</source>
  <target>端点</target>
</trans-unit>
<trans-unit id="s9857d883d8eb98fc">
  <source>General settings</source>
  <target>常规设置</target>
</trans-unit>
<trans-unit id="sd2066881798a1b96">
  <source>RDP settings</source>
  <target>RDP 设置</target>
</trans-unit>
<trans-unit id="sb864dc36a463a155">
  <source>Ignore server certificate</source>
  <target>忽略服务器证书</target>
</trans-unit>
<trans-unit id="s20366a8d1eaaca54">
  <source>Enable wallpaper</source>
  <target>启用壁纸</target>
</trans-unit>
<trans-unit id="s1e44c5350ef7598c">
  <source>Enable font-smoothing</source>
  <target>启用字体平滑</target>
</trans-unit>
<trans-unit id="s04ff5d6ae711e6d6">
  <source>Enable full window dragging</source>
  <target>启用完整窗口拖拽</target>
</trans-unit>
<trans-unit id="s663ccbfdf27e8dd0">
  <source>Network binding</source>
  <target>网络绑定</target>
</trans-unit>
<trans-unit id="sb108a06693c67753">
  <source>No binding</source>
  <target>无绑定</target>
</trans-unit>
<trans-unit id="s5aab90c74f1233b8">
  <source>Bind ASN</source>
  <target>绑定 ASN</target>
</trans-unit>
<trans-unit id="s488303b048afe83b">
  <source>Bind ASN and Network</source>
  <target>绑定 ASN 和网络</target>
</trans-unit>
<trans-unit id="s3268dcfe0c8234dc">
  <source>Bind ASN, Network and IP</source>
  <target>绑定 ASN、网络和 IP</target>
</trans-unit>
<trans-unit id="s226381aca231644f">
  <source>Configure if sessions created by this stage should be bound to the Networks they were created in.</source>
  <target>配置由此阶段创建的会话是否应该绑定到创建它们的网络。</target>
</trans-unit>
<trans-unit id="s2555a1f20f3fd93e">
  <source>GeoIP binding</source>
  <target>GeoIP 绑定</target>
</trans-unit>
<trans-unit id="s3d63c78f93c9a92e">
  <source>Bind Continent</source>
  <target>绑定大陆</target>
</trans-unit>
<trans-unit id="s395d5863b3a259b5">
  <source>Bind Continent and Country</source>
  <target>绑定大陆和国家</target>
</trans-unit>
<trans-unit id="s625ea0c32b4b136c">
  <source>Bind Continent, Country and City</source>
  <target>绑定大陆、国家和城市</target>
</trans-unit>
<trans-unit id="s4bc7a1a88961be90">
  <source>Configure if sessions created by this stage should be bound to their GeoIP-based location</source>
  <target>配置由此阶段创建的会话是否应该绑定到基于 GeoIP 的位置。</target>
</trans-unit>
<trans-unit id="sa06cd519ff151b6d">
  <source>RAC</source>
  <target>RAC</target>
</trans-unit>
<trans-unit id="s28b99b59541f54ca">
  <source>Connection failed after <x id="0" equiv-text="${this.connectionAttempt}"/> attempts.</source>
  <target>连接在 <x id="0" equiv-text="${this.connectionAttempt}"/> 次尝试后失败。</target>
</trans-unit>
<trans-unit id="s7c7d956418e1c8c8">
  <source>Re-connecting in <x id="0" equiv-text="${Math.max(1, delay / 1000)}"/> second(s).</source>
  <target>将在 <x id="0" equiv-text="${Math.max(1, delay / 1000)}"/> 秒后重新连接。</target>
</trans-unit>
<trans-unit id="sfc003381f593d943">
  <source>Connecting...</source>
  <target>正在连接…</target>
</trans-unit>
<trans-unit id="s31aa94a0b3c7edb2">
  <source>Select endpoint to connect to</source>
  <target>选择要连接到的端点</target>
</trans-unit>
<trans-unit id="sa2ea0fcd3ffa80e0">
  <source>Connection expiry</source>
  <target>连接过期</target>
</trans-unit>
<trans-unit id="s6dd297c217729828">
  <source>Determines how long a session lasts before being disconnected and requiring re-authorization.</source>
  <target>设置会话在被断开连接并需要重新授权之前持续的时间。</target>
</trans-unit>
<trans-unit id="scc7f34824150bfb8">
  <source>Provider require enterprise.</source>
  <target>提供程序需要企业版。</target>
</trans-unit>
<trans-unit id="s31f1afc1bfe1cb3a">
  <source>Learn more</source>
  <target>了解更多</target>
</trans-unit>
<trans-unit id="sc39f6abf0daedb0f">
  <source>Maximum concurrent connections</source>
  <target>最大并发连接数</target>
</trans-unit>
<trans-unit id="s62418cbcd2a25498">
  <source>Maximum concurrent allowed connections to this endpoint. Can be set to -1 to disable the limit.</source>
  <target>允许到此端点的最大并发连接数。可以设置为 -1 以禁用限制。</target>
</trans-unit>
<<<<<<< HEAD
<trans-unit id="s744401846fea6e76">
  <source>Brand</source>
</trans-unit>
<trans-unit id="sab21e1f62676b56c">
  <source>Successfully updated brand.</source>
</trans-unit>
<trans-unit id="sa43e43fd3a23e22d">
  <source>Successfully created brand.</source>
</trans-unit>
<trans-unit id="s41b3f9b4c98aabd9">
  <source>Use this brand for each domain that doesn't have a dedicated brand.</source>
</trans-unit>
<trans-unit id="s17260b71484b307f">
  <source>Set custom attributes using YAML or JSON. Any attributes set here will be inherited by users, if the request is handled by this brand.</source>
</trans-unit>
<trans-unit id="s79fc990a2b58f27f">
  <source>Brands</source>
</trans-unit>
<trans-unit id="s02774bc46a167346">
  <source>Brand(s)</source>
</trans-unit>
<trans-unit id="s801bf3d03f4a3ff1">
  <source>Update Brand</source>
</trans-unit>
<trans-unit id="s5c3efec5330e0000">
  <source>Create Brand</source>
</trans-unit>
<trans-unit id="sa9d13ce9e83aac17">
  <source>To let a user directly reset a their password, configure a recovery flow on the currently active brand.</source>
</trans-unit>
<trans-unit id="s94d61907ee22a8c1">
  <source>Korean</source>
</trans-unit>
<trans-unit id="s95d56e58f816d211">
  <source>Dutch</source>
</trans-unit>
<trans-unit id="s6709b81e1ed4e39f">
  <source>The current brand must have a recovery flow configured to use a recovery link</source>
</trans-unit>
<trans-unit id="s634e2fd82c397576">
  <source>Successfully updated settings.</source>
</trans-unit>
<trans-unit id="sb8e4edaea6f1d935">
  <source>Avatars</source>
</trans-unit>
<trans-unit id="s945856050217c828">
  <source>Configure how authentik should show avatars for users. The following values can be set:</source>
</trans-unit>
<trans-unit id="sf4ef4c8ce713f775">
  <source>Disables per-user avatars and just shows a 1x1 pixel transparent picture</source>
</trans-unit>
<trans-unit id="s5446842a7e4a963b">
  <source>Uses gravatar with the user's email address</source>
</trans-unit>
<trans-unit id="s35363b9e1cc2abd3">
  <source>Generated avatars based on the user's name</source>
</trans-unit>
<trans-unit id="s48110ca292cad513">
  <source>Any URL: If you want to use images hosted on another server, you can set any URL. Additionally, these placeholders can be used:</source>
</trans-unit>
<trans-unit id="sbe1dfda044bdc93b">
  <source>The user's username</source>
</trans-unit>
<trans-unit id="s653f257c9c2d4dc5">
  <source>The email address, md5 hashed</source>
</trans-unit>
<trans-unit id="s9c9183cd80916b4f">
  <source>The user's UPN, if set (otherwise an empty string)</source>
</trans-unit>
<trans-unit id="h4963ed14d7e239a9">
  <source>An attribute path like
                                    <x id="0" equiv-text="&lt;code&gt;"/>attributes.something.avatar<x id="1" equiv-text="&lt;/code&gt;"/>, which can be used in
                                    combination with the file field to allow users to upload custom
                                    avatars for themselves.</source>
</trans-unit>
<trans-unit id="s4c80c34a67a6f1c9">
  <source>Multiple values can be set, comma-separated, and authentik will fallback to the next mode when no avatar could be found.</source>
</trans-unit>
<trans-unit id="h2fafcc3ebafea2f8">
  <source>For example, setting this to <x id="0" equiv-text="&lt;code&gt;"/>gravatar,initials<x id="1" equiv-text="&lt;/code&gt;"/> will
                                attempt to get an avatar from Gravatar, and if the user has not
                                configured on there, it will fallback to a generated avatar.</source>
</trans-unit>
<trans-unit id="s078ffec0257621c0">
  <source>Enable the ability for users to change their name.</source>
</trans-unit>
<trans-unit id="s5fc6c14d106f40d3">
  <source>Enable the ability for users to change their email.</source>
</trans-unit>
<trans-unit id="s6d816a95ca43a99d">
  <source>Enable the ability for users to change their username.</source>
</trans-unit>
<trans-unit id="s57b52b60ed5e2bc7">
  <source>Footer links</source>
</trans-unit>
<trans-unit id="s7349802b2f7f99c2">
  <source>This option configures the footer links on the flow executor pages. It must be a valid JSON list and can be used as follows:</source>
</trans-unit>
<trans-unit id="s166b59f3cc5d8ec3">
  <source>GDPR compliance</source>
</trans-unit>
<trans-unit id="sb8b23770f899e5bb">
  <source>When enabled, all the events caused by a user will be deleted upon the user's deletion.</source>
</trans-unit>
<trans-unit id="s29501761df0fe837">
  <source>Impersonation</source>
</trans-unit>
<trans-unit id="s8f503553d8432487">
  <source>Globally enable/disable impersonation.</source>
</trans-unit>
<trans-unit id="see1eb81c1f734079">
  <source>System settings</source>
</trans-unit>
<trans-unit id="s5faec5eb5faf62ac">
  <source>Allow users to change name</source>
</trans-unit>
<trans-unit id="s456d88f3679190fd">
  <source>Allow users to change email</source>
</trans-unit>
<trans-unit id="s628e414bb2367057">
  <source>Allow users to change username</source>
=======
<trans-unit id="s94d61907ee22a8c1">
  <source>Korean</source>
  <target>韩语</target>
</trans-unit>
<trans-unit id="s95d56e58f816d211">
  <source>Dutch</source>
  <target>荷兰语</target>
</trans-unit>
<trans-unit id="s16a15af46bc9aeef">
  <source>Failed to fetch objects: <x id="0" equiv-text="${this.error.detail}"/></source>
  <target>获取对象失败：<x id="0" equiv-text="${this.error.detail}"/></target>
>>>>>>> b1c7c228
</trans-unit>
    </body>
  </file>
</xliff><|MERGE_RESOLUTION|>--- conflicted
+++ resolved
@@ -8161,7 +8161,18 @@
   <source>Maximum concurrent allowed connections to this endpoint. Can be set to -1 to disable the limit.</source>
   <target>允许到此端点的最大并发连接数。可以设置为 -1 以禁用限制。</target>
 </trans-unit>
-<<<<<<< HEAD
+<trans-unit id="s94d61907ee22a8c1">
+  <source>Korean</source>
+  <target>韩语</target>
+</trans-unit>
+<trans-unit id="s95d56e58f816d211">
+  <source>Dutch</source>
+  <target>荷兰语</target>
+</trans-unit>
+<trans-unit id="s16a15af46bc9aeef">
+  <source>Failed to fetch objects: <x id="0" equiv-text="${this.error.detail}"/></source>
+  <target>获取对象失败：<x id="0" equiv-text="${this.error.detail}"/></target>
+</trans-unit>
 <trans-unit id="s744401846fea6e76">
   <source>Brand</source>
 </trans-unit>
@@ -8191,12 +8202,6 @@
 </trans-unit>
 <trans-unit id="sa9d13ce9e83aac17">
   <source>To let a user directly reset a their password, configure a recovery flow on the currently active brand.</source>
-</trans-unit>
-<trans-unit id="s94d61907ee22a8c1">
-  <source>Korean</source>
-</trans-unit>
-<trans-unit id="s95d56e58f816d211">
-  <source>Dutch</source>
 </trans-unit>
 <trans-unit id="s6709b81e1ed4e39f">
   <source>The current brand must have a recovery flow configured to use a recovery link</source>
@@ -8245,12 +8250,21 @@
                                 attempt to get an avatar from Gravatar, and if the user has not
                                 configured on there, it will fallback to a generated avatar.</source>
 </trans-unit>
+<trans-unit id="s5faec5eb5faf62ac">
+  <source>Allow users to change name</source>
+</trans-unit>
 <trans-unit id="s078ffec0257621c0">
   <source>Enable the ability for users to change their name.</source>
 </trans-unit>
+<trans-unit id="s456d88f3679190fd">
+  <source>Allow users to change email</source>
+</trans-unit>
 <trans-unit id="s5fc6c14d106f40d3">
   <source>Enable the ability for users to change their email.</source>
 </trans-unit>
+<trans-unit id="s628e414bb2367057">
+  <source>Allow users to change username</source>
+</trans-unit>
 <trans-unit id="s6d816a95ca43a99d">
   <source>Enable the ability for users to change their username.</source>
 </trans-unit>
@@ -8274,28 +8288,6 @@
 </trans-unit>
 <trans-unit id="see1eb81c1f734079">
   <source>System settings</source>
-</trans-unit>
-<trans-unit id="s5faec5eb5faf62ac">
-  <source>Allow users to change name</source>
-</trans-unit>
-<trans-unit id="s456d88f3679190fd">
-  <source>Allow users to change email</source>
-</trans-unit>
-<trans-unit id="s628e414bb2367057">
-  <source>Allow users to change username</source>
-=======
-<trans-unit id="s94d61907ee22a8c1">
-  <source>Korean</source>
-  <target>韩语</target>
-</trans-unit>
-<trans-unit id="s95d56e58f816d211">
-  <source>Dutch</source>
-  <target>荷兰语</target>
-</trans-unit>
-<trans-unit id="s16a15af46bc9aeef">
-  <source>Failed to fetch objects: <x id="0" equiv-text="${this.error.detail}"/></source>
-  <target>获取对象失败：<x id="0" equiv-text="${this.error.detail}"/></target>
->>>>>>> b1c7c228
 </trans-unit>
     </body>
   </file>
