<?xml version="1.0"?><xliff xmlns="urn:oasis:names:tc:xliff:document:1.2" version="1.2">
  <file target-language="zh-Hans" source-language="en" original="lit-localize-inputs" datatype="plaintext">
    <body>
      <trans-unit id="s4caed5b7a7e5d89b">
        <source>English</source>
        <target>英语</target>
        
      </trans-unit>
      <trans-unit id="s75a27f43413e02c5">
        <source>French</source>
        <target>法语</target>
        
      </trans-unit>
      <trans-unit id="s9d2d00982edafabb">
        <source>Turkish</source>
        <target>土耳其语</target>
        
      </trans-unit>
      <trans-unit id="sf1868dc19e3917bb">
        <source>Spanish</source>
        <target>西班牙语</target>
        
      </trans-unit>
      <trans-unit id="s03f49e598ffb11cc">
        <source>Polish</source>
        <target>波兰语</target>
        
      </trans-unit>
      <trans-unit id="s4660da32fb311ac0">
        <source>Taiwanese Mandarin</source>
        <target>台湾华语</target>
        
      </trans-unit>
      <trans-unit id="s354e0a9f146d2869">
        <source>Chinese (simplified)</source>
        <target>简体中文</target>
        
      </trans-unit>
      <trans-unit id="se3e6af2ce24d80e8">
        <source>Chinese (traditional)</source>
        <target>繁体中文</target>
        
      </trans-unit>
      <trans-unit id="s63e71d20d1eaca93">
        <source>German</source>
        <target>德语</target>
        
      </trans-unit>
      <trans-unit id="s49730f3d5751a433">
        <source>Loading...</source>
        <target>正在加载……</target>
        
      </trans-unit>
      <trans-unit id="sf1e9d421f35b51e5">
        <source>Application</source>
        <target>应用程序</target>
        
      </trans-unit>
      <trans-unit id="s310d8757ce319673">
        <source>Logins</source>
        <target>登录</target>
        
      </trans-unit>
      <trans-unit id="sa50a6326530d8a0d">
        <source>Show less</source>
        <target>显示更少</target>
        
      </trans-unit>
      <trans-unit id="sb2c57b2d347203dd">
        <source>Show more</source>
        <target>显示更多</target>
        
      </trans-unit>
      <trans-unit id="s6238f519db67980d">
        <source>UID</source>
        <target>UID</target>
        
      </trans-unit>
      <trans-unit id="sef49aec68fd1dc66">
        <source>Name</source>
        <target>名称</target>
        
      </trans-unit>
      <trans-unit id="sf9f2c719a04066ec">
        <source>App</source>
        <target>应用</target>
        
      </trans-unit>
      <trans-unit id="sda796c87fa97ed4d">
        <source>Model Name</source>
        <target>模型名称</target>
        
      </trans-unit>
      <trans-unit id="s79e8cc71a5975b04">
        <source>Message</source>
        <target>消息</target>
        
      </trans-unit>
      <trans-unit id="sbbc53e0e54d7946f">
        <source>Subject</source>
        <target>主题</target>
        
      </trans-unit>
      <trans-unit id="sa6ab5184d6315895">
        <source>From</source>
        <target>来自</target>
        
      </trans-unit>
      <trans-unit id="s09353907b5c79284">
        <source>To</source>
        <target>至</target>
        
      </trans-unit>
      <trans-unit id="s63e03c70f67ebf9c">
        <source>Context</source>
        <target>上下文</target>
        
      </trans-unit>
      <trans-unit id="sa48f81f001b893d2">
        <source>User</source>
        <target>用户</target>
        
      </trans-unit>
      <trans-unit id="s119498d4e4cf59a6">
        <source>Affected model:</source>
        <target>受影响的模型：</target>
        
      </trans-unit>
      <trans-unit id="sa3660d505e7011e0">
        <source>Authorized application:</source>
        <target>已授权应用程序：</target>
        
      </trans-unit>
      <trans-unit id="s95a032ae86881bf5">
        <source>Using flow</source>
        <target>使用流程</target>
        
      </trans-unit>
      <trans-unit id="scb5c9a7cc4ccd68d">
        <source>Email info:</source>
        <target>电子邮件信息：</target>
        
      </trans-unit>
      <trans-unit id="s677f1b675fc21bb1">
        <source>Secret:</source>
        <target>Secret：</target>
        
      </trans-unit>
      <trans-unit id="sd947d57c9a9b7108">
        <source>Open issue on GitHub...</source>
        <target>在 GitHub 上提出议题...</target>
        
      </trans-unit>
      <trans-unit id="sa6905be242387f36">
        <source>Exception</source>
        <target>异常</target>
        
      </trans-unit>
      <trans-unit id="s6ab73c998850c5ab">
        <source>Expression</source>
        <target>表达式</target>
        
      </trans-unit>
      <trans-unit id="s50ebe627b4bc7d02">
        <source>Binding</source>
        <target>绑定</target>
        
      </trans-unit>
      <trans-unit id="s3c6de3f257e0c912">
        <source>Request</source>
        <target>请求</target>
        
      </trans-unit>
      <trans-unit id="s730182ad28374cda">
        <source>Object</source>
        <target>对象</target>
        
      </trans-unit>
      <trans-unit id="s890e983a7be64da4">
        <source>Result</source>
        <target>结果</target>
        
      </trans-unit>
      <trans-unit id="sd3a853f63f45dcb0">
        <source>Passing</source>
        <target>通过</target>
        
      </trans-unit>
      <trans-unit id="sbdeedc1c60306b35">
        <source>Messages</source>
        <target>消息</target>
        
      </trans-unit>
      <trans-unit id="s0a5401d4419f9958">
        <source>Using source</source>
        <target>使用源</target>
        
      </trans-unit>
      <trans-unit id="s14622ee6de586485">
        <source>Attempted to log in as <x id="0" equiv-text="${this.event.context.username}"/></source>
        <target>已尝试以
        <x id="0" equiv-text="${this.event.context.username}"/> 身份登录</target>
        
      </trans-unit>
      <trans-unit id="sb07bf992e3d00664">
        <source>No additional data available.</source>
        <target>没有可用的额外数据。</target>
        
      </trans-unit>
      <trans-unit id="s09810653c832e935">
        <source>Click to change value</source>
        <target>点击以更改值</target>
        
      </trans-unit>
      <trans-unit id="sfefce784ec55868f">
        <source>Select an object.</source>
        <target>选择一个对象。</target>
        
      </trans-unit>
      <trans-unit id="s04ceadb276bbe149">
        <source>Loading options...</source>
        <target>正在加载选项…</target>
        
      </trans-unit>
      <trans-unit id="sfe629863ba1338c2">
        <source>Connection error, reconnecting...</source>
        <target>连接错误，正在重新连接……</target>
        
      </trans-unit>
      <trans-unit id="sc8da3cc71de63832">
        <source>Login</source>
        <target>登录</target>
        
      </trans-unit>
      <trans-unit id="sb4564c127ab8b921">
        <source>Failed login</source>
        <target>登录失败</target>
        
      </trans-unit>
      <trans-unit id="s67749057edb2586b">
        <source>Logout</source>
        <target>登出</target>
        
      </trans-unit>
      <trans-unit id="s7e537ad68d7c16e1">
        <source>User was written to</source>
        <target>用户被写入</target>
        
      </trans-unit>
      <trans-unit id="sa0e0bdd7e244416b">
        <source>Suspicious request</source>
        <target>可疑请求</target>
        
      </trans-unit>
      <trans-unit id="s7bda44013984fc48">
        <source>Password set</source>
        <target>密码已设置</target>
        
      </trans-unit>
      <trans-unit id="sa1b41e334ad89d94">
        <source>Secret was viewed</source>
        <target>Secret 已查看</target>
        
      </trans-unit>
      <trans-unit id="s92ca679592a36b35">
        <source>Secret was rotated</source>
        <target>Secret 已轮换</target>
        
      </trans-unit>
      <trans-unit id="s8a1d9403ca90989b">
        <source>Invitation used</source>
        <target>已使用邀请</target>
        
      </trans-unit>
      <trans-unit id="s5f496533610103f2">
        <source>Application authorized</source>
        <target>应用程序已授权</target>
        
      </trans-unit>
      <trans-unit id="sdc9e222be9612939">
        <source>Source linked</source>
        <target>源已链接</target>
        
      </trans-unit>
      <trans-unit id="sb1c91762ae3a9bee">
        <source>Impersonation started</source>
        <target>已开始模拟身份</target>
        
      </trans-unit>
      <trans-unit id="s9c73bd29b279d26b">
        <source>Impersonation ended</source>
        <target>已结束模拟身份</target>
        
      </trans-unit>
      <trans-unit id="s1cd264012278c047">
        <source>Flow execution</source>
        <target>流程执行</target>
        
      </trans-unit>
      <trans-unit id="s32f04d33924ce8ad">
        <source>Policy execution</source>
        <target>策略执行</target>
        
      </trans-unit>
      <trans-unit id="sb6d7128df5978cee">
        <source>Policy exception</source>
        <target>策略异常</target>
        
      </trans-unit>
      <trans-unit id="s77f572257f69a8db">
        <source>Property Mapping exception</source>
        <target>属性映射异常</target>
        
      </trans-unit>
      <trans-unit id="s2543cffd6ebb6803">
        <source>System task execution</source>
        <target>系统任务执行</target>
        
      </trans-unit>
      <trans-unit id="se2f258b996f7279c">
        <source>System task exception</source>
        <target>系统任务异常</target>
        
      </trans-unit>
      <trans-unit id="s81eff3409d572a21">
        <source>General system exception</source>
        <target>一般系统异常</target>
        
      </trans-unit>
      <trans-unit id="sf8f49cdbf0036343">
        <source>Configuration error</source>
        <target>配置错误</target>
        
      </trans-unit>
      <trans-unit id="s9c6f61dc47bc4f0a">
        <source>Model created</source>
        <target>模型已创建</target>
        
      </trans-unit>
      <trans-unit id="s47a4983a2c6bb749">
        <source>Model updated</source>
        <target>模型已更新</target>
        
      </trans-unit>
      <trans-unit id="sc9f69360b58706c7">
        <source>Model deleted</source>
        <target>模型已删除</target>
        
      </trans-unit>
      <trans-unit id="sa266303caf1bd27f">
        <source>Email sent</source>
        <target>已发送电子邮件</target>
        
      </trans-unit>
      <trans-unit id="s6c410fedda2a575f">
        <source>Update available</source>
        <target>更新可用</target>
        
      </trans-unit>
      <trans-unit id="s02240309358f557c">
        <source>Unknown severity</source>
        <target>未知严重程度</target>
        
      </trans-unit>
      <trans-unit id="sf1ec4acb8d744ed9">
        <source>Alert</source>
        <target>注意</target>
        
      </trans-unit>
      <trans-unit id="s9117fb5195e75151">
        <source>Notice</source>
        <target>通知</target>
        
      </trans-unit>
      <trans-unit id="s34be76c6b1eadbef">
        <source>Warning</source>
        <target>警告</target>
        
      </trans-unit>
      <trans-unit id="sf45a0d2f00bcc6ff">
        <source>no tabs defined</source>
        <target>未定义选项卡</target>
        
      </trans-unit>
      <trans-unit id="s04c5a637328c9b67">
        <source><x id="0" equiv-text="${this.pages?.startIndex}"/> - <x id="1" equiv-text="${this.pages?.endIndex}"/> of <x id="2" equiv-text="${this.pages?.count}"/></source>
        <target>
        <x id="0" equiv-text="${this.pages?.startIndex}"/>-
        <x id="1" equiv-text="${this.pages?.endIndex}"/>/
        <x id="2" equiv-text="${this.pages?.count}"/></target>
        
      </trans-unit>
      <trans-unit id="s6a89bb10338369b4">
        <source>Go to previous page</source>
        <target>前往上一页</target>
        
      </trans-unit>
      <trans-unit id="s7edad99c6b7bfe88">
        <source>Go to next page</source>
        <target>前往下一页</target>
        
      </trans-unit>
      <trans-unit id="sffa721bb6aa3128d">
        <source>Search...</source>
        <target>搜索...</target>
        
      </trans-unit>
      <trans-unit id="sb59d68ed12d46377">
        <source>Loading</source>
        <target>正在加载</target>
        
      </trans-unit>
      <trans-unit id="s7bc8c327f1f7c82c">
        <source>No objects found.</source>
        <target>未找到对象。</target>
        
      </trans-unit>
      <trans-unit id="sfd44ce578f643145">
        <source>Failed to fetch objects.</source>
        <target>拉取对象失败。</target>
        
      </trans-unit>
      <trans-unit id="s7b7163270e57e8b4">
        <source>Refresh</source>
        <target>刷新</target>
        
      </trans-unit>
      <trans-unit id="s909e876731a8febb">
        <source>Select all rows</source>
        <target>选择所有行</target>
        
      </trans-unit>
      <trans-unit id="sa442044b586ec8bf">
        <source>Action</source>
        <target>操作</target>
        
      </trans-unit>
      <trans-unit id="s02839b01844d6ca8">
        <source>Creation Date</source>
        <target>创建日期</target>
        
      </trans-unit>
      <trans-unit id="s4d00f1de1c82281b">
        <source>Client IP</source>
        <target>客户端 IP</target>
        
      </trans-unit>
      <trans-unit id="s2152f3482784705f">
        <source>Recent events</source>
        <target>近期事件</target>
        
      </trans-unit>
      <trans-unit id="sc35581d9c1cd67ff">
        <source>On behalf of <x id="0" equiv-text="${event.user.on_behalf_of.username}"/></source>
        <target>代表
        <x id="0" equiv-text="${event.user.on_behalf_of.username}"/></target>
        
      </trans-unit>
      <trans-unit id="saf63a04c86018698">
        <source>-</source>
        <target>-</target>
        
      </trans-unit>
      <trans-unit id="s1b448a4ea79d4eef">
        <source>No Events found.</source>
        <target>未找到事件。</target>
        
      </trans-unit>
      <trans-unit id="s50911ec1c8aee99a">
        <source>No matching events could be found.</source>
        <target>未找到匹配的事件</target>
        
      </trans-unit>
      <trans-unit id="s113c05ef9996ca4b">
        <source>Embedded outpost is not configured correctly.</source>
        <target>嵌入式前哨配置不正确。</target>
        
      </trans-unit>
      <trans-unit id="seb5ba88f21937c98">
        <source>Check outposts.</source>
        <target>检查前哨。</target>
        
      </trans-unit>
      <trans-unit id="sd0bc94e11935ee5a">
        <source>HTTPS is not detected correctly</source>
        <target>未正确检测到 HTTPS</target>
        
      </trans-unit>
      <trans-unit id="s40bf151b56a64f51">
        <source>Server and client are further than 5 seconds apart.</source>
        <target>服务器和客户端的时间相差超过 5 秒。</target>
        
      </trans-unit>
      <trans-unit id="s091d3d07b5b3076f">
        <source>OK</source>
        <target>好的</target>
        
      </trans-unit>
      <trans-unit id="sae486938be80729c">
        <source>Everything is ok.</source>
        <target>一切正常。</target>
        
      </trans-unit>
      <trans-unit id="sea91c57b3d3969fe">
        <source>System status</source>
        <target>系统状态</target>
        
      </trans-unit>
      <trans-unit id="scefe482c547fb3f3">
        <source>Based on <x id="0" equiv-text="${value.versionCurrent}"/></source>
        <target>基于
        <x id="0" equiv-text="${value.versionCurrent}"/></target>
        
      </trans-unit>
      <trans-unit id="s68a50b1ee6efee7b">
        <source><x id="0" equiv-text="${value.versionLatest}"/> is available!</source>
        <target>
        <x id="0" equiv-text="${value.versionLatest}"/>可用！</target>
        
      </trans-unit>
      <trans-unit id="s713d147e1761d0f0">
        <source>Up-to-date!</source>
        <target>最新！</target>
        
      </trans-unit>
      <trans-unit id="sf4122b220926be97">
        <source>Version</source>
        <target>版本</target>
        
      </trans-unit>
      <trans-unit id="s0a63a8be0b2b422c">
        <source>Workers</source>
        <target>Worker</target>
        
      </trans-unit>
      <trans-unit id="s341ab68d4130de20">
        <source>No workers connected. Background tasks will not run.</source>
        <target>没有 Workers 连接，后台任务将无法运行。</target>
        
      </trans-unit>
      <trans-unit id="s2ed8eb02525a920a">
        <source><x id="0" equiv-text="${ago}"/> hour(s) ago</source>
        <target>
        <x id="0" equiv-text="${ago}"/>小时前</target>
        
      </trans-unit>
      <trans-unit id="s1f1c857c0c4250e4">
        <source><x id="0" equiv-text="${ago}"/> day(s) ago</source>
        <target>
        <x id="0" equiv-text="${ago}"/>天前</target>
        
      </trans-unit>
      <trans-unit id="s11bc220e8fa9d797">
        <source>Authorizations</source>
        <target>授权</target>
        
      </trans-unit>
      <trans-unit id="s3ef3c252ada78076">
        <source>Failed Logins</source>
        <target>失败登录</target>
        
      </trans-unit>
      <trans-unit id="sc2f1e5dd74c1b7df">
        <source>Successful Logins</source>
        <target>成功登录</target>
        
      </trans-unit>
      <trans-unit id="s0382d73823585617">
        <source><x id="0" equiv-text="${this.errorMessage}"/>: <x id="1" equiv-text="${e.toString()}"/></source>
        <target>
        <x id="0" equiv-text="${this.errorMessage}"/>：
        <x id="1" equiv-text="${e.toString()}"/></target>
        
      </trans-unit>
      <trans-unit id="s2ceb11be2290bb1b">
        <source>Cancel</source>
        <target>取消</target>
        
      </trans-unit>
      <trans-unit id="se085f35c8a9203a1">
        <source>LDAP Source</source>
        <target>LDAP 源</target>
        
      </trans-unit>
      <trans-unit id="s477de089b505a6ea">
        <source>SCIM Provider</source>
        <target>SCIM 提供程序</target>
        
      </trans-unit>
      <trans-unit id="s8a75e83497a183a2">
        <source>Healthy</source>
        <target>健康</target>
        
      </trans-unit>
      <trans-unit id="sfeb82261bcf99edd">
        <source>Healthy outposts</source>
        <target>健康的前哨</target>
        
      </trans-unit>
      <trans-unit id="saae1c70e168b45b4">
        <source>Admin</source>
        <target>管理员</target>
        
      </trans-unit>
      <trans-unit id="s0a11c2ffb8309d1a">
        <source>Not found</source>
        <target>未找到</target>
        
      </trans-unit>
      <trans-unit id="saa0e2675da69651b">
<<<<<<< HEAD
        <source>The URL "<x id="0" equiv-text="${this.url}"/>" was not found.</source>
        <target>未找到 URL " 
        <x id="0" equiv-text="${this.url}"/>"。</target>
=======
        <source>The URL &quot;<x id="0" equiv-text="${this.url}"/>&quot; was not found.</source>
        <target>未找到 URL &quot;
        <x id="0" equiv-text="${this.url}"/>&quot;。</target>
>>>>>>> dcbfe738
        
      </trans-unit>
      <trans-unit id="s58cd9c2fe836d9c6">
        <source>Return home</source>
        <target>返回主页</target>
        
      </trans-unit>
      <trans-unit id="s41e035c4bb8d15f2">
        <source>General system status</source>
        <target>常规系统状态</target>
        
      </trans-unit>
      <trans-unit id="s6dfd15978586d05f">
        <source>Welcome, <x id="0" equiv-text="${name}"/>.</source>
        <target>欢迎，
        <x id="0" equiv-text="${name}"/>。</target>
        
      </trans-unit>
      <trans-unit id="sc381422c585b867f">
        <source>Quick actions</source>
        <target>快速操作</target>
        
      </trans-unit>
      <trans-unit id="sfd13ca8ebd857c2e">
        <source>Create a new application</source>
        <target>创建新应用程序</target>
        
      </trans-unit>
      <trans-unit id="s079d388d3cbfa54f">
        <source>Check the logs</source>
        <target>检查日志</target>
        
      </trans-unit>
      <trans-unit id="sed8d4c3fd5f60e1f">
        <source>Explore integrations</source>
        <target>探索集成</target>
        
      </trans-unit>
      <trans-unit id="sfffb0d0958bfbc42">
        <source>Manage users</source>
        <target>管理用户</target>
        
      </trans-unit>
      <trans-unit id="s8763a33c3d46aaf5">
        <source>Outpost status</source>
        <target>前哨状态</target>
        
      </trans-unit>
      <trans-unit id="scc286303aa9c6cb0">
        <source>Sync status</source>
        <target>同步状态</target>
        
      </trans-unit>
      <trans-unit id="sbdc4a833de9ca502">
        <source>Logins and authorizations over the last week (per 8 hours)</source>
        <target>过去一周的登录与身份验证次数（每 8 小时）</target>
        
      </trans-unit>
      <trans-unit id="s6e09a19aa3952509">
        <source>Apps with most usage</source>
        <target>使用率最高的应用</target>
        
      </trans-unit>
      <trans-unit id="sda5e1499f93146ad">
        <source><x id="0" equiv-text="${ago}"/> days ago</source>
        <target>
        <x id="0" equiv-text="${ago}"/>天前</target>
        
      </trans-unit>
      <trans-unit id="s51ea3a244c781b1f">
        <source>Objects created</source>
        <target>已创建对象</target>
        
      </trans-unit>
      <trans-unit id="sfbadb77fbc61efb8">
        <source>Users created per day in the last month</source>
        <target>上个月中每天创建的用户</target>
        
      </trans-unit>
      <trans-unit id="sb0669da3df95837c">
        <source>Logins per day in the last month</source>
        <target>上个月中每天的登录次数</target>
        
      </trans-unit>
      <trans-unit id="s835da49b4dc83a51">
        <source>Failed Logins per day in the last month</source>
        <target>上个月中每天的失败登录次数</target>
        
      </trans-unit>
      <trans-unit id="s5f4586bc1e2740e6">
        <source>Clear search</source>
        <target>清除搜索</target>
        
      </trans-unit>
      <trans-unit id="s3b34d9930e33bd46">
        <source>System Tasks</source>
        <target>系统任务</target>
        
      </trans-unit>
      <trans-unit id="saaa3abe03c7260f9">
        <source>Long-running operations which authentik executes in the background.</source>
        <target>authentik 在后台执行的长时间运行的操作。</target>
        
      </trans-unit>
      <trans-unit id="s7468e87263dfff7e">
        <source>Identifier</source>
        <target>标识符</target>
        
      </trans-unit>
      <trans-unit id="s63d894b1ddb06289">
        <source>Description</source>
        <target>描述</target>
        
      </trans-unit>
      <trans-unit id="sa9b2a245441557dc">
        <source>Last run</source>
        <target>上次运行</target>
        
      </trans-unit>
      <trans-unit id="sad3e3c8146fc920f">
        <source>Status</source>
        <target>状态</target>
        
      </trans-unit>
      <trans-unit id="s8af61807443f32a4">
        <source>Actions</source>
        <target>操作</target>
        
      </trans-unit>
      <trans-unit id="sbe9a51f29a4a2c5b">
        <source>Successful</source>
        <target>成功</target>
        
      </trans-unit>
      <trans-unit id="s5f343a43e7ea9f91">
        <source>Error</source>
        <target>错误</target>
        
      </trans-unit>
      <trans-unit id="sc592307ea80f16b9">
        <source>Unknown</source>
        <target>未知</target>
        
      </trans-unit>
      <trans-unit id="s92921878e886e36d">
        <source>Duration</source>
        <target>时长</target>
        
      </trans-unit>
      <trans-unit id="se7e1ababbc4868b8">
        <source><x id="0" equiv-text="${item.duration.toFixed(2)}"/> seconds</source>
        <target>
        <x id="0" equiv-text="${item.duration.toFixed(2)}"/> 秒</target>
        
      </trans-unit>
      <trans-unit id="sc25edca57df81461">
        <source>Authentication</source>
        <target>身份验证</target>
        
      </trans-unit>
      <trans-unit id="s6dfb7283452f78fe">
        <source>Authorization</source>
        <target>授权</target>
        
      </trans-unit>
      <trans-unit id="sddcfc6ab24e3a6ed">
        <source>Enrollment</source>
        <target>注册</target>
        
      </trans-unit>
      <trans-unit id="s1fc9c70610c4c67d">
        <source>Invalidation</source>
        <target>失效</target>
        
      </trans-unit>
      <trans-unit id="s6ac670086eb137c6">
        <source>Recovery</source>
        <target>恢复</target>
        
      </trans-unit>
      <trans-unit id="sdf22dcf939c27cc7">
        <source>Stage Configuration</source>
        <target>阶段配置</target>
        
      </trans-unit>
      <trans-unit id="s6d5bce4321f57cda">
        <source>Unenrollment</source>
        <target>删除账户</target>
        
      </trans-unit>
      <trans-unit id="sde2bb5418562c5b2">
        <source>Unknown designation</source>
        <target>未知用途</target>
        
      </trans-unit>
      <trans-unit id="sb9834316ffd4ae3e">
        <source>Stacked</source>
        <target>叠放</target>
        
      </trans-unit>
      <trans-unit id="s12146091b2b539a3">
        <source>Content left</source>
        <target>内容左侧</target>
        
      </trans-unit>
      <trans-unit id="sa800871782eba1ac">
        <source>Content right</source>
        <target>内容右侧</target>
        
      </trans-unit>
      <trans-unit id="sb4e50ca3cffdbc10">
        <source>Sidebar left</source>
        <target>边栏左侧</target>
        
      </trans-unit>
      <trans-unit id="s745a55f9abf9f2e5">
        <source>Sidebar right</source>
        <target>边栏右侧</target>
        
      </trans-unit>
      <trans-unit id="sb3182a87ded1bc91">
        <source>Unknown layout</source>
        <target>未知布局</target>
        
      </trans-unit>
      <trans-unit id="sdfd22a21660f6002">
        <source>Successfully updated provider.</source>
        <target>已成功更新提供程序。</target>
        
      </trans-unit>
      <trans-unit id="s457c639088c547c5">
        <source>Successfully created provider.</source>
        <target>已成功创建提供程序。</target>
        
      </trans-unit>
      <trans-unit id="sff69c1a637f899a6">
        <source>Bind flow</source>
        <target>Bind 流程</target>
        
      </trans-unit>
      <trans-unit id="s319040353f479853">
        <source>Flow used for users to authenticate.</source>
        <target>用于验证用户身份的流程。</target>
        
      </trans-unit>
      <trans-unit id="sbc80eab557fbf782">
        <source>Search group</source>
        <target>搜索组</target>
        
      </trans-unit>
      <trans-unit id="s04b7f8d6aaef3756">
        <source>Users in the selected group can do search queries. If no group is selected, no LDAP Searches are allowed.</source>
        <target>所选组中的用户可以执行搜索查询。如果未选择任何组，则不允许 LDAP 搜索。</target>
        
      </trans-unit>
      <trans-unit id="se5973e7c8ba0fc71">
        <source>Bind mode</source>
        <target>绑定模式</target>
        
      </trans-unit>
      <trans-unit id="s8915e64b8b999bfe">
        <source>Cached binding</source>
        <target>缓存绑定</target>
        
      </trans-unit>
      <trans-unit id="s842d690eb3c11762">
        <source>Flow is executed and session is cached in memory. Flow is executed when session expires</source>
        <target>流程与会话会在内存中执行与缓存。会话过期时执行流程</target>
        
      </trans-unit>
      <trans-unit id="s6a66759749bf31ed">
        <source>Direct binding</source>
        <target>直接绑定</target>
        
      </trans-unit>
      <trans-unit id="se0adaf83627104fb">
        <source>Always execute the configured bind flow to authenticate the user</source>
        <target>总是执行配置的绑定流程，以验证用户的身份。</target>
        
      </trans-unit>
      <trans-unit id="scef3f4ad80abbd22">
        <source>Configure how the outpost authenticates requests.</source>
        <target>配置前哨如何验证请求的身份。</target>
        
      </trans-unit>
      <trans-unit id="sbcae51a6f06e53d4">
        <source>Search mode</source>
        <target>搜索模式</target>
        
      </trans-unit>
      <trans-unit id="s9065fcccd837a679">
        <source>Cached querying</source>
        <target>缓存查询</target>
        
      </trans-unit>
      <trans-unit id="s30d0d0e6c626a234">
        <source>The outpost holds all users and groups in-memory and will refresh every 5 Minutes</source>
        <target>前哨将所有用户和组保存在内存中，并每 5 分钟刷新一次</target>
        
      </trans-unit>
      <trans-unit id="sffc14b8200a9f938">
        <source>Direct querying</source>
        <target>直接查询</target>
        
      </trans-unit>
      <trans-unit id="sdce4680288083fe3">
        <source>Always returns the latest data, but slower than cached querying</source>
        <target>总是返回最新数据，但比缓存查询慢。</target>
        
      </trans-unit>
      <trans-unit id="s8b87df5664de7eb8">
        <source>Configure how the outpost queries the core authentik server's users.</source>
        <target>配置前哨如何查询核心 authentik 服务器的用户。</target>
        
      </trans-unit>
      <trans-unit id="sfe388f0313f52da2">
        <source>Protocol settings</source>
        <target>协议设置</target>
        
      </trans-unit>
      <trans-unit id="s55d731be1ef66efe">
        <source>Base DN</source>
        <target>Base DN</target>
        
      </trans-unit>
      <trans-unit id="s0b15ff11a0049cfd">
        <source>LDAP DN under which bind requests and search requests can be made.</source>
        <target>可以发出绑定请求和搜索请求的 LDAP DN。</target>
        
      </trans-unit>
      <trans-unit id="sb157267c85fdff30">
        <source>Certificate</source>
        <target>证书</target>
        
      </trans-unit>
      <trans-unit id="sac43cb9690260b86">
        <source>UID start number</source>
        <target>UID 起始编号</target>
        
      </trans-unit>
      <trans-unit id="s60edbcfac8ed1f90">
        <source>The start for uidNumbers, this number is added to the user.Pk to make sure that the numbers aren't too low for POSIX users. Default is 2000 to ensure that we don't collide with local users uidNumber</source>
        <target>起始 uidNumbers，这个数字会被添加到 user.Pk 中，以确保对于 POSIX 用户来说，这个数字不会太低。默认值为 2000，以确保我们不会与本地用户的 uidNumber 发生冲突</target>
        
      </trans-unit>
      <trans-unit id="s5acb607b40356974">
        <source>GID start number</source>
        <target>GID 起始编号</target>
        
      </trans-unit>
      <trans-unit id="s1c8e9816dcae6d9c">
        <source>The start for gidNumbers, this number is added to a number generated from the group.Pk to make sure that the numbers aren't too low for POSIX groups. Default is 4000 to ensure that we don't collide with local groups or users primary groups gidNumber</source>
        <target>起始 gidNumbers，这个数字会被添加到从 group.Pk 生成的数字中，以确保对于 POSIX 用户来说，这个数字不会太低。默认值为 4000，以确保我们不会与本地群组或用户主组的 gidNumber 发生冲突</target>
        
      </trans-unit>
      <trans-unit id="s2236dc563c2dbf76">
        <source>(Format: hours=-1;minutes=-2;seconds=-3).</source>
        <target>（格式：hours=-1;minutes=-2;seconds=-3）。</target>
        
      </trans-unit>
      <trans-unit id="sbec40ef4e6f139b7">
        <source>(Format: hours=1;minutes=2;seconds=3).</source>
        <target>（格式：hours=1;minutes=2;seconds=3）。</target>
        
      </trans-unit>
      <trans-unit id="sbb8ad22c83d375b1">
        <source>The following keywords are supported:</source>
        <target>支持以下关键字：</target>
        
      </trans-unit>
      <trans-unit id="sbb3243352661428f">
        <source>Authentication flow</source>
        <target>身份验证流程</target>
        
      </trans-unit>
      <trans-unit id="sa72a3bd1e7e89926">
        <source>Flow used when a user access this provider and is not authenticated.</source>
        <target>当用户访问此提供程序并且尚未验证身份时使用的流程。</target>
        
      </trans-unit>
      <trans-unit id="s62f7c59b0606a8d6">
        <source>Authorization flow</source>
        <target>授权流程</target>
        
      </trans-unit>
      <trans-unit id="sfbaeb0de54fbfdbb">
        <source>Flow used when authorizing this provider.</source>
        <target>授权此提供程序时使用的流程。</target>
        
      </trans-unit>
      <trans-unit id="sc8de93a7dc0d78ba">
        <source>Client type</source>
        <target>客户端类型</target>
        
      </trans-unit>
      <trans-unit id="s399cc2d67d92e957">
        <source>Confidential</source>
        <target>机密</target>
        
      </trans-unit>
      <trans-unit id="s95f09b229a0a0bb0">
        <source>Confidential clients are capable of maintaining the confidentiality of their credentials such as client secrets</source>
        <target>机密客户端有能力维护其凭据例如客户端密钥的机密性。</target>
        
      </trans-unit>
      <trans-unit id="sdd1ff479d04ac140">
        <source>Public</source>
        <target>公开</target>
        
      </trans-unit>
      <trans-unit id="s51c6b8403c2dc5d9">
        <source>Public clients are incapable of maintaining the confidentiality and should use methods like PKCE. </source>
        <target>公开客户端没有能力维护其凭据的机密性，应该使用 PKCE 等方法。</target>
        
      </trans-unit>
      <trans-unit id="s4d00e5de1c8213b7">
        <source>Client ID</source>
        <target>客户端 ID</target>
        
      </trans-unit>
      <trans-unit id="s03fb3fa232f0434a">
        <source>Client Secret</source>
        <target>客户端 Secret</target>
        
      </trans-unit>
      <trans-unit id="sde0ad51b14f77cf6">
        <source>Redirect URIs/Origins (RegEx)</source>
        <target>重定向 URI/Origin（正则）</target>
        
      </trans-unit>
      <trans-unit id="s7f9eb9c8bd26e8fd">
        <source>Valid redirect URLs after a successful authorization flow. Also specify any origins here for Implicit flows.</source>
        <target>授权流程成功后有效的重定向 URL。还可以在此处为隐式流程指定任何来源。</target>
        
      </trans-unit>
      <trans-unit id="s2a369bc2febb5d55">
        <source>If no explicit redirect URIs are specified, the first successfully used redirect URI will be saved.</source>
        <target>如果未指定显式重定向 URI，则将保存第一个成功使用的重定向 URI。</target>
        
      </trans-unit>
      <trans-unit id="sa8384c9c26731f83">
        <source>To allow any redirect URI, set this value to ".*". Be aware of the possible security implications this can have.</source>
        <target>要允许任何重定向 URI，请将此值设置为 ".*"。请注意这可能带来的安全影响。</target>
        
      </trans-unit>
      <trans-unit id="s55787f4dfcdce52b">
        <source>Signing Key</source>
        <target>签名密钥</target>
        
      </trans-unit>
      <trans-unit id="sc6c57419ad3a01a8">
        <source>Key used to sign the tokens.</source>
        <target>用于签名令牌的密钥。</target>
        
      </trans-unit>
      <trans-unit id="s124f93a61ee772d6">
        <source>Advanced protocol settings</source>
        <target>高级协议设置</target>
        
      </trans-unit>
      <trans-unit id="s926e0ecf124fb01a">
        <source>Access code validity</source>
        <target>访问代码有效性</target>
        
      </trans-unit>
      <trans-unit id="sa578033f134a83b6">
        <source>Configure how long access codes are valid for.</source>
        <target>配置访问代码的有效期限。</target>
        
      </trans-unit>
      <trans-unit id="sbea3db12fd799210">
        <source>Access Token validity</source>
        <target>访问令牌有效性</target>
        
      </trans-unit>
      <trans-unit id="s72559845d38bf688">
        <source>Configure how long access tokens are valid for.</source>
        <target>配置访问令牌的有效期限。</target>
        
      </trans-unit>
      <trans-unit id="s821f6014c1a435b9">
        <source>Refresh Token validity</source>
        <target>刷新令牌有效性</target>
        
      </trans-unit>
      <trans-unit id="s00c2db16ea9bc263">
        <source>Configure how long refresh tokens are valid for.</source>
        <target>配置刷新令牌的有效期限。</target>
        
      </trans-unit>
      <trans-unit id="s2e3ef41a0edd8608">
        <source>Scopes</source>
        <target>作用域</target>
        
      </trans-unit>
      <trans-unit id="s3a3fae99373ce56b">
        <source>Select which scopes can be used by the client. The client still has to specify the scope to access the data.</source>
        <target>选择客户端可以使用哪些作用域。客户端仍然需要指定访问数据的范围。</target>
        
      </trans-unit>
      <trans-unit id="sffd2e553143d1b0e">
        <source>Hold control/command to select multiple items.</source>
        <target>按住 ctrl/command 键可选择多个项目。</target>
        
      </trans-unit>
      <trans-unit id="s26bf2730430efbea">
        <source>Subject mode</source>
        <target>Subject 模式</target>
        
      </trans-unit>
      <trans-unit id="sccc47f82044453f9">
        <source>Based on the User's hashed ID</source>
        <target>基于哈希过的用户 ID</target>
        
      </trans-unit>
      <trans-unit id="sbd5be4fb7442a34c">
        <source>Based on the User's ID</source>
        <target>基于用户 ID</target>
        
      </trans-unit>
      <trans-unit id="sc9cf9ecaf9e5d67e">
        <source>Based on the User's UUID</source>
        <target>基于用户 UUID</target>
        
      </trans-unit>
      <trans-unit id="s4291727352c4f295">
        <source>Based on the User's username</source>
        <target>基于用户名</target>
        
      </trans-unit>
      <trans-unit id="sd62cfc27ad4aa33b">
        <source>Based on the User's Email</source>
        <target>基于用户电子邮箱</target>
        
      </trans-unit>
      <trans-unit id="s55eb75bedf96be0f">
        <source>This is recommended over the UPN mode.</source>
        <target>相比于 UPN，更推荐此模式。</target>
        
      </trans-unit>
      <trans-unit id="sf80e9547166117e6">
        <source>Based on the User's UPN</source>
        <target>基于用户 UPN</target>
        
      </trans-unit>
      <trans-unit id="sde949d0ef44572eb">
        <source>Requires the user to have a 'upn' attribute set, and falls back to hashed user ID. Use this mode only if you have different UPN and Mail domains.</source>
        <target>需要用户设置过“upn”属性，否则回退到哈希过的用户 ID。仅应在您拥有不同 UPN 和邮件域时使用此模式。</target>
        
      </trans-unit>
      <trans-unit id="s9f23ed1799b4d49a">
        <source>Configure what data should be used as unique User Identifier. For most cases, the default should be fine.</source>
        <target>配置应将哪些数据用作唯一用户标识符。在大多数情况下保持默认值即可。</target>
        
      </trans-unit>
      <trans-unit id="s17d1e337f6c11c1e">
        <source>Include claims in id_token</source>
        <target>在 id_token 中包含声明</target>
        
      </trans-unit>
      <trans-unit id="sbf41e0db12834133">
        <source>Include User claims from scopes in the id_token, for applications that don't access the userinfo endpoint.</source>
        <target>对于不访问 userinfo 端点的应用程序，将来自作用域的用户声明包含在 id_token 中。</target>
        
      </trans-unit>
      <trans-unit id="s850a58c683682809">
        <source>Issuer mode</source>
        <target>Issuer 模式</target>
        
      </trans-unit>
      <trans-unit id="sde56783222b527d6">
        <source>Each provider has a different issuer, based on the application slug</source>
        <target>根据应用程序 Slug，每个提供程序都有不同的颁发者</target>
        
      </trans-unit>
      <trans-unit id="s8d32d7b9e8ca60b1">
        <source>Same identifier is used for all providers</source>
        <target>所有提供程序都使用相同的标识符</target>
        
      </trans-unit>
      <trans-unit id="s37d9155b9f4cc7bd">
        <source>Configure how the issuer field of the ID Token should be filled.</source>
        <target>配置如何填写 ID 令牌的颁发者字段。</target>
        
      </trans-unit>
      <trans-unit id="se2adaf0371ffcd65">
        <source>Machine-to-Machine authentication settings</source>
        <target>M2M（机器到机器）身份验证设置</target>
        
      </trans-unit>
      <trans-unit id="s33318837e6c54a9b">
        <source>Trusted OIDC Sources</source>
        <target>信任的 OIDC 来源</target>
        
      </trans-unit>
      <trans-unit id="s22e566052f7bec81">
        <source>JWTs signed by certificates configured in the selected sources can be used to authenticate to this provider.</source>
        <target>在选定源中配置的证书签名的 JWT 可以用于此提供程序的身份验证。</target>
        
      </trans-unit>
      <trans-unit id="s072c6d12d3d37501">
        <source>HTTP-Basic Username Key</source>
        <target>HTTP-Basic 用户名键</target>
        
      </trans-unit>
      <trans-unit id="sb2bb6f93773a4594">
        <source>User/Group Attribute used for the user part of the HTTP-Basic Header. If not set, the user's Email address is used.</source>
        <target>用于 HTTP-Basic 标头用户名部分的用户/组属性。如果未设置，则使用用户的电子邮件地址。</target>
        
      </trans-unit>
      <trans-unit id="s70f6471de355b98c">
        <source>HTTP-Basic Password Key</source>
        <target>HTTP-Basic 密码键</target>
        
      </trans-unit>
      <trans-unit id="sf4de1644dcdb53d5">
        <source>User/Group Attribute used for the password part of the HTTP-Basic Header.</source>
        <target>用于 HTTP-Basic 标头的密码部分的用户/组属性。</target>
        
      </trans-unit>
      <trans-unit id="sb8dd788adf7b907b">
        <source>Proxy</source>
        <target>代理</target>
        
      </trans-unit>
      <trans-unit id="s7489f76224f8120d">
        <source>Forward auth (single application)</source>
        <target>Forward Auth（单应用）</target>
        
      </trans-unit>
      <trans-unit id="s25d0cd75377daf75">
        <source>Forward auth (domain level)</source>
        <target>Forward Auth（域名级）</target>
        
      </trans-unit>
      <trans-unit id="s93574c03953f25dd">
        <source>This provider will behave like a transparent reverse-proxy, except requests must be authenticated. If your upstream application uses HTTPS, make sure to connect to the outpost using HTTPS as well.</source>
        <target>除了请求必须经过身份验证外，此提供程序的行为类似于透明反向代理。如果您的上游应用程序使用 HTTPS，请确保连接到前哨时也使用 HTTPS。</target>
        
      </trans-unit>
      <trans-unit id="sa29b5680cfafacc8">
        <source>External host</source>
        <target>外部主机</target>
        
      </trans-unit>
      <trans-unit id="s764bccb30868bf62">
        <source>The external URL you'll access the application at. Include any non-standard port.</source>
        <target>您将通过此外部 URL 访问应用程序。请包括任何非标准端口。</target>
        
      </trans-unit>
      <trans-unit id="scb317851cbcc6b12">
        <source>Internal host</source>
        <target>内部主机</target>
        
      </trans-unit>
      <trans-unit id="sf05e384059a0a7c1">
        <source>Upstream host that the requests are forwarded to.</source>
        <target>请求被转发到的上游主机。</target>
        
      </trans-unit>
      <trans-unit id="s3d34068a31cab30b">
        <source>Internal host SSL Validation</source>
        <target>内部主机 SSL 验证</target>
        
      </trans-unit>
      <trans-unit id="s4a26798e1c3c37dd">
        <source>Validate SSL Certificates of upstream servers.</source>
        <target>验证上游服务器的 SSL 证书。</target>
        
      </trans-unit>
      <trans-unit id="s44c90273f08fb718">
        <source>Use this provider with nginx's auth_request or traefik's forwardAuth. Only a single provider is required per root domain. You can't do per-application authorization, but you don't have to create a provider for each application.</source>
        <target>与 nginx 的 auth_request 或 traefik 的 ForwardAuth 一起使用此提供程序。每个根域名只需要一个提供程序。您无法管理每个应用程序的授权，但不必为每个应用程序分别创建提供程序。</target>
        
      </trans-unit>
      <trans-unit id="sf55d28d4dff0e41b">
        <source>An example setup can look like this:</source>
        <target>设置示例如下所示：</target>
        
      </trans-unit>
      <trans-unit id="sb4a1d1c19438e929">
        <source>authentik running on auth.example.com</source>
        <target>auth.example.com 上运行的 authentik</target>
        
      </trans-unit>
      <trans-unit id="s68f935c9ca792016">
        <source>app1 running on app1.example.com</source>
        <target>app1.example.com 上运行的 app1</target>
        
      </trans-unit>
      <trans-unit id="sf813a72d8fadd765">
        <source>In this case, you'd set the Authentication URL to auth.example.com and Cookie domain to example.com.</source>
        <target>在这种情况下，您需要将身份验证 URL 设置为 auth.example.com，并将 Cookie 域名设置为 example.com。</target>
        
      </trans-unit>
      <trans-unit id="s31d15c6f16951464">
        <source>Authentication URL</source>
        <target>身份验证 URL</target>
        
      </trans-unit>
      <trans-unit id="sa03fe48e892df2d8">
        <source>The external URL you'll authenticate at. The authentik core server should be reachable under this URL.</source>
        <target>您将在此外部 URL 进行身份验证。通过此 URL 应该可以访问到 authentik 核心服务器。</target>
        
      </trans-unit>
      <trans-unit id="s7def067ed3ad3ad9">
        <source>Cookie domain</source>
        <target>Cookie 域名</target>
        
      </trans-unit>
      <trans-unit id="s211b75e868072162">
        <source>Set this to the domain you wish the authentication to be valid for. Must be a parent domain of the URL above. If you're running applications as app1.domain.tld, app2.domain.tld, set this to 'domain.tld'.</source>
        <target>将此设置为您希望身份验证有效的域名。必须是上述 URL 的父域名。如果您的应用部署在 app1.domain.tld、app2.domain.tld，请将其设置为 'domain.tld'。</target>
        
      </trans-unit>
      <trans-unit id="s2345170f7e272668">
        <source>Unknown proxy mode</source>
        <target>未知代理模式</target>
        
      </trans-unit>
      <trans-unit id="s7c10976de6411844">
        <source>Token validity</source>
        <target>令牌有效性</target>
        
      </trans-unit>
      <trans-unit id="s3e87ce98ba3c4d80">
        <source>Configure how long tokens are valid for.</source>
        <target>配置令牌的有效期限。</target>
        
      </trans-unit>
      <trans-unit id="sd539548ca4c71619">
        <source>Additional scopes</source>
        <target>额外的作用域</target>
        
      </trans-unit>
      <trans-unit id="s8f12575f694e85a2">
        <source>Additional scope mappings, which are passed to the proxy.</source>
        <target>传递给代理的额外作用域映射。</target>
        
      </trans-unit>
      <trans-unit id="s93cea6ca1f93349d">
        <source>Unauthenticated URLs</source>
        <target>不验证身份的 URL</target>
        
      </trans-unit>
      <trans-unit id="sc4508175bf6b09dd">
        <source>Unauthenticated Paths</source>
        <target>不验证身份的路径</target>
        
      </trans-unit>
      <trans-unit id="sc9fc206433f67588">
        <source>Regular expressions for which authentication is not required. Each new line is interpreted as a new expression.</source>
        <target>用于描述何处不需要身份验证的正则表达式。每个新行都被解释为一个新的表达式。</target>
        
      </trans-unit>
      <trans-unit id="sd503fabef9691134">
        <source>When using proxy or forward auth (single application) mode, the requested URL Path is checked against the regular expressions. When using forward auth (domain mode), the full requested URL including scheme and host is matched against the regular expressions.</source>
        <target>使用代理或 Forward Auth（单应用）模式时，将根据正则表达式检查请求的 URL 路径。使用 Forward Auth（域名模式）时，将根据正则表达式检查请求的完整 URL（包括协议和主机名）。</target>
        
      </trans-unit>
      <trans-unit id="sb488dee0be434f7e">
        <source>Authentication settings</source>
        <target>身份验证设置</target>
        
      </trans-unit>
      <trans-unit id="s23cee624c735f266">
        <source>Intercept header authentication</source>
        <target>拦截身份验证标头</target>
        
      </trans-unit>
      <trans-unit id="sc007cca5af67eae0">
        <source>When enabled, authentik will intercept the Authorization header to authenticate the request.</source>
        <target>启用时，authentik 将会拦截 Authorization 标头以认证请求。</target>
        
      </trans-unit>
      <trans-unit id="s36e630ba56617556">
        <source>Send HTTP-Basic Authentication</source>
        <target>发送 HTTP-Basic 身份验证</target>
        
      </trans-unit>
      <trans-unit id="s9d5796a4b9b7560e">
        <source>Send a custom HTTP-Basic Authentication header based on values from authentik.</source>
        <target>根据来自 authentik 的值发送自定义 HTTP-Basic 身份验证标头。</target>
        
      </trans-unit>
      <trans-unit id="s11204eeb1e27ea8f">
        <source>ACS URL</source>
        <target>ACS URL</target>
        
      </trans-unit>
      <trans-unit id="sb7a30abc1dcf6c36">
        <source>Issuer</source>
        <target>颁发者</target>
        
      </trans-unit>
      <trans-unit id="sf54c562d8a10ce77">
        <source>Also known as EntityID.</source>
        <target>也称为 EntityID。</target>
        
      </trans-unit>
      <trans-unit id="s991b750e2d5c4234">
        <source>Service Provider Binding</source>
        <target>服务提供程序绑定</target>
        
      </trans-unit>
      <trans-unit id="sd8f220c999726151">
        <source>Redirect</source>
        <target>重定向</target>
        
      </trans-unit>
      <trans-unit id="sb357ea19a722d827">
        <source>Post</source>
        <target>Post</target>
        
      </trans-unit>
      <trans-unit id="s4e28e2899e08a5f8">
        <source>Determines how authentik sends the response back to the Service Provider.</source>
        <target>确定 authentik 如何将响应发送回服务提供程序。</target>
        
      </trans-unit>
      <trans-unit id="sd5a4b41c6c883b03">
        <source>Audience</source>
        <target>Audience</target>
        
      </trans-unit>
      <trans-unit id="sc741d9ebe07ad103">
        <source>Signing Certificate</source>
        <target>签名证书</target>
        
      </trans-unit>
      <trans-unit id="sd6c3ddb62de0e8f7">
        <source>Certificate used to sign outgoing Responses going to the Service Provider.</source>
        <target>证书，用于签署发送给服务提供程序的传出响应。</target>
        
      </trans-unit>
      <trans-unit id="s5be3b0567172e415">
        <source>Verification Certificate</source>
        <target>验证证书</target>
        
      </trans-unit>
      <trans-unit id="s7c27e113f90a89e0">
        <source>When selected, incoming assertion's Signatures will be validated against this certificate. To allow unsigned Requests, leave on default.</source>
        <target>选中后，传入断言的签名将根据此证书进行验证。要允许未签名的请求，请保留默认值。</target>
        
      </trans-unit>
      <trans-unit id="se6d950402810c34f">
        <source>Property mappings</source>
        <target>属性映射</target>
        
      </trans-unit>
      <trans-unit id="s1a2797874b7fe852">
        <source>NameID Property Mapping</source>
        <target>NameID 属性映射</target>
        
      </trans-unit>
      <trans-unit id="s256b8452664ccae4">
        <source>Configure how the NameID value will be created. When left empty, the NameIDPolicy of the incoming request will be respected.</source>
        <target>配置如何创建 NameID 值。如果留空，将遵守传入请求的 NameIDPolicy。</target>
        
      </trans-unit>
      <trans-unit id="s9f91cc8bcfabb40f">
        <source>Assertion valid not before</source>
        <target>不在此刻之前，断言有效</target>
        
      </trans-unit>
      <trans-unit id="s733f83ff9d50da30">
        <source>Configure the maximum allowed time drift for an assertion.</source>
        <target>为断言配置允许的最大时间漂移。</target>
        
      </trans-unit>
      <trans-unit id="s2af5754090898640">
        <source>Assertion valid not on or after</source>
        <target>不在此刻或之后，断言有效</target>
        
      </trans-unit>
      <trans-unit id="s43c1f927936f0a02">
        <source>Assertion not valid on or after current time + this value.</source>
        <target>从当前时间经过多久时或之后，断言无效。</target>
        
      </trans-unit>
      <trans-unit id="sad8550b8731518d8">
        <source>Session valid not on or after</source>
        <target>不在此刻或之后，会话有效</target>
        
      </trans-unit>
      <trans-unit id="s0dd00fbaba08748a">
        <source>Session not valid on or after current time + this value.</source>
        <target>从当前时间经过多久时或之后，会话无效。</target>
        
      </trans-unit>
      <trans-unit id="s2a0f60e74b478804">
        <source>Digest algorithm</source>
        <target>摘要算法</target>
        
      </trans-unit>
      <trans-unit id="s693d975d38ff0214">
        <source>Signature algorithm</source>
        <target>签名算法</target>
        
      </trans-unit>
      <trans-unit id="sd1a5560fde6f2271">
        <source>Successfully imported provider.</source>
        <target>已成功导入提供程序。</target>
        
      </trans-unit>
      <trans-unit id="s252a52330d32b900">
        <source>Metadata</source>
        <target>元数据</target>
        
      </trans-unit>
      <trans-unit id="s7181a5504472e856">
        <source>Apply changes</source>
        <target>应用更改</target>
        
      </trans-unit>
      <trans-unit id="s5e8250fb85d64c23">
        <source>Close</source>
        <target>关闭</target>
        
      </trans-unit>
      <trans-unit id="sad59707375956ad2">
        <source>Finish</source>
        <target>完成</target>
        
      </trans-unit>
      <trans-unit id="sc16e00a7a8b2fde2">
        <source>Back</source>
        <target>返回</target>
        
      </trans-unit>
      <trans-unit id="sd5903cc8de68b3fc">
        <source>No form found</source>
        <target>未找到表单</target>
        
      </trans-unit>
      <trans-unit id="s45935843b1b5b496">
        <source>Form didn't return a promise for submitting</source>
        <target>表单提交未返回 Promise</target>
        
      </trans-unit>
      <trans-unit id="s74475586afc1fb0f">
        <source>Select type</source>
        <target>选择类型</target>
        
      </trans-unit>
      <trans-unit id="s0b3bf19b31dd6bac">
        <source>Try the new application wizard</source>
        <target>尝试新应用程序向导</target>
        
      </trans-unit>
      <trans-unit id="sa18e1c6e0e6f16cc">
        <source>The new application wizard greatly simplifies the steps required to create applications and providers.</source>
        <target>新应用程序向导大幅度简化了创建应用程序和提供程序所需的操作步骤。</target>
        
      </trans-unit>
      <trans-unit id="s01ef54f5d7c6ed47">
        <source>Try it now</source>
        <target>现在尝试</target>
        
      </trans-unit>
      <trans-unit id="s382a2aa3984474dd">
        <source>Create</source>
        <target>创建</target>
        
      </trans-unit>
      <trans-unit id="s58d1eb482059da12">
        <source>New provider</source>
        <target>新建提供程序</target>
        
      </trans-unit>
      <trans-unit id="sa661ea7d7a50f2e9">
        <source>Create a new provider.</source>
        <target>创建一个新提供程序。</target>
        
      </trans-unit>
      <trans-unit id="s5d6af4c100ad321b">
        <source>Create <x id="0" equiv-text="${type.name}"/></source>
        <target>创建
        <x id="0" equiv-text="${type.name}"/></target>
        
      </trans-unit>
      <trans-unit id="sb95baab425322600">
        <source>Shared secret</source>
        <target>共享密钥</target>
        
      </trans-unit>
      <trans-unit id="s9e9316a6b0c16231">
        <source>Client Networks</source>
        <target>客户端网络</target>
        
      </trans-unit>
      <trans-unit id="s7f2dcf01f7a8c0b7">
        <source>List of CIDRs (comma-seperated) that clients can connect from. A more specific
                            CIDR will match before a looser one. Clients connecting from a non-specified CIDR
                            will be dropped.</source>
        <target>允许客户端连接的 CIDR 列表（逗号分隔）。严格的 CIDR 会在宽松的之前匹配。
来自 CIDR 范围外的客户端连接将会被丢弃。</target>
      </trans-unit>
      <trans-unit id="s61eacb19db252f5e">
        <source>URL</source>
        <target>URL</target>
        
      </trans-unit>
      <trans-unit id="sb21f33b039c86322">
        <source>SCIM base url, usually ends in /v2.</source>
        <target>SCIM 基础 URL，通常以 /v2 结尾。</target>
        
      </trans-unit>
      <trans-unit id="se68398e3c2c760b2">
        <source>Token</source>
        <target>令牌</target>
        
      </trans-unit>
      <trans-unit id="s33ed903c210a6209">
        <source>Token to authenticate with. Currently only bearer authentication is supported.</source>
        <target>用于验证身份的令牌。当前仅支持 Bearer 身份验证。</target>
        
      </trans-unit>
      <trans-unit id="sfc8bb104e2c05af8">
        <source>User filtering</source>
        <target>用户过滤</target>
        
      </trans-unit>
      <trans-unit id="sc0d0890fbd46ef62">
        <source>Exclude service accounts</source>
        <target>排除服务账户</target>
        
      </trans-unit>
      <trans-unit id="s98b1cb8fb62909ec">
        <source>Group</source>
        <target>组</target>
        
      </trans-unit>
      <trans-unit id="s23ab136ad85f0ad2">
        <source>Only sync users within the selected group.</source>
        <target>只同步选定组中的用户。</target>
        
      </trans-unit>
      <trans-unit id="sfdedc3b0b2b7ce3d">
        <source>Attribute mapping</source>
        <target>属性映射</target>
        
      </trans-unit>
      <trans-unit id="saf794c74c9ea731e">
        <source>User Property Mappings</source>
        <target>用户属性映射</target>
        
      </trans-unit>
      <trans-unit id="s019555b5a442aa00">
        <source>Property mappings used to user mapping.</source>
        <target>用于用户映射的属性映射。</target>
        
      </trans-unit>
      <trans-unit id="s7cb9aa9ee1783f00">
        <source>Group Property Mappings</source>
        <target>组属性映射</target>
        
      </trans-unit>
      <trans-unit id="sa319e3bf44c85963">
        <source>Property mappings used to group creation.</source>
        <target>用于创建组的属性映射。</target>
        
      </trans-unit>
      <trans-unit id="se09ab93d69f7f45b">
        <source>Not used by any other object.</source>
        <target>不被任何其他对象使用。</target>
        
      </trans-unit>
      <trans-unit id="s10922bd0ac765562">
        <source>object will be DELETED</source>
        <target>对象将被删除</target>
        
      </trans-unit>
      <trans-unit id="sf3981f36525b0dbd">
        <source>connection will be deleted</source>
        <target>连接将被删除</target>
        
      </trans-unit>
      <trans-unit id="s93cf77a59db53395">
        <source>reference will be reset to default value</source>
        <target>引用将被重置为默认值</target>
        
      </trans-unit>
      <trans-unit id="s3e211d29fa10f843">
        <source>reference will be set to an empty value</source>
        <target>引用将被设置为空值</target>
        
      </trans-unit>
      <trans-unit id="s55fa598b754cc3cc">
        <source><x id="0" equiv-text="${ub.name}"/> (<x id="1" equiv-text="${consequence}"/>)</source>
        <target>
        <x id="0" equiv-text="${ub.name}"/>（ 
        <x id="1" equiv-text="${consequence}"/>）</target>
        
      </trans-unit>
      <trans-unit id="s09240e07b5b8d640">
        <source>ID</source>
        <target>ID</target>
        
      </trans-unit>
      <trans-unit id="se33b158a1ec02a09">
        <source>Successfully deleted <x id="0" equiv-text="${this.objects.length} ${this.objectLabel}"/></source>
        <target>成功删除 <x id="0" equiv-text="${this.objects.length} ${this.objectLabel}"/></target>
      </trans-unit>
      <trans-unit id="sf6eb148db23d19de">
        <source>Failed to delete <x id="0" equiv-text="${this.objectLabel}"/>: <x id="1" equiv-text="${e.toString()}"/></source>
        <target>删除
        <x id="0" equiv-text="${this.objectLabel}"/> 失败：
        <x id="1" equiv-text="${e.toString()}"/></target>
        
      </trans-unit>
      <trans-unit id="s039b6434e8a75560">
        <source>Delete <x id="0" equiv-text="${this.objectLabel}"/></source>
        <target>删除
        <x id="0" equiv-text="${this.objectLabel}"/></target>
        
      </trans-unit>
      <trans-unit id="s5819a49638f6d7cb">
        <source>Are you sure you want to delete <x id="0" equiv-text="${this.objects.length} ${this.objectLabel}"/>?</source>
        <target>您确定要删除 <x id="0" equiv-text="${this.objects.length} ${this.objectLabel}"/> 吗？</target>
      </trans-unit>
      <trans-unit id="sdc673e73b5c13aea">
        <source>Delete</source>
        <target>删除</target>
        
      </trans-unit>
      <trans-unit id="sb0b86b8ca6ab13bd">
        <source>Providers</source>
        <target>提供程序</target>
        
      </trans-unit>
      <trans-unit id="s3ffa320128991a45">
        <source>Provide support for protocols like SAML and OAuth to assigned applications.</source>
        <target>为分配的应用程序提供对 SAML 和 OAuth 等协议的支持。</target>
        
      </trans-unit>
      <trans-unit id="sd2223afb7d6b100d">
        <source>Type</source>
        <target>类型</target>
        
      </trans-unit>
      <trans-unit id="s10929ca568ae10bc">
        <source>Provider(s)</source>
        <target>提供程序</target>
        
      </trans-unit>
      <trans-unit id="sb2b3b281954752c4">
        <source>Assigned to application </source>
        <target>分配给应用程序</target>
        
      </trans-unit>
      <trans-unit id="sa6c0ba4910c7ad7f">
        <source>Assigned to application (backchannel) </source>
        <target>绑定到应用（反向通道）</target>
        
      </trans-unit>
      <trans-unit id="s97f5e0c138eae172">
        <source>Warning: Provider not assigned to any application.</source>
        <target>警告：提供程序未分配给任何应用程序。</target>
        
      </trans-unit>
      <trans-unit id="s8b0432eecbd8b034">
        <source>Update</source>
        <target>更新</target>
        
      </trans-unit>
      <trans-unit id="sc9175cb129fdc306">
        <source>Update <x id="0" equiv-text="${item.verboseName}"/></source>
        <target>更新
        <x id="0" equiv-text="${item.verboseName}"/></target>
        
      </trans-unit>
      <trans-unit id="s398f6ba74ba8943a">
        <source>Select providers to add to application</source>
        <target>选择要添加到应用的提供程序</target>
        
      </trans-unit>
      <trans-unit id="sf9aee319a006c9b4">
        <source>Add</source>
        <target>添加</target>
        
      </trans-unit>
      <trans-unit id="sa90b7809586c35ce">
        <source>Either input a full URL, a relative path, or use 'fa://fa-test' to use the Font Awesome icon "fa-test".</source>
        <target>输入完整 URL、相对路径，或者使用 'fa://fa-test' 来使用 Font Awesome 图标 "fa-test"。</target>
        
      </trans-unit>
      <trans-unit id="s0410779cb47de312">
        <source>Path template for users created. Use placeholders like `%(slug)s` to insert the source slug.</source>
        <target>创建用户的路径模板。使用占位符如 `%(slug)s` 插入源 Slug。</target>
        
      </trans-unit>
      <trans-unit id="s58fd2aafa4261c55">
        <source>Successfully updated application.</source>
        <target>已成功更新应用程序。</target>
        
      </trans-unit>
      <trans-unit id="s9222ca30ae7786e4">
        <source>Successfully created application.</source>
        <target>已成功创建应用程序。</target>
        
      </trans-unit>
      <trans-unit id="s03907d7a66c6164e">
        <source>Application's display Name.</source>
        <target>应用的显示名称。</target>
        
      </trans-unit>
      <trans-unit id="s91f70424f5d5d23e">
        <source>Slug</source>
        <target>Slug</target>
        
      </trans-unit>
      <trans-unit id="sdae55084f6cb2662">
        <source>Optionally enter a group name. Applications with identical groups are shown grouped together.</source>
        <target>输入可选的分组名称。分组相同的应用程序会显示在一起。</target>
        
      </trans-unit>
      <trans-unit id="s7f5869b3d14d7cbc">
        <source>Provider</source>
        <target>提供程序</target>
        
      </trans-unit>
      <trans-unit id="s350a616ff5e145ec">
        <source>Select a provider that this application should use.</source>
        <target>选择此应用应该使用的提供程序。</target>
        
      </trans-unit>
      <trans-unit id="s4c6534a118f52fdd">
        <source>Select backchannel providers which augment the functionality of the main provider.</source>
        <target>选择可为主要提供程序增强功能的反向通道提供程序。</target>
        
      </trans-unit>
      <trans-unit id="s0639662111324466">
        <source>Policy engine mode</source>
        <target>策略引擎模式</target>
        
      </trans-unit>
      <trans-unit id="s1a0e95458b44d7f8">
        <source>Any policy must match to grant access</source>
        <target>必须匹配任意策略才能授予访问权限。</target>
        
      </trans-unit>
      <trans-unit id="s7fc1ace65486dc25">
        <source>All policies must match to grant access</source>
        <target>必须匹配所有策略才能授予访问权限</target>
        
      </trans-unit>
      <trans-unit id="s8be4abc7ca71da6c">
        <source>UI settings</source>
        <target>用户界面设置</target>
        
      </trans-unit>
      <trans-unit id="s427f788ff333f45b">
        <source>Launch URL</source>
        <target>启动 URL</target>
        
      </trans-unit>
      <trans-unit id="s992f8d1a776e763c">
        <source>If left empty, authentik will try to extract the launch URL based on the selected provider.</source>
        <target>如果留空，authentik 将尝试根据选定的提供程序提取启动 URL。</target>
        
      </trans-unit>
      <trans-unit id="s2348f46ebf436671">
        <source>Open in new tab</source>
        <target>在新标签页中打开</target>
        
      </trans-unit>
      <trans-unit id="s8655c52824caac63">
        <source>If checked, the launch URL will open in a new browser tab or window from the user's application library.</source>
        <target>如果勾选，在用户的应用程序库中时，启动 URL 将会在新浏览器标签页或窗口中打开。</target>
        
      </trans-unit>
      <trans-unit id="s068d4dd16d9106d0">
        <source>Icon</source>
        <target>图标</target>
        
      </trans-unit>
      <trans-unit id="s67e20cd8018d7e3c">
        <source>Currently set to:</source>
        <target>当前设置为：</target>
        
      </trans-unit>
      <trans-unit id="s80e6d6fe5ad458d3">
        <source>Clear icon</source>
        <target>清除图标</target>
        
      </trans-unit>
      <trans-unit id="s6d3b4d0561ba1cff">
        <source>Publisher</source>
        <target>发布者</target>
        
      </trans-unit>
      <trans-unit id="sa8c45b6b92a8ba1f">
        <source>Create Application</source>
        <target>创建应用程序</target>
        
      </trans-unit>
      <trans-unit id="s3d197283cb019b5a">
        <source>Overview</source>
        <target>总览</target>
        
      </trans-unit>
      <trans-unit id="s6c3daaac4eed12f9">
        <source>Changelog</source>
        <target>更新日志</target>
        
      </trans-unit>
      <trans-unit id="s05e395ff60af047b">
        <source>Warning: Provider is not used by any Outpost.</source>
        <target>警告：提供程序未被任何前哨使用。</target>
        
      </trans-unit>
      <trans-unit id="sccbfc4dec0c8d80c">
        <source>Assigned to application</source>
        <target>分配给应用程序</target>
        
      </trans-unit>
      <trans-unit id="s2d46e3a9ee8e0e7e">
        <source>Update LDAP Provider</source>
        <target>更新 LDAP 提供程序</target>
        
      </trans-unit>
      <trans-unit id="s64ef2a6c2dd1d3d1">
        <source>Edit</source>
        <target>编辑</target>
        
      </trans-unit>
      <trans-unit id="saf24e253b3b006d4">
        <source>How to connect</source>
        <target>如何连接</target>
        
      </trans-unit>
      <trans-unit id="s02b3fade1795d03f">
        <source>Connect to the LDAP Server on port 389:</source>
        <target>通过端口 389 连接到 LDAP 服务器：</target>
        
      </trans-unit>
      <trans-unit id="sa00cf67b54c44c71">
        <source>Check the IP of the Kubernetes service, or</source>
        <target>检查 Kubernetes 服务的 IP，或者</target>
        
      </trans-unit>
      <trans-unit id="s28f270859c5f4d51">
        <source>The Host IP of the docker host</source>
        <target>Docker 宿主机的主机 IP</target>
        
      </trans-unit>
      <trans-unit id="sb7794c2910b1a9ec">
        <source>Bind DN</source>
        <target>Bind DN</target>
        
      </trans-unit>
      <trans-unit id="s5694f9421c428227">
        <source>Bind Password</source>
        <target>Bind 密码</target>
        
      </trans-unit>
      <trans-unit id="s086e1bbe7c97ea16">
        <source>Search base</source>
        <target>搜索 Base</target>
        
      </trans-unit>
      <trans-unit id="s417b90913e05bc17">
        <source>Preview</source>
        <target>预览</target>
        
      </trans-unit>
      <trans-unit id="s17f3eaf3b07ece26">
        <source>Warning: Provider is not used by an Application.</source>
        <target>警告：提供程序未被任何应用程序使用。</target>
        
      </trans-unit>
      <trans-unit id="s56806e9f63efa298">
        <source>Redirect URIs</source>
        <target>重定向 URI</target>
        
      </trans-unit>
      <trans-unit id="sdbc08adee233f180">
        <source>Update OAuth2 Provider</source>
        <target>更新 OAuth2 提供程序</target>
        
      </trans-unit>
      <trans-unit id="s9d96eb5ca93e6473">
        <source>OpenID Configuration URL</source>
        <target>OpenID 配置 URL</target>
        
      </trans-unit>
      <trans-unit id="s74f809a69e030351">
        <source>OpenID Configuration Issuer</source>
        <target>OpenID 配置颁发者</target>
        
      </trans-unit>
      <trans-unit id="s028be8989873f001">
        <source>Authorize URL</source>
        <target>授权 URL</target>
        
      </trans-unit>
      <trans-unit id="sebda1d54a3f9f967">
        <source>Token URL</source>
        <target>令牌 URL</target>
        
      </trans-unit>
      <trans-unit id="s2fc3eb68c7ced3af">
        <source>Userinfo URL</source>
        <target>用户信息 URL</target>
        
      </trans-unit>
      <trans-unit id="s145483489b87a622">
        <source>Logout URL</source>
        <target>登出 URL</target>
        
      </trans-unit>
      <trans-unit id="s59f5eda30a904b75">
        <source>JWKS URL</source>
        <target>JWKS URL</target>
        
      </trans-unit>
      <trans-unit id="s453b0c150a7ca58e">
        <source>Example JWT payload (for currently authenticated user)</source>
        <target>示例 JWT 载荷（当前经过身份验证的用户）</target>
        
      </trans-unit>
      <trans-unit id="sc6e8a34361c7c272">
        <source>Forward auth (domain-level)</source>
        <target>Forward Auth（域名级）</target>
        
      </trans-unit>
      <trans-unit id="s6df42b3072a2d7e9">
        <source>Nginx (Ingress)</source>
        <target>Nginx（Ingress）</target>
        
      </trans-unit>
      <trans-unit id="s8e01a852c1db8d29">
        <source>Nginx (Proxy Manager)</source>
        <target>Nginx（Proxy Manager）</target>
        
      </trans-unit>
      <trans-unit id="sabebdc7fa6a5bddb">
        <source>Nginx (standalone)</source>
        <target>Nginx（独立）</target>
        
      </trans-unit>
      <trans-unit id="s5d9f93f1fe1c19d3">
        <source>Traefik (Ingress)</source>
        <target>Traefik（Ingress）</target>
        
      </trans-unit>
      <trans-unit id="se2b62f7e9017965e">
        <source>Traefik (Compose)</source>
        <target>Traefik（Compose）</target>
        
      </trans-unit>
      <trans-unit id="s4c4c504a48c3b7bd">
        <source>Traefik (Standalone)</source>
        <target>Traefik（独立）</target>
        
      </trans-unit>
      <trans-unit id="s7ba9677d069e5f02">
        <source>Caddy (Standalone)</source>
        <target>Caddy（独立）</target>
        
      </trans-unit>
      <trans-unit id="s4a1e774ab25aa232">
        <source>Internal Host</source>
        <target>内部主机</target>
        
      </trans-unit>
      <trans-unit id="sc9c3578cce3cf7a8">
        <source>External Host</source>
        <target>外部主机</target>
        
      </trans-unit>
      <trans-unit id="s7a141f1b61074fbe">
        <source>Basic-Auth</source>
        <target>基本身份验证</target>
        
      </trans-unit>
      <trans-unit id="scb489a1a173ac3f0">
        <source>Yes</source>
        <target>是</target>
        
      </trans-unit>
      <trans-unit id="s37cbecaec58e2192">
        <source>Mode</source>
        <target>模式</target>
        
      </trans-unit>
      <trans-unit id="s4e474b9e2e737dd1">
        <source>Update Proxy Provider</source>
        <target>更新代理提供程序</target>
        
      </trans-unit>
      <trans-unit id="s37eb2f1b6e3c19c2">
        <source>Protocol Settings</source>
        <target>协议设置</target>
        
      </trans-unit>
      <trans-unit id="s5116b89f7db1fbec">
        <source>Allowed Redirect URIs</source>
        <target>允许的重定向 URI</target>
        
      </trans-unit>
      <trans-unit id="saeff3596e1ac31b6">
        <source>Setup</source>
        <target>设置</target>
        
      </trans-unit>
      <trans-unit id="s1b783856ab4aaaf3">
        <source>No additional setup is required.</source>
        <target>无需进行额外设置。</target>
        
      </trans-unit>
      <trans-unit id="s09b671b120443043">
        <source>Update Radius Provider</source>
        <target>更新 Radius 提供程序</target>
        
      </trans-unit>
      <trans-unit id="sd3386a2ef42e80b9">
        <source>Download</source>
        <target>下载</target>
        
      </trans-unit>
      <trans-unit id="sf417c13d7a0f7995">
        <source>Copy download URL</source>
        <target>复制下载 URL</target>
        
      </trans-unit>
      <trans-unit id="sc1cfce89ebcf1bf9">
        <source>Download signing certificate</source>
        <target>下载签名证书</target>
        
      </trans-unit>
      <trans-unit id="s2c0de3d35a7bc784">
        <source>Related objects</source>
        <target>相关对象</target>
        
      </trans-unit>
      <trans-unit id="s803b0621006085be">
        <source>Update SAML Provider</source>
        <target>更新 SAML 提供程序</target>
        
      </trans-unit>
      <trans-unit id="s44b1f042790cd1a2">
        <source>SAML Configuration</source>
        <target>SAML 配置</target>
        
      </trans-unit>
      <trans-unit id="sba999428083abce3">
        <source>EntityID/Issuer</source>
        <target>EntityID/签发者</target>
        
      </trans-unit>
      <trans-unit id="scd2984ee5552643a">
        <source>SSO URL (Post)</source>
        <target>SSO URL（Post）</target>
        
      </trans-unit>
      <trans-unit id="saa79b47f60c66458">
        <source>SSO URL (Redirect)</source>
        <target>SSO URL（重定向）</target>
        
      </trans-unit>
      <trans-unit id="s2da51a6287118ba8">
        <source>SSO URL (IdP-initiated Login)</source>
        <target>SSO URL（IDP 发起的登录）</target>
        
      </trans-unit>
      <trans-unit id="s0a57e911e457302b">
        <source>SLO URL (Post)</source>
        <target>SLO URL（Post）</target>
        
      </trans-unit>
      <trans-unit id="s1e7308bb1ca323e1">
        <source>SLO URL (Redirect)</source>
        <target>SLO URL（重定向）</target>
        
      </trans-unit>
      <trans-unit id="sd2c58d7c6dddc515">
        <source>SAML Metadata</source>
        <target>SAML 元数据</target>
        
      </trans-unit>
      <trans-unit id="s382b702673776873">
        <source>Example SAML attributes</source>
        <target>示例 SAML 属性</target>
        
      </trans-unit>
      <trans-unit id="sea3bfc143ced73db">
        <source>NameID attribute</source>
        <target>NameID 属性</target>
        
      </trans-unit>
      <trans-unit id="s2f0f6691de0b0388">
        <source>Warning: Provider is not assigned to an application as backchannel provider.</source>
        <target>警告：提供程序未作为反向通道分配给应用程序。</target>
        
      </trans-unit>
      <trans-unit id="sc6c575c5ff64cdb1">
        <source>Update SCIM Provider</source>
        <target>更新 SCIM 提供程序</target>
        
      </trans-unit>
      <trans-unit id="sbecf8dc03c978d15">
        <source>Run sync again</source>
        <target>再次运行同步</target>
        
      </trans-unit>
      <trans-unit id="sc2cedfb22488ccb2">
        <source>Modern applications, APIs and Single-page applications.</source>
        <target>现代应用程序、API 与单页应用程序。</target>
        
      </trans-unit>
      <trans-unit id="sc3259eb55cf91e8c">
        <source>LDAP</source>
        <target>LDAP</target>
        
      </trans-unit>
      <trans-unit id="sffd5481034a1bd41">
        <source>Provide an LDAP interface for applications and users to authenticate against.</source>
        <target>为应用程序和用户提供 LDAP 接口以进行身份​​验证。</target>
        
      </trans-unit>
      <trans-unit id="s0c9670f429e74283">
        <source>New application</source>
        <target>新应用程序</target>
        
      </trans-unit>
      <trans-unit id="s6ba50bb0842ba1e2">
        <source>Applications</source>
        <target>应用程序</target>
        
      </trans-unit>
      <trans-unit id="s96b2fefc550e4b1c">
        <source>Provider Type</source>
        <target>提供程序类型</target>
        
      </trans-unit>
      <trans-unit id="sd20f6cd02c90867f">
        <source>Application(s)</source>
        <target>应用程序</target>
        
      </trans-unit>
      <trans-unit id="sb564f81eb057342e">
        <source>Application Icon</source>
        <target>应用程序图标</target>
        
      </trans-unit>
      <trans-unit id="sa347e31efbb60be2">
        <source>Update Application</source>
        <target>更新应用程序</target>
        
      </trans-unit>
      <trans-unit id="sd9b556a84ae25690">
        <source>Successfully sent test-request.</source>
        <target>已成功发送测试请求。</target>
        
      </trans-unit>
      <trans-unit id="s5deac600e329de1b">
        <source>Log messages</source>
        <target>日志消息</target>
        
      </trans-unit>
      <trans-unit id="s3feea7b49673bef2">
        <source>No log messages.</source>
        <target>没有日志消息。</target>
        
      </trans-unit>
      <trans-unit id="sa45a194b58837e4f">
        <source>Active</source>
        <target>激活</target>
        
      </trans-unit>
      <trans-unit id="s58c867aac77b9158">
        <source>Last login</source>
        <target>上次登录</target>
        
      </trans-unit>
      <trans-unit id="s3e3bb9e7cb1de4fd">
        <source>Select users to add</source>
        <target>选择要添加的用户</target>
        
      </trans-unit>
      <trans-unit id="s75d5ff5dd8d3c6d2">
        <source>Successfully updated group.</source>
        <target>已成功更新组。</target>
        
      </trans-unit>
      <trans-unit id="s3079ca1184e77573">
        <source>Successfully created group.</source>
        <target>已成功创建组。</target>
        
      </trans-unit>
      <trans-unit id="s63cb05541b294335">
        <source>Is superuser</source>
        <target>是超级用户</target>
        
      </trans-unit>
      <trans-unit id="s29315e374008d0c5">
        <source>Users added to this group will be superusers.</source>
        <target>添加到该组的用户均为超级用户。</target>
        
      </trans-unit>
      <trans-unit id="s4eb514ebcb80553d">
        <source>Parent</source>
        <target>父级</target>
        
      </trans-unit>
      <trans-unit id="s16b9446e3a70e1f4">
        <source>Attributes</source>
        <target>属性</target>
        
      </trans-unit>
      <trans-unit id="sec97cdaf7af8648b">
        <source>Set custom attributes using YAML or JSON.</source>
        <target>使用 YAML 或 JSON 设置自定义属性。</target>
        
      </trans-unit>
      <trans-unit id="s1e36813d3504ed48">
        <source>Successfully updated binding.</source>
        <target>已成功更新绑定。</target>
        
      </trans-unit>
      <trans-unit id="s1bf56ee106e9e711">
        <source>Successfully created binding.</source>
        <target>已成功创建绑定。</target>
        
      </trans-unit>
      <trans-unit id="s042baf59902a711f">
        <source>Policy</source>
        <target>策略</target>
        
      </trans-unit>
      <trans-unit id="s5f5bf4ef2bd93c04">
        <source>Group mappings can only be checked if a user is already logged in when trying to access this source.</source>
        <target>组绑定仅会在已登录用户访问此源时检查。</target>
        
      </trans-unit>
      <trans-unit id="s6c607d74bdfe9f36">
        <source>User mappings can only be checked if a user is already logged in when trying to access this source.</source>
        <target>用户绑定仅会在已登录用户访问此源时检查。</target>
        
      </trans-unit>
      <trans-unit id="s965c503c3e42fdfe">
        <source>Enabled</source>
        <target>已启用</target>
        
      </trans-unit>
      <trans-unit id="s6b85380416964890">
        <source>Negate result</source>
        <target>反转结果</target>
        
      </trans-unit>
      <trans-unit id="s3bfa0258999fb629">
        <source>Negates the outcome of the binding. Messages are unaffected.</source>
        <target>反转绑定的结果。消息不受影响。</target>
        
      </trans-unit>
      <trans-unit id="s2ba5f4d8f3bd7c57">
        <source>Order</source>
        <target>顺序</target>
        
      </trans-unit>
      <trans-unit id="se1e040b55319a0e8">
        <source>Timeout</source>
        <target>超时</target>
        
      </trans-unit>
      <trans-unit id="s29ec5e7889f4787f">
        <source>Successfully updated policy.</source>
        <target>已成功更新策略。</target>
        
      </trans-unit>
      <trans-unit id="sfc400b2d71e49d28">
        <source>Successfully created policy.</source>
        <target>已成功创建策略。</target>
        
      </trans-unit>
      <trans-unit id="safc0e0656d572f4e">
        <source>A policy used for testing. Always returns the same result as specified below after waiting a random duration.</source>
        <target>用于测试的策略。等待随机时长后，始终返回下面指定的结果。</target>
        
      </trans-unit>
      <trans-unit id="s9ffa1ac03ce6fd20">
        <source>Execution logging</source>
        <target>记录执行日志</target>
        
      </trans-unit>
      <trans-unit id="saf31b3c610036ed6">
        <source>When this option is enabled, all executions of this policy will be logged. By default, only execution errors are logged.</source>
        <target>启用此选项后，将记录此策略的所有执行日志。默认情况下，只记录执行错误。</target>
        
      </trans-unit>
      <trans-unit id="sa879d5ce584875cf">
        <source>Policy-specific settings</source>
        <target>特定策略设置</target>
        
      </trans-unit>
      <trans-unit id="s838418d1a0815157">
        <source>Pass policy?</source>
        <target>通过策略？</target>
        
      </trans-unit>
      <trans-unit id="sd8c5339b82b71507">
        <source>Wait (min)</source>
        <target>等待（最短）</target>
        
      </trans-unit>
      <trans-unit id="sda4e78c19f5b6f35">
        <source>The policy takes a random time to execute. This controls the minimum time it will take.</source>
        <target>策略需要一段随机时间来执行。这将控制所需的最短时间。</target>
        
      </trans-unit>
      <trans-unit id="s1d30ff9ba938e68d">
        <source>Wait (max)</source>
        <target>等待（最长）</target>
        
      </trans-unit>
      <trans-unit id="s303b5e552246e613">
        <source>Matches an event against a set of criteria. If any of the configured values match, the policy passes.</source>
        <target>根据一组条件匹配事件。如果任何配置的值匹配，则策略将通过。</target>
        
      </trans-unit>
      <trans-unit id="s890810efbe103cbc">
        <source>Match created events with this action type. When left empty, all action types will be matched.</source>
        <target>将创建的事件与此操作类型匹配。留空时，所有操作类型都将匹配。</target>
        
      </trans-unit>
      <trans-unit id="sfab527528ea64618">
        <source>Matches Event's Client IP (strict matching, for network matching use an Expression Policy.</source>
        <target>匹配事件的客户端 IP（严格匹配，要网络匹配请使用表达式策略）。</target>
        
      </trans-unit>
      <trans-unit id="s5a15a8f39c699273">
        <source>Match events created by selected application. When left empty, all applications are matched.</source>
        <target>匹配选定应用程序创建的事件。如果留空，则匹配所有应用程序。</target>
        
      </trans-unit>
      <trans-unit id="s5a13f4bbe004503f">
        <source>Checks if the request's user's password has been changed in the last x days, and denys based on settings.</source>
        <target>检查过去 x 天内请求的用户密码是否已更改，并根据设置拒绝。</target>
        
      </trans-unit>
      <trans-unit id="sfad8af8ce38104a3">
        <source>Maximum age (in days)</source>
        <target>最长使用期限（单位为天）</target>
        
      </trans-unit>
      <trans-unit id="s9307f3dbb07a73b5">
        <source>Only fail the policy, don't invalidate user's password</source>
        <target>仅使策略失败，不使用户的密码失效</target>
        
      </trans-unit>
      <trans-unit id="scea1f16238093e35">
        <source>Executes the python snippet to determine whether to allow or deny a request.</source>
        <target>执行 Python 代码段以确定是允许还是拒绝请求。</target>
        
      </trans-unit>
      <trans-unit id="sabd1bc9fb7da71e7">
        <source>Expression using Python.</source>
        <target>使用 Python 的表达式。</target>
        
      </trans-unit>
      <trans-unit id="s8d08843f397d9e81">
        <source>See documentation for a list of all variables.</source>
        <target>请阅读文档了解完整变量列表。</target>
        
      </trans-unit>
      <trans-unit id="se2cc93bd2647baec">
        <source>Static rules</source>
        <target>静态规则</target>
        
      </trans-unit>
      <trans-unit id="sc96dd9d2e7b05fc5">
        <source>Minimum length</source>
        <target>最小长度</target>
        
      </trans-unit>
      <trans-unit id="s33d48fb745f4d4ae">
        <source>Minimum amount of Uppercase Characters</source>
        <target>最低大写字符数</target>
        
      </trans-unit>
      <trans-unit id="s883b544e2b4aa3b5">
        <source>Minimum amount of Lowercase Characters</source>
        <target>最低小写字符数</target>
        
      </trans-unit>
      <trans-unit id="s43be3ce2439ffe9c">
        <source>Minimum amount of Digits</source>
        <target>最低数字字符数</target>
        
      </trans-unit>
      <trans-unit id="sb3651834cca86735">
        <source>Minimum amount of Symbols Characters</source>
        <target>最低符号字符数</target>
        
      </trans-unit>
      <trans-unit id="sc2f116c0ea77d58a">
        <source>Error message</source>
        <target>错误消息</target>
        
      </trans-unit>
      <trans-unit id="s21d0e290c51a8ef9">
        <source>Symbol charset</source>
        <target>符号字符集</target>
        
      </trans-unit>
      <trans-unit id="s545d99afa61e4095">
        <source>Characters which are considered as symbols.</source>
        <target>被视为符号的字符。</target>
        
      </trans-unit>
      <trans-unit id="s1293ad87acc7a609">
        <source>HaveIBeenPwned settings</source>
        <target>HaveIBeenPwned 设置</target>
        
      </trans-unit>
      <trans-unit id="sdf4e1c6a2f072600">
        <source>Allowed count</source>
        <target>允许的计数</target>
        
      </trans-unit>
      <trans-unit id="scd8062ff5e1326d8">
        <source>Allow up to N occurrences in the HIBP database.</source>
        <target>HIBP 数据库中最多允许 N 次出现。</target>
        
      </trans-unit>
      <trans-unit id="s3fd219b045193507">
        <source>zxcvbn settings</source>
        <target>zxcvbn 设置</target>
        
      </trans-unit>
      <trans-unit id="s28d84abfbaf555ea">
        <source>Score threshold</source>
        <target>分数阈值</target>
        
      </trans-unit>
      <trans-unit id="s7b3148ffba9f4527">
        <source>If the password's score is less than or equal this value, the policy will fail.</source>
        <target>如果密码分数小于等于此值，则策略失败。</target>
        
      </trans-unit>
      <trans-unit id="sd6cd7ce2310a73a4">
        <source>Checks the value from the policy request against several rules, mostly used to ensure password strength.</source>
        <target>根据多条规则检查策略请求中的值，这些规则主要用于确保密码强度。</target>
        
      </trans-unit>
      <trans-unit id="s2a957e843960b604">
        <source>Password field</source>
        <target>密码字段</target>
        
      </trans-unit>
      <trans-unit id="se8a81c75b6e30a33">
        <source>Field key to check, field keys defined in Prompt stages are available.</source>
        <target>要检查的字段键，可以使用输入阶段中定义的字段键。</target>
        
      </trans-unit>
      <trans-unit id="s2f8c4cf12350a36c">
        <source>Check static rules</source>
        <target>检查静态规则</target>
        
      </trans-unit>
      <trans-unit id="sd75a9a71309fb387">
        <source>Check haveibeenpwned.com</source>
        <target>检查 haveibeenpwned.com</target>
        
      </trans-unit>
      <trans-unit id="se5cb18408df3284e">
        <source>For more info see:</source>
        <target>更多信息请看：</target>
        
      </trans-unit>
      <trans-unit id="scef7abb8456b06d6">
        <source>Check zxcvbn</source>
        <target>检查 zxcvbn</target>
        
      </trans-unit>
      <trans-unit id="sdfdb58cd232b363d">
        <source>Password strength estimator created by Dropbox, see:</source>
        <target>Dropbox 制作的密码强度估算器，详见：</target>
        
      </trans-unit>
      <trans-unit id="s40b034801fcb843b">
        <source>Allows/denys requests based on the users and/or the IPs reputation.</source>
        <target>根据用户和/或 IP 信誉允许/拒绝请求。</target>
        
      </trans-unit>
      <trans-unit id="scf4afecb0f1e69b2">
        <source>Invalid login attempts will decrease the score for the client's IP, and the
username they are attempting to login as, by one.</source>
        <target>无效的登录尝试将降低客户端 IP 及其尝试登录的用户名的分数。</target>
      </trans-unit>
      <trans-unit id="s8323a9af28e10502">
        <source>The policy passes when the reputation score is below the threshold, and
doesn't pass when either or both of the selected options are equal or above the threshold.</source>
        <target>当信誉分数低于阈值时策略通过，而当其中一个或两个选定选项
大于等于阈值时策略不通过。</target>
      </trans-unit>
      <trans-unit id="s1828fbfc2c56379c">
        <source>Check IP</source>
        <target>检查 IP</target>
        
      </trans-unit>
      <trans-unit id="s4751df77cfd8a5f9">
        <source>Check Username</source>
        <target>检查用户名</target>
        
      </trans-unit>
      <trans-unit id="se19cc57dd8675498">
        <source>Threshold</source>
        <target>阈值</target>
        
      </trans-unit>
      <trans-unit id="sdbccb39a658f0e45">
        <source>New policy</source>
        <target>新建策略</target>
        
      </trans-unit>
      <trans-unit id="sf693300708a40d2c">
        <source>Create a new policy.</source>
        <target>创建一个新策略。</target>
        
      </trans-unit>
      <trans-unit id="s5b1fb0d4c0daeba8">
        <source>Create Binding</source>
        <target>创建绑定</target>
        
      </trans-unit>
      <trans-unit id="s9fb28be12e2c6317">
        <source>Superuser</source>
        <target>超级用户</target>
        
      </trans-unit>
      <trans-unit id="s9f5a5f23312798f0">
        <source>Members</source>
        <target>成员</target>
        
      </trans-unit>
      <trans-unit id="s7eb3d239e0b491ab">
        <source>Select groups to add user to</source>
        <target>选择要添加用户的组</target>
        
      </trans-unit>
      <trans-unit id="sec5cdfa358f9dbf7">
        <source>Warning: Adding the user to the selected group(s) will give them superuser permissions.</source>
        <target>警告：将用户添加到所选的组会使其获得超级用户权限。</target>
        
      </trans-unit>
      <trans-unit id="scab2900019953050">
        <source>Successfully updated user.</source>
        <target>已成功更新用户。</target>
        
      </trans-unit>
      <trans-unit id="s9c3c272944dcfca3">
        <source>Successfully created user.</source>
        <target>已成功创建用户。</target>
        
      </trans-unit>
      <trans-unit id="s03f42eea72154959">
        <source>Username</source>
        <target>用户名</target>
        
      </trans-unit>
      <trans-unit id="s5a802e46a033c8af">
        <source>User's primary identifier. 150 characters or fewer.</source>
        <target>用户主标识符。不超过 150 个字符。</target>
        
      </trans-unit>
      <trans-unit id="sd34be0d0fcb39971">
        <source>User's display name.</source>
        <target>用户的显示名称</target>
        
      </trans-unit>
      <trans-unit id="sd1f44f1a8bc20e67">
        <source>Email</source>
        <target>电子邮箱</target>
        
      </trans-unit>
      <trans-unit id="sbe3b416a356f1c91">
        <source>Is active</source>
        <target>已激活</target>
        
      </trans-unit>
      <trans-unit id="s35fac2e5677d55cd">
        <source>Designates whether this user should be treated as active. Unselect this instead of deleting accounts.</source>
        <target>指定是否应将此用户视为活动用户。取消选择此选项，而不是删除帐户。</target>
        
      </trans-unit>
      <trans-unit id="s2e532e19ed477a56">
        <source>Path</source>
        <target>路径</target>
        
      </trans-unit>
      <trans-unit id="s67560d7e37d984c3">
        <source>Policy / User / Group</source>
        <target>策略 / 用户 / 组</target>
        
      </trans-unit>
      <trans-unit id="s030ac0829bb50a49">
        <source>Policy <x id="0" equiv-text="${item.policyObj?.name}"/></source>
        <target>策略
        <x id="0" equiv-text="${item.policyObj?.name}"/></target>
        
      </trans-unit>
      <trans-unit id="s2a64d2dca3da9b0e">
        <source>Group <x id="0" equiv-text="${item.groupObj?.name}"/></source>
        <target>组
        <x id="0" equiv-text="${item.groupObj?.name}"/></target>
        
      </trans-unit>
      <trans-unit id="se5dc026819a32ff8">
        <source>User <x id="0" equiv-text="${item.userObj?.name}"/></source>
        <target>用户
        <x id="0" equiv-text="${item.userObj?.name}"/></target>
        
      </trans-unit>
      <trans-unit id="s50c312bea93b6925">
        <source>Edit Policy</source>
        <target>编辑策略</target>
        
      </trans-unit>
      <trans-unit id="s0b55a57f473ab8af">
        <source>Update Group</source>
        <target>更新组</target>
        
      </trans-unit>
      <trans-unit id="s494e1ed913d9351a">
        <source>Edit Group</source>
        <target>编辑组</target>
        
      </trans-unit>
      <trans-unit id="sad130c2d925fb7bf">
        <source>Update User</source>
        <target>更新用户</target>
        
      </trans-unit>
      <trans-unit id="s5cd31f4a88adf180">
        <source>Edit User</source>
        <target>编辑用户</target>
        
      </trans-unit>
      <trans-unit id="se291dfd2a59d7842">
        <source>Policy binding(s)</source>
        <target>策略绑定</target>
        
      </trans-unit>
      <trans-unit id="s7e87ab366c199345">
        <source>Update Binding</source>
        <target>更新绑定</target>
        
      </trans-unit>
      <trans-unit id="s40b80eb4cc1f0e0c">
        <source>Edit Binding</source>
        <target>编辑绑定</target>
        
      </trans-unit>
      <trans-unit id="sbad5b96fb855ef36">
        <source>No Policies bound.</source>
        <target>未绑定策略。</target>
        
      </trans-unit>
      <trans-unit id="sc15d60377cc8aaac">
        <source>No policies are currently bound to this object.</source>
        <target>当前没有策略绑定到此对象。</target>
        
      </trans-unit>
      <trans-unit id="sddb040c47daae56b">
        <source>Bind existing policy</source>
        <target>绑定已有策略</target>
        
      </trans-unit>
      <trans-unit id="saa855c61e0403fe6">
        <source>Warning: Application is not used by any Outpost.</source>
        <target>警告：应用程序未被任何前哨使用。</target>
        
      </trans-unit>
      <trans-unit id="sb6cbd4f92ebaf5d8">
        <source>Related</source>
        <target>相关</target>
        
      </trans-unit>
      <trans-unit id="sc92ea8fbf9ba06a7">
        <source>Backchannel Providers</source>
        <target>反向通道提供程序</target>
        
      </trans-unit>
      <trans-unit id="sd71081c23d1cd38b">
        <source>Check access</source>
        <target>检查访问权限</target>
        
      </trans-unit>
      <trans-unit id="s42cbd8dca939a9c7">
        <source>Check</source>
        <target>检查</target>
        
      </trans-unit>
      <trans-unit id="sf22f7f8a9309b4ed">
        <source>Check Application access</source>
        <target>检查应用程序访问权限</target>
        
      </trans-unit>
      <trans-unit id="s2474e7fb1aec9f05">
        <source>Test</source>
        <target>测试</target>
        
      </trans-unit>
      <trans-unit id="s512957aa09384646">
        <source>Launch</source>
        <target>启动</target>
        
      </trans-unit>
      <trans-unit id="sed02f831e653deb3">
        <source>Logins over the last week (per 8 hours)</source>
        <target>过去一周的登录次数（每 8 小时）</target>
        
      </trans-unit>
      <trans-unit id="s2b1bc31276c4c477">
        <source>Policy / Group / User Bindings</source>
        <target>策略 / 组 / 用户绑定</target>
        
      </trans-unit>
      <trans-unit id="s473f0143efa3f706">
        <source>These policies control which users can access this application.</source>
        <target>这些策略控制哪些用户可以访问此应用程序。</target>
        
      </trans-unit>
      <trans-unit id="s24875d5475e82526">
        <source>Successfully updated source.</source>
        <target>已成功更新源。</target>
        
      </trans-unit>
      <trans-unit id="s60d891ed3ee9ebc5">
        <source>Successfully created source.</source>
        <target>已成功创建源。</target>
        
      </trans-unit>
      <trans-unit id="s8af7239354f7e7b6">
        <source>Sync users</source>
        <target>同步用户</target>
        
      </trans-unit>
      <trans-unit id="sd80b0b8aeae3abe3">
        <source>User password writeback</source>
        <target>用户密码写回</target>
        
      </trans-unit>
      <trans-unit id="s2b952e9dc99cbded">
        <source>Login password is synced from LDAP into authentik automatically. Enable this option only to write password changes in authentik back to LDAP.</source>
        <target>登录密码会自动从 LDAP 同步到 authentik。启用此选项可将 authentik 中的密码更改写回至 LDAP。</target>
        
      </trans-unit>
      <trans-unit id="saf7ce4165a1025f6">
        <source>Sync groups</source>
        <target>同步组</target>
        
      </trans-unit>
      <trans-unit id="s2035f889f576bca6">
        <source>Connection settings</source>
        <target>连接设置</target>
        
      </trans-unit>
      <trans-unit id="s0a72e65aef45b1e8">
        <source>Server URI</source>
        <target>服务器 URI</target>
        
      </trans-unit>
      <trans-unit id="sa599dbe5776897ad">
        <source>Specify multiple server URIs by separating them with a comma.</source>
        <target>通过用逗号分隔多个服务器 URI 来指定它们。</target>
        
      </trans-unit>
      <trans-unit id="se36b55dfcf5dc80b">
        <source>Enable StartTLS</source>
        <target>启用 StartTLS</target>
        
      </trans-unit>
      <trans-unit id="s33683c3b1dbaf264">
        <source>To use SSL instead, use 'ldaps://' and disable this option.</source>
        <target>要改用 SSL，请使用 'ldaps: //' 并禁用此选项。</target>
        
      </trans-unit>
      <trans-unit id="s2221fef80f4753a2">
        <source>TLS Verification Certificate</source>
        <target>TLS 验证证书</target>
        
      </trans-unit>
      <trans-unit id="sb8c13bd58191cea2">
        <source>When connecting to an LDAP Server with TLS, certificates are not checked by default. Specify a keypair to validate the remote certificate.</source>
        <target>使用 TLS 连接到 LDAP 服务器时，默认情况下不检查证书。指定密钥对以验证远程证书。</target>
        
      </trans-unit>
      <trans-unit id="sb7684e2910a33a1f">
        <source>Bind CN</source>
        <target>Bind CN</target>
        
      </trans-unit>
      <trans-unit id="s3de6db803012016a">
        <source>LDAP Attribute mapping</source>
        <target>LDAP 属性映射</target>
        
      </trans-unit>
      <trans-unit id="s7c05ee41d634aa45">
        <source>Property mappings used to user creation.</source>
        <target>用于创建用户的属性映射。</target>
        
      </trans-unit>
      <trans-unit id="s94333971a07803b9">
        <source>Additional settings</source>
        <target>其他设置</target>
        
      </trans-unit>
      <trans-unit id="sd14a19a19d507f9e">
        <source>Parent group for all the groups imported from LDAP.</source>
        <target>从 LDAP 导入的所有组的父组。</target>
        
      </trans-unit>
      <trans-unit id="sfbc59ff17a73503d">
        <source>User path</source>
        <target>用户路径</target>
        
      </trans-unit>
      <trans-unit id="sd18170637295bace">
        <source>Addition User DN</source>
        <target>额外的用户 DN</target>
        
      </trans-unit>
      <trans-unit id="s9ae089fd248e72db">
        <source>Additional user DN, prepended to the Base DN.</source>
        <target>额外的用户 DN，添加到 Base DN 起始处。</target>
        
      </trans-unit>
      <trans-unit id="s5944355d69db1fb8">
        <source>Addition Group DN</source>
        <target>额外的组 DN</target>
        
      </trans-unit>
      <trans-unit id="sfae9f4ea5749a36b">
        <source>Additional group DN, prepended to the Base DN.</source>
        <target>额外的组 DN，添加到 Base DN 起始处。</target>
        
      </trans-unit>
      <trans-unit id="s66ffc06300964849">
        <source>User object filter</source>
        <target>用户对象筛选器</target>
        
      </trans-unit>
      <trans-unit id="s1c2a173db0e1ec61">
        <source>Consider Objects matching this filter to be Users.</source>
        <target>将与此筛选器匹配的对象视为用户。</target>
        
      </trans-unit>
      <trans-unit id="s2ec94a7c7f5bcd1b">
        <source>Group object filter</source>
        <target>组对象过滤器</target>
        
      </trans-unit>
      <trans-unit id="saf5eb7596b3a355b">
        <source>Consider Objects matching this filter to be Groups.</source>
        <target>将与此过滤器匹配的对象视为组。</target>
        
      </trans-unit>
      <trans-unit id="sf325a4adba4d6278">
        <source>Group membership field</source>
        <target>组成员资格字段</target>
        
      </trans-unit>
      <trans-unit id="s76768bebabb7d543">
        <source>Field which contains members of a group. Note that if using the "memberUid" field, the value is assumed to contain a relative distinguished name. e.g. 'memberUid=some-user' instead of 'memberUid=cn=some-user,ou=groups,...'</source>
        <target>包含组成员的字段。请注意，如果使用 "memberUid" 字段，则假定该值包含相对可分辨名称。例如，'memberUid=some-user' 而不是 'memberUid=cn=some-user,ou=groups,...'</target>
        
      </trans-unit>
      <trans-unit id="s026555347e589f0e">
        <source>Object uniqueness field</source>
        <target>对象唯一性字段</target>
        
      </trans-unit>
      <trans-unit id="s24211f319e5b7e98">
        <source>Field which contains a unique Identifier.</source>
        <target>包含唯一标识符的字段。</target>
        
      </trans-unit>
      <trans-unit id="s900b0d85b872d134">
        <source>Link users on unique identifier</source>
        <target>使用唯一标识符链接用户</target>
        
      </trans-unit>
      <trans-unit id="s6c70a73265e14521">
        <source>Link to a user with identical email address. Can have security implications when a source doesn't validate email addresses</source>
        <target>链接到电子邮件地址相同的用户。当源不验证电子邮件地址时，可能会有安全隐患</target>
        
      </trans-unit>
      <trans-unit id="s995535e7af30d754">
        <source>Use the user's email address, but deny enrollment when the email address already exists</source>
        <target>使用用户的电子邮件地址，但在电子邮件地址已存在时拒绝注册</target>
        
      </trans-unit>
      <trans-unit id="s542ecb4130f6cea5">
        <source>Link to a user with identical username. Can have security implications when a username is used with another source</source>
        <target>链接到用户名相同的用户。当其他源使用相同用户名时，可能会有安全隐患</target>
        
      </trans-unit>
      <trans-unit id="s2a1debf34e5aeba4">
        <source>Use the user's username, but deny enrollment when the username already exists</source>
        <target>使用用户的用户名，但在用户名已存在时拒绝注册</target>
        
      </trans-unit>
      <trans-unit id="s81ce0d54727f42d2">
        <source>Unknown user matching mode</source>
        <target>未知用户匹配模式</target>
        
      </trans-unit>
      <trans-unit id="sd04376c4216c921f">
        <source>URL settings</source>
        <target>URL 设置</target>
        
      </trans-unit>
      <trans-unit id="s872d0e88ab34ed83">
        <source>Authorization URL</source>
        <target>授权 URL</target>
        
      </trans-unit>
      <trans-unit id="see3ff55262fd6500">
        <source>URL the user is redirect to to consent the authorization.</source>
        <target>用户被重定向到以同意授权的 URL。</target>
        
      </trans-unit>
      <trans-unit id="sb932dead79567c7b">
        <source>Access token URL</source>
        <target>访问令牌 URL</target>
        
      </trans-unit>
      <trans-unit id="s88b8a2892635a2fc">
        <source>URL used by authentik to retrieve tokens.</source>
        <target>authentik 用来获取令牌的 URL。</target>
        
      </trans-unit>
      <trans-unit id="s69bd313dd12fc2f3">
        <source>Profile URL</source>
        <target>个人资料 URL</target>
        
      </trans-unit>
      <trans-unit id="sa8d83cd8023e8e4d">
        <source>URL used by authentik to get user information.</source>
        <target>authentik 用来获取用户信息的 URL。</target>
        
      </trans-unit>
      <trans-unit id="sc7707b3ba3a2a7ca">
        <source>Request token URL</source>
        <target>请求令牌 URL</target>
        
      </trans-unit>
      <trans-unit id="s3926da5b20cdf3b6">
        <source>URL used to request the initial token. This URL is only required for OAuth 1.</source>
        <target>用于请求初始令牌的 URL。只有 OAuth 1 才需要此网址。</target>
        
      </trans-unit>
      <trans-unit id="s199b55513a739f43">
        <source>OIDC Well-known URL</source>
        <target>OIDC Well-known URL</target>
        
      </trans-unit>
      <trans-unit id="s8b149b30b5b523ef">
        <source>OIDC well-known configuration URL. Can be used to automatically configure the URLs above.</source>
        <target>OIDC Well-known 配置 URL。可用于自动配置上述 URL。</target>
        
      </trans-unit>
      <trans-unit id="s9db2c836ade1339c">
        <source>OIDC JWKS URL</source>
        <target>OIDC JWKS URL</target>
        
      </trans-unit>
      <trans-unit id="s4b2a1b657c160f5b">
        <source>JSON Web Key URL. Keys from the URL will be used to validate JWTs from this source.</source>
        <target>JSON Web Key URL。来自此 URL 的 Key 将被用于验证此身份来源的 JWT。</target>
        
      </trans-unit>
      <trans-unit id="s2df0b65125600de9">
        <source>OIDC JWKS</source>
        <target>OIDC JWKS</target>
        
      </trans-unit>
      <trans-unit id="s02de8d9e8583b480">
        <source>Raw JWKS data.</source>
        <target>原始 JWKS 数据。</target>
        
      </trans-unit>
      <trans-unit id="s81a87652ade099e4">
        <source>User matching mode</source>
        <target>用户匹配模式</target>
        
      </trans-unit>
      <trans-unit id="s485c05d34eb00415">
        <source>Delete currently set icon.</source>
        <target>删除当前设置的图标。</target>
        
      </trans-unit>
      <trans-unit id="se8987bdfb35e46b2">
        <source>Consumer key</source>
        <target>消费者 Key</target>
        
      </trans-unit>
      <trans-unit id="sabaf0061f7e41b0b">
        <source>Consumer secret</source>
        <target>消费者 Secret</target>
        
      </trans-unit>
      <trans-unit id="sa61966cd83b4924c">
        <source>Additional scopes to be passed to the OAuth Provider, separated by space. To replace existing scopes, prefix with *.</source>
        <target>要传递给 OAuth 提供程序的其他作用域，用空格分隔。要替换已存在的作用域，请添加前缀 *。</target>
        
      </trans-unit>
      <trans-unit id="s1cc0e66dbd2b5502">
        <source>Flow settings</source>
        <target>流程设置</target>
        
      </trans-unit>
      <trans-unit id="sfe6977a3aea3ee6e">
        <source>Flow to use when authenticating existing users.</source>
        <target>认证已存在用户时所使用的流程。</target>
        
      </trans-unit>
      <trans-unit id="s2801a48ceac691b3">
        <source>Enrollment flow</source>
        <target>注册流程</target>
        
      </trans-unit>
      <trans-unit id="s5d0a14d29ebad561">
        <source>Flow to use when enrolling new users.</source>
        <target>新用户注册的流程。</target>
        
      </trans-unit>
      <trans-unit id="s91f389c796720a81">
        <source>Load servers</source>
        <target>加载服务器</target>
        
      </trans-unit>
      <trans-unit id="s24f405197ede5ebb">
        <source>Re-authenticate with plex</source>
        <target>使用 Plex 重新验证身份</target>
        
      </trans-unit>
      <trans-unit id="sc297b2e13c28ecf9">
        <source>Allow friends to authenticate via Plex, even if you don't share any servers</source>
        <target>允许好友通过 Plex 进行身份验证，即使您不共享任何服务器。</target>
        
      </trans-unit>
      <trans-unit id="sfee91e08b8b47477">
        <source>Allowed servers</source>
        <target>允许的服务器</target>
        
      </trans-unit>
      <trans-unit id="s216eb300543edd91">
        <source>Select which server a user has to be a member of to be allowed to authenticate.</source>
        <target>选择用户必须是哪个服务器的成员才能进行身份验证。</target>
        
      </trans-unit>
      <trans-unit id="s31d7f3ba04d306a5">
        <source>SSO URL</source>
        <target>SSO URL</target>
        
      </trans-unit>
      <trans-unit id="s1d9d6c5b424fdc1f">
        <source>URL that the initial Login request is sent to.</source>
        <target>初始登录请求发送到的 URL。</target>
        
      </trans-unit>
      <trans-unit id="sd94db2b8c85d10a6">
        <source>SLO URL</source>
        <target>SLO URL</target>
        
      </trans-unit>
      <trans-unit id="sc764ddf60b5149de">
        <source>Optional URL if the IDP supports Single-Logout.</source>
        <target>如果 IDP 支持单点登出，则为可选 URL。</target>
        
      </trans-unit>
      <trans-unit id="se7430794fa89005a">
        <source>Also known as Entity ID. Defaults the Metadata URL.</source>
        <target>也称为 Entity ID。 默认为元数据 URL。</target>
        
      </trans-unit>
      <trans-unit id="s5615bb595ad6ded6">
        <source>Binding Type</source>
        <target>绑定类型</target>
        
      </trans-unit>
      <trans-unit id="sa2e4d6830226d3ec">
        <source>Redirect binding</source>
        <target>重定向绑定</target>
        
      </trans-unit>
      <trans-unit id="s6f96a78d81ef277c">
        <source>Post-auto binding</source>
        <target>自动 Post 绑定</target>
        
      </trans-unit>
      <trans-unit id="sc2c70fd56f5d0b48">
        <source>Post binding but the request is automatically sent and the user doesn't have to confirm.</source>
        <target>Post 绑定，但请求会被自动发送，不需要用户确认。</target>
        
      </trans-unit>
      <trans-unit id="s968c90258dcf7562">
        <source>Post binding</source>
        <target>Post 绑定</target>
        
      </trans-unit>
      <trans-unit id="se10bbf4cf861c81b">
        <source>Signing keypair</source>
        <target>签名密钥对</target>
        
      </trans-unit>
      <trans-unit id="s838ed611b533b19e">
        <source>Keypair which is used to sign outgoing requests. Leave empty to disable signing.</source>
        <target>用于签名传出请求的密钥对。留空则禁用签名。</target>
        
      </trans-unit>
      <trans-unit id="s39c8c0bf4d927c9f">
        <source> Allow IDP-initiated logins</source>
        <target>允许 IDP 发起的登录</target>
        
      </trans-unit>
      <trans-unit id="s65d507f1513c2f03">
        <source>Allows authentication flows initiated by the IdP. This can be a security risk, as no validation of the request ID is done.</source>
        <target>允许由 IdP 启动的身份验证流程。这可能存在安全风险，因为未对请求 ID 进行验证。</target>
        
      </trans-unit>
      <trans-unit id="s297a2075bd7e40db">
        <source>NameID Policy</source>
        <target>NameID 策略</target>
        
      </trans-unit>
      <trans-unit id="s004e9a2c90f23900">
        <source>Persistent</source>
        <target>持久的</target>
        
      </trans-unit>
      <trans-unit id="s38887b94b3320533">
        <source>Email address</source>
        <target>电子邮箱地址</target>
        
      </trans-unit>
      <trans-unit id="s2d34c87f67f66c6a">
        <source>Windows</source>
        <target>Windows</target>
        
      </trans-unit>
      <trans-unit id="s1665454e31e14941">
        <source>X509 Subject</source>
        <target>X509 主题</target>
        
      </trans-unit>
      <trans-unit id="s0c3ac7f9383a8cfd">
        <source>Transient</source>
        <target>暂时的</target>
        
      </trans-unit>
      <trans-unit id="s20a0ce62823bfa97">
        <source>Delete temporary users after</source>
        <target>多久后删除临时用户</target>
        
      </trans-unit>
      <trans-unit id="s3198c384c2f68b08">
        <source>Time offset when temporary users should be deleted. This only applies if your IDP uses the NameID Format 'transient', and the user doesn't log out manually.</source>
        <target>删除临时用户的时间偏移。这仅适用于您的 IDP 使用 NameID 格式 'transient' 且用户未手动登出的情况。</target>
        
      </trans-unit>
      <trans-unit id="sb32e9c1faa0b8673">
        <source>Pre-authentication flow</source>
        <target>身份验证前流程</target>
        
      </trans-unit>
      <trans-unit id="sa3c1f6ac5e63a70f">
        <source>Flow used before authentication.</source>
        <target>身份验证之前使用的流程。</target>
        
      </trans-unit>
      <trans-unit id="se12969ade44cd2b6">
        <source>New source</source>
        <target>新建身份来源</target>
        
      </trans-unit>
      <trans-unit id="s19b09f4fc72175d1">
        <source>Create a new source.</source>
        <target>创建一个新身份来源。</target>
        
      </trans-unit>
      <trans-unit id="s6152026c364ad974">
        <source>Sources of identities, which can either be synced into authentik's database, or can be used by users to authenticate and enroll themselves.</source>
        <target>身份来源，既可以同步到 authentik 的数据库中，也可以被用户用来进行身份验证和注册。</target>
        
      </trans-unit>
      <trans-unit id="s0a0ca63b967f1630">
        <source>Source(s)</source>
        <target>源</target>
        
      </trans-unit>
      <trans-unit id="s66722bc2ea775e05">
        <source>Disabled</source>
        <target>已禁用</target>
        
      </trans-unit>
      <trans-unit id="s4ff2c202b4e5bdc5">
        <source>Built-in</source>
        <target>内置</target>
        
      </trans-unit>
      <trans-unit id="s52b500138a2d2b8a">
        <source>Update LDAP Source</source>
        <target>更新 LDAP 源</target>
        
      </trans-unit>
      <trans-unit id="s31a2d43bc1cf1790">
        <source>Not synced yet.</source>
        <target>尚未同步。</target>
        
      </trans-unit>
      <trans-unit id="s388ee787bbf2271b">
        <source>Task finished with warnings</source>
        <target>任务已完成但有警告</target>
        
      </trans-unit>
      <trans-unit id="s949826fad0fe0909">
        <source>Task finished with errors</source>
        <target>任务已完成但有错误</target>
        
      </trans-unit>
      <trans-unit id="sbedb77365a066648">
        <source>Last sync: <x id="0" equiv-text="${task.finishTimestamp.toLocaleString()}"/></source>
        <target>上次同步：
        <x id="0" equiv-text="${task.finishTimestamp.toLocaleString()}"/></target>
        
      </trans-unit>
      <trans-unit id="sf3fec8353106ac2f">
        <source>OAuth Source <x id="0" equiv-text="${this.source.name}"/></source>
        <target>OAuth 源
        <x id="0" equiv-text="${this.source.name}"/></target>
        
      </trans-unit>
      <trans-unit id="se09d055771f3a11d">
        <source>Generic OpenID Connect</source>
        <target>通用 OpenID 连接</target>
        
      </trans-unit>
      <trans-unit id="s5c1dc164c89ac13e">
        <source>Unknown provider type</source>
        <target>未知提供程序类型</target>
        
      </trans-unit>
      <trans-unit id="s355b21b89ce5d9c5">
        <source>Details</source>
        <target>详情</target>
        
      </trans-unit>
      <trans-unit id="s01088b6625d2443b">
        <source>Callback URL</source>
        <target>回调 URL</target>
        
      </trans-unit>
      <trans-unit id="sb6d5146d5efb3058">
        <source>Access Key</source>
        <target>访问密钥</target>
        
      </trans-unit>
      <trans-unit id="s065604a41e9d1584">
        <source>Update OAuth Source</source>
        <target>更新 OAuth 源</target>
        
      </trans-unit>
      <trans-unit id="s7b576aa71acb36a6">
        <source>Diagram</source>
        <target>流程图</target>
        
      </trans-unit>
      <trans-unit id="s587ba266269297ab">
        <source>Policy Bindings</source>
        <target>策略绑定</target>
        
      </trans-unit>
      <trans-unit id="s2feae323f46479f8">
        <source>These bindings control which users can access this source.
            You can only use policies here as access is checked before the user is authenticated.</source>
        <target>这些绑定控制哪些用户可以访问此源。
您只能在此处使用策略，因为访问权限会在验证用户身份之前检查。</target>
      </trans-unit>
      <trans-unit id="se17fcb1f159ee382">
        <source>Update Plex Source</source>
        <target>更新 Plex 源</target>
        
      </trans-unit>
      <trans-unit id="saa10777250a6deca">
        <source>Update SAML Source</source>
        <target>更新 SAML 源</target>
        
      </trans-unit>
      <trans-unit id="s643d8f2e5e5e930d">
        <source>Successfully updated mapping.</source>
        <target>已成功更新映射。</target>
        
      </trans-unit>
      <trans-unit id="sffeef5b119d8625c">
        <source>Successfully created mapping.</source>
        <target>已成功创建映射。</target>
        
      </trans-unit>
      <trans-unit id="s1c33d22492029aba">
        <source>Object field</source>
        <target>对象字段</target>
        
      </trans-unit>
      <trans-unit id="s06df3c3b6a503da8">
        <source>Field of the user object this value is written to.</source>
        <target>写入此值的用户对象的字段。</target>
        
      </trans-unit>
      <trans-unit id="sd39c5e998efecf93">
        <source>SAML Attribute Name</source>
        <target>SAML 属性名称</target>
        
      </trans-unit>
      <trans-unit id="scf2790cf3ad89283">
        <source>Attribute name used for SAML Assertions. Can be a URN OID, a schema reference, or a any other string. If this property mapping is used for NameID Property, this field is discarded.</source>
        <target>用于 SAML 断言的属性名称。可以是 URN OID、Schema Reference 或任何其他字符串。如果此属性映射用于 NameID 属性，则会丢弃此字段。</target>
        
      </trans-unit>
      <trans-unit id="sab6d24c5ec8dc361">
        <source>Friendly Name</source>
        <target>显示名称</target>
        
      </trans-unit>
      <trans-unit id="s9f8aac89fe318acc">
        <source>Optionally set the 'FriendlyName' value of the Assertion attribute.</source>
        <target>可选，设置断言属性的 'FriendlyName' 值。</target>
        
      </trans-unit>
      <trans-unit id="s851c108679653d2a">
        <source>Scope name</source>
        <target>作用域名称</target>
        
      </trans-unit>
      <trans-unit id="s23fd4411419fca06">
        <source>Scope which the client can specify to access these properties.</source>
        <target>客户端可以指定的访问这些属性的范围。</target>
        
      </trans-unit>
      <trans-unit id="s7754f0e34f27fb6e">
        <source>Description shown to the user when consenting. If left empty, the user won't be informed.</source>
        <target>同意授权时向用户显示的描述。如果留空，则不会告知用户。</target>
        
      </trans-unit>
      <trans-unit id="sb6c3bf5489d7556e">
        <source>Example context data</source>
        <target>示例上下文数据</target>
        
      </trans-unit>
      <trans-unit id="s4a697f0b36c4fe83">
        <source>Active Directory User</source>
        <target>Active Directory 用户</target>
        
      </trans-unit>
      <trans-unit id="s9277b90db38e1983">
        <source>Active Directory Group</source>
        <target>Active Directory 组</target>
        
      </trans-unit>
      <trans-unit id="sc2e03590269d5a10">
        <source>New property mapping</source>
        <target>新建属性映射</target>
        
      </trans-unit>
      <trans-unit id="s713e8666ed70f8b3">
        <source>Create a new property mapping.</source>
        <target>创建一个新属性映射。</target>
        
      </trans-unit>
      <trans-unit id="sce106606ae84d46f">
        <source>Property Mappings</source>
        <target>属性映射</target>
        
      </trans-unit>
      <trans-unit id="s271a7e04ff9865b1">
        <source>Control how authentik exposes and interprets information.</source>
        <target>控制 authentik 如何公开和处理信息。</target>
        
      </trans-unit>
      <trans-unit id="s59dc0eda07f9e2b6">
        <source>Property Mapping(s)</source>
        <target>属性映射</target>
        
      </trans-unit>
      <trans-unit id="sa57c393736e2732c">
        <source>Test Property Mapping</source>
        <target>测试属性映射</target>
        
      </trans-unit>
      <trans-unit id="sc39fb3ff3753d5ab">
        <source>Hide managed mappings</source>
        <target>隐藏管理映射</target>
        
      </trans-unit>
      <trans-unit id="s476ffc07e6d66f18">
        <source>Successfully updated token.</source>
        <target>已成功更新令牌。</target>
        
      </trans-unit>
      <trans-unit id="s93c1e5fbe8184895">
        <source>Successfully created token.</source>
        <target>已成功创建令牌。</target>
        
      </trans-unit>
      <trans-unit id="s5fc4269c2addee61">
        <source>Unique identifier the token is referenced by.</source>
        <target>引用令牌的唯一标识符。</target>
        
      </trans-unit>
      <trans-unit id="sb8bc2b8376c96a6b">
        <source>Intent</source>
        <target>意图</target>
        
      </trans-unit>
      <trans-unit id="sbd34d118bcb1aaf2">
        <source>API Token</source>
        <target>API Token</target>
        
      </trans-unit>
      <trans-unit id="se31d92bea7f3a186">
        <source>Used to access the API programmatically</source>
        <target>用于编程方式访问 API</target>
        
      </trans-unit>
      <trans-unit id="sfd586951c75eb291">
        <source>App password.</source>
        <target>应用密码。</target>
        
      </trans-unit>
      <trans-unit id="s59bf194136d0d13a">
        <source>Used to login using a flow executor</source>
        <target>使用流程执行器登录</target>
        
      </trans-unit>
      <trans-unit id="s1b14062c44e5ef45">
        <source>Expiring</source>
        <target>即将过期</target>
        
      </trans-unit>
      <trans-unit id="safcc54b2aedb1a17">
        <source>If this is selected, the token will expire. Upon expiration, the token will be rotated.</source>
        <target>如果选择此选项，令牌将能够过期。过期时，令牌将被轮换。</target>
        
      </trans-unit>
      <trans-unit id="s4165cd175bc4c0c4">
        <source>Expires on</source>
        <target>过期时间</target>
        
      </trans-unit>
      <trans-unit id="s1cd198d689c66e4b">
        <source>API Access</source>
        <target>API 访问权限</target>
        
      </trans-unit>
      <trans-unit id="sf29883ac9ec43085">
        <source>App password</source>
        <target>应用密码</target>
        
      </trans-unit>
      <trans-unit id="sfe211545fd02f73e">
        <source>Verification</source>
        <target>验证</target>
        
      </trans-unit>
      <trans-unit id="sd73b202ec04eefd9">
        <source>Unknown intent</source>
        <target>未知意图</target>
        
      </trans-unit>
      <trans-unit id="s78fd8c03f8c967f3">
        <source>Tokens</source>
        <target>令牌</target>
        
      </trans-unit>
      <trans-unit id="sdcc7b2c109ce9775">
        <source>Tokens are used throughout authentik for Email validation stages, Recovery keys and API access.</source>
        <target>令牌在整个 authentik 中用于电子邮件验证阶段、恢复密钥和 API 访问。</target>
        
      </trans-unit>
      <trans-unit id="sf71dba2c30283a54">
        <source>Expires?</source>
        <target>过期？</target>
        
      </trans-unit>
      <trans-unit id="sc7be80a7f8ec597e">
        <source>Expiry date</source>
        <target>过期日期</target>
        
      </trans-unit>
      <trans-unit id="s71dcd9cf808449aa">
        <source>Token(s)</source>
        <target>令牌</target>
        
      </trans-unit>
      <trans-unit id="sb15e8daacf26bdfc">
        <source>Create Token</source>
        <target>创建令牌</target>
        
      </trans-unit>
      <trans-unit id="s8d7ecd944ebe834b">
        <source>Token is managed by authentik.</source>
        <target>令牌由 authentik 管理。</target>
        
      </trans-unit>
      <trans-unit id="sd1288ca57e221cf9">
        <source>Update Token</source>
        <target>更新令牌</target>
        
      </trans-unit>
      <trans-unit id="s41706a202b6c40f1">
        <source>Domain</source>
        <target>域名</target>
        
      </trans-unit>
      <trans-unit id="se74ce42d41e392ba">
        <source>Matching is done based on domain suffix, so if you enter domain.tld, foo.domain.tld will still match.</source>
        <target>根据域名后缀完成匹配，因此，如果您输入 domain.tld，foo.domain.tld 仍将匹配。</target>
        
      </trans-unit>
      <trans-unit id="s11326fd2590f4e5e">
        <source>Default</source>
        <target>默认</target>
        
      </trans-unit>
      <trans-unit id="sc19838ca8c135c1b">
        <source>Branding settings</source>
        <target>品牌设置</target>
        
      </trans-unit>
      <trans-unit id="s99f110d27e30b289">
        <source>Title</source>
        <target>标题</target>
        
      </trans-unit>
      <trans-unit id="sab6bad52985c6676">
        <source>Branding shown in page title and several other places.</source>
        <target>品牌信息显示在页面标题和其他几个地方。</target>
        
      </trans-unit>
      <trans-unit id="s4f1af2b48a5e249a">
        <source>Logo</source>
        <target>Logo</target>
        
      </trans-unit>
      <trans-unit id="sd6b8b4156f7df696">
        <source>Icon shown in sidebar/header and flow executor.</source>
        <target>在侧边栏/标题和流程执行器中显示的图标。</target>
        
      </trans-unit>
      <trans-unit id="s3626433940124897">
        <source>Favicon</source>
        <target>网站图标</target>
        
      </trans-unit>
      <trans-unit id="se99efc0873031976">
        <source>Icon shown in the browser tab.</source>
        <target>浏览器选项卡中显示的图标。</target>
        
      </trans-unit>
      <trans-unit id="s10356fd921037fbf">
        <source>Default flows</source>
        <target>默认流程</target>
        
      </trans-unit>
      <trans-unit id="sd216b08bafb297ee">
        <source>Flow used to authenticate users. If left empty, the first applicable flow sorted by the slug is used.</source>
        <target>用于对用户进行身份验证的流程。如果留空，则使用按 Slug 排序的第一个适用流程。</target>
        
      </trans-unit>
      <trans-unit id="s35e6e60e83a8c003">
        <source>Invalidation flow</source>
        <target>失效流程</target>
        
      </trans-unit>
      <trans-unit id="s7989db5f4819af89">
        <source>Flow used to logout. If left empty, the first applicable flow sorted by the slug is used.</source>
        <target>用于登出的流程。如果留空，则使用按 Slug 排序的第一个适用流程。</target>
        
      </trans-unit>
      <trans-unit id="sfeb779d4ccbc5a0e">
        <source>Recovery flow</source>
        <target>恢复流程</target>
        
      </trans-unit>
      <trans-unit id="s1c2fd8097e14a608">
        <source>Recovery flow. If left empty, the first applicable flow sorted by the slug is used.</source>
        <target>恢复流程。如果留空，则使用按 Slug 排序的第一个适用流程。</target>
        
      </trans-unit>
      <trans-unit id="s836aa192b30c21da">
        <source>Unenrollment flow</source>
        <target>删除账户流程</target>
        
      </trans-unit>
      <trans-unit id="s081d3c4b47a6ff83">
        <source>If set, users are able to unenroll themselves using this flow. If no flow is set, option is not shown.</source>
        <target>如果已设置，则用户可以使用此流程自行删除账户。如果未设置流程，则不显示选项。</target>
        
      </trans-unit>
      <trans-unit id="secbfd13bdae95a59">
        <source>User settings flow</source>
        <target>用户设置流程</target>
        
      </trans-unit>
      <trans-unit id="s523160b433311521">
        <source>If set, users are able to configure details of their profile.</source>
        <target>设置后，用户可以配置他们个人资料的详细信息。</target>
        
      </trans-unit>
      <trans-unit id="s134177568525dbc8">
        <source>Device code flow</source>
        <target>设备代码流程</target>
        
      </trans-unit>
      <trans-unit id="s7b298427bdea81ae">
        <source>If set, the OAuth Device Code profile can be used, and the selected flow will be used to enter the code.</source>
        <target>如果设置，则 OAuth 设备代码用户资料可用，并且选定的流程将会用于输入代码。</target>
        
      </trans-unit>
      <trans-unit id="s7f4e4054fbe132e1">
        <source>Other global settings</source>
        <target>其他全局设置</target>
        
      </trans-unit>
      <trans-unit id="sbadde673052efc02">
        <source>Web Certificate</source>
        <target>Web 证书</target>
        
      </trans-unit>
      <trans-unit id="s84c5a011acd608c9">
        <source>Event retention</source>
        <target>事件保留</target>
        
      </trans-unit>
      <trans-unit id="s2536ac8d32d2e63f">
        <source>Duration after which events will be deleted from the database.</source>
        <target>事件从数据库中删除的时间，超过这个时间就会被删除。</target>
        
      </trans-unit>
      <trans-unit id="s7b1fba26d245cb1c">
        <source>When using an external logging solution for archiving, this can be set to "minutes=5".</source>
        <target>使用外部日志记录解决方案进行存档时，可以将其设置为 "minutes=5"。</target>
        
      </trans-unit>
      <trans-unit id="s44536d20bb5c8257">
        <source>This setting only affects new Events, as the expiration is saved per-event.</source>
        <target>此设置仅影响新事件，因为过期时间是分事件保存的。</target>
        
      </trans-unit>
<<<<<<< HEAD
      <trans-unit id="s3bb51cabb02b997e">
        <source>Format: "weeks=3;days=2;hours=3,seconds=2".</source>
        <target>格式："weeks=3;days=2;hours=3,seconds=2"。</target>
        
      </trans-unit>
      <trans-unit id="s04bfd02201db5ab8">
        <source>Set custom attributes using YAML or JSON. Any attributes set here will be inherited by users, if the request is handled by this tenant.</source>
        <target>使用 YAML 或 JSON 格式设置自定义属性。如果请求由此租户处理，则用户会继承此处设置的任何自定义属性。</target>
        
      </trans-unit>
      <trans-unit id="s7f9e79189a3d19e2">
        <source>Tenants</source>
        <target>租户</target>
        
      </trans-unit>
=======
>>>>>>> dcbfe738
      <trans-unit id="s164be9a7537b99f6">
        <source>Configure visual settings and defaults for different domains.</source>
        <target>配置不同域名的可视化设置和默认值。</target>
        
      </trans-unit>
      <trans-unit id="s4802636d55022ed3">
        <source>Default?</source>
        <target>默认？</target>
        
      </trans-unit>
      <trans-unit id="s8cb7bb82e96d5d77">
        <source>Policies</source>
        <target>策略</target>
        
      </trans-unit>
      <trans-unit id="sec1808532fe107b9">
        <source>Allow users to use Applications based on properties, enforce Password Criteria and selectively apply Stages.</source>
        <target>允许用户根据属性使用应用程序、强制使用密码标准以及选择性地应用阶段。</target>
        
      </trans-unit>
      <trans-unit id="se16ac750b81fa93d">
        <source>Assigned to <x id="0" equiv-text="${item.boundTo}"/> object(s).</source>
        <target>已分配给
        <x id="0" equiv-text="${item.boundTo}"/> 个对象。</target>
        
      </trans-unit>
      <trans-unit id="s5a48d5171e1a1522">
        <source>Warning: Policy is not assigned.</source>
        <target>警告：策略未分配。</target>
        
      </trans-unit>
      <trans-unit id="s544142ce35050751">
        <source>Test Policy</source>
        <target>测试策略</target>
        
      </trans-unit>
      <trans-unit id="s00c8354318addfa0">
        <source>Policy / Policies</source>
        <target>策略</target>
        
      </trans-unit>
      <trans-unit id="s76da2c978dcc5ef4">
        <source>Successfully cleared policy cache</source>
        <target>已成功清除策略缓存</target>
        
      </trans-unit>
      <trans-unit id="sa717841a602fe7d8">
        <source>Failed to delete policy cache</source>
        <target>删除策略缓存失败</target>
        
      </trans-unit>
      <trans-unit id="s3ed5607ad78d4224">
        <source>Clear cache</source>
        <target>清除缓存</target>
        
      </trans-unit>
      <trans-unit id="s1b07757762cda372">
        <source>Clear Policy cache</source>
        <target>清除策略缓存</target>
        
      </trans-unit>
      <trans-unit id="s15b46b78edebb20a">
        <source>Are you sure you want to clear the policy cache? This will cause all policies to be re-evaluated on their next usage.</source>
        <target>确实要清除策略缓存吗？这将导致所有策略在下次使用时重新评估。</target>
      </trans-unit>
      <trans-unit id="s62ddcbaaa91d120d">
        <source>Reputation scores</source>
        <target>信誉分数</target>
        
      </trans-unit>
      <trans-unit id="sd080b2370aa82967">
        <source>Reputation for IP and user identifiers. Scores are decreased for each failed login and increased for each successful login.</source>
        <target>IP 和用户标识符的信誉。每次登录失败分数都会降低，每次登录成功分数都会增加。</target>
        
      </trans-unit>
      <trans-unit id="s09242207b5b8f83c">
        <source>IP</source>
        <target>IP</target>
        
      </trans-unit>
      <trans-unit id="s7d684b6257284e55">
        <source>Score</source>
        <target>分数</target>
        
      </trans-unit>
      <trans-unit id="s10d2dbc4613397f0">
        <source>Updated</source>
        <target>已更新</target>
        
      </trans-unit>
      <trans-unit id="sa33d061d2ade20aa">
        <source>Reputation</source>
        <target>信誉</target>
        
      </trans-unit>
      <trans-unit id="s9f26843287bb592d">
        <source>Groups</source>
        <target>组</target>
        
      </trans-unit>
      <trans-unit id="s4dcb9288f7e9e4d7">
        <source>Group users together and give them permissions based on the membership.</source>
        <target>将用户分组在一起，并根据成员资格为他们授予权限。</target>
        
      </trans-unit>
      <trans-unit id="s62f93cfcb45d5a06">
        <source>Superuser privileges?</source>
        <target>超级用户权限？</target>
        
      </trans-unit>
      <trans-unit id="s9fdda7ea4642306c">
        <source>Group(s)</source>
        <target>组</target>
        
      </trans-unit>
      <trans-unit id="s416a540b16275f2e">
        <source>Create Group</source>
        <target>创建组</target>
        
      </trans-unit>
      <trans-unit id="s7c5774fad9d050ce">
        <source>Create group</source>
        <target>创建组</target>
        
      </trans-unit>
      <trans-unit id="s2a12e0b5527ff99a">
        <source>Enabling this toggle will create a group named after the user, with the user as member.</source>
        <target>启用此开关将创建一个以用户命名的组，用户为成员。</target>
        
      </trans-unit>
      <trans-unit id="s6b6e6eb037aef7da">
        <source>Use the username and password below to authenticate. The password can be retrieved later on the Tokens page.</source>
        <target>使用下面的用户名和密码进行身份验证。密码可以稍后在令牌页面上获取。</target>
        
      </trans-unit>
      <trans-unit id="sf6e1665c7022a1f8">
        <source>Password</source>
        <target>密码</target>
        
      </trans-unit>
      <trans-unit id="sbb57cd8a3ed12915">
        <source>Valid for 360 days, after which the password will automatically rotate. You can copy the password from the Token List.</source>
        <target>有效期为 360 天，之后密码将自动轮换。您可以从令牌列表中复制密码。</target>
        
      </trans-unit>
      <trans-unit id="s4414164d120de61a">
        <source>The following objects use <x id="0" equiv-text="${objName}"/></source>
        <target>以下对象使用
        <x id="0" equiv-text="${objName}"/></target>
        
      </trans-unit>
      <trans-unit id="s92e241c9f3c101a2">
        <source>connecting object will be deleted</source>
        <target>连接对象将被删除</target>
        
      </trans-unit>
      <trans-unit id="se6a13beff646557b">
        <source>Successfully updated <x id="0" equiv-text="${this.objectLabel} ${this.obj?.name}"/></source>
        <target>成功更新 <x id="0" equiv-text="${this.objectLabel} ${this.obj?.name}"/></target>
      </trans-unit>
      <trans-unit id="s14401ff4a0cba208">
        <source>Failed to update <x id="0" equiv-text="${this.objectLabel}"/>: <x id="1" equiv-text="${e.toString()}"/></source>
        <target>更新
        <x id="0" equiv-text="${this.objectLabel}"/> 失败：
        <x id="1" equiv-text="${e.toString()}"/></target>
        
      </trans-unit>
      <trans-unit id="sa95a538bfbb86111">
<<<<<<< HEAD
        <source>Are you sure you want to update <x id="0" equiv-text="${this.objectLabel}"/> "<x id="1" equiv-text="${this.obj?.name}"/>"?</source>
        <target>您确定要更新 
        <x id="0" equiv-text="${this.objectLabel}"/>" 
        <x id="1" equiv-text="${this.obj?.name}"/>" 吗？</target>
=======
        <source>Are you sure you want to update <x id="0" equiv-text="${this.objectLabel}"/> &quot;<x id="1" equiv-text="${this.obj?.name}"/>&quot;?</source>
        <target>您确定要更新
        <x id="0" equiv-text="${this.objectLabel}"/>&quot;
        <x id="1" equiv-text="${this.obj?.name}"/>&quot; 吗？</target>
>>>>>>> dcbfe738
        
      </trans-unit>
      <trans-unit id="sc92d7cfb6ee1fec6">
        <source>Successfully updated password.</source>
        <target>已成功更新密码。</target>
        
      </trans-unit>
      <trans-unit id="se5498954255620b4">
        <source>Successfully sent email.</source>
        <target>已成功发送电子邮件。</target>
        
      </trans-unit>
      <trans-unit id="s44ea4e9a81ce730d">
        <source>Email stage</source>
        <target>电子邮件阶段</target>
        
      </trans-unit>
      <trans-unit id="sdb53ccdd6174e6e3">
        <source>Successfully added user(s).</source>
        <target>成功添加用户。</target>
        
      </trans-unit>
      <trans-unit id="s306a35df5d0d38bb">
        <source>Users to add</source>
        <target>要添加的用户</target>
        
      </trans-unit>
      <trans-unit id="s7d499be3b781a3ca">
        <source>User(s)</source>
        <target>用户</target>
        
      </trans-unit>
      <trans-unit id="s7220fcf4fec4e0df">
        <source>Remove Users(s)</source>
        <target>删除用户</target>
        
      </trans-unit>
      <trans-unit id="s5d7748b1d2363478">
        <source>Are you sure you want to remove the selected users from the group <x id="0" equiv-text="${this.targetGroup?.name}"/>?</source>
        <target>您确定要从组
        <x id="0" equiv-text="${this.targetGroup?.name}"/> 中删除选定的用户吗？</target>
        
      </trans-unit>
      <trans-unit id="sea4f08110bb8f15d">
        <source>Remove</source>
        <target>删除</target>
        
      </trans-unit>
      <trans-unit id="sf466142da6a65052">
        <source>Impersonate</source>
        <target>模拟身份</target>
        
      </trans-unit>
      <trans-unit id="s58888ef1ee9b5bb8">
        <source>User status</source>
        <target>用户状态</target>
        
      </trans-unit>
      <trans-unit id="sf9e61f4f8e90f0f1">
        <source>Change status</source>
        <target>更改状态</target>
        
      </trans-unit>
      <trans-unit id="sf56998949bdf6b33">
        <source>Deactivate</source>
        <target>停用</target>
        
      </trans-unit>
      <trans-unit id="s3794c596ee7964ad">
        <source>Update password</source>
        <target>更新密码</target>
        
      </trans-unit>
      <trans-unit id="sce8d867ca5f35304">
        <source>Set password</source>
        <target>设置密码</target>
        
      </trans-unit>
      <trans-unit id="s0ae3395d8f48e624">
        <source>Successfully generated recovery link</source>
        <target>已成功生成恢复链接</target>
        
      </trans-unit>
      <trans-unit id="s8ca0dbaec5d48563">
        <source>No recovery flow is configured.</source>
        <target>未配置恢复流程。</target>
        
      </trans-unit>
      <trans-unit id="sb69119c9f0547bed">
        <source>Copy recovery link</source>
        <target>复制恢复链接</target>
        
      </trans-unit>
      <trans-unit id="s7fa236d26b798301">
        <source>Send link</source>
        <target>发送链接</target>
        
      </trans-unit>
      <trans-unit id="sa9dbe2fb284e26fe">
        <source>Send recovery link to user</source>
        <target>向用户发送恢复链接</target>
        
      </trans-unit>
      <trans-unit id="s03fd2c252ad7972a">
        <source>Email recovery link</source>
        <target>电子邮件恢复链接</target>
        
      </trans-unit>
      <trans-unit id="sd7fa99e4d82b374a">
        <source>Recovery link cannot be emailed, user has no email address saved.</source>
        <target>无法通过电子邮件发送恢复链接，用户没有保存电子邮件地址。</target>
        
      </trans-unit>
      <trans-unit id="s720594461542943f">
        <source>Add User</source>
        <target>添加用户</target>
        
      </trans-unit>
      <trans-unit id="s4c41f3f4c23e8eaa">
        <source>Warning: This group is configured with superuser access. Added users will have superuser access.</source>
        <target>警告：此组已配置为超级用户权限。加入的用户将会拥有超级用户权限。</target>
        
      </trans-unit>
      <trans-unit id="scee721983b1c28d0">
        <source>Add existing user</source>
        <target>添加已有用户</target>
        
      </trans-unit>
      <trans-unit id="sd600334ec2c39b74">
        <source>Create user</source>
        <target>创建用户</target>
        
      </trans-unit>
      <trans-unit id="s53ad3455d9523b54">
        <source>Create User</source>
        <target>创建用户</target>
        
      </trans-unit>
      <trans-unit id="s06c163334767a381">
        <source>Create Service account</source>
        <target>创建服务账户</target>
        
      </trans-unit>
      <trans-unit id="sc744f3691efe310d">
        <source>Hide service-accounts</source>
        <target>隐藏服务账户</target>
        
      </trans-unit>
      <trans-unit id="secdb4b4c4e66aa38">
        <source>Group Info</source>
        <target>组信息</target>
        
      </trans-unit>
      <trans-unit id="s005053d82b712e0a">
        <source>Notes</source>
        <target>备注</target>
        
      </trans-unit>
      <trans-unit id="s634448e4942cf452">
        <source>Edit the notes attribute of this group to add notes here.</source>
        <target>编辑该组的备注属性以在此处添加备注。</target>
        
      </trans-unit>
      <trans-unit id="s586d6bd2eca2da93">
        <source>Users</source>
        <target>用户</target>
        
      </trans-unit>
      <trans-unit id="sca7cfe2bef51b2a5">
        <source>Root</source>
        <target>根</target>
        
      </trans-unit>
      <trans-unit id="s3616cc78631f5893">
        <source>Warning: You're about to delete the user you're logged in as (<x id="0" equiv-text="${shouldShowWarning.username}"/>). Proceed at your own risk.</source>
        <target>警告：您即将删除当前登录的用户（
        <x id="0" equiv-text="${shouldShowWarning.username}"/>）。如果继续，请自担风险。</target>
        
      </trans-unit>
      <trans-unit id="s510c7add9e24c306">
        <source>Hide deactivated user</source>
        <target>隐藏未激活的用户</target>
        
      </trans-unit>
      <trans-unit id="s94055b4eb957dc8f">
        <source>User folders</source>
        <target>用户目录</target>
        
      </trans-unit>
      <trans-unit id="sa982875b258fea07">
        <source>Successfully added user to group(s).</source>
        <target>成功添加用户到组。</target>
        
      </trans-unit>
      <trans-unit id="s1bd5920d8adf2bd5">
        <source>Groups to add</source>
        <target>要添加的组</target>
        
      </trans-unit>
      <trans-unit id="s5f71fa3c53828e30">
        <source>Remove from Group(s)</source>
        <target>从组中删除</target>
        
      </trans-unit>
      <trans-unit id="sb4c9ed2a487b238f">
        <source>Are you sure you want to remove user <x id="0" equiv-text="${this.targetUser?.username}"/> from the following groups?</source>
        <target>您确定要从以下组中删除用户
        <x id="0" equiv-text="${this.targetUser?.username}"/> 吗？</target>
        
      </trans-unit>
      <trans-unit id="s964f6725aeb7662f">
        <source>Add Group</source>
        <target>添加组</target>
        
      </trans-unit>
      <trans-unit id="s65ca2f256ea09c11">
        <source>Add to existing group</source>
        <target>添加到已有组</target>
        
      </trans-unit>
      <trans-unit id="s505fbbdcbc6aa921">
        <source>Add new group</source>
        <target>添加新组</target>
        
      </trans-unit>
      <trans-unit id="s506beb486fa41241">
        <source>Application authorizations</source>
        <target>应用程序授权</target>
        
      </trans-unit>
      <trans-unit id="s7301a7069b7bc83e">
        <source>Revoked?</source>
        <target>已吊销？</target>
        
      </trans-unit>
      <trans-unit id="sd924045605feea63">
        <source>Expires</source>
        <target>过期</target>
        
      </trans-unit>
      <trans-unit id="s1c8916418c334935">
        <source>ID Token</source>
        <target>ID 令牌</target>
        
      </trans-unit>
      <trans-unit id="s90760e5e02e95dfe">
        <source>Refresh Tokens(s)</source>
        <target>刷新令牌</target>
        
      </trans-unit>
      <trans-unit id="s1b88fa3df4423292">
        <source>Last IP</source>
        <target>上次 IP</target>
        
      </trans-unit>
      <trans-unit id="se63f9d833700af49">
        <source>Session(s)</source>
        <target>会话</target>
        
      </trans-unit>
      <trans-unit id="sf679b7a62808287e">
        <source>Expiry</source>
        <target>过期</target>
        
      </trans-unit>
      <trans-unit id="sde1907073fd96017">
        <source>(Current session)</source>
        <target>（当前会话）</target>
        
      </trans-unit>
      <trans-unit id="se8dca0132c66ae03">
        <source>Permissions</source>
        <target>权限</target>
        
      </trans-unit>
      <trans-unit id="s76881c01b6a3a8c7">
        <source>Consent(s)</source>
        <target>同意授权</target>
        
      </trans-unit>
      <trans-unit id="sea2f00b34b385a43">
        <source>Successfully updated device.</source>
        <target>已成功更新设备。</target>
        
      </trans-unit>
      <trans-unit id="s858e7ac4b3cf955f">
        <source>Static tokens</source>
        <target>静态令牌</target>
        
      </trans-unit>
      <trans-unit id="sfcfcf85a57eea78a">
        <source>TOTP Device</source>
        <target>TOTP 设备</target>
        
      </trans-unit>
      <trans-unit id="s6a406aecb2c0e5c5">
        <source>Enroll</source>
        <target>注册</target>
        
      </trans-unit>
      <trans-unit id="sa0b01f479f40c52d">
        <source>Device(s)</source>
        <target>设备</target>
        
      </trans-unit>
      <trans-unit id="sabb56f74492e7e96">
        <source>Update Device</source>
        <target>更新设备</target>
        
      </trans-unit>
      <trans-unit id="sf05c700a1250824e">
        <source>Confirmed</source>
        <target>已确认</target>
        
      </trans-unit>
      <trans-unit id="s64a33dcdaf90af26">
        <source>User Info</source>
        <target>用户信息</target>
        
      </trans-unit>
      <trans-unit id="sc44bae5cde0083fa">
        <source>Actions over the last week (per 8 hours)</source>
        <target>过去一周的操作（每 8 小时）</target>
        
      </trans-unit>
      <trans-unit id="sb57dbcda1929c642">
        <source>Edit the notes attribute of this user to add notes here.</source>
        <target>编辑该用户的备注属性以在此处添加备注。</target>
        
      </trans-unit>
      <trans-unit id="s5c18cae48b93138c">
        <source>Sessions</source>
        <target>会话</target>
        
      </trans-unit>
      <trans-unit id="s27586544c447d9e3">
        <source>User events</source>
        <target>用户事件</target>
        
      </trans-unit>
      <trans-unit id="s4d31797d81e9cea3">
        <source>Explicit Consent</source>
        <target>明确同意授权</target>
        
      </trans-unit>
      <trans-unit id="sb6770fa90be6d8b3">
        <source>OAuth Refresh Tokens</source>
        <target>OAuth 刷新令牌</target>
        
      </trans-unit>
      <trans-unit id="s28b3de1561da72b3">
        <source>MFA Authenticators</source>
        <target>MFA 身份验证器</target>
        
      </trans-unit>
      <trans-unit id="s7a322c89298dd27c">
        <source>Successfully updated invitation.</source>
        <target>已成功更新邀请。</target>
        
      </trans-unit>
      <trans-unit id="sc554339ffc7b04e7">
        <source>Successfully created invitation.</source>
        <target>已成功创建邀请。</target>
        
      </trans-unit>
      <trans-unit id="sfcebd18506f1e535">
        <source>Flow</source>
        <target>流程</target>
        
      </trans-unit>
      <trans-unit id="sa84a7fd11ba85e88">
        <source>When selected, the invite will only be usable with the flow. By default the invite is accepted on all flows with invitation stages.</source>
        <target>选中时，此邀请仅可在对应流程中使用。默认情况下，此邀请接受所有流程的邀请阶段。</target>
        
      </trans-unit>
      <trans-unit id="s7520286c8419a266">
        <source>Optional data which is loaded into the flow's 'prompt_data' context variable. YAML or JSON.</source>
        <target>加载到流程的 'prompt_data' 上下文变量中的可选数据。YAML 或 JSON。</target>
        
      </trans-unit>
      <trans-unit id="sb8795b799c70776a">
        <source>Single use</source>
        <target>一次性使用</target>
        
      </trans-unit>
      <trans-unit id="sf232d42142eacc23">
        <source>When enabled, the invitation will be deleted after usage.</source>
        <target>启用后，邀请将在使用后被删除。</target>
        
      </trans-unit>
      <trans-unit id="sa4a8086275475714">
        <source>Select an enrollment flow</source>
        <target>选择注册流程</target>
        
      </trans-unit>
      <trans-unit id="s839cb09cb2193da9">
        <source>Link to use the invitation.</source>
        <target>使用邀请的链接。</target>
        
      </trans-unit>
      <trans-unit id="s8226f48cb1a80997">
        <source>Invitations</source>
        <target>邀请</target>
        
      </trans-unit>
      <trans-unit id="s57448f10eb973100">
        <source>Create Invitation Links to enroll Users, and optionally force specific attributes of their account.</source>
        <target>创建邀请链接以注册用户，并可选地强制设置其账户的特定属性。</target>
        
      </trans-unit>
      <trans-unit id="s4aee34a672e5cfc0">
        <source>Created by</source>
        <target>创建者</target>
        
      </trans-unit>
      <trans-unit id="sd5ba2d61ee4796fe">
        <source>Invitation(s)</source>
        <target>邀请</target>
        
      </trans-unit>
      <trans-unit id="s96dcf7ec8342c335">
        <source>Invitation not limited to any flow, and can be used with any enrollment flow.</source>
        <target>邀请没有限制到任何流程，可以用于任何注册流程。</target>
        
      </trans-unit>
      <trans-unit id="s1b42b49e7b392013">
        <source>Update Invitation</source>
        <target>更新邀请</target>
        
      </trans-unit>
      <trans-unit id="s38c72e1cf120b8d8">
        <source>Create Invitation</source>
        <target>创建邀请</target>
        
      </trans-unit>
      <trans-unit id="s802826db4e2c852e">
        <source>Warning: No invitation stage is bound to any flow. Invitations will not work as expected.</source>
        <target>警告：没有邀请阶段绑定到任何流程。邀请将无法按预期工作。</target>
        
      </trans-unit>
      <trans-unit id="s2f995efbb1e46b18">
        <source>Auto-detect (based on your browser)</source>
        <target>自动检测（基于您的浏览器）</target>
        
      </trans-unit>
      <trans-unit id="s296fbffaaa7c910a">
        <source>Required.</source>
        <target>必需。</target>
        
      </trans-unit>
      <trans-unit id="s81ecf2d4386b8e84">
        <source>Continue</source>
        <target>继续</target>
        
      </trans-unit>
      <trans-unit id="s8b2b2a43fcf688a3">
        <source>Successfully updated prompt.</source>
        <target>已成功更新输入项。</target>
        
      </trans-unit>
      <trans-unit id="s5572ac4d2208f5ec">
        <source>Successfully created prompt.</source>
        <target>已成功创建输入项。</target>
        
      </trans-unit>
      <trans-unit id="s54e7a23a95d99649">
        <source>Text: Simple Text input</source>
        <target>文本：简单文本输入</target>
        
      </trans-unit>
      <trans-unit id="s63e54b86e2a2cc43">
        <source>Text Area: Multiline text input</source>
        <target>文本框：多行文本输入。</target>
        
      </trans-unit>
      <trans-unit id="s12de1c06a1e18cc5">
        <source>Text (read-only): Simple Text input, but cannot be edited.</source>
        <target>文本（只读）：简单文本输入，但无法编辑。</target>
        
      </trans-unit>
      <trans-unit id="s4e5646b23e41231f">
        <source>Text Area (read-only): Multiline text input, but cannot be edited.</source>
        <target>文本框（只读）：多行文本输入，但无法编辑。</target>
        
      </trans-unit>
      <trans-unit id="s1e4c3de6e12cd87b">
        <source>Username: Same as Text input, but checks for and prevents duplicate usernames.</source>
        <target>用户名：与文本输入相同，但检查并防止用户名重复。</target>
        
      </trans-unit>
      <trans-unit id="s5462c7f56ed65e6c">
        <source>Email: Text field with Email type.</source>
        <target>电子邮箱：电子邮箱类型的文本字段。</target>
        
      </trans-unit>
      <trans-unit id="s1c5574968b29ab1c">
        <source>Password: Masked input, multiple inputs of this type on the same prompt need to be identical.</source>
        <target>密码：屏蔽显示输入内容，多个此类型的输入如果在同一个输入项下，则内容需要相同。</target>
        
      </trans-unit>
      <trans-unit id="sbbb97b1c63507dc0">
        <source>Number</source>
        <target>数字</target>
        
      </trans-unit>
      <trans-unit id="sdae649fae731e838">
        <source>Checkbox</source>
        <target>复选框</target>
        
      </trans-unit>
      <trans-unit id="s34edeb18f887161d">
        <source>Radio Button Group (fixed choice)</source>
        <target>单选按钮组（固定选项）</target>
        
      </trans-unit>
      <trans-unit id="s57730b6870e8916c">
        <source>Dropdown (fixed choice)</source>
        <target>下拉框（固定选项）</target>
        
      </trans-unit>
      <trans-unit id="sac8252732f2edb19">
        <source>Date</source>
        <target>日期</target>
        
      </trans-unit>
      <trans-unit id="s45960273852a61b2">
        <source>Date Time</source>
        <target>日期时间</target>
        
      </trans-unit>
      <trans-unit id="sd1f81284eeb7b503">
        <source>File</source>
        <target>文件</target>
        
      </trans-unit>
      <trans-unit id="s21e3c227cc2c5873">
        <source>Separator: Static Separator Line</source>
        <target>分隔符：静态分隔线</target>
        
      </trans-unit>
      <trans-unit id="s706af57c1af42c6d">
        <source>Hidden: Hidden field, can be used to insert data into form.</source>
        <target>隐藏：隐藏字段，可用于将数据插入表单。</target>
        
      </trans-unit>
      <trans-unit id="s40e2c72dae905a50">
        <source>Static: Static value, displayed as-is.</source>
        <target>静态：静态值，按原样显示。</target>
        
      </trans-unit>
      <trans-unit id="sdd4bd4224c4e943d">
        <source>authentik: Locale: Displays a list of locales authentik supports.</source>
        <target>authentik：语言：显示 authentik 支持的语言设置。</target>
        
      </trans-unit>
      <trans-unit id="saf84e7732a9e1336">
        <source>Preview errors</source>
        <target>预览错误</target>
        
      </trans-unit>
      <trans-unit id="sb71ace8e9b35c749">
        <source>Data preview</source>
        <target>数据预览</target>
        
      </trans-unit>
      <trans-unit id="s4d53f4b7ff33bedd">
        <source>Unique name of this field, used for selecting fields in prompt stages.</source>
        <target>此字段的唯一名称，用于选择输入阶段的字段。</target>
        
      </trans-unit>
      <trans-unit id="s3b58f8d2155ae90c">
        <source>Field Key</source>
        <target>字段键</target>
        
      </trans-unit>
      <trans-unit id="s2b088ba65eb69b7e">
        <source>Name of the form field, also used to store the value.</source>
        <target>表单域的名称，也用于存储值。</target>
        
      </trans-unit>
      <trans-unit id="s662fcb3761ad9df7">
        <source>When used in conjunction with a User Write stage, use attributes.foo to write attributes.</source>
        <target>当与用户写入阶段结合使用时，请使用 attributes.foo 来编写属性。</target>
        
      </trans-unit>
      <trans-unit id="s5590dbf7e425789d">
        <source>Label</source>
        <target>标签</target>
        
      </trans-unit>
      <trans-unit id="s0c135eba6017d94f">
        <source>Label shown next to/above the prompt.</source>
        <target>标签会显示在输入侧方/上方。</target>
        
      </trans-unit>
      <trans-unit id="sae5d87e99fe081e0">
        <source>Required</source>
        <target>必需</target>
        
      </trans-unit>
      <trans-unit id="s37dbfe2133b74d2d">
        <source>Interpret placeholder as expression</source>
        <target>将占位符解释为表达式</target>
        
      </trans-unit>
      <trans-unit id="s4a953e6234cb4808">
        <source>When checked, the placeholder will be evaluated in the same way a property mapping is.
            If the evaluation fails, the placeholder itself is returned.</source>
        <target>勾选时，占位符将以与属性映射相同的方式评估。
如果评估失败，则返回占位符本身。</target>
      </trans-unit>
      <trans-unit id="sf90be97cb08f3d5a">
        <source>Placeholder</source>
        <target>占位符</target>
        
      </trans-unit>
      <trans-unit id="sf76ead4c4708dd06">
        <source>Optionally provide a short hint that describes the expected input value.
            When creating a fixed choice field, enable interpreting as expression and return a
        list to return multiple choices.</source>
        <target>可选的简短提示，用来描述期望的输入值。
在创建固定选项字段时，启用以表达式解释，
并返回多个选项的列表。</target>
      </trans-unit>
      <trans-unit id="saa7ba2057bd524a1">
        <source>Interpret initial value as expression</source>
        <target>将初始值解释为表达式</target>
        
      </trans-unit>
      <trans-unit id="sd60415c7666859f0">
        <source>When checked, the initial value will be evaluated in the same way a property mapping is.
            If the evaluation fails, the initial value itself is returned.</source>
        <target>勾选时，初始值将以与属性映射相同的方式评估。
如果评估失败，则返回初始值本身。</target>
      </trans-unit>
      <trans-unit id="sa9c7044d9fd1f3e6">
        <source>Initial value</source>
        <target>初始值</target>
        
      </trans-unit>
      <trans-unit id="seab35681cbf36755">
        <source>Optionally pre-fill the input with an initial value.
            When creating a fixed choice field, enable interpreting as expression and
        return a list to return multiple default choices.</source>
        <target>可选的预设输入初始值。
在创建固定选项字段时，启用以表达式解释，
并返回多个默认选项的列表。</target>
      </trans-unit>
      <trans-unit id="s72c1c17a9bdc76ad">
        <source>Help text</source>
        <target>帮助文本</target>
        
      </trans-unit>
      <trans-unit id="s584d1c38ad20d560">
        <source>Any HTML can be used.</source>
        <target>可以使用任何 HTML。</target>
        
      </trans-unit>
      <trans-unit id="s2be6121210e2a2f8">
        <source>Prompts</source>
        <target>输入</target>
        
      </trans-unit>
      <trans-unit id="s42fc6f4b64eff5d9">
        <source>Single Prompts that can be used for Prompt Stages.</source>
        <target>可用于输入阶段的单个输入项。</target>
        
      </trans-unit>
      <trans-unit id="s42a1ebe17efda727">
        <source>Field</source>
        <target>字段</target>
        
      </trans-unit>
      <trans-unit id="s41b105819b67ee7a">
        <source>Stages</source>
        <target>阶段</target>
        
      </trans-unit>
      <trans-unit id="sec7443a45fd141e5">
        <source>Prompt(s)</source>
        <target>输入</target>
        
      </trans-unit>
      <trans-unit id="scc733ba98740038a">
        <source>Update Prompt</source>
        <target>更新输入项</target>
        
      </trans-unit>
      <trans-unit id="s61b6f3e6bc59c6dd">
        <source>Create Prompt</source>
        <target>创建输入</target>
        
      </trans-unit>
      <trans-unit id="sff5bb7742c2896c8">
        <source>Target</source>
        <target>目标</target>
        
      </trans-unit>
      <trans-unit id="sae5da213b7f896ed">
        <source>Stage</source>
        <target>阶段</target>
        
      </trans-unit>
      <trans-unit id="s0a61796c1956d32c">
        <source>Evaluate when flow is planned</source>
        <target>流程被规划时评估</target>
        
      </trans-unit>
      <trans-unit id="sf533f13321fee530">
        <source>Evaluate policies during the Flow planning process.</source>
        <target>在流程规划过程中评估策略。</target>
        
      </trans-unit>
      <trans-unit id="s6336fa345e96dde9">
        <source>Evaluate when stage is run</source>
        <target>阶段被运行时评估</target>
        
      </trans-unit>
      <trans-unit id="sff3b708e23bb96b2">
        <source>Evaluate policies before the Stage is present to the user.</source>
        <target>在阶段即将呈现给用户时评估策略。</target>
        
      </trans-unit>
      <trans-unit id="s0dc46deb8f181baf">
        <source>Invalid response behavior</source>
        <target>无效响应行为</target>
        
      </trans-unit>
      <trans-unit id="seb0805249661d15b">
        <source>Returns the error message and a similar challenge to the executor</source>
        <target>向执行器返回错误消息和类似的质询</target>
        
      </trans-unit>
      <trans-unit id="sd891d8463d0ebace">
        <source>Restarts the flow from the beginning</source>
        <target>从头开始重新启动流程</target>
        
      </trans-unit>
      <trans-unit id="s6b9a1dd402750a8a">
        <source>Restarts the flow from the beginning, while keeping the flow context</source>
        <target>从头开始重新启动流程，同时保留流程上下文</target>
        
      </trans-unit>
      <trans-unit id="sbc88fb27a4c3b894">
        <source>Configure how the flow executor should handle an invalid response to a challenge given by this bound stage.</source>
        <target>针对由此绑定阶段提供的质询，配置流程执行器应如何处理对此质询的无效响应。</target>
        
      </trans-unit>
      <trans-unit id="s916b32ac64ea2b05">
        <source>Successfully updated stage.</source>
        <target>已成功更新阶段。</target>
        
      </trans-unit>
      <trans-unit id="s14c8f36e180d6bbc">
        <source>Successfully created stage.</source>
        <target>已成功创建阶段。</target>
        
      </trans-unit>
      <trans-unit id="sf22a28f83cc45fcc">
        <source>Stage used to configure a duo-based authenticator. This stage should be used for configuration flows.</source>
        <target>用来配置基于 Duo 的身份验证器的阶段。此阶段应该用于配置流程。</target>
        
      </trans-unit>
      <trans-unit id="s5adafce329aaa853">
        <source>Authenticator type name</source>
        <target>身份验证类型名称</target>
        
      </trans-unit>
      <trans-unit id="s23e6a57201fba25e">
        <source>Display name of this authenticator, used by users when they enroll an authenticator.</source>
        <target>此验证器的显示名称，在用户注册验证器时使用。</target>
        
      </trans-unit>
      <trans-unit id="s276d751eb7a186cc">
        <source>API Hostname</source>
        <target>API 主机名</target>
        
      </trans-unit>
      <trans-unit id="s5b6b6e2cb884d59f">
        <source>Duo Auth API</source>
        <target>Duo Auth API</target>
        
      </trans-unit>
      <trans-unit id="s240ff02ce3a53dee">
        <source>Integration key</source>
        <target>集成密钥</target>
        
      </trans-unit>
      <trans-unit id="s56fd9ed596c724fa">
        <source>Secret key</source>
        <target>Secret 密钥</target>
        
      </trans-unit>
      <trans-unit id="s88870d7e499e848b">
        <source>Duo Admin API (optional)</source>
        <target>Duo Admin API（可选）</target>
        
      </trans-unit>
      <trans-unit id="s7f13f4a2d0370cf6">
        <source>When using a Duo MFA, Access or Beyond plan, an Admin API application can be created.
            This will allow authentik to import devices automatically.</source>
        <target>使用 Duo MFA 的 Access 或 Beyond 计划时，可以创建 Admin API 应用程序。
这允许 authentik 自动导入设备。</target>
      </trans-unit>
      <trans-unit id="s9a34d1520e320465">
        <source>Stage-specific settings</source>
        <target>阶段特定设置</target>
        
      </trans-unit>
      <trans-unit id="s0dfc6838c9d07677">
        <source>Configuration flow</source>
        <target>配置流程</target>
        
      </trans-unit>
      <trans-unit id="sebf44d2471b608ad">
        <source>Flow used by an authenticated user to configure this Stage. If empty, user will not be able to configure this stage.</source>
        <target>经过身份验证的用户用来配置此阶段的流程。如果为空，用户将无法配置此阶段。</target>
        
      </trans-unit>
      <trans-unit id="s3baf512851453712">
        <source>Twilio Account SID</source>
        <target>Twilio 账户 SID</target>
        
      </trans-unit>
      <trans-unit id="sa738ce390bc24875">
        <source>Get this value from https://console.twilio.com</source>
        <target>从 https://console.twilio.com 获取此值</target>
        
      </trans-unit>
      <trans-unit id="sa7b56a80ab1801f0">
        <source>Twilio Auth Token</source>
        <target>Twilio 身份验证令牌</target>
        
      </trans-unit>
      <trans-unit id="sfe99a8caa70232ab">
        <source>Authentication Type</source>
        <target>身份验证类型</target>
        
      </trans-unit>
      <trans-unit id="safd0363143a46a91">
        <source>Basic Auth</source>
        <target>基本身份验证</target>
        
      </trans-unit>
      <trans-unit id="sd06b47084fec0ec5">
        <source>Bearer Token</source>
        <target>Bearer 令牌</target>
        
      </trans-unit>
      <trans-unit id="sb1751a1411d6874f">
        <source>External API URL</source>
        <target>外部 API URL</target>
        
      </trans-unit>
      <trans-unit id="sbdc1176ff9f93da2">
        <source>This is the full endpoint to send POST requests to.</source>
        <target>这是向其发送 POST 请求的完整终端节点。</target>
        
      </trans-unit>
      <trans-unit id="s51da4de00984fe51">
        <source>API Auth Username</source>
        <target>API 身份验证用户名</target>
        
      </trans-unit>
      <trans-unit id="s293ab4331c1dd387">
        <source>This is the username to be used with basic auth or the token when used with bearer token</source>
        <target>这是用于 Basic 身份验证的用户名，或是使用 Bearer 令牌时的令牌</target>
        
      </trans-unit>
      <trans-unit id="s634d041fd954ab20">
        <source>API Auth password</source>
        <target>API 身份验证密码</target>
        
      </trans-unit>
      <trans-unit id="sb635ad3c2e357d3c">
        <source>This is the password to be used with basic auth</source>
        <target>这是用于 Basic 身份验证的密码</target>
        
      </trans-unit>
      <trans-unit id="sa92398dba8b12d85">
        <source>Mapping</source>
        <target>映射</target>
        
      </trans-unit>
      <trans-unit id="s38162f615710c7b4">
        <source>Modify the payload sent to the custom provider.</source>
        <target>修改发送到自定义提供程序的载荷。</target>
        
      </trans-unit>
      <trans-unit id="s5e830ae7688d1219">
        <source>Stage used to configure an SMS-based TOTP authenticator.</source>
        <target>用来配置基于短信的 TOTP 身份验证器的阶段。</target>
        
      </trans-unit>
      <trans-unit id="s0d5d05bf3d122ced">
        <source>Twilio</source>
        <target>Twilio</target>
        
      </trans-unit>
      <trans-unit id="sc3c74f5273df459a">
        <source>Generic</source>
        <target>通用</target>
        
      </trans-unit>
      <trans-unit id="sbbb2180b6aed196e">
        <source>From number</source>
        <target>发信人号码</target>
        
      </trans-unit>
      <trans-unit id="sc647dcb91f6958dd">
        <source>Number the SMS will be sent from.</source>
        <target>短信的发信人号码。</target>
        
      </trans-unit>
      <trans-unit id="s0ae0072614320ae2">
        <source>Hash phone number</source>
        <target>哈希电话号码</target>
        
      </trans-unit>
      <trans-unit id="s9ca3310e1999fd5b">
        <source>If enabled, only a hash of the phone number will be saved. This can be done for data-protection reasons. Devices created from a stage with this enabled cannot be used with the authenticator validation stage.</source>
        <target>如果启用，仅保存电话号码的哈希。这是出于数据保护的原因。如果设备创建自启用此选项的阶段，则无法在验证阶段使用身份验证器。</target>
        
      </trans-unit>
      <trans-unit id="s128e7f5f34bfa155">
        <source>Stage used to configure a static authenticator (i.e. static tokens). This stage should be used for configuration flows.</source>
        <target>用来配置静态身份验证器（即静态令牌）的阶段。此阶段应该用于配置流程。</target>
        
      </trans-unit>
      <trans-unit id="sabf67834e35dede5">
        <source>Token count</source>
        <target>令牌计数</target>
        
      </trans-unit>
      <trans-unit id="sc5a4711395ffb043">
        <source>Stage used to configure a TOTP authenticator (i.e. Authy/Google Authenticator).</source>
        <target>用来配置 TOTP 身份验证器（即 Authy/Google 身份验证器）的阶段。</target>
        
      </trans-unit>
      <trans-unit id="s9d8ad4b85287131f">
        <source>Digits</source>
        <target>数字</target>
        
      </trans-unit>
      <trans-unit id="sc04e92d753742189">
        <source>6 digits, widely compatible</source>
        <target>6 位数字，广泛兼容</target>
        
      </trans-unit>
      <trans-unit id="sdc70195469e83e3f">
        <source>8 digits, not compatible with apps like Google Authenticator</source>
        <target>8 位数字，与 Google 身份验证器等应用不兼容</target>
        
      </trans-unit>
      <trans-unit id="s0e15f678445dfc45">
        <source>Stage used to validate any authenticator. This stage should be used during authentication or authorization flows.</source>
        <target>用来验证任何身份验证器的阶段。此阶段应在身份验证或授权流程中使用。</target>
        
      </trans-unit>
      <trans-unit id="s73c13e5a6f5e38a3">
        <source>Device classes</source>
        <target>设备类型</target>
        
      </trans-unit>
      <trans-unit id="s97d1b0070f50c07f">
        <source>Static Tokens</source>
        <target>静态令牌</target>
        
      </trans-unit>
      <trans-unit id="sb8168ae309c66abc">
        <source>TOTP Authenticators</source>
        <target>TOTP 身份验证器</target>
        
      </trans-unit>
      <trans-unit id="sde47e4d8b9b21b59">
        <source>WebAuthn Authenticators</source>
        <target>WebAuthn 身份验证器</target>
        
      </trans-unit>
      <trans-unit id="s8da88a8a5750bce1">
        <source>Duo Authenticators</source>
        <target>Duo 身份验证器</target>
        
      </trans-unit>
      <trans-unit id="s4d182bae8a578010">
        <source>SMS-based Authenticators</source>
        <target>基于短信的身份验证器</target>
        
      </trans-unit>
      <trans-unit id="sd8d9451f86502d1a">
        <source>Device classes which can be used to authenticate.</source>
        <target>可用于进行身份验证的设备类型。</target>
        
      </trans-unit>
      <trans-unit id="se2e9f5a32c93e5f7">
        <source>Last validation threshold</source>
        <target>上次验证阈值</target>
        
      </trans-unit>
      <trans-unit id="s951281efc92b03fc">
        <source>If any of the devices user of the types selected above have been used within this duration, this stage will be skipped.</source>
        <target>如果上面所选类型的任意设备在此期限内被使用，此阶段会被跳过。</target>
        
      </trans-unit>
      <trans-unit id="s681074b6c1f19c08">
        <source>Not configured action</source>
        <target>未配置操作</target>
        
      </trans-unit>
      <trans-unit id="sa2c29dc5ed47b26d">
        <source>Force the user to configure an authenticator</source>
        <target>强制用户配置身份验证器</target>
        
      </trans-unit>
      <trans-unit id="sa30c58514a3dc0fb">
        <source>Deny the user access</source>
        <target>拒绝用户访问</target>
        
      </trans-unit>
      <trans-unit id="s1e0de9c4f66dc371">
        <source>WebAuthn User verification</source>
        <target>WebAuthn 用户验证</target>
        
      </trans-unit>
      <trans-unit id="sdb7b2173869822bc">
        <source>User verification must occur.</source>
        <target>必须进行用户验证。</target>
        
      </trans-unit>
      <trans-unit id="s7683363cdf78cf31">
        <source>User verification is preferred if available, but not required.</source>
        <target>如果可用，则首选用户验证，但不是必需的。</target>
        
      </trans-unit>
      <trans-unit id="scb43f5faeb6a7ca9">
        <source>User verification should not occur.</source>
        <target>不应进行用户验证。</target>
        
      </trans-unit>
      <trans-unit id="scae166352a31032c">
        <source>Configuration stages</source>
        <target>配置阶段</target>
        
      </trans-unit>
      <trans-unit id="s6941a67f0038ba4c">
        <source>Stages used to configure Authenticator when user doesn't have any compatible devices. After this configuration Stage passes, the user is not prompted again.</source>
        <target>当用户没有任何兼容的设备时，用来配置身份验证器的阶段。此阶段通过后，将不再请求此用户。</target>
        
      </trans-unit>
      <trans-unit id="s7e5af9c6ba6f5cc6">
        <source>When multiple stages are selected, the user can choose which one they want to enroll.</source>
        <target>选中多个阶段时，用户可以选择要注册哪个。</target>
        
      </trans-unit>
      <trans-unit id="s34b23ebbac9f6ab9">
        <source>User verification</source>
        <target>用户验证</target>
        
      </trans-unit>
      <trans-unit id="s9ea472b555374771">
        <source>Resident key requirement</source>
        <target>常驻钥匙要求</target>
        
      </trans-unit>
      <trans-unit id="s5fbaeb14f42815e5">
        <source>Authenticator Attachment</source>
        <target>身份验证器附件</target>
        
      </trans-unit>
      <trans-unit id="s502d2473587032e1">
        <source>No preference is sent</source>
        <target>不发送偏好</target>
        
      </trans-unit>
      <trans-unit id="s60cc554fde2676cb">
        <source>A non-removable authenticator, like TouchID or Windows Hello</source>
        <target>不可移除的身份验证器，例如 TouchID 或 Windows Hello</target>
        
      </trans-unit>
      <trans-unit id="sdf1d8edef27236f0">
        <source>A "roaming" authenticator, like a YubiKey</source>
        <target>像 YubiKey 这样的“漫游”身份验证器</target>
        
      </trans-unit>
      <trans-unit id="sfffba7b23d8fb40c">
        <source>This stage checks the user's current session against the Google reCaptcha (or compatible) service.</source>
        <target>此阶段会根据 Google reCaptcha（或兼容的）服务检查用户的当前会话。</target>
        
      </trans-unit>
      <trans-unit id="sfd1af96798dd8a5f">
        <source>Public Key</source>
        <target>公钥</target>
        
      </trans-unit>
      <trans-unit id="sf339673f0f76a8bd">
        <source>Public key, acquired from https://www.google.com/recaptcha/intro/v3.html.</source>
        <target>公钥，从 https://www.google.com/recaptcha/intro/v3.html 获取。</target>
        
      </trans-unit>
      <trans-unit id="s83d0f62ad1731a03">
        <source>Private Key</source>
        <target>私钥</target>
        
      </trans-unit>
      <trans-unit id="s892d2731a6f22e59">
        <source>Private key, acquired from https://www.google.com/recaptcha/intro/v3.html.</source>
        <target>私钥，从 https://www.google.com/recaptcha/intro/v3.html 获取。</target>
        
      </trans-unit>
      <trans-unit id="scb6620fcd5bff04c">
        <source>Advanced settings</source>
        <target>高级设置</target>
        
      </trans-unit>
      <trans-unit id="s39e436de1dc4df4f">
        <source>JS URL</source>
        <target>JS URL</target>
        
      </trans-unit>
      <trans-unit id="s170b705c55ecb2ae">
        <source>URL to fetch JavaScript from, defaults to recaptcha. Can be replaced with any compatible alternative.</source>
        <target>拉取 JavaScript 的 URL，默认为 recaptcha。可以替换为任何兼容替代。</target>
        
      </trans-unit>
      <trans-unit id="s275021658614ce9e">
        <source>API URL</source>
        <target>API URL</target>
        
      </trans-unit>
      <trans-unit id="sc8a79fddea3ab4a9">
        <source>URL used to validate captcha response, defaults to recaptcha. Can be replaced with any compatible alternative.</source>
        <target>用于校验验证码响应的 URL，默认为 recaptcha。可以替换为任何兼容替代。</target>
        
      </trans-unit>
      <trans-unit id="s1cd617e7bbe278d0">
        <source>Prompt for the user's consent. The consent can either be permanent or expire in a defined amount of time.</source>
        <target>请求用户同意授权。同意授权可以是永久性的，也可以在规定的时间后过期。</target>
        
      </trans-unit>
      <trans-unit id="s26513c9dd154f041">
        <source>Always require consent</source>
        <target>始终需要征得同意授权</target>
        
      </trans-unit>
      <trans-unit id="s8ce8bdc9cc9c8604">
        <source>Consent given last indefinitely</source>
        <target>无限期同意授权</target>
        
      </trans-unit>
      <trans-unit id="sb986f15fa9b17805">
        <source>Consent expires.</source>
        <target>同意授权会过期。</target>
        
      </trans-unit>
      <trans-unit id="s6f328f2d8382d998">
        <source>Consent expires in</source>
        <target>同意授权过期时间</target>
        
      </trans-unit>
      <trans-unit id="se0c660020d9cf5b7">
        <source>Offset after which consent expires.</source>
        <target>同意过期后的偏移。</target>
        
      </trans-unit>
      <trans-unit id="s22b10ed263b96194">
        <source>Dummy stage used for testing. Shows a simple continue button and always passes.</source>
        <target>用于测试的虚拟阶段。显示一个简单的“继续”按钮，并且始终通过。</target>
        
      </trans-unit>
      <trans-unit id="sdb861d9906f18ac2">
        <source>Throw error?</source>
        <target>抛出错误？</target>
        
      </trans-unit>
      <trans-unit id="s31ebc5431d677f5d">
        <source>SMTP Host</source>
        <target>SMTP 主机</target>
        
      </trans-unit>
      <trans-unit id="s289fce7e694b98ac">
        <source>SMTP Port</source>
        <target>SMTP 端口</target>
        
      </trans-unit>
      <trans-unit id="se4a9da0295597e73">
        <source>SMTP Username</source>
        <target>SMTP 用户名</target>
        
      </trans-unit>
      <trans-unit id="s593db2c00d6516a2">
        <source>SMTP Password</source>
        <target>SMTP 密码</target>
        
      </trans-unit>
      <trans-unit id="s0d4268408182491d">
        <source>Use TLS</source>
        <target>使用 TLS</target>
        
      </trans-unit>
      <trans-unit id="s480c6c40a248f7d2">
        <source>Use SSL</source>
        <target>使用 SSL</target>
        
      </trans-unit>
      <trans-unit id="sc1feadd25659c94d">
        <source>From address</source>
        <target>发件人地址</target>
        
      </trans-unit>
      <trans-unit id="sa248e1021d2c27b5">
        <source>Verify the user's email address by sending them a one-time-link. Can also be used for recovery to verify the user's authenticity.</source>
        <target>通过向用户发送一次性链接来验证用户的电子邮件地址。也可用于在恢复时验证用户的真实性。</target>
        
      </trans-unit>
      <trans-unit id="s87b7e3bc944c728c">
        <source>Activate pending user on success</source>
        <target>成功时激活待处理用户</target>
        
      </trans-unit>
      <trans-unit id="s9e9c8d99f4c26baf">
        <source>When a user returns from the email successfully, their account will be activated.</source>
        <target>当用户成功自电子邮件中返回时，其账户将被激活。</target>
        
      </trans-unit>
      <trans-unit id="s618d4e53f455c834">
        <source>Use global settings</source>
        <target>使用全局设置</target>
        
      </trans-unit>
      <trans-unit id="sae1e1a59d22609c4">
        <source>When enabled, global Email connection settings will be used and connection settings below will be ignored.</source>
        <target>启用后，将使用全局电子邮件连接设置，下面的连接设置将被忽略。</target>
        
      </trans-unit>
      <trans-unit id="sb1fe947f9ad27b9d">
        <source>Token expiry</source>
        <target>令牌过期</target>
        
      </trans-unit>
      <trans-unit id="s1c6ba8d100453392">
        <source>Time in minutes the token sent is valid.</source>
        <target>发出令牌的有效时间（单位为分钟）。</target>
        
      </trans-unit>
      <trans-unit id="se47baf2fd16b9d2b">
        <source>Template</source>
        <target>模板</target>
        
      </trans-unit>
      <trans-unit id="s4af8a3ce5a600855">
        <source>Let the user identify themselves with their username or Email address.</source>
        <target>让用户使用用户名或电子邮件地址来标识自己。</target>
        
      </trans-unit>
      <trans-unit id="s592ab7d2bc1b8973">
        <source>User fields</source>
        <target>用户字段</target>
        
      </trans-unit>
      <trans-unit id="s61e48919db20538a">
        <source>UPN</source>
        <target>UPN</target>
        
      </trans-unit>
      <trans-unit id="s4cdae7635e757555">
        <source>Fields a user can identify themselves with. If no fields are selected, the user will only be able to use sources.</source>
        <target>用户可以用来标识自己的字段。如果未选择任何字段，则用户将只能使用源。</target>
        
      </trans-unit>
      <trans-unit id="s3380d7cbcebe50f6">
        <source>Password stage</source>
        <target>密码阶段</target>
        
      </trans-unit>
      <trans-unit id="s08c91cb1a2cd3d97">
        <source>When selected, a password field is shown on the same page instead of a separate page. This prevents username enumeration attacks.</source>
        <target>选中后，密码字段将显示在同一页面，而不是单独的页面上。这样可以防止用户名枚举攻击。</target>
        
      </trans-unit>
      <trans-unit id="sd97d8d0906e6cc47">
        <source>Case insensitive matching</source>
        <target>不区分大小写的匹配</target>
        
      </trans-unit>
      <trans-unit id="s8aaad223e954f9ca">
        <source>When enabled, user fields are matched regardless of their casing.</source>
        <target>启用后，无论大小写如何，都将匹配用户字段。</target>
        
      </trans-unit>
      <trans-unit id="sbab723b98dcfe23f">
        <source>Show matched user</source>
        <target>显示匹配的用户</target>
        
      </trans-unit>
      <trans-unit id="se50a08ab71bb96ed">
        <source>When a valid username/email has been entered, and this option is enabled, the user's username and avatar will be shown. Otherwise, the text that the user entered will be shown.</source>
        <target>如果输入了有效的用户名/电子邮箱，并且启用了此选项，则会显示用户的用户名和头像。否则，将显示用户输入的文本。</target>
        
      </trans-unit>
      <trans-unit id="s0295ce5d6f635d75">
        <source>Source settings</source>
        <target>源设置</target>
        
      </trans-unit>
      <trans-unit id="s91e3a47599412f51">
        <source>Sources</source>
        <target>源</target>
        
      </trans-unit>
      <trans-unit id="s17a679298216aca9">
        <source>Select sources should be shown for users to authenticate with. This only affects web-based sources, not LDAP.</source>
        <target>选择的源应显示给用户进行身份验证。这只会影响基于 Web 的源，而不影响 LDAP。</target>
        
      </trans-unit>
      <trans-unit id="sa41aee3ae04c9216">
        <source>Show sources' labels</source>
        <target>显示源的标签</target>
        
      </trans-unit>
      <trans-unit id="s54cd35e6224ba65d">
        <source>By default, only icons are shown for sources. Enable this to show their full names.</source>
        <target>默认情况下，只为源显示图标。启用此选项可显示它们的全名。</target>
        
      </trans-unit>
      <trans-unit id="s9ee20003cb116abf">
        <source>Passwordless flow</source>
        <target>无密码流程</target>
        
      </trans-unit>
      <trans-unit id="s0c8c4d2bb0a9162a">
        <source>Optional passwordless flow, which is linked at the bottom of the page. When configured, users can use this flow to authenticate with a WebAuthn authenticator, without entering any details.</source>
        <target>可选的无密码流程，链接在页面底部。配置后，用户可以使用此流程通过 WebAuthn 身份验证器进行验证，无需输入任何详细信息。</target>
        
      </trans-unit>
      <trans-unit id="s01a3a7f48ee4edaf">
        <source>Optional enrollment flow, which is linked at the bottom of the page.</source>
        <target>可选注册流程，链接在页面底部。</target>
        
      </trans-unit>
      <trans-unit id="s82188c9542510212">
        <source>Optional recovery flow, which is linked at the bottom of the page.</source>
        <target>可选的恢复流程，链接在页面底部。</target>
        
      </trans-unit>
      <trans-unit id="s3e59b8b2debf0209">
        <source>This stage can be included in enrollment flows to accept invitations.</source>
        <target>此阶段可以包含在注册流程中以接受邀请。</target>
        
      </trans-unit>
      <trans-unit id="s79ad406777feab1f">
        <source>Continue flow without invitation</source>
        <target>在没有邀请的情况下继续流程</target>
        
      </trans-unit>
      <trans-unit id="s61ccefd661ac2296">
        <source>If this flag is set, this Stage will jump to the next Stage when no Invitation is given. By default this Stage will cancel the Flow when no invitation is given.</source>
        <target>如果设置了此标志，则当没有发出邀请时，此阶段将跳转到下一个阶段。默认情况下，当没有发出邀请时，此阶段将取消流程。</target>
        
      </trans-unit>
      <trans-unit id="sdc30bddeda2f0225">
        <source>Validate the user's password against the selected backend(s).</source>
        <target>根据选定的后端验证用户的密码。</target>
        
      </trans-unit>
      <trans-unit id="sb8d4f44a1d5b9a14">
        <source>Backends</source>
        <target>后端</target>
        
      </trans-unit>
      <trans-unit id="sba42248f3f27955c">
        <source>User database + standard password</source>
        <target>用户数据库 + 标准密码</target>
        
      </trans-unit>
      <trans-unit id="s3330adb3f0922f7b">
        <source>User database + app passwords</source>
        <target>用户数据库 + 应用程序密码</target>
        
      </trans-unit>
      <trans-unit id="sc10db51c9bb77d5c">
        <source>User database + LDAP password</source>
        <target>用户数据库 + LDAP 密码</target>
        
      </trans-unit>
      <trans-unit id="sd35ae4be63df1f9f">
        <source>Selection of backends to test the password against.</source>
        <target>选择用于测试密码的后端。</target>
        
      </trans-unit>
      <trans-unit id="s482ae78809a6822b">
        <source>Flow used by an authenticated user to configure their password. If empty, user will not be able to configure change their password.</source>
        <target>经过身份验证的用户用来配置其密码的流程。如果为空，用户将无法配置更改其密码。</target>
        
      </trans-unit>
      <trans-unit id="s77994108c886b965">
        <source>Failed attempts before cancel</source>
        <target>取消前的的尝试失败</target>
        
      </trans-unit>
      <trans-unit id="sa9020b93c3bd7235">
        <source>How many attempts a user has before the flow is canceled. To lock the user out, use a reputation policy and a user_write stage.</source>
        <target>在取消流程之前，用户可以尝试多少次。要锁定用户，请使用信誉策略和 user_write 阶段。</target>
        
      </trans-unit>
      <trans-unit id="s5170f9ef331949c0">
        <source>Show arbitrary input fields to the user, for example during enrollment. Data is saved in the flow context under the 'prompt_data' variable.</source>
        <target>向用户显示任意输入字段，例如在注册期间。数据保存在流程上下文中的 'prompt_data' 变量下。</target>
        
      </trans-unit>
      <trans-unit id="s36cb242ac90353bc">
        <source>Fields</source>
        <target>字段</target>
        
      </trans-unit>
      <trans-unit id="s2d5f69929bb7221d">
        <source><x id="0" equiv-text="${prompt.name}"/> ("<x id="1" equiv-text="${prompt.fieldKey}"/>", of type <x id="2" equiv-text="${prompt.type}"/>)</source>
        <target>
<<<<<<< HEAD
        <x id="0" equiv-text="${prompt.name}"/>（" 
        <x id="1" equiv-text="${prompt.fieldKey}"/>"，类型为 
=======
        <x id="0" equiv-text="${prompt.name}"/>（&quot;
        <x id="1" equiv-text="${prompt.fieldKey}"/>&quot;，类型为
>>>>>>> dcbfe738
        <x id="2" equiv-text="${prompt.type}"/>）</target>
        
      </trans-unit>
      <trans-unit id="s3b7b519444181264">
        <source>Validation Policies</source>
        <target>验证策略</target>
        
      </trans-unit>
      <trans-unit id="s59691290a232c687">
        <source>Selected policies are executed when the stage is submitted to validate the data.</source>
        <target>当阶段被提交以验证数据时，执行选定的策略。</target>
        
      </trans-unit>
      <trans-unit id="sbf4ef82e04772a4e">
        <source>Delete the currently pending user. CAUTION, this stage does not ask for confirmation. Use a consent stage to ensure the user is aware of their actions.</source>
        <target>删除当前待处理的用户。注意，这个阶段不要求确认。使用同意授权阶段来确保用户知道自己的行为。</target>
      </trans-unit>
      <trans-unit id="s8cc920e6a8430a0d">
        <source>Log the currently pending user in.</source>
        <target>登录当前待处理的用户。</target>
        
      </trans-unit>
      <trans-unit id="sb85ffe141d7c229d">
        <source>Session duration</source>
        <target>会话持续时间</target>
        
      </trans-unit>
      <trans-unit id="sece294cd51a85745">
        <source>Determines how long a session lasts. Default of 0 seconds means that the sessions lasts until the browser is closed.</source>
        <target>确定会话持续多长时间。默认为 0 秒意味着会话持续到浏览器关闭为止。</target>
        
      </trans-unit>
      <trans-unit id="sf7949fbbab2eb566">
        <source>Different browsers handle session cookies differently, and might not remove them even when the browser is closed.</source>
        <target>不同浏览器处理会话 Cookie 的方式不同，即使关闭浏览器，也不能保证它们会被删除。</target>
        
      </trans-unit>
      <trans-unit id="s53bbc3ae4b5fa1d0">
        <source>See here.</source>
        <target>详见这里。</target>
        
      </trans-unit>
      <trans-unit id="s2512334108f06a5a">
        <source>Stay signed in offset</source>
        <target>保持登录偏移量</target>
        
      </trans-unit>
      <trans-unit id="s1608b2f94fa0dbd4">
        <source>If set to a duration above 0, the user will have the option to choose to "stay signed in", which will extend their session by the time specified here.</source>
        <target>如果设置时长大于 0，用户可以选择“保持登录”选项，这将使用户的会话延长此处设置的时间。</target>
        
      </trans-unit>
      <trans-unit id="s542a71bb8f41e057">
        <source>Terminate other sessions</source>
        <target>终止其他会话</target>
        
      </trans-unit>
      <trans-unit id="sa920231366378c90">
        <source>When enabled, all previous sessions of the user will be terminated.</source>
        <target>启用时，此用户的所有过往会话将会被终止。</target>
        
      </trans-unit>
      <trans-unit id="sfee06600c15082a9">
        <source>Remove the user from the current session.</source>
        <target>从当前会话中移除用户。</target>
        
      </trans-unit>
      <trans-unit id="s927398c400970760">
        <source>Write any data from the flow's context's 'prompt_data' to the currently pending user. If no user
        is pending, a new user is created, and data is written to them.</source>
        <target>将流程上下文的 'prompt_data' 中的任何数据写入当前待处理的用户。
如果没有用户处于待处理状态，则会创建新用户并向其写入数据。</target>
      </trans-unit>
      <trans-unit id="sb379d861cbed0b47">
        <source>Never create users</source>
        <target>从不创建用户</target>
        
      </trans-unit>
      <trans-unit id="s81d673755a86a4f0">
        <source>When no user is present in the flow context, the stage will fail.</source>
        <target>如果流程上下文中没有出现用户，此阶段失败。</target>
        
      </trans-unit>
      <trans-unit id="s9940e3f073fbdbd4">
        <source>Create users when required</source>
        <target>如果需要则创建用户</target>
        
      </trans-unit>
      <trans-unit id="s5414356cc10e80fe">
        <source>When no user is present in the the flow context, a new user is created.</source>
        <target>如果流程上下文中没有出现用户，则创建新用户。</target>
        
      </trans-unit>
      <trans-unit id="s57337099d96ce6d2">
        <source>Always create new users</source>
        <target>总是创建新用户</target>
        
      </trans-unit>
      <trans-unit id="se80dd66f23b4fc39">
        <source>Create a new user even if a user is in the flow context.</source>
        <target>即使用户在流程上下文中，仍然创建新用户。</target>
        
      </trans-unit>
      <trans-unit id="sed3512fe4560c7f4">
        <source>Create users as inactive</source>
        <target>创建未激活用户</target>
        
      </trans-unit>
      <trans-unit id="s9193ef1a39a6c872">
        <source>Mark newly created users as inactive.</source>
        <target>将新创建的用户标记为未激活。</target>
        
      </trans-unit>
      <trans-unit id="s89d1847b5e4ad225">
        <source>User path template</source>
        <target>用户路径模板</target>
        
      </trans-unit>
      <trans-unit id="s18269e3889d6fa54">
        <source>Path new users will be created under. If left blank, the default path will be used.</source>
        <target>新用户将会在此路径下创建。如果留空，则使用默认路径。</target>
        
      </trans-unit>
      <trans-unit id="sc1cb0eef9ed94e6a">
        <source>Newly created users are added to this group, if a group is selected.</source>
        <target>如果选择了组，则会将新创建的用户添加到该组。</target>
        
      </trans-unit>
      <trans-unit id="sd8417b41ca27bc8f">
        <source>New stage</source>
        <target>新建阶段</target>
        
      </trans-unit>
      <trans-unit id="s293801033f9fc0d0">
        <source>Create a new stage.</source>
        <target>创建一个新阶段。</target>
        
      </trans-unit>
      <trans-unit id="s71633a67e0d7c0e4">
        <source>Successfully imported device.</source>
        <target>已成功导入设备。</target>
        
      </trans-unit>
      <trans-unit id="s7d61705dfb120d7b">
        <source>The user in authentik this device will be assigned to.</source>
        <target>此设备要绑定的 authentik 用户。</target>
        
      </trans-unit>
      <trans-unit id="s5eaf1d304e03ed4b">
        <source>Duo User ID</source>
        <target>Duo 用户 ID</target>
        
      </trans-unit>
      <trans-unit id="s003847d8bc01c676">
        <source>The user ID in Duo, can be found in the URL after clicking on a user.</source>
        <target>Duo 中的用户 ID，可以点击用户之后，在 URL 中找到。</target>
        
      </trans-unit>
      <trans-unit id="sbbc806ea3987c781">
        <source>Automatic import</source>
        <target>自动导入</target>
        
      </trans-unit>
      <trans-unit id="s77299a9d3dd932cd">
        <source>Successfully imported <x id="0" equiv-text="${res.count}"/> devices.</source>
        <target>已成功导入
        <x id="0" equiv-text="${res.count}"/> 个设备。</target>
        
      </trans-unit>
      <trans-unit id="s6a615f6165ef01c9">
        <source>Start automatic import</source>
        <target>开始自动导入</target>
        
      </trans-unit>
      <trans-unit id="s9f83d7768aea548a">
        <source>Or manually import</source>
        <target>或者手动导入</target>
        
      </trans-unit>
      <trans-unit id="sddc8efe94cb8c210">
        <source>Stages are single steps of a Flow that a user is guided through. A stage can only be executed from within a flow.</source>
        <target>阶段是引导用户完成流程的单个步骤。阶段只能在流程内部执行。</target>
        
      </trans-unit>
      <trans-unit id="sb69a4b0acd0895f2">
        <source>Flows</source>
        <target>流程</target>
        
      </trans-unit>
      <trans-unit id="s0eaf755fa88c8d97">
        <source>Stage(s)</source>
        <target>阶段</target>
        
      </trans-unit>
      <trans-unit id="s3914cb410fca44d4">
        <source>Import</source>
        <target>导入</target>
        
      </trans-unit>
      <trans-unit id="s8a67b33a0d70d322">
        <source>Import Duo device</source>
        <target>导入 Duo 设备</target>
        
      </trans-unit>
      <trans-unit id="s48cf8fd56b1237ed">
        <source>Successfully updated flow.</source>
        <target>已成功更新流程。</target>
        
      </trans-unit>
      <trans-unit id="sc3e0c240b159fbce">
        <source>Successfully created flow.</source>
        <target>已成功创建流程。</target>
        
      </trans-unit>
      <trans-unit id="s925936f647ae52cc">
        <source>Shown as the Title in Flow pages.</source>
        <target>显示为流程页面中的标题。</target>
        
      </trans-unit>
      <trans-unit id="s50719dda8f90abf4">
        <source>Visible in the URL.</source>
        <target>在 URL 中可见。</target>
        
      </trans-unit>
      <trans-unit id="s0f4c6540c30bd8b4">
        <source>Designation</source>
        <target>指定</target>
        
      </trans-unit>
      <trans-unit id="sb25d9afe10941425">
        <source>Decides what this Flow is used for. For example, the Authentication flow is redirect to when an un-authenticated user visits authentik.</source>
        <target>决定此流程的用途。例如，当未经身份验证的用户访问 authentik 时，会重定向到身份验证流程。</target>
        
      </trans-unit>
      <trans-unit id="sb36e4c05244278c1">
        <source>No requirement</source>
        <target>无要求</target>
        
      </trans-unit>
      <trans-unit id="s7b105164d209f670">
        <source>Require authentication</source>
        <target>需要身份验证</target>
        
      </trans-unit>
      <trans-unit id="s239c2a351cde6d39">
        <source>Require no authentication.</source>
        <target>需要无身份验证。</target>
        
      </trans-unit>
      <trans-unit id="s98beadfeeb3acb66">
        <source>Require superuser.</source>
        <target>需要管理员用户。</target>
        
      </trans-unit>
      <trans-unit id="sfad9279cc42c6b61">
        <source>Required authentication level for this flow.</source>
        <target>此流程需要身份验证等级。</target>
        
      </trans-unit>
      <trans-unit id="sb56674c9ea4f0588">
        <source>Behavior settings</source>
        <target>行为设置</target>
        
      </trans-unit>
      <trans-unit id="sb6d7d58cb0a1544e">
        <source>Compatibility mode</source>
        <target>兼容模式</target>
        
      </trans-unit>
      <trans-unit id="s14ace18ccf4fb86d">
        <source>Increases compatibility with password managers and mobile devices.</source>
        <target>增强与移动设备与密码管理器的兼容性。</target>
        
      </trans-unit>
      <trans-unit id="scfbc2f1396ee8550">
        <source>Denied action</source>
        <target>拒绝操作</target>
        
      </trans-unit>
      <trans-unit id="sff38031cf061e3ae">
        <source>Will follow the ?next parameter if set, otherwise show a message</source>
        <target>将会首先遵循 ?next 参数，如果不存在则显示一条消息</target>
        
      </trans-unit>
      <trans-unit id="s936bf4342b182ad4">
        <source>Will either follow the ?next parameter or redirect to the default interface</source>
        <target>将会遵循 ?next 参数或者重定向到默认接口</target>
        
      </trans-unit>
      <trans-unit id="s22b0e8c5277dd5a9">
        <source>Will notify the user the flow isn't applicable</source>
        <target>将会通知用户此流程不适用</target>
        
      </trans-unit>
      <trans-unit id="s2eeca5cfc99ef19b">
        <source>Decides the response when a policy denies access to this flow for a user.</source>
        <target>当一条策略拒绝用户访问此流程时决定响应。</target>
        
      </trans-unit>
      <trans-unit id="sbaf20067de176c90">
        <source>Appearance settings</source>
        <target>外观设置</target>
        
      </trans-unit>
      <trans-unit id="s2e4818861000b13f">
        <source>Layout</source>
        <target>布局</target>
        
      </trans-unit>
      <trans-unit id="s1efbfc3937d565bd">
        <source>Background</source>
        <target>背景</target>
        
      </trans-unit>
      <trans-unit id="s374abf1a54d87b67">
        <source>Background shown during execution.</source>
        <target>执行过程中显示的背景。</target>
        
      </trans-unit>
      <trans-unit id="s3ebf4c166058afce">
        <source>Clear background</source>
        <target>清除背景</target>
        
      </trans-unit>
      <trans-unit id="sb24755ea94bef31d">
        <source>Delete currently set background image.</source>
        <target>删除当前设置的背景图片。</target>
        
      </trans-unit>
      <trans-unit id="sb904f23f17b60c3a">
        <source>Successfully imported flow.</source>
        <target>已成功导入流程。</target>
        
      </trans-unit>
      <trans-unit id="s344c4a2a48997e18">
        <source>.yaml files, which can be found on goauthentik.io and can be exported by authentik.</source>
        <target>.yaml 文件，可以在 goauthentik.io 上找到，也可以通过 authentik 导出。</target>
        
      </trans-unit>
      <trans-unit id="sc816360d6f5a1eeb">
        <source>Flows describe a chain of Stages to authenticate, enroll or recover a user. Stages are chosen based on policies applied to them.</source>
        <target>流程描述了一系列用于对用户进行身份验证、注册或恢复的阶段。阶段是根据应用于它们的策略来选择的。</target>
        
      </trans-unit>
      <trans-unit id="s6f857299d5db1ecf">
        <source>Flow(s)</source>
        <target>流程</target>
        
      </trans-unit>
      <trans-unit id="s9e830cbc0b42a514">
        <source>Update Flow</source>
        <target>更新流程</target>
        
      </trans-unit>
      <trans-unit id="s2f1bcfcc5cae94c3">
        <source>Create Flow</source>
        <target>创建流程</target>
        
      </trans-unit>
      <trans-unit id="s832282d415294df4">
        <source>Import Flow</source>
        <target>导入流程</target>
        
      </trans-unit>
      <trans-unit id="s098237f7ccb4dc4a">
        <source>Successfully cleared flow cache</source>
        <target>已成功清除流程缓存</target>
        
      </trans-unit>
      <trans-unit id="s59572c1be31a812e">
        <source>Failed to delete flow cache</source>
        <target>删除流程缓存失败</target>
        
      </trans-unit>
      <trans-unit id="sa2b727168b090d34">
        <source>Clear Flow cache</source>
        <target>清除流程缓存</target>
        
      </trans-unit>
      <trans-unit id="sf12d588a76ba7e51">
        <source>Are you sure you want to clear the flow cache?
            This will cause all flows to be re-evaluated on their next usage.</source>
        <target>确实要清除流程缓存吗？
这将导致所有流程在下次使用时重新评估。</target>
      </trans-unit>
      <trans-unit id="sbe47a5bdeec19ab0">
        <source>Stage binding(s)</source>
        <target>阶段绑定</target>
        
      </trans-unit>
      <trans-unit id="sfa88f413e287bb0f">
        <source>Stage type</source>
        <target>阶段类型</target>
        
      </trans-unit>
      <trans-unit id="s04440099d97c0bef">
        <source>Edit Stage</source>
        <target>编辑阶段</target>
        
      </trans-unit>
      <trans-unit id="s980270d0fab7ecb3">
        <source>Update Stage binding</source>
        <target>更新阶段绑定</target>
        
      </trans-unit>
      <trans-unit id="sfe938c1585e0bf68">
        <source>These bindings control if this stage will be applied to the flow.</source>
        <target>这些绑定控制是否将此阶段应用于流程。</target>
        
      </trans-unit>
      <trans-unit id="sfac6f995c7670559">
        <source>No Stages bound</source>
        <target>未绑定阶段</target>
        
      </trans-unit>
      <trans-unit id="s955c1fec1c6fb970">
        <source>No stages are currently bound to this flow.</source>
        <target>目前没有阶段绑定到此流程。</target>
        
      </trans-unit>
      <trans-unit id="s9a393a04eaf1eb0e">
        <source>Create Stage binding</source>
        <target>创建阶段绑定</target>
        
      </trans-unit>
      <trans-unit id="s207e8b106806d7e4">
        <source>Bind stage</source>
        <target>绑定阶段</target>
        
      </trans-unit>
      <trans-unit id="scc2e420c54dc8089">
        <source>Bind existing stage</source>
        <target>绑定已有阶段</target>
        
      </trans-unit>
      <trans-unit id="s30d1f50f476c3f48">
        <source>Flow Overview</source>
        <target>流程总览</target>
        
      </trans-unit>
      <trans-unit id="s77099d752f1ab773">
        <source>Related actions</source>
        <target>相关操作</target>
        
      </trans-unit>
      <trans-unit id="sd07866d9f38b2c50">
        <source>Execute flow</source>
        <target>执行流程</target>
        
      </trans-unit>
      <trans-unit id="s9ff3121d30f88d52">
        <source>Normal</source>
        <target>正常</target>
        
      </trans-unit>
      <trans-unit id="s6e4c997a101b6abf">
        <source>with current user</source>
        <target>以当前用户</target>
        
      </trans-unit>
      <trans-unit id="s8ecdbff1a7329b64">
        <source>with inspector</source>
        <target>附加检视器</target>
        
      </trans-unit>
      <trans-unit id="s3576aead3e68c5c9">
        <source>Export flow</source>
        <target>导出流程</target>
        
      </trans-unit>
      <trans-unit id="s293aa6a6446fb153">
        <source>Export</source>
        <target>导出</target>
        
      </trans-unit>
      <trans-unit id="se2c3cbf2ed1403f1">
        <source>Stage Bindings</source>
        <target>阶段绑定</target>
        
      </trans-unit>
      <trans-unit id="s78c08391ffbfb8c0">
        <source>These bindings control which users can access this flow.</source>
        <target>这些绑定控制哪些用户可以访问此流程。</target>
        
      </trans-unit>
      <trans-unit id="sc1a1ff47c058bb09">
        <source>Event Log</source>
        <target>事件日志</target>
        
      </trans-unit>
      <trans-unit id="s65d67612999165e9">
        <source>Event <x id="0" equiv-text="${this.event.pk}"/></source>
        <target>事件
        <x id="0" equiv-text="${this.event.pk}"/></target>
        
      </trans-unit>
      <trans-unit id="s455de2f740b073fd">
        <source>Event info</source>
        <target>事件信息</target>
        
      </trans-unit>
      <trans-unit id="sb41b2cfbbc52565b">
        <source>Created</source>
        <target>创建时间</target>
        
      </trans-unit>
      <trans-unit id="s037bc6d25a03c3c8">
        <source>Successfully updated transport.</source>
        <target>已成功更新传输。</target>
        
      </trans-unit>
      <trans-unit id="s1575a15cee001915">
        <source>Successfully created transport.</source>
        <target>已成功创建传输。</target>
        
      </trans-unit>
      <trans-unit id="s4acf840bc792c3ae">
        <source>Local (notifications will be created within authentik)</source>
        <target>本地（通知在 authentik 内创建）</target>
        
      </trans-unit>
      <trans-unit id="sede0abbf2b612812">
        <source>Webhook (generic)</source>
        <target>Webhook（通用）</target>
        
      </trans-unit>
      <trans-unit id="s76f5dca6404a1210">
        <source>Webhook (Slack/Discord)</source>
        <target>Webhook（Slack/Discord）</target>
        
      </trans-unit>
      <trans-unit id="s6873bdbfa24615fb">
        <source>Webhook URL</source>
        <target>Webhook URL</target>
        
      </trans-unit>
      <trans-unit id="s25ec2846f6b88214">
        <source>Webhook Mapping</source>
        <target>Webhook 映射</target>
        
      </trans-unit>
      <trans-unit id="sca2879d96f58a39c">
        <source>Send once</source>
        <target>发送一次</target>
        
      </trans-unit>
      <trans-unit id="s2430e000b7cfefd0">
        <source>Only send notification once, for example when sending a webhook into a chat channel.</source>
        <target>仅发送一次通知，例如在向聊天频道发送 Webhook 时。</target>
        
      </trans-unit>
      <trans-unit id="s819509c33a7534ac">
        <source>Notification Transports</source>
        <target>通知传输</target>
        
      </trans-unit>
      <trans-unit id="s57072ffb92b6c9c8">
        <source>Define how notifications are sent to users, like Email or Webhook.</source>
        <target>定义如何向用户发送通知，例如电子邮件或 Webhook。</target>
        
      </trans-unit>
      <trans-unit id="s624256f8a4bb4c89">
        <source>Notification transport(s)</source>
        <target>通知传输</target>
        
      </trans-unit>
      <trans-unit id="sac1332e6f421526e">
        <source>Update Notification Transport</source>
        <target>更新通知传输</target>
        
      </trans-unit>
      <trans-unit id="s6b5002c605b39d6d">
        <source>Create Notification Transport</source>
        <target>创建通知传输</target>
        
      </trans-unit>
      <trans-unit id="s0a39e4f61ccafacb">
        <source>Successfully updated rule.</source>
        <target>已成功更新规则。</target>
        
      </trans-unit>
      <trans-unit id="s72e102414fec81a4">
        <source>Successfully created rule.</source>
        <target>已成功创建规则。</target>
        
      </trans-unit>
      <trans-unit id="sa55ee64c5c51df0f">
        <source>Select the group of users which the alerts are sent to. If no group is selected the rule is disabled.</source>
        <target>选择一组用于发送警告的用户。如果未选择组，则此规则被禁用。</target>
        
      </trans-unit>
      <trans-unit id="sffa171e11d4ae513">
        <source>Transports</source>
        <target>传输</target>
        
      </trans-unit>
      <trans-unit id="s7b18721be331241e">
        <source>Select which transports should be used to notify the user. If none are selected, the notification will only be shown in the authentik UI.</source>
        <target>选择应使用哪些传输方式来通知用户。如果未选择任何内容，则通知将仅显示在 authentik UI 中。</target>
        
      </trans-unit>
      <trans-unit id="scd0cfe87af6f2ff2">
        <source>Severity</source>
        <target>严重程度</target>
        
      </trans-unit>
      <trans-unit id="s98c3bdf4fd5cdf65">
        <source>Notification Rules</source>
        <target>通知规则</target>
        
      </trans-unit>
      <trans-unit id="s107bf77afb93c9b8">
        <source>Send notifications whenever a specific Event is created and matched by policies.</source>
        <target>每当特定事件被创建并匹配策略时，都会发送通知。</target>
        
      </trans-unit>
      <trans-unit id="sf3f9a0feaf083207">
        <source>Sent to group</source>
        <target>已发送到组</target>
        
      </trans-unit>
      <trans-unit id="sc92ed9d5e01d3f24">
        <source>Notification rule(s)</source>
        <target>通知规则</target>
        
      </trans-unit>
      <trans-unit id="s5140d157642d7362">
        <source>None (rule disabled)</source>
        <target>无（规则已禁用）</target>
        
      </trans-unit>
      <trans-unit id="sd1146418b344f81f">
        <source>Update Notification Rule</source>
        <target>更新通知规则</target>
        
      </trans-unit>
      <trans-unit id="sbbc1de43ab6c1f76">
        <source>Create Notification Rule</source>
        <target>创建通知规则</target>
        
      </trans-unit>
      <trans-unit id="s5795b310ab271d20">
        <source>These bindings control upon which events this rule triggers.
Bindings to groups/users are checked against the user of the event.</source>
        <target>这些绑定控制此规则触发的事件。
针对组/用户的绑定会检查与事件相关的用户。</target>
      </trans-unit>
      <trans-unit id="s90c3b62194fe8508">
        <source>Outpost Deployment Info</source>
        <target>前哨部署信息</target>
        
      </trans-unit>
      <trans-unit id="s35f9df7668d5fa79">
        <source>View deployment documentation</source>
        <target>查看部署文档</target>
        
      </trans-unit>
      <trans-unit id="sad09c62cb4ebae68">
        <source>Click to copy token</source>
        <target>点击复制令牌</target>
        
      </trans-unit>
      <trans-unit id="s0e03fe2dc5b9164b">
        <source>If your authentik Instance is using a self-signed certificate, set this value.</source>
        <target>如果您的 authentik 实例正在使用自签名证书，请设置此值。</target>
        
      </trans-unit>
      <trans-unit id="sc21032b0d37882a0">
        <source>If your authentik_host setting does not match the URL you want to login with, add this setting.</source>
        <target>如果您的 authentik_host 设置与您要登录时使用的网址不匹配，请添加此设置。</target>
        
      </trans-unit>
      <trans-unit id="s6f270e1668c036e9">
        <source>Successfully updated outpost.</source>
        <target>已成功更新前哨。</target>
        
      </trans-unit>
      <trans-unit id="s79aed8154d7c472c">
        <source>Successfully created outpost.</source>
        <target>已成功创建前哨。</target>
        
      </trans-unit>
      <trans-unit id="s8afc8c5aafb392d3">
        <source>Radius</source>
        <target>Radius</target>
        
      </trans-unit>
      <trans-unit id="s03970aa76a09982d">
        <source>Integration</source>
        <target>集成</target>
        
      </trans-unit>
      <trans-unit id="s9c29565c5ae1cc92">
        <source>Selecting an integration enables the management of the outpost by authentik.</source>
        <target>选择集成使 authentik 能够管理前哨。</target>
        
      </trans-unit>
      <trans-unit id="s554ce268e9727e79">
        <source>You can only select providers that match the type of the outpost.</source>
        <target>您只能选择与前哨类型匹配的提供程序。</target>
        
      </trans-unit>
      <trans-unit id="sf9b1c0661a02d9f9">
        <source>Configuration</source>
        <target>配置</target>
        
      </trans-unit>
      <trans-unit id="s3abecf1e778c9625">
        <source>See more here:</source>
        <target>了解更多：</target>
        
      </trans-unit>
      <trans-unit id="s74cb3d66f6a668e1">
        <source>Documentation</source>
        <target>文档</target>
        
      </trans-unit>
      <trans-unit id="saa8939ac88a76f98">
        <source>Last seen</source>
        <target>上次出现</target>
        
      </trans-unit>
      <trans-unit id="s1ac2653a6492b435">
        <source><x id="0" equiv-text="${this.outpostHealth.version}"/>, should be <x id="1" equiv-text="${this.outpostHealth.versionShould}"/></source>
        <target>
        <x id="0" equiv-text="${this.outpostHealth.version}"/>，应该是
        <x id="1" equiv-text="${this.outpostHealth.versionShould}"/></target>
        
      </trans-unit>
      <trans-unit id="s1e176e35c828318c">
        <source>Hostname</source>
        <target>主机名</target>
        
      </trans-unit>
      <trans-unit id="s322e34cfcba47155">
        <source>Not available</source>
        <target>不可用</target>
        
      </trans-unit>
      <trans-unit id="s02b632a9ac24a824">
        <source>Last seen: <x id="0" equiv-text="${this.outpostHealth.lastSeen?.toLocaleTimeString()}"/></source>
        <target>上次出现：
        <x id="0" equiv-text="${this.outpostHealth.lastSeen?.toLocaleTimeString()}"/></target>
        
      </trans-unit>
      <trans-unit id="sa43153d53ae65063">
        <source>Unknown type</source>
        <target>未知类型</target>
        
      </trans-unit>
      <trans-unit id="s5e169e1bac20b4a6">
        <source>Outposts</source>
        <target>前哨</target>
        
      </trans-unit>
      <trans-unit id="s8802553bc57617ee">
        <source>Outposts are deployments of authentik components to support different environments and protocols, like reverse proxies.</source>
        <target>前哨是对 authentik 组件的部署，用于支持不同的环境和协议，例如反向代理。</target>
        
      </trans-unit>
      <trans-unit id="s84d7d6ebbedcb586">
        <source>Health and Version</source>
        <target>健康状态与版本</target>
        
      </trans-unit>
      <trans-unit id="s9bf48a89367282cd">
        <source>Warning: authentik Domain is not configured, authentication will not work.</source>
        <target>警告：未配置 authentik 域名，身份验证将不起作用。</target>
        
      </trans-unit>
      <trans-unit id="sbf5f4c5ba679e847">
        <source>Logging in via <x id="0" equiv-text="${item.config.authentik_host}"/>.</source>
        <target>通过
        <x id="0" equiv-text="${item.config.authentik_host}"/> 登录。</target>
        
      </trans-unit>
      <trans-unit id="s59b6028f19d15cda">
        <source>No integration active</source>
        <target>没有激活的集成</target>
        
      </trans-unit>
      <trans-unit id="s9bd59e0ea70a3e4a">
        <source>Update Outpost</source>
        <target>更新前哨</target>
        
      </trans-unit>
      <trans-unit id="sc8f286ac783c385d">
        <source>View Deployment Info</source>
        <target>查看部署信息</target>
        
      </trans-unit>
      <trans-unit id="s9ee92717d7f63247">
        <source>Detailed health (one instance per column, data is cached so may be out of date)</source>
        <target>详细健康状况（每列一个实例，数据经过缓存，因此可能会过时）</target>
        
      </trans-unit>
      <trans-unit id="s1d49ec5030447643">
        <source>Outpost(s)</source>
        <target>前哨</target>
        
      </trans-unit>
      <trans-unit id="s1a2f8f4b3861583b">
        <source>Create Outpost</source>
        <target>创建前哨</target>
        
      </trans-unit>
      <trans-unit id="sdc1ef94016f0d855">
        <source>Successfully updated integration.</source>
        <target>已成功更新集成。</target>
        
      </trans-unit>
      <trans-unit id="sc2a1a40a1b4b0170">
        <source>Successfully created integration.</source>
        <target>已成功创建集成。</target>
        
      </trans-unit>
      <trans-unit id="se9b1fec72ffd8f48">
        <source>Local</source>
        <target>本地</target>
        
      </trans-unit>
      <trans-unit id="sc1231049879b8d33">
        <source>If enabled, use the local connection. Required Docker socket/Kubernetes Integration.</source>
        <target>如果启用，请使用本地连接。需要 Docker Socket/Kubernetes 集成。</target>
        
      </trans-unit>
      <trans-unit id="s13de04774ff0f210">
        <source>Docker URL</source>
        <target>Docker URL</target>
        
      </trans-unit>
      <trans-unit id="sa7fcf026bd25f231">
        <source>Can be in the format of 'unix://' when connecting to a local docker daemon, using 'ssh://' to connect via SSH, or 'https://:2376' when connecting to a remote system.</source>
        <target>连接到本地 Docker 守护进程时可以采用 'unix://' 格式，通过 SSH 连接时采用 'ssh://' 格式，或者在连接到远程系统时采用 'https://:2376' 格式。</target>
        
      </trans-unit>
      <trans-unit id="saf1d289e3137c2ea">
        <source>CA which the endpoint's Certificate is verified against. Can be left empty for no validation.</source>
        <target>验证端点证书所依据的 CA。可以留空，表示不进行验证。</target>
        
      </trans-unit>
      <trans-unit id="s0f2e070d38cd36df">
        <source>TLS Authentication Certificate/SSH Keypair</source>
        <target>TLS 身份验证证书/SSH 密钥对</target>
        
      </trans-unit>
      <trans-unit id="s2f58bb9905d2b76f">
        <source>Certificate/Key used for authentication. Can be left empty for no authentication.</source>
        <target>用于身份验证的证书/密钥。可以留空表示不验证。</target>
        
      </trans-unit>
      <trans-unit id="s8b33660e2ed7212c">
        <source>When connecting via SSH, this keypair is used for authentication.</source>
        <target>通过 SSH 连接时，此密钥对用于身份验证。</target>
        
      </trans-unit>
      <trans-unit id="sa668bd79645c3e06">
        <source>Kubeconfig</source>
        <target>Kubeconfig</target>
        
      </trans-unit>
      <trans-unit id="sa85cfb884c17d85d">
        <source>Verify Kubernetes API SSL Certificate</source>
        <target>验证 Kubernetes API SSL 证书</target>
        
      </trans-unit>
      <trans-unit id="se78364ee913ae2bd">
        <source>New outpost integration</source>
        <target>新建前哨集成</target>
        
      </trans-unit>
      <trans-unit id="s68d69ad0271c8ef6">
        <source>Create a new outpost integration.</source>
        <target>创建一个新前哨集成。</target>
        
      </trans-unit>
      <trans-unit id="sae239213b7c70376">
        <source>State</source>
        <target>状态</target>
        
      </trans-unit>
      <trans-unit id="sb96629f50f2e7fab">
        <source>Unhealthy</source>
        <target>不健康</target>
        
      </trans-unit>
      <trans-unit id="sa8e255492bb6ae0d">
        <source>Outpost integration(s)</source>
        <target>前哨集成</target>
        
      </trans-unit>
      <trans-unit id="s9d18948d25c68d66">
        <source>Successfully generated certificate-key pair.</source>
        <target>已成功生成证书密钥对。</target>
        
      </trans-unit>
      <trans-unit id="sd4ac926e4ebb1cd7">
        <source>Common Name</source>
        <target>常用名</target>
        
      </trans-unit>
      <trans-unit id="s592425143c4f5834">
        <source>Subject-alt name</source>
        <target>替代名称</target>
        
      </trans-unit>
      <trans-unit id="se9d0f12f95b14095">
        <source>Optional, comma-separated SubjectAlt Names.</source>
        <target>可选，逗号分隔的替代名称。</target>
        
      </trans-unit>
      <trans-unit id="s7609ee54e8a7b05a">
        <source>Validity days</source>
        <target>有效天数</target>
        
      </trans-unit>
      <trans-unit id="s4c24b2baa377e870">
        <source>Successfully updated certificate-key pair.</source>
        <target>已成功更新证书密钥对。</target>
        
      </trans-unit>
      <trans-unit id="s122f308b5f198ba7">
        <source>Successfully created certificate-key pair.</source>
        <target>已成功创建证书密钥对。</target>
        
      </trans-unit>
      <trans-unit id="s08a8716c214a0efb">
        <source>PEM-encoded Certificate data.</source>
        <target>PEM 编码的证书数据。</target>
        
      </trans-unit>
      <trans-unit id="s6e612e5a6a359bbb">
        <source>Optional Private Key. If this is set, you can use this keypair for encryption.</source>
        <target>可选私钥。如果设置，则可以使用此密钥对来加密。</target>
        
      </trans-unit>
      <trans-unit id="s27ac7a47b390e3cb">
        <source>Certificate-Key Pairs</source>
        <target>证书密钥对</target>
        
      </trans-unit>
      <trans-unit id="sb72ebab438cb2983">
        <source>Import certificates of external providers or create certificates to sign requests with.</source>
        <target>导入外部提供商的证书或创建用于签名请求的证书。</target>
        
      </trans-unit>
      <trans-unit id="s4b5af7736aedd6c1">
        <source>Private key available?</source>
        <target>私钥可用吗？</target>
        
      </trans-unit>
      <trans-unit id="s1d6e16d86961c782">
        <source>Certificate-Key Pair(s)</source>
        <target>证书密钥对</target>
        
      </trans-unit>
      <trans-unit id="sc1ce2f758935ff48">
        <source>Managed by authentik</source>
        <target>由 authentik 管理</target>
        
      </trans-unit>
      <trans-unit id="sf53a78d889b6c775">
        <source>Managed by authentik (Discovered)</source>
        <target>由 authentik 管理（已发现）</target>
        
      </trans-unit>
      <trans-unit id="sef50d248448e0df1">
        <source>Yes (<x id="0" equiv-text="${item.privateKeyType?.toUpperCase()}"/>)</source>
        <target>是（
        <x id="0" equiv-text="${item.privateKeyType?.toUpperCase()}"/>）</target>
        
      </trans-unit>
      <trans-unit id="s09205907b5b56cda">
        <source>No</source>
        <target>否</target>
        
      </trans-unit>
      <trans-unit id="s33aa05f435c29753">
        <source>Update Certificate-Key Pair</source>
        <target>更新证书密钥对</target>
        
      </trans-unit>
      <trans-unit id="seffdf887fed7f668">
        <source>Certificate Fingerprint (SHA1)</source>
        <target>证书指纹（SHA1）</target>
        
      </trans-unit>
      <trans-unit id="sdd6b8b56a811080e">
        <source>Certificate Fingerprint (SHA256)</source>
        <target>证书指纹（SHA256）</target>
        
      </trans-unit>
      <trans-unit id="s2a2d3e7c379e9518">
        <source>Certificate Subject</source>
        <target>证书主题</target>
        
      </trans-unit>
      <trans-unit id="s351246c52548086a">
        <source>Download Certificate</source>
        <target>下载证书</target>
        
      </trans-unit>
      <trans-unit id="s47bd537a3bcebf19">
        <source>Download Private key</source>
        <target>下载私钥</target>
        
      </trans-unit>
      <trans-unit id="s3a5fec3d73ac9edc">
        <source>Create Certificate-Key Pair</source>
        <target>创建证书密钥对</target>
        
      </trans-unit>
      <trans-unit id="s45cb501abd43ba52">
        <source>Generate</source>
        <target>生成</target>
        
      </trans-unit>
      <trans-unit id="sf9bddaf910f4eea5">
        <source>Generate Certificate-Key Pair</source>
        <target>生成证书密钥对</target>
        
      </trans-unit>
      <trans-unit id="see2bcbc11bb91960">
        <source>Successfully updated instance.</source>
        <target>已成功更新实例。</target>
        
      </trans-unit>
      <trans-unit id="s9e51d6de369f320b">
        <source>Successfully created instance.</source>
        <target>已成功创建实例。</target>
        
      </trans-unit>
      <trans-unit id="s92e91071c6a45eb4">
        <source>Disabled blueprints are never applied.</source>
        <target>禁用的蓝图永远不会应用。</target>
        
      </trans-unit>
      <trans-unit id="sf63c89c0604c288f">
        <source>Local path</source>
        <target>本地路径</target>
        
      </trans-unit>
      <trans-unit id="sd6422f7004036cdd">
        <source>OCI Registry</source>
        <target>OCI Registry</target>
        
      </trans-unit>
      <trans-unit id="se2d65e13768468e0">
        <source>Internal</source>
        <target>内部</target>
        
      </trans-unit>
      <trans-unit id="scbb7d3154da629f3">
        <source>OCI URL, in the format of oci://registry.domain.tld/path/to/manifest.</source>
        <target>OCI URL，格式为 oci://registry.domain.tld/path/to/manifest。</target>
        
      </trans-unit>
      <trans-unit id="s0195c0df7294228a">
        <source>See more about OCI support here:</source>
        <target>在这里了解更多 OCI 支持：</target>
        
      </trans-unit>
      <trans-unit id="sfae395b94a5a0040">
        <source>Blueprint</source>
        <target>蓝图</target>
        
      </trans-unit>
      <trans-unit id="s7e1342d37124b65b">
        <source>Configure the blueprint context, used for templating.</source>
        <target>配置蓝图上下文，用于模板操作。</target>
        
      </trans-unit>
      <trans-unit id="s6ec8c9d11310300a">
        <source>Orphaned</source>
        <target>孤立</target>
        
      </trans-unit>
      <trans-unit id="saab79cd956ee56a9">
        <source>Blueprints</source>
        <target>蓝图</target>
        
      </trans-unit>
      <trans-unit id="s6835db03209b4f94">
        <source>Automate and template configuration within authentik.</source>
        <target>在 authentik 内的自动化与模板配置。</target>
        
      </trans-unit>
      <trans-unit id="s23de62f931f7d754">
        <source>Last applied</source>
        <target>上次应用</target>
        
      </trans-unit>
      <trans-unit id="s2708cac1f4942708">
        <source>Blueprint(s)</source>
        <target>蓝图</target>
        
      </trans-unit>
      <trans-unit id="s880b8b70b22f9977">
        <source>Update Blueprint</source>
        <target>更新蓝图</target>
        
      </trans-unit>
      <trans-unit id="sef3d102324bf8561">
        <source>Create Blueprint Instance</source>
        <target>创建蓝图实例</target>
        
      </trans-unit>
      <trans-unit id="s32a3efa23718e713">
        <source>API Requests</source>
        <target>API 请求</target>
        
      </trans-unit>
      <trans-unit id="sddb3b0176f437721">
        <source>Open API Browser</source>
        <target>打开 API 浏览器</target>
        
      </trans-unit>
      <trans-unit id="s5be3c6d61cd9182f">
        <source>Notifications</source>
        <target>通知</target>
        
      </trans-unit>
      <trans-unit id="sa3438c7bb4e9cce8">
        <source><x id="0" equiv-text="${this.unread}"/> unread</source>
        <target>
        <x id="0" equiv-text="${this.unread}"/>未读</target>
        
      </trans-unit>
      <trans-unit id="s6e6e737601f44b2c">
        <source>Successfully cleared notifications</source>
        <target>已成功清除通知</target>
        
      </trans-unit>
      <trans-unit id="s8cda828dac449ea5">
        <source>Clear all</source>
        <target>全部清除</target>
        
      </trans-unit>
      <trans-unit id="s4207178ba0b99418">
        <source>A newer version of the frontend is available.</source>
        <target>有较新版本的前端可用。</target>
        
      </trans-unit>
      <trans-unit id="s96b3cddf33e1c853">
        <source>You're currently impersonating <x id="0" equiv-text="${this.impersonation}"/>. Click to stop.</source>
        <target>您目前正在模拟
        <x id="0" equiv-text="${this.impersonation}"/> 的身份。点击以停止。</target>
        
      </trans-unit>
      <trans-unit id="s7031e6928c44cedd">
        <source>User interface</source>
        <target>用户界面</target>
        
      </trans-unit>
      <trans-unit id="s8849ece8c65e3a18">
        <source>Dashboards</source>
        <target>仪表板</target>
        
      </trans-unit>
      <trans-unit id="sc265a3e29e1206e4">
        <source>Events</source>
        <target>事件</target>
        
      </trans-unit>
      <trans-unit id="s4f1ad6b48a5df506">
        <source>Logs</source>
        <target>日志</target>
        
      </trans-unit>
      <trans-unit id="s1823625e6f831d73">
        <source>Customisation</source>
        <target>自定义</target>
        
      </trans-unit>
      <trans-unit id="sc0829ee663ced008">
        <source>Directory</source>
        <target>目录</target>
        
      </trans-unit>
      <trans-unit id="sa81e2cdaf6921adc">
        <source>System</source>
        <target>系统</target>
        
      </trans-unit>
      <trans-unit id="s5515a897ae98bed9">
        <source>Certificates</source>
        <target>证书</target>
        
      </trans-unit>
      <trans-unit id="s6b79e73ca77148a0">
        <source>Outpost Integrations</source>
        <target>前哨集成</target>
        
      </trans-unit>
      <trans-unit id="sab85321d3b0840b7">
        <source>API request failed</source>
        <target>API 请求失败</target>
        
      </trans-unit>
      <trans-unit id="sa3599457b9418bc5">
        <source>User's avatar</source>
        <target>用户的头像</target>
        
      </trans-unit>
      <trans-unit id="s9bd9ba84819493d4">
        <source>Something went wrong! Please try again later.</source>
        <target>发生了某些错误！请稍后重试。</target>
        
      </trans-unit>
      <trans-unit id="s4090dd0c0e45988b">
        <source>Request ID</source>
        <target>请求 ID</target>
        
      </trans-unit>
      <trans-unit id="s4d7fe7be1c49896c">
        <source>You may close this page now.</source>
        <target>您可以关闭此页面了。</target>
        
      </trans-unit>
      <trans-unit id="sf8c76d5fb408de7b">
        <source>You're about to be redirect to the following URL.</source>
        <target>您将被重定向到以下 URL。</target>
        
      </trans-unit>
      <trans-unit id="s197420b40df164f8">
        <source>Follow redirect</source>
        <target>跟随重定向</target>
        
      </trans-unit>
      <trans-unit id="sa11e92683c5860c7">
        <source>Request has been denied.</source>
        <target>请求被拒绝。</target>
        
      </trans-unit>
      <trans-unit id="s8939f574b096054a">
        <source>Not you?</source>
        <target>不是您？</target>
        
      </trans-unit>
      <trans-unit id="sc4eedb434536bdb4">
        <source>Need an account?</source>
        <target>需要一个账户？</target>
        
      </trans-unit>
      <trans-unit id="s38f774cd7e9b9dad">
        <source>Sign up.</source>
        <target>注册。</target>
        
      </trans-unit>
      <trans-unit id="sa03aa46068460c95">
        <source>Forgot username or password?</source>
        <target>忘记用户名或密码？</target>
        
      </trans-unit>
      <trans-unit id="s4a87445f3108db7c">
        <source>Select one of the sources below to login.</source>
        <target>选择以下源之一进行登录。</target>
        
      </trans-unit>
      <trans-unit id="s091d5407b5b32e84">
        <source>Or</source>
        <target>或者</target>
        
      </trans-unit>
      <trans-unit id="se5fd752dbbc3cd28">
        <source>Use a security key</source>
        <target>使用安全密钥</target>
        
      </trans-unit>
      <trans-unit id="s670ad066cc0e50a3">
        <source>Login to continue to <x id="0" equiv-text="${this.challenge.applicationPre}"/>.</source>
        <target>登录以继续前往
        <x id="0" equiv-text="${this.challenge.applicationPre}"/>。</target>
        
      </trans-unit>
      <trans-unit id="scf5ce91bfba10a61">
        <source>Please enter your password</source>
        <target>请输入您的密码</target>
        
      </trans-unit>
      <trans-unit id="s85366fac18679f28">
        <source>Forgot password?</source>
        <target>忘记密码了吗？</target>
        
      </trans-unit>
      <trans-unit id="s14c552fb0a4c0186">
        <source>Application requires following permissions:</source>
        <target>应用程序需要以下权限：</target>
        
      </trans-unit>
      <trans-unit id="s7073489bb01b3c24">
        <source>Application already has access to the following permissions:</source>
        <target>应用程序已经获得以下权限：</target>
        
      </trans-unit>
      <trans-unit id="s98dc556f8bf707dc">
        <source>Application requires following new permissions:</source>
        <target>应用程序需要以下新权限：</target>
        
      </trans-unit>
      <trans-unit id="sbd19064fc3f405c1">
        <source>Check your Inbox for a verification email.</source>
        <target>检查您的收件箱是否有验证电子邮件。</target>
        
      </trans-unit>
      <trans-unit id="s8aff572e64b7936b">
        <source>Send Email again.</source>
        <target>再次发送电子邮件。</target>
        
      </trans-unit>
      <trans-unit id="sdc323c6af4ae9f01">
        <source>Successfully copied TOTP Config.</source>
        <target>已成功复制 TOTP 配置。</target>
        
      </trans-unit>
      <trans-unit id="s3687049d1af562c4">
        <source>Copy</source>
        <target>复制</target>
        
      </trans-unit>
      <trans-unit id="s3643189d1abbb7f4">
        <source>Code</source>
        <target>代码</target>
        
      </trans-unit>
      <trans-unit id="sfe1c86b42ba13376">
        <source>Please enter your TOTP Code</source>
        <target>请输入您的 TOTP 代码</target>
        
      </trans-unit>
      <trans-unit id="sc2ec367e3108fe65">
        <source>Duo activation QR code</source>
        <target>Duo 激活二维码</target>
        
      </trans-unit>
      <trans-unit id="sc5668cb23167e9bb">
        <source>Alternatively, if your current device has Duo installed, click on this link:</source>
        <target>或者，如果您当前的设备已安装 Duo，请点击此链接：</target>
        
      </trans-unit>
      <trans-unit id="s721d94ae700b5dfd">
        <source>Duo activation</source>
        <target>Duo 激活</target>
        
      </trans-unit>
      <trans-unit id="s708d9a4a0db0be8f">
        <source>Check status</source>
        <target>检查状态</target>
        
      </trans-unit>
      <trans-unit id="s31fba571065f2c87">
        <source>Make sure to keep these tokens in a safe place.</source>
        <target>确保将这些令牌保存在安全的地方。</target>
        
      </trans-unit>
      <trans-unit id="sc0a0c87d5c556c38">
        <source>Phone number</source>
        <target>电话号码</target>
        
      </trans-unit>
      <trans-unit id="s04c1210202f48dc9">
        <source>Please enter your Phone number.</source>
        <target>请输入您的电话号码。</target>
        
      </trans-unit>
      <trans-unit id="seb0c08d9f233bbfe">
        <source>Please enter the code you received via SMS</source>
        <target>请输入您通过短信收到的验证码</target>
        
      </trans-unit>
      <trans-unit id="s2b7dbba348234a36">
        <source>A code has been sent to you via SMS.</source>
        <target>验证码已通过短信发送给您。</target>
        
      </trans-unit>
      <trans-unit id="sa84adff85b5e505c">
        <source>Open your two-factor authenticator app to view your authentication code.</source>
        <target>打开您的两步验证应用查看身份验证代码。</target>
        
      </trans-unit>
      <trans-unit id="s7abc9d08b0f70fd6">
        <source>Static token</source>
        <target>静态令牌</target>
        
      </trans-unit>
      <trans-unit id="s844fea0bfb10a72a">
        <source>Authentication code</source>
        <target>身份验证代码</target>
        
      </trans-unit>
      <trans-unit id="s3cd84e82e83e35ad">
        <source>Please enter your code</source>
        <target>请输入您的代码</target>
        
      </trans-unit>
      <trans-unit id="s18b910437b73e8e8">
        <source>Return to device picker</source>
        <target>返回设备选择器</target>
        
      </trans-unit>
      <trans-unit id="sbcf8604929b6a27a">
        <source>Sending Duo push notification</source>
        <target>发送 Duo 推送通知</target>
        
      </trans-unit>
      <trans-unit id="s3b68883dda2682ed">
        <source>Assertions is empty</source>
        <target>断言为空</target>
        
      </trans-unit>
      <trans-unit id="sbbb7318812d64e51">
        <source>Error when creating credential: <x id="0" equiv-text="${err}"/></source>
        <target>创建凭据时出错：
        <x id="0" equiv-text="${err}"/></target>
        
      </trans-unit>
      <trans-unit id="sfe199b2564b66054">
        <source>Error when validating assertion on server: <x id="0" equiv-text="${err}"/></source>
        <target>在服务器上验证断言时出错：
        <x id="0" equiv-text="${err}"/></target>
        
      </trans-unit>
      <trans-unit id="se409d01b52c4e12f">
        <source>Retry authentication</source>
        <target>重试身份验证</target>
        
      </trans-unit>
      <trans-unit id="s8d857061510fe794">
        <source>Duo push-notifications</source>
        <target>Duo 推送通知</target>
        
      </trans-unit>
      <trans-unit id="s47490298c17b753a">
        <source>Receive a push notification on your device.</source>
        <target>在您的设备上接收推送通知。</target>
        
      </trans-unit>
      <trans-unit id="s16bc281dce5685e8">
        <source>Authenticator</source>
        <target>身份验证器</target>
        
      </trans-unit>
      <trans-unit id="sdefec5401bf67eba">
        <source>Use a security key to prove your identity.</source>
        <target>使用安全密钥证明您的身份。</target>
        
      </trans-unit>
      <trans-unit id="sd6a025d66f2637d1">
        <source>Traditional authenticator</source>
        <target>传统身份验证器</target>
        
      </trans-unit>
      <trans-unit id="sb25e689e00c61829">
        <source>Use a code-based authenticator.</source>
        <target>使用基于代码的身份验证器。</target>
        
      </trans-unit>
      <trans-unit id="s9e568afec3810bfe">
        <source>Recovery keys</source>
        <target>恢复密钥</target>
        
      </trans-unit>
      <trans-unit id="sb17e8c70f9a05c77">
        <source>In case you can't access any other method.</source>
        <target>以防万一您无法使用任何其他方法。</target>
        
      </trans-unit>
      <trans-unit id="s97f2dc19fa556a6a">
        <source>SMS</source>
        <target>短信</target>
        
      </trans-unit>
      <trans-unit id="s0e516232f2ab4e04">
        <source>Tokens sent via SMS.</source>
        <target>通过短信发送的令牌。</target>
        
      </trans-unit>
      <trans-unit id="s6ae0d087036e6d6d">
        <source>Select an authentication method.</source>
        <target>选择一种身份验证方法。</target>
        
      </trans-unit>
      <trans-unit id="sac17f177f884e238">
        <source>Stay signed in?</source>
        <target>保持登录？</target>
        
      </trans-unit>
      <trans-unit id="s859b2e00391da380">
        <source>Select Yes to reduce the number of times you're asked to sign in.</source>
        <target>选择“是”以减少您被要求登录的次数。</target>
        
      </trans-unit>
      <trans-unit id="s420d2cdedcaf8cd0">
        <source>Authenticating with Plex...</source>
        <target>正在使用 Plex 进行身份验证...</target>
        
      </trans-unit>
      <trans-unit id="s2ddbebcb8a49b005">
        <source>Waiting for authentication...</source>
        <target>正在等待身份验证…</target>
        
      </trans-unit>
      <trans-unit id="sb15fe7b9d09bb419">
        <source>If no Plex popup opens, click the button below.</source>
        <target>如果 Plex 没有弹出窗口，则点击下面的按钮。</target>
        
      </trans-unit>
      <trans-unit id="sbc625b4c669b9ce8">
        <source>Open login</source>
        <target>打开登录</target>
        
      </trans-unit>
      <trans-unit id="sd766cdc29b25ff95">
        <source>Authenticating with Apple...</source>
        <target>正在使用 Apple 进行身份验证...</target>
        
      </trans-unit>
      <trans-unit id="s2c8189544e3ea679">
        <source>Retry</source>
        <target>重试</target>
        
      </trans-unit>
      <trans-unit id="sc1589121ae2f5f92">
        <source>Enter the code shown on your device.</source>
        <target>请输入您设备上显示的代码。</target>
        
      </trans-unit>
      <trans-unit id="s67664f8ee9aea98d">
        <source>Please enter your Code</source>
        <target>请输入您的验证码</target>
        
      </trans-unit>
      <trans-unit id="s455a8fc21077e7f9">
        <source>You've successfully authenticated your device.</source>
        <target>您成功验证了此设备的身份。</target>
        
      </trans-unit>
      <trans-unit id="s3ab772345f78aee0">
        <source>Flow inspector</source>
        <target>流程检视器</target>
        
      </trans-unit>
      <trans-unit id="s502884e1977b2c06">
        <source>Next stage</source>
        <target>下一阶段</target>
        
      </trans-unit>
      <trans-unit id="sb3fa80ccfa97ee54">
        <source>Stage name</source>
        <target>阶段名称</target>
        
      </trans-unit>
      <trans-unit id="sbea3c1e4f2fd623d">
        <source>Stage kind</source>
        <target>阶段种类</target>
        
      </trans-unit>
      <trans-unit id="s2bc8aa1740d3da34">
        <source>Stage object</source>
        <target>阶段对象</target>
        
      </trans-unit>
      <trans-unit id="sc3e1c4f1fff8e1ca">
        <source>This flow is completed.</source>
        <target>此流程已完成。</target>
        
      </trans-unit>
      <trans-unit id="s342eccabf83c9bde">
        <source>Plan history</source>
        <target>规划历史记录</target>
        
      </trans-unit>
      <trans-unit id="sb2f307e79d20bb56">
        <source>Current plan context</source>
        <target>当前计划上下文</target>
        
      </trans-unit>
      <trans-unit id="sa13e6c8310000e30">
        <source>Session ID</source>
        <target>会话 ID</target>
        
      </trans-unit>
      <trans-unit id="s6fe64b4625517333">
        <source>Powered by authentik</source>
        <target>由 authentik 强力驱动</target>
        
      </trans-unit>
      <trans-unit id="sdf34a5599d66f85c">
        <source>Background image</source>
        <target>背景图片</target>
        
      </trans-unit>
      <trans-unit id="s7fa4e5e409d43573">
        <source>Error creating credential: <x id="0" equiv-text="${err}"/></source>
        <target>创建凭据时出错：
        <x id="0" equiv-text="${err}"/></target>
        
      </trans-unit>
      <trans-unit id="s9d95f09deb601f34">
        <source>Server validation of credential failed: <x id="0" equiv-text="${err}"/></source>
        <target>服务器验证凭据失败：
        <x id="0" equiv-text="${err}"/></target>
        
      </trans-unit>
      <trans-unit id="s6c8f05e3be04f62a">
        <source>Register device</source>
        <target>注册设备</target>
        
      </trans-unit>
      <trans-unit id="s3fb39fc45e840f78">
        <source>Refer to documentation</source>
        <target>查阅文档</target>
      </trans-unit>
      <trans-unit id="sc741dfb09d3395f0">
        <source>No Applications available.</source>
        <target>没有可用的应用程序。</target>
        
      </trans-unit>
      <trans-unit id="sf34026321b35315c">
        <source>Either no applications are defined, or you don’t have access to any.</source>
        <target>没有定义应用程序，或者您无权访问任何应用程序。</target>
      </trans-unit>
      <trans-unit id="s1cf2298d92c327a6">
        <source>My Applications</source>
        <target>我的应用</target>
        
      </trans-unit>
      <trans-unit id="s2656433a3b1f7e86">
        <source>My applications</source>
        <target>我的应用</target>
        
      </trans-unit>
      <trans-unit id="s06c92148da82be0d">
        <source>Change your password</source>
        <target>更改您的密码</target>
        
      </trans-unit>
      <trans-unit id="sff50532a2d85e32e">
        <source>Change password</source>
        <target>更改密码</target>
        
      </trans-unit>
      <trans-unit id="saf63d34c8601dd41">
        <source><x id="0" equiv-text="${prompt.label}"/></source>
        <target>
          <x id="0" equiv-text="${prompt.label}"/>
        </target>
        
      </trans-unit>
      <trans-unit id="s33f85f24c0f5f008">
        <source>Save</source>
        <target>保存</target>
        
      </trans-unit>
      <trans-unit id="s045c3b86aae073c1">
        <source>Delete account</source>
        <target>删除账户</target>
        
      </trans-unit>
      <trans-unit id="s4a6aa26413287069">
        <source>Successfully updated details</source>
        <target>已成功更新详情</target>
        
      </trans-unit>
      <trans-unit id="s6fcd9b5a87ceccd6">
        <source>Open settings</source>
        <target>打开设置</target>
        
      </trans-unit>
      <trans-unit id="s8c05cccd470f6b5f">
        <source>No settings flow configured.</source>
        <target>未配置设置流程</target>
        
      </trans-unit>
      <trans-unit id="sb546eb04425e07fa">
        <source>Update details</source>
        <target>更新详情</target>
        
      </trans-unit>
      <trans-unit id="s30205d424e710818">
        <source>Successfully disconnected source</source>
        <target>解绑成功</target>
        
      </trans-unit>
      <trans-unit id="s67dedada007d4067">
        <source>Failed to disconnected source: <x id="0" equiv-text="${exc}"/></source>
        <target>解绑源失败：
        <x id="0" equiv-text="${exc}"/></target>
        
      </trans-unit>
      <trans-unit id="sd2208cd1a767644b">
        <source>Disconnect</source>
        <target>断开连接</target>
        
      </trans-unit>
      <trans-unit id="s7a4f059aaa029719">
        <source>Connect</source>
        <target>连接</target>
        
      </trans-unit>
      <trans-unit id="sababff57115130a0">
        <source>Error: unsupported source settings: <x id="0" equiv-text="${source.component}"/></source>
        <target>错误：不支持的源设置：
        <x id="0" equiv-text="${source.component}"/></target>
        
      </trans-unit>
      <trans-unit id="sd1031bddc66dc495">
        <source>Connect your user account to the services listed below, to allow you to login using the service instead of traditional credentials.</source>
        <target>将您的用户账户连接到下面列出的服务，以允许您使用该服务而不是传统凭据登录。</target>
        
      </trans-unit>
      <trans-unit id="s7968dbed9b106c29">
        <source>No services available.</source>
        <target>没有可用的服务。</target>
        
      </trans-unit>
      <trans-unit id="s3a135682bd30bdbb">
        <source>Create App password</source>
        <target>创建应用密码</target>
        
      </trans-unit>
      <trans-unit id="s588796ee929a2e4c">
        <source>User details</source>
        <target>用户详情</target>
        
      </trans-unit>
      <trans-unit id="s332a5235948c1a1d">
        <source>Consent</source>
        <target>同意授权</target>
        
      </trans-unit>
      <trans-unit id="sff945d3f59b93c5e">
        <source>MFA Devices</source>
        <target>MFA 设备</target>
        
      </trans-unit>
      <trans-unit id="sc54aafeea9c9bab0">
        <source>Connected services</source>
        <target>已连接服务</target>
        
      </trans-unit>
      <trans-unit id="sc6b4ebd37b7a91c7">
        <source>Tokens and App passwords</source>
        <target>令牌和应用程序密码</target>
        
      </trans-unit>
      <trans-unit id="sba65ae54d6585c1a">
        <source>Unread notifications</source>
        <target>未读通知</target>
        
      </trans-unit>
      <trans-unit id="s5599c62bb78c631f">
        <source>Admin interface</source>
        <target>管理员界面</target>
        
      </trans-unit>
      <trans-unit id="s1298e361e40ee1c5">
        <source>Stop impersonation</source>
        <target>停止模拟身份</target>
        
      </trans-unit>
      <trans-unit id="s6abff64e7ff7fde9">
        <source>Avatar image</source>
        <target>头像图片</target>
        
      </trans-unit>
      <trans-unit id="sbf9c5c5a8e5efad4">
        <source>Failed</source>
        <target>已失败</target>
        
      </trans-unit>
      <trans-unit id="se4cd073c125382af">
        <source>Unsynced / N/A</source>
        <target>未同步 / N/A</target>
        
      </trans-unit>
      <trans-unit id="s21b3058faf874368">
        <source>Outdated outposts</source>
        <target>过时的前哨</target>
        
      </trans-unit>
      <trans-unit id="s51f92b6fa76656ca">
        <source>Unhealthy outposts</source>
        <target>不健康的前哨</target>
        
      </trans-unit>
      <trans-unit id="s0fbf6dc6a1966408">
        <source>Next</source>
        <target>下一步</target>
        
      </trans-unit>
      <trans-unit id="s4409ada9c5c2a7f8">
        <source>Inactive</source>
        <target>未激活</target>
        
      </trans-unit>
      <trans-unit id="s7ec7036b249f4f22">
        <source>Regular user</source>
        <target>普通用户</target>
        
      </trans-unit>
      <trans-unit id="s27976e94b05c6970">
        <source>Activate</source>
        <target>激活</target>
        
      </trans-unit>
<trans-unit id="s1024166475850a65">
  <source>Use Server URI for SNI verification</source>
  <target>SNI 验证时使用服务器 URI</target>
</trans-unit>
<trans-unit id="se65beb94fffc3c4b">
  <source>Required for servers using TLS 1.3+</source>
  <target>使用 TLS 1.3+ 的服务器必需</target>
</trans-unit>
<trans-unit id="s5506b35a1bceb141">
  <source>Client certificate keypair to authenticate against the LDAP Server's Certificate.</source>
  <target>基于 LDAP 服务端证书进行身份验证的客户端证书密钥对。</target>
</trans-unit>
<trans-unit id="s4647b2c92638d6fd">
  <source>The certificate for the above configured Base DN. As a fallback, the provider uses a self-signed certificate.</source>
  <target>为上方配置 Base DN 提供的证书。作为回退，提供程序使用一个自签名证书。</target>
</trans-unit>
<trans-unit id="scd247ffad6e04ac0">
  <source>TLS Server name</source>
  <target>TLS 服务器名称</target>
</trans-unit>
<trans-unit id="s2acef4f6ba39bf11">
  <source>DNS name for which the above configured certificate should be used. The certificate cannot be detected based on the base DN, as the SSL/TLS negotiation happens before such data is exchanged.</source>
  <target>上方配置证书应该使用的 DNS 名称。无法基于 Base DN 检测证书，因为 SSL/TLS 协商发生在此类数据交换之前。</target>
</trans-unit>
<trans-unit id="s000ee3e634868b3c">
  <source>TLS Client authentication certificate</source>
  <target>TLS 客户端身份验证证书</target>
</trans-unit>
<trans-unit id="s5da52af9b083c29a">
  <source>Model</source>
  <target>模型</target>
</trans-unit>
<trans-unit id="s3ba9b8aeb686d9f7">
  <source>Match events created by selected model. When left empty, all models are matched.</source>
  <target>匹配选定模型创建的事件。如果留空，则匹配所有模型。</target>
</trans-unit>
<trans-unit id="s254d527e3a53dbb7">
  <source>Code-based MFA Support</source>
  <target>基于代码的 MFA 支持</target>
</trans-unit>
<trans-unit id="s1889ba2eaeec2f1e">
  <source>When enabled, code-based multi-factor authentication can be used by appending a semicolon and the TOTP code to the password. This should only be enabled if all users that will bind to this provider have a TOTP device configured, as otherwise a password may incorrectly be rejected if it contains a semicolon.</source>
  <target>启用时，可以通过在密码后添加分号和 TOTP 代码来使用基于代码的多因素身份验证。仅在所有绑定到此提供程序的用户都已配置 TOTP 设备的情况下才应该启用，否则密码可能会因为包含分号而被错误地拒绝。</target>
</trans-unit>
<trans-unit id="s9f9492d30a96b9c6">
  <source>User type</source>
  <target>用户类型</target>
</trans-unit>
<trans-unit id="s0e427111d750cc02">
  <source>Successfully updated license.</source>
  <target>已成功更新许可证。</target>
</trans-unit>
<trans-unit id="s06ae64e621f302eb">
  <source>Successfully created license.</source>
  <target>已成功创建许可证。</target>
</trans-unit>
<trans-unit id="s2905c425adae99bd">
  <source>Install ID</source>
  <target>安装 ID</target>
</trans-unit>
<trans-unit id="sb18ec434a8a3aafb">
  <source>License key</source>
  <target>许可证密钥</target>
</trans-unit>
<trans-unit id="s2e109263b73c12d5">
  <source>Licenses</source>
  <target>许可证</target>
</trans-unit>
<trans-unit id="sd49099e9522635f4">
  <source>License(s)</source>
  <target>许可证</target>
</trans-unit>
<trans-unit id="s3be1d90ffa46b7f1">
  <source>Enterprise is in preview.</source>
  <target>企业版目前处于预览状态。</target>
</trans-unit>
<trans-unit id="sd22bd01bdf28c548">
  <source>Cumulative license expiry</source>
  <target>累计许可证过期时间</target>
</trans-unit>
<trans-unit id="sdeb6cee42435dd07">
  <source>Update License</source>
  <target>更新许可证</target>
</trans-unit>
<trans-unit id="s7df5b92a3f93544f">
  <source>Warning: The current user count has exceeded the configured licenses.</source>
  <target>警告：当前用户数超过了配置的许可证限制</target>
</trans-unit>
<trans-unit id="s0141f42936495787">
  <source>Click here for more info.</source>
  <target>点击这里了解更多。</target>
</trans-unit>
<trans-unit id="s7be2df39f727faa2">
  <source>Enterprise</source>
  <target>企业版</target>
</trans-unit>
<trans-unit id="s9ce7cc01fb9b5b53">
  <source>Manage enterprise licenses</source>
  <target>管理企业版许可证</target>
</trans-unit>
<trans-unit id="sf9ebf11ac2645820">
  <source>No licenses found.</source>
  <target>未找到许可证。</target>
</trans-unit>
<trans-unit id="sa1db89262360550b">
  <source>Send us feedback!</source>
  <target>给我们发送反馈！</target>
</trans-unit>
<trans-unit id="s4015746f55a8d89f">
  <source>Get a license</source>
  <target>获取许可证</target>
</trans-unit>
<trans-unit id="sb2cbd06f8e25b47e">
  <source>Go to Customer Portal</source>
  <target>前往客户中心</target>
</trans-unit>
<trans-unit id="sf58825457d61c429">
  <source>Forecast internal users</source>
  <target>预测内部用户</target>
</trans-unit>
<trans-unit id="sde9a3f41977ec1f8">
  <source>Estimated user count one year from now based on <x id="0" equiv-text="${this.forecast?.internalUsers}"/> current internal users and <x id="1" equiv-text="${this.forecast?.forecastedInternalUsers}"/> forecasted internal users.</source>
  <target>根据当前 <x id="0" equiv-text="${this.forecast?.internalUsers}"/> 名内部用户和 <x id="1" equiv-text="${this.forecast?.forecastedInternalUsers}"/> 名预测的内部用户，估算从此时起一年后的用户数。</target>
</trans-unit>
<trans-unit id="s4557b6b9da258643">
  <source>Forecast external users</source>
  <target>预测外部用户</target>
</trans-unit>
<trans-unit id="sf52479d6daa0a4a8">
  <source>Estimated user count one year from now based on <x id="0" equiv-text="${this.forecast?.externalUsers}"/> current external users and <x id="1" equiv-text="${this.forecast?.forecastedExternalUsers}"/> forecasted external users.</source>
  <target>根据当前 <x id="0" equiv-text="${this.forecast?.externalUsers}"/> 名外部用户和 <x id="1" equiv-text="${this.forecast?.forecastedExternalUsers}"/> 名预测的外部用户，估算从此时起一年后的用户数。</target>
</trans-unit>
<trans-unit id="s6196153c4b0c1ea0">
  <source>Install</source>
  <target>安装</target>
</trans-unit>
<trans-unit id="s0285b4bd69130fa3">
  <source>Install License</source>
  <target>安装许可证</target>
</trans-unit>
<trans-unit id="scef2eb6a2bfe3110">
  <source>Internal users might be users such as company employees, which will get access to the full Enterprise feature set.</source>
  <target>内部用户可能是企业员工等，有权访问完整的企业版功能。</target>
</trans-unit>
<trans-unit id="sf66389b04fcc219c">
  <source>External users might be external consultants or B2C customers. These users don't get access to enterprise features.</source>
  <target>外部用户可能是外部顾问或 B2C 客户等。这些用户无权访问企业版功能。</target>
</trans-unit>
<trans-unit id="s77e8668a27dbc402">
  <source>Service accounts should be used for machine-to-machine authentication or other automations.</source>
  <target>服务账户应该用于机器到机器（M2M）身份验证或其他自动化操作。</target>
</trans-unit>
<trans-unit id="s28cbd874ba450b4e">
  <source>Less details</source>
  <target>显示更少</target>
</trans-unit>
<trans-unit id="s8fa26f65aed77c96">
  <source>More details</source>
  <target>显示更多</target>
</trans-unit>
<trans-unit id="s08df8d0a773a3ea0">
  <source>Remove item</source>
  <target>删除项目</target>
</trans-unit>
<trans-unit id="s364c4f177a2f8322">
  <source>Open API drawer</source>
  <target>打开 API 抽屉</target>
</trans-unit>
<trans-unit id="s9ba989e69344ff29">
  <source>Open Notification drawer</source>
  <target>打开通知抽屉</target>
</trans-unit>
<trans-unit id="s14bf17e2a1a2c381">
  <source>Restart task</source>
  <target>重新开始任务</target>
</trans-unit>
<trans-unit id="s19409e8712ddd369">
  <source>Add provider</source>
  <target>添加提供程序</target>
</trans-unit>
<trans-unit id="s1f7698c061c208c9">
  <source>Open</source>
  <target>打开</target>
</trans-unit>
<trans-unit id="scc3487e74c5a3e89">
  <source>Copy token</source>
  <target>复制令牌</target>
</trans-unit>
<trans-unit id="s424f57afae0caac4">
  <source>Add users</source>
  <target>添加用户</target>
</trans-unit>
<trans-unit id="sd9f67fbf3f86efcf">
  <source>Add group</source>
  <target>添加组</target>
</trans-unit>
<trans-unit id="s254a9a23dc1635df">
  <source>Import devices</source>
  <target>导入设备</target>
</trans-unit>
<trans-unit id="sc4fdeccf14be5378">
  <source>Execute</source>
  <target>执行</target>
</trans-unit>
<trans-unit id="s3b3c333481944862">
  <source>Show details</source>
  <target>显示详情</target>
</trans-unit>
<trans-unit id="sb8f855b49234b81b">
  <source>Apply</source>
  <target>应用</target>
</trans-unit>
<trans-unit id="s9d8b8aa2b404c2c8">
  <source>Settings</source>
  <target>设置</target>
</trans-unit>
<trans-unit id="s7cfe12cd14df9950">
  <source>Sign out</source>
  <target>登出</target>
</trans-unit>
<trans-unit id="s7caa8f7edb920909">
  <source>The number of tokens generated whenever this stage is used. Every token generated per stage execution will be attached to a single static device.</source>
  <target>使用此阶段时生成的令牌数量。每次阶段执行中生成的每个令牌都会被附加到单个静态设备上。</target>
</trans-unit>
<trans-unit id="s4aacc4e0277c1042">
  <source>Token length</source>
  <target>令牌长度</target>
</trans-unit>
<trans-unit id="s6931695c4f563bc4">
  <source>The length of the individual generated tokens. Can be increased to improve security.</source>
  <target>每个生成令牌的长度。可以增加以增强安全性。</target>
</trans-unit>
<trans-unit id="s0dd031b58ed4017c">
  <source>Internal: <x id="0" equiv-text="${item.internalUsers}"/></source>
  <target>内部：<x id="0" equiv-text="${item.internalUsers}"/></target>
</trans-unit>
<trans-unit id="s57b07e524f8f5c2a">
  <source>External: <x id="0" equiv-text="${item.externalUsers}"/></source>
  <target>外部：<x id="0" equiv-text="${item.externalUsers}"/></target>
</trans-unit>
<trans-unit id="s7f68101a50f526ee">
  <source>Statically deny the flow. To use this stage effectively, disable *Evaluate when flow is planned* on the respective binding.</source>
  <target>静态拒绝流。要有效地使用此阶段，请在相应的绑定上禁用*规划时进行评估*。</target>
</trans-unit>
<trans-unit id="s911a27022aba349f">
  <source>Create and bind Policy</source>
  <target>创建与绑定策略</target>
</trans-unit>
<trans-unit id="sb1a4e9b288e2f005">
  <source>Federation and Social login</source>
  <target>联结与社交登录</target>
</trans-unit>
<trans-unit id="s6f367f5604d5056d">
  <source>Create and bind Stage</source>
  <target>创建与绑定阶段</target>
</trans-unit>
<trans-unit id="s1a65ee08832fbfe2">
  <source>Flows and Stages</source>
  <target>流程与阶段</target>
</trans-unit>
<trans-unit id="s4ba4473f3d4ec896">
  <source>New version available</source>
  <target>新版本可用</target>
</trans-unit>
<trans-unit id="s6b1ed7507f26cb4a">
  <source>Failure result</source>
  <target>失败结果</target>
</trans-unit>
<trans-unit id="s2e422519ed38f7d8">
  <source>Pass</source>
  <target>通过</target>
</trans-unit>
<trans-unit id="s81a45c4fd11e8e1a">
  <source>Don't pass</source>
  <target>不通过</target>
</trans-unit>
<trans-unit id="s95b73e0f4e47eb9a">
  <source>Result used when policy execution fails.</source>
  <target>策略执行失败时的结果。</target>
</trans-unit>
<trans-unit id="s6a3cf855140b9511">
  <source>Required: User verification must occur.</source>
  <target>必需：必须进行用户验证。</target>
</trans-unit>
<trans-unit id="sc498a3b05cfe2b08">
  <source>Preferred: User verification is preferred if available, but not required.</source>
  <target>首选：尽可能进行用户验证，但不是必须。</target>
</trans-unit>
<trans-unit id="s9d2239d2b0402795">
  <source>Discouraged: User verification should not occur.</source>
  <target>避免：不应该进行用户验证。</target>
</trans-unit>
<trans-unit id="s428b7859907f6db2">
  <source>Required: The authenticator MUST create a dedicated credential. If it cannot, the RP is prepared for an error to occur</source>
  <target>必需：身份验证器必须创建专用凭据。如果不能，RP 预期会发生错误</target>
</trans-unit>
<trans-unit id="s33e3766d4a02b042">
  <source>Preferred: The authenticator can create and store a dedicated credential, but if it doesn't that's alright too</source>
  <target>首选：身份验证器可以创建和存储专用凭据，但不创建也可以</target>
</trans-unit>
<trans-unit id="sfb852dd507c25c24">
  <source>Discouraged: The authenticator should not create a dedicated credential</source>
  <target>避免：身份验证器不应该创建专用凭据</target>
</trans-unit>
<trans-unit id="s028d385389b5aac0">
  <source>Lock the user out of this system</source>
  <target>在此系统中锁定用户</target>
</trans-unit>
<trans-unit id="sd2122c514f0778b5">
  <source>Allow the user to log in and use this system</source>
  <target>允许用户登录并使用此系统</target>
</trans-unit>
<trans-unit id="s43fe853bf219a9b8">
  <source>Temporarily assume the identity of this user</source>
  <target>临时假定此用户的身份</target>
</trans-unit>
<trans-unit id="se28b5f3fcadaeeb1">
  <source>Enter a new password for this user</source>
  <target>为此用户输入新密码</target>
</trans-unit>
<trans-unit id="s6f5bb31e2733ecd5">
  <source>Create a link for this user to reset their password</source>
  <target>为此用户创建一个重置密码链接</target>
</trans-unit>
<trans-unit id="s67ac11d47f1ce794">
  <source>WebAuthn requires this page to be accessed via HTTPS.</source>
  <target>WebAuthn 需要此页面通过 HTTPS 访问。</target>
</trans-unit>
<trans-unit id="se9e9e1d6799b86a5">
  <source>WebAuthn not supported by browser.</source>
  <target>浏览器不支持 WebAuthn。</target>
</trans-unit>
<trans-unit id="sff0ac1ace2d90709">
  <source>Use this provider with nginx's auth_request or traefik's forwardAuth. Each application/domain needs its own provider. Additionally, on each domain, /outpost.goauthentik.io must be routed to the outpost (when using a managed outpost, this is done for you).</source>
  <target>与 nginx 的 auth_request 或 traefik 的 ForwardAuth 一起使用此提供程序。每个应用程序/域名都需要自己的提供程序。此外，在每个域名上，/outpost.goauthentik.io 必须路由到前哨（在使用托管的 Outpost 时，这已经为您处理好了）。</target>
</trans-unit>
<trans-unit id="scb58b8a60cad8762">
  <source>Default relay state</source>
  <target>默认中继状态</target>
</trans-unit>
<trans-unit id="s6827a456c9dfc6ee">
  <source>When using IDP-initiated logins, the relay state will be set to this value.</source>
  <target>当使用 IDP 发起的登录时，中继状态会被设置为此值。</target>
</trans-unit>
<trans-unit id="s01794c0ee3629c1b">
  <source>Flow Info</source>
  <target>流程信息</target>
</trans-unit>
<trans-unit id="s24bce955914b1f0a">
  <source>Stage used to configure a WebAuthn authenticator (i.e. Yubikey, FaceID/Windows Hello).</source>
  <target>用来配置 WebAuthn 身份验证器（即 Yubikey、FaceID/Windows Hello）的阶段。</target>
</trans-unit>
&lt;&lt;&lt;&lt;&lt;&lt;&lt; HEAD
<trans-unit id="s1cffe58249b04669">
  <source>Internal application name used in URLs.</source>
  <target>在 URL 中使用的应用内部名称。</target>
</trans-unit>
<trans-unit id="sb3d4f79d9d8b71e5">
  <source>Submit</source>
  <target>提交</target>
</trans-unit>
<trans-unit id="se2b29e6cfe59414c">
  <source>UI Settings</source>
  <target>用户界面设置</target>
</trans-unit>
<trans-unit id="s836148f721d8913b">
  <source>Transparent Reverse Proxy</source>
  <target>透明反向代理</target>
</trans-unit>
<trans-unit id="s945a6b94361ee45b">
  <source>For transparent reverse proxies with required authentication</source>
  <target>适用于需要验证身份的透明反向代理</target>
</trans-unit>
<trans-unit id="s40830ec037f34626">
  <source>Configure SAML provider manually</source>
  <target>手动配置 SAML 提供程序</target>
</trans-unit>
<trans-unit id="sea9fc40dfd1d18b1">
  <source>Configure RADIUS provider manually</source>
  <target>手动配置 RADIUS 提供程序</target>
</trans-unit>
<trans-unit id="sa1b0052ae095b9b3">
  <source>Configure SCIM provider manually</source>
  <target>手动配置 SCIM 提供程序</target>
</trans-unit>
<trans-unit id="s15831fa50a116545">
  <source>Saving Application...</source>
  <target>正在保存应用程序…</target>
</trans-unit>
<trans-unit id="s823abdb61543a826">
  <source>Authentik was unable to save this application:</source>
  <target>Authentik 无法保存此应用程序：</target>
</trans-unit>
<trans-unit id="s848288f8c2265aad">
  <source>Your application has been saved</source>
  <target>您的应用程序已保存</target>
</trans-unit>
<trans-unit id="s67d858051b34c38b">
  <source>Method's display Name.</source>
  <target>方法的显示名称。</target>
</trans-unit>
<trans-unit id="h10ef80d434185070">
  <source>Use this provider with nginx's <x id="0" equiv-text="&lt;code&gt;"/>auth_request<x id="1" equiv-text="&lt;/code&gt;"/> or traefik's
                    <x id="2" equiv-text="&lt;code&gt;"/>forwardAuth<x id="3" equiv-text="&lt;/code&gt;"/>. Each application/domain needs its own provider.
                    Additionally, on each domain, <x id="4" equiv-text="&lt;code&gt;"/>/outpost.goauthentik.io<x id="5" equiv-text="&lt;/code&gt;"/> must be
                    routed to the outpost (when using a managed outpost, this is done for you).</source>
  <target>此提供程序需要与 nginx 的 <x id="0" equiv-text="&lt;code&gt;"/>auth_request<x id="1" equiv-text="&lt;/code&gt;"/> 或 traefik 的 <x id="2" equiv-text="&lt;code&gt;"/>forwardAuth<x id="3" equiv-text="&lt;/code&gt;"/>
                    一起使用。每个应用/域名需要独立的提供程序。
                    此外，在每个域名上，<x id="4" equiv-text="&lt;code&gt;"/>/outpost.goauthentik.io<x id="5" equiv-text="&lt;/code&gt;"/> 必须被路由到
                    前哨（如果使用托管前哨，则已自动帮您完成）。</target>
</trans-unit>
<trans-unit id="sd18b18f91b804c3f">
  <source>Custom attributes</source>
  <target>自定义属性</target>
</trans-unit>
<trans-unit id="s71c5d51d5a357dbd">
  <source>Don't show this message again.</source>
  <target>不要再显示此消息。</target>
</trans-unit>
<trans-unit id="s3e99ea082ca5ade9">
  <source>Failed to fetch</source>
  <target>拉取失败</target>
</trans-unit>
<trans-unit id="s98327528f00365a7">
  <source>Failed to fetch data.</source>
  <target>拉取数据失败。</target>
</trans-unit>
<trans-unit id="sf485014051ad0cf7">
  <source>Successfully assigned permission.</source>
  <target>已成功分配权限。</target>
</trans-unit>
<trans-unit id="sca7fed2bef53cb99">
  <source>Role</source>
  <target>角色</target>
</trans-unit>
<trans-unit id="sc92c1a54034e21cc">
  <source>Assign</source>
  <target>分配</target>
</trans-unit>
<trans-unit id="scd84d10ee9137070">
  <source>Assign permission to role</source>
  <target>为角色分配权限</target>
</trans-unit>
<trans-unit id="s5ee6f1b84e9ebc69">
  <source>Assign to new role</source>
  <target>分配到新角色</target>
</trans-unit>
<trans-unit id="s4afb26a8fae257e9">
  <source>Directly assigned</source>
  <target>直接分配</target>
</trans-unit>
<trans-unit id="sd8051c26e155f043">
  <source>Assign permission to user</source>
  <target>为用户分配权限</target>
</trans-unit>
<trans-unit id="sf79f8681e5ffaee2">
  <source>Assign to new user</source>
  <target>分配到新用户</target>
</trans-unit>
<trans-unit id="saabeb4cab074b0b9">
  <source>User Object Permissions</source>
  <target>用户对象权限</target>
</trans-unit>
<trans-unit id="s8489d5559dda260c">
  <source>Role Object Permissions</source>
  <target>角色对象权限</target>
</trans-unit>
<trans-unit id="s6b2beba7ab637e9e">
  <source>Roles</source>
  <target>角色</target>
</trans-unit>
<trans-unit id="s96d2bb4be3f5e8aa">
  <source>Select roles to grant this groups' users' permissions from the selected roles.</source>
  <target>选择角色，为该组内用户授予所选角色的权限。</target>
</trans-unit>
<trans-unit id="sb37880a2a7288ef0">
  <source>Update Permissions</source>
  <target>更新权限</target>
</trans-unit>
<trans-unit id="se9c07cf256774d81">
  <source>Editing is disabled for managed tokens</source>
  <target>托管令牌的编辑已被禁用</target>
</trans-unit>
<trans-unit id="s78ab26da7f067de8">
  <source>Select permissions to grant</source>
  <target>选择权限以授予</target>
</trans-unit>
<trans-unit id="sdeb90bfd8a80b86b">
  <source>Permissions to add</source>
  <target>要添加的权限</target>
</trans-unit>
<trans-unit id="s36247910d67421e1">
  <source>Select permissions</source>
  <target>选择权限</target>
</trans-unit>
<trans-unit id="s67e136af8fc1107b">
  <source>Assign permission</source>
  <target>分配权限</target>
</trans-unit>
<trans-unit id="sb923723d27df40ba">
  <source>Permission(s)</source>
  <target>权限</target>
</trans-unit>
<trans-unit id="sc5fb00b25c7f5a02">
  <source>Permission</source>
  <target>权限</target>
</trans-unit>
<trans-unit id="s1455753daa00f1bc">
  <source>User doesn't have view permission so description cannot be retrieved.</source>
  <target>用户不具有查看权限，所以无法获取描述。</target>
</trans-unit>
<trans-unit id="sa3a3e09b88ed9791">
  <source>Assigned permissions</source>
  <target>分配的权限</target>
</trans-unit>
<trans-unit id="s9cc631505c17b028">
  <source>Assigned global permissions</source>
  <target>分配的全局权限</target>
</trans-unit>
<trans-unit id="s8f85a0e678846080">
  <source>Assigned object permissions</source>
  <target>分配的对象权限</target>
</trans-unit>
<trans-unit id="s9103a949a3963aa9">
  <source>Successfully updated role.</source>
  <target>已成功更新角色。</target>
</trans-unit>
<trans-unit id="sdf87c5661b31359e">
  <source>Successfully created role.</source>
  <target>已成功创建角色。</target>
</trans-unit>
<trans-unit id="s3484b1e6d0b5335f">
  <source>Manage roles which grant permissions to objects within authentik.</source>
  <target>管理向 authentik 中的对象授予权限的角色。</target>
</trans-unit>
<trans-unit id="s259de999919316db">
  <source>Role(s)</source>
  <target>角色</target>
</trans-unit>
<trans-unit id="s2ffad156e8332f04">
  <source>Update Role</source>
  <target>更新角色</target>
</trans-unit>
<trans-unit id="sc5f923729564fbf3">
  <source>Create Role</source>
  <target>创建角色</target>
</trans-unit>
<trans-unit id="s14bfa8fd1bec8889">
  <source>Role doesn't have view permission so description cannot be retrieved.</source>
  <target>角色不具有查看权限，所以无法获取描述。</target>
</trans-unit>
<trans-unit id="s7e796fe83982863f">
  <source>Role <x id="0" equiv-text="${this._role?.name || &quot;&quot;}"/></source>
  <target>角色 <x id="0" equiv-text="${this._role?.name || &quot;&quot;}"/></target>
</trans-unit>
<trans-unit id="s526e2c66bd51ff5f">
  <source>Role Info</source>
  <target>角色信息</target>
</trans-unit>
<trans-unit id="s2da4aa7a9abeb653">
  <source>Pseudolocale (for testing)</source>
  <target>伪区域（测试用）</target>
</trans-unit>
<trans-unit id="s4bd386db7302bb22">
  <source>Create With Wizard</source>
  <target>通过向导创建</target>
</trans-unit>
<trans-unit id="s070fdfb03034ca9b">
  <source>One hint, 'New Application Wizard', is currently hidden</source>
  <target>“新应用程序向导”提示目前已隐藏</target>
</trans-unit>
<trans-unit id="s61bd841e66966325">
  <source>External applications that use authentik as an identity provider via protocols like OAuth2 and SAML. All applications are shown here, even ones you cannot access.</source>
  <target>通过 OAuth2 和 SAML 等协议，使用 authentik 作为身份提供程序的外部应用程序。此处显示了所有应用程序，即使您无法访问的也包括在内。</target>
</trans-unit>
<trans-unit id="s1cc306d8e28c4464">
  <source>Deny message</source>
  <target>拒绝消息</target>
</trans-unit>
<trans-unit id="s6985c401e1100122">
  <source>Message shown when this stage is run.</source>
  <target>此阶段运行时显示的消息。</target>
</trans-unit>
<trans-unit id="s09f0c100d0ad2fec">
  <source>Open Wizard</source>
  <target>打开向导</target>
</trans-unit>
<trans-unit id="sf2ef885f7d0a101d">
  <source>Demo Wizard</source>
  <target>演示向导</target>
</trans-unit>
<trans-unit id="s77505ee5d2e45e53">
  <source>Run the demo wizard</source>
  <target>运行演示向导</target>
</trans-unit>
<trans-unit id="s4498e890d47a8066">
  <source>OAuth2/OIDC (Open Authorization/OpenID Connect)</source>
  <target>OAuth2/OIDC（Open Authorization/OpenID Connect）</target>
</trans-unit>
<trans-unit id="s4f2e195d09e2868c">
  <source>LDAP (Lightweight Directory Access Protocol)</source>
  <target>LDAP（轻型目录访问协议）</target>
</trans-unit>
<trans-unit id="s7f5bb0c9923315ed">
  <source>Forward Auth (Single Application)</source>
  <target>Forward Auth（单应用）</target>
</trans-unit>
<trans-unit id="sf8008d2d6b064b95">
  <source>Forward Auth (Domain Level)</source>
  <target>Forward Auth（域名级）</target>
</trans-unit>
<trans-unit id="sfa8a1ffa9fee07d3">
  <source>SAML (Security Assertion Markup Language)</source>
  <target>SAML（安全断言标记语言）</target>
</trans-unit>
<trans-unit id="s848a23972e388662">
  <source>RADIUS (Remote Authentication Dial-In User Service)</source>
  <target>RADIUS（远程身份验证拨入用户服务）</target>
</trans-unit>
<trans-unit id="s3e902999ddf7b50e">
  <source>SCIM (System for Cross-domain Identity Management)</source>
  <target>SCIM（跨域标识管理系统）</target>
</trans-unit>
<trans-unit id="sdc5690be4a342985">
  <source>The token has been copied to your clipboard</source>
  <target>令牌已被复制到剪贴板</target>
</trans-unit>
<trans-unit id="s7f3edfee24690c9f">
  <source>The token was displayed because authentik does not have permission to write to the clipboard</source>
  <target>令牌已被显示，因为 authentik 缺少写入剪贴板的权限</target>
</trans-unit>
<trans-unit id="saf6097bfa25205b8">
  <source>A copy of this recovery link has been placed in your clipboard</source>
  <target>一份恢复链接拷贝已被写入剪贴板</target>
</trans-unit>
<trans-unit id="s895514dda9cb9c94">
  <source>Create recovery link</source>
  <target>创建恢复链接</target>
</trans-unit>
<trans-unit id="se5c795faf2c07514">
  <source>Create Recovery Link</source>
  <target>创建恢复链接</target>
</trans-unit>
<trans-unit id="s84fcddede27b8e2a">
  <source>External</source>
  <target>外部</target>
</trans-unit>
<trans-unit id="s1a635369edaf4dc3">
  <source>Service account</source>
  <target>服务账户</target>
</trans-unit>
<trans-unit id="sff930bf2834e2201">
  <source>Service account (internal)</source>
  <target>服务账户（内部）</target>
</trans-unit>
<trans-unit id="s66313b45b69cfc88">
  <source>Check the release notes</source>
  <target>查看发行日志</target>
</trans-unit>
<trans-unit id="sb4d7bae2440d9781">
  <source>User Statistics</source>
  <target>用户统计</target>
</trans-unit>
<trans-unit id="s0924f51b028233a3">
  <source>&lt;No name set&gt;</source>
  <target>&lt;未设置名称&gt;</target>
</trans-unit>
<trans-unit id="sdc9a6ad1af30572c">
  <source>For nginx's auth_request or traefik's forwardAuth</source>
  <target>适用于 nginx 的 auth_request 或 traefik 的 forwardAuth</target>
</trans-unit>
<trans-unit id="sfc31264ef7ff86ef">
  <source>For nginx's auth_request or traefik's forwardAuth per root domain</source>
  <target>适用于按根域名配置的 nginx 的 auth_request 或 traefik 的 forwardAuth</target>
</trans-unit>
<trans-unit id="sc615309d10a9228c">
  <source>RBAC is in preview.</source>
  <target>RBAC 目前处于预览状态。</target>
</trans-unit>
<trans-unit id="s32babfed740fd3c1">
  <source>User type used for newly created users.</source>
  <target>新创建用户使用的用户类型。</target>
</trans-unit>
<trans-unit id="s4a34a6be4c68ec87">
  <source>Users created</source>
  <target>已创建用户</target>
</trans-unit>
<trans-unit id="s275c956687e2e656">
  <source>Failed logins</source>
  <target>失败登录</target>
</trans-unit>
<trans-unit id="sb35c08e3a541188f">
  <source>Also known as Client ID.</source>
  <target>也称为客户端 ID。</target>
</trans-unit>
<trans-unit id="sd46fd9b647cfea10">
  <source>Also known as Client Secret.</source>
  <target>也称为客户端密钥。</target>
</trans-unit>
<trans-unit id="s4476e9c50cfd13f4">
  <source>Global status</source>
  <target>全局状态</target>
</trans-unit>
<trans-unit id="sd21a971eea208533">
  <source>Vendor</source>
  <target>供应商</target>
</trans-unit>
<trans-unit id="sadadfe9dfa06d7dd">
  <source>No sync status.</source>
  <target>无同步状态。</target>
</trans-unit>
<trans-unit id="s2b1c81130a65a55b">
  <source>Sync currently running.</source>
  <target>当前正在同步。</target>
</trans-unit>
<trans-unit id="sf36170f71cea38c2">
  <source>Connectivity</source>
  <target>连接性</target>
</trans-unit>
<trans-unit id="sd94e99af8b41ff54">
  <source>0: Too guessable: risky password. (guesses &amp;lt; 10^3)</source>
  <target>0：过于易猜测：密码有风险。（猜测次数 &amp;lt; 10^3）</target>
</trans-unit>
<trans-unit id="sc926385d1a624c3a">
  <source>1: Very guessable: protection from throttled online attacks. (guesses &amp;lt; 10^6)</source>
  <target>1：非常易猜测：可以防范受限的在线攻击。（猜测次数 &amp;lt; 10^6）</target>
</trans-unit>
<trans-unit id="s8aae61c41319602c">
  <source>2: Somewhat guessable: protection from unthrottled online attacks. (guesses &amp;lt; 10^8)</source>
  <target>2：有些易猜测：可以防范不受限的在线攻击。（猜测次数 &amp;lt; 10^8）</target>
</trans-unit>
<trans-unit id="sc1f4b57e722a89d6">
  <source>3: Safely unguessable: moderate protection from offline slow-hash scenario. (guesses &amp;lt; 10^10)</source>
  <target>3：难以猜测：适度防范离线慢速哈希场景。（猜测次数 &amp;lt; 10^10）</target>
</trans-unit>
<trans-unit id="sd47f3d3c9741343d">
  <source>4: Very unguessable: strong protection from offline slow-hash scenario. (guesses &amp;gt;= 10^10)</source>
  <target>4：非常难以猜测：高度防范离线慢速哈希场景。（猜测次数 &amp;gt;= 10^10）</target>
</trans-unit>
<trans-unit id="s3d2a8b86a4f5a810">
  <source>Successfully created user and added to group <x id="0" equiv-text="${this.group.name}"/></source>
  <target>成功创建用户并添加到组 <x id="0" equiv-text="${this.group.name}"/></target>
</trans-unit>
<trans-unit id="s824e0943a7104668">
  <source>This user will be added to the group "<x id="0" equiv-text="${this.targetGroup.name}"/>".</source>
  <target>此用户将会被添加到组 &amp;quot;<x id="0" equiv-text="${this.targetGroup.name}"/>&amp;quot;。</target>
</trans-unit>
<trans-unit id="s62e7f6ed7d9cb3ca">
  <source>Pretend user exists</source>
  <target>假作用户存在</target>
</trans-unit>
<trans-unit id="s52bdc80690a9a8dc">
  <source>When enabled, the stage will always accept the given user identifier and continue.</source>
  <target>启用时，此阶段总是会接受指定的用户 ID 并继续。</target>
</trans-unit>
<trans-unit id="scda8dc24b561e205">
  <source>There was an error in the application.</source>
  <target>应用程序中存在一个错误。</target>
</trans-unit>
<trans-unit id="sdaca9c2c0361ed3a">
  <source>Review the application.</source>
  <target>检查此应用程序。</target>
</trans-unit>
<trans-unit id="sb50000a8fada5672">
  <source>There was an error in the provider.</source>
  <target>提供程序中存在一个错误。</target>
</trans-unit>
<trans-unit id="s21f95eaf151d4ce3">
  <source>Review the provider.</source>
  <target>检查此提供程序。</target>
</trans-unit>
<trans-unit id="s9fd39a5cb20b4e61">
  <source>There was an error</source>
  <target>存在一个错误</target>
</trans-unit>
<trans-unit id="s7a6b3453209e1066">
  <source>There was an error creating the application, but no error message was sent. Please review the server logs.</source>
  <target>创建应用程序时存在一个错误，但未发送错误消息。请检查服务器日志。</target>
</trans-unit>
<trans-unit id="s1a711c19cda48375">
  <source>Configure LDAP Provider</source>
  <target>配置 LDAP 提供程序</target>
</trans-unit>
<trans-unit id="s9368e965b5c292ab">
  <source>Configure OAuth2/OpenId Provider</source>
  <target>配置 OAuth2/OpenID 提供程序</target>
</trans-unit>
<trans-unit id="sf5cbccdc6254c8dc">
  <source>Configure Proxy Provider</source>
  <target>配置代理提供程序</target>
</trans-unit>
<trans-unit id="sf6d46bb442b77e91">
  <source>AdditionalScopes</source>
  <target>额外的作用域</target>
</trans-unit>
<trans-unit id="s2c8c6f89089b31d4">
  <source>Configure Radius Provider</source>
  <target>配置 Radius 提供程序</target>
</trans-unit>
<trans-unit id="sfe906cde5dddc041">
  <source>Configure SAML Provider</source>
  <target>配置 SAML 提供程序</target>
</trans-unit>
<trans-unit id="sb3defbacd01ad972">
  <source>Property mappings used for user mapping.</source>
  <target>用于用户映射的属性映射。</target>
</trans-unit>
<trans-unit id="s7ccce0ec8d228db6">
  <source>Configure SCIM Provider</source>
  <target>配置 SCIM 提供程序</target>
</trans-unit>
<trans-unit id="sd7728d2b6e1d25e9">
  <source>Property mappings used for group creation.</source>
  <target>用于创建组的属性映射。</target>
</trans-unit>
<trans-unit id="s7513372fe60f6387">
  <source>Event volume</source>
  <target>事件容量</target>
</trans-unit>
<trans-unit id="s047a5f0211fedc72">
  <source>Require Outpost (flow can only be executed from an outpost).</source>
  <target>需要前哨（流程只能从前哨执行）。</target>
</trans-unit>
<trans-unit id="s3271da6c18c25b18">
  <source>Connection settings.</source>
  <target>连接设置。</target>
</trans-unit>
<trans-unit id="s2f4ca2148183d692">
  <source>Successfully updated endpoint.</source>
  <target>已成功更新端点。</target>
</trans-unit>
<trans-unit id="s5adee855dbe191d9">
  <source>Successfully created endpoint.</source>
  <target>已成功创建端点。</target>
</trans-unit>
<trans-unit id="s61e136c0658e27d5">
  <source>Protocol</source>
  <target>协议</target>
</trans-unit>
<trans-unit id="sa062b019ff0c8809">
  <source>RDP</source>
  <target>RDP</target>
</trans-unit>
<trans-unit id="s97f9bf19fa5b57d1">
  <source>SSH</source>
  <target>SSH</target>
</trans-unit>
<trans-unit id="s7c100119e9ffcc32">
  <source>VNC</source>
  <target>VNC</target>
</trans-unit>
<trans-unit id="s6b05f9d8801fc14f">
  <source>Host</source>
  <target>主机</target>
</trans-unit>
<trans-unit id="sb474f652a2c2fc76">
  <source>Hostname/IP to connect to.</source>
  <target>要连接的主机名/IP。</target>
</trans-unit>
<trans-unit id="s8276649077e8715c">
  <source>Endpoint(s)</source>
  <target>端点</target>
</trans-unit>
<trans-unit id="sf1dabfe0fe8a75ad">
  <source>Update Endpoint</source>
  <target>更新端点</target>
</trans-unit>
<trans-unit id="s008496c7716b9812">
  <source>These bindings control which users will have access to this endpoint. Users must also have access to the application.</source>
  <target>这些绑定控制哪些用户能够访问此端点。用户必须也能访问此应用程序。</target>
</trans-unit>
<trans-unit id="s38e7cd1a24e70faa">
  <source>Create Endpoint</source>
  <target>创建端点</target>
</trans-unit>
<trans-unit id="s4770c10e5b1c028c">
  <source>RAC is in preview.</source>
  <target>RAC 目前处于预览状态。</target>
</trans-unit>
<trans-unit id="s168565f5ac74a89f">
  <source>Update RAC Provider</source>
  <target>更新 RAC 提供程序</target>
</trans-unit>
<trans-unit id="s8465a2caa2d9ea5d">
  <source>Endpoints</source>
  <target>端点</target>
</trans-unit>
<trans-unit id="s9857d883d8eb98fc">
  <source>General settings</source>
  <target>常规设置</target>
</trans-unit>
<trans-unit id="sd2066881798a1b96">
  <source>RDP settings</source>
  <target>RDP 设置</target>
</trans-unit>
<trans-unit id="sb864dc36a463a155">
  <source>Ignore server certificate</source>
  <target>忽略服务器证书</target>
</trans-unit>
<trans-unit id="s20366a8d1eaaca54">
  <source>Enable wallpaper</source>
  <target>启用壁纸</target>
</trans-unit>
<trans-unit id="s1e44c5350ef7598c">
  <source>Enable font-smoothing</source>
  <target>启用字体平滑</target>
</trans-unit>
<trans-unit id="s04ff5d6ae711e6d6">
  <source>Enable full window dragging</source>
  <target>启用完整窗口拖拽</target>
</trans-unit>
<trans-unit id="s663ccbfdf27e8dd0">
  <source>Network binding</source>
  <target>网络绑定</target>
</trans-unit>
<trans-unit id="sb108a06693c67753">
  <source>No binding</source>
  <target>无绑定</target>
</trans-unit>
<trans-unit id="s5aab90c74f1233b8">
  <source>Bind ASN</source>
  <target>绑定 ASN</target>
</trans-unit>
<trans-unit id="s488303b048afe83b">
  <source>Bind ASN and Network</source>
  <target>绑定 ASN 和网络</target>
</trans-unit>
<trans-unit id="s3268dcfe0c8234dc">
  <source>Bind ASN, Network and IP</source>
  <target>绑定 ASN、网络和 IP</target>
</trans-unit>
<trans-unit id="s226381aca231644f">
  <source>Configure if sessions created by this stage should be bound to the Networks they were created in.</source>
  <target>配置由此阶段创建的会话是否应该绑定到创建它们的网络。</target>
</trans-unit>
<trans-unit id="s2555a1f20f3fd93e">
  <source>GeoIP binding</source>
  <target>GeoIP 绑定</target>
</trans-unit>
<trans-unit id="s3d63c78f93c9a92e">
  <source>Bind Continent</source>
  <target>绑定大陆</target>
</trans-unit>
<trans-unit id="s395d5863b3a259b5">
  <source>Bind Continent and Country</source>
  <target>绑定大陆和国家</target>
</trans-unit>
<trans-unit id="s625ea0c32b4b136c">
  <source>Bind Continent, Country and City</source>
  <target>绑定大陆、国家和城市</target>
</trans-unit>
<trans-unit id="s4bc7a1a88961be90">
  <source>Configure if sessions created by this stage should be bound to their GeoIP-based location</source>
  <target>配置由此阶段创建的会话是否应该绑定到基于 GeoIP 的位置。</target>
</trans-unit>
<trans-unit id="sa06cd519ff151b6d">
  <source>RAC</source>
  <target>RAC</target>
</trans-unit>
<trans-unit id="s28b99b59541f54ca">
  <source>Connection failed after <x id="0" equiv-text="${this.connectionAttempt}"/> attempts.</source>
  <target>连接在 <x id="0" equiv-text="${this.connectionAttempt}"/> 次尝试后失败。</target>
</trans-unit>
<trans-unit id="s7c7d956418e1c8c8">
  <source>Re-connecting in <x id="0" equiv-text="${Math.max(1, delay / 1000)}"/> second(s).</source>
  <target>将在 <x id="0" equiv-text="${Math.max(1, delay / 1000)}"/> 秒后重新连接。</target>
</trans-unit>
<trans-unit id="sfc003381f593d943">
  <source>Connecting...</source>
  <target>正在连接…</target>
</trans-unit>
<trans-unit id="s31aa94a0b3c7edb2">
  <source>Select endpoint to connect to</source>
  <target>选择要连接到的端点</target>
</trans-unit>
<trans-unit id="sa2ea0fcd3ffa80e0">
  <source>Connection expiry</source>
  <target>连接过期</target>
</trans-unit>
<trans-unit id="s6dd297c217729828">
  <source>Determines how long a session lasts before being disconnected and requiring re-authorization.</source>
  <target>设置会话在被断开连接并需要重新授权之前持续的时间。</target>
</trans-unit>
<trans-unit id="s31f1afc1bfe1cb3a">
  <source>Learn more</source>
  <target>了解更多</target>
</trans-unit>
<trans-unit id="sc39f6abf0daedb0f">
  <source>Maximum concurrent connections</source>
  <target>最大并发连接数</target>
</trans-unit>
<trans-unit id="s62418cbcd2a25498">
  <source>Maximum concurrent allowed connections to this endpoint. Can be set to -1 to disable the limit.</source>
  <target>允许到此端点的最大并发连接数。可以设置为 -1 以禁用限制。</target>
</trans-unit>
<<<<<<< HEAD
<trans-unit id="sb2275335377069aa">
  <source>This feature requires an enterprise license.</source>
</trans-unit>
<trans-unit id="s94d61907ee22a8c1">
  <source>Korean</source>
</trans-unit>
<trans-unit id="s95d56e58f816d211">
  <source>Dutch</source>
</trans-unit>
<trans-unit id="sb7e68dcad68a638c">
  <source>Remote Access Provider</source>
</trans-unit>
<trans-unit id="sfb1980a471b7dfb6">
  <source>Remotely access computers/servers via RDP/SSH/VNC</source>
</trans-unit>
<trans-unit id="s9ffdea131dddb3c5">
  <source>Configure Remote Access Provider Provider</source>
=======
<trans-unit id="s94d61907ee22a8c1">
  <source>Korean</source>
  <target>韩语</target>
</trans-unit>
<trans-unit id="s95d56e58f816d211">
  <source>Dutch</source>
  <target>荷兰语</target>
</trans-unit>
<trans-unit id="s16a15af46bc9aeef">
  <source>Failed to fetch objects: <x id="0" equiv-text="${this.error.detail}"/></source>
  <target>获取对象失败：<x id="0" equiv-text="${this.error.detail}"/></target>
</trans-unit>
<trans-unit id="s744401846fea6e76">
  <source>Brand</source>
  <target>品牌</target>
</trans-unit>
<trans-unit id="sab21e1f62676b56c">
  <source>Successfully updated brand.</source>
  <target>已成功更新品牌。</target>
</trans-unit>
<trans-unit id="sa43e43fd3a23e22d">
  <source>Successfully created brand.</source>
  <target>已成功创建品牌。</target>
</trans-unit>
<trans-unit id="s41b3f9b4c98aabd9">
  <source>Use this brand for each domain that doesn't have a dedicated brand.</source>
  <target>所有未设置专用品牌的域名都将使用此品牌。</target>
</trans-unit>
<trans-unit id="s17260b71484b307f">
  <source>Set custom attributes using YAML or JSON. Any attributes set here will be inherited by users, if the request is handled by this brand.</source>
  <target>使用 YAML 或 JSON 格式设置自定义属性。如果请求由此品牌处理，则用户会继承此处设置的任何自定义属性。</target>
</trans-unit>
<trans-unit id="s79fc990a2b58f27f">
  <source>Brands</source>
  <target>品牌</target>
</trans-unit>
<trans-unit id="s02774bc46a167346">
  <source>Brand(s)</source>
  <target>品牌</target>
</trans-unit>
<trans-unit id="s801bf3d03f4a3ff1">
  <source>Update Brand</source>
  <target>更新品牌</target>
</trans-unit>
<trans-unit id="s5c3efec5330e0000">
  <source>Create Brand</source>
  <target>创建品牌</target>
</trans-unit>
<trans-unit id="sa9d13ce9e83aac17">
  <source>To let a user directly reset a their password, configure a recovery flow on the currently active brand.</source>
  <target>要让用户直接重置密码，请在当前活动的品牌上配置恢复流程。</target>
</trans-unit>
<trans-unit id="s6709b81e1ed4e39f">
  <source>The current brand must have a recovery flow configured to use a recovery link</source>
  <target>当前品牌必须配置恢复流程才能使用恢复链接</target>
</trans-unit>
<trans-unit id="s634e2fd82c397576">
  <source>Successfully updated settings.</source>
  <target>已成功更新设置。</target>
</trans-unit>
<trans-unit id="sb8e4edaea6f1d935">
  <source>Avatars</source>
  <target>头像</target>
</trans-unit>
<trans-unit id="s945856050217c828">
  <source>Configure how authentik should show avatars for users. The following values can be set:</source>
  <target>配置 authentik 应该如何显示用户头像。可以配置为以下值：</target>
</trans-unit>
<trans-unit id="sf4ef4c8ce713f775">
  <source>Disables per-user avatars and just shows a 1x1 pixel transparent picture</source>
  <target>禁用单用户头像，仅显示 1x1 像素的透明图片</target>
</trans-unit>
<trans-unit id="s5446842a7e4a963b">
  <source>Uses gravatar with the user's email address</source>
  <target>根据用户的电子邮件地址使用 Gravatar</target>
</trans-unit>
<trans-unit id="s35363b9e1cc2abd3">
  <source>Generated avatars based on the user's name</source>
  <target>根据用户的名称生成头像</target>
</trans-unit>
<trans-unit id="s48110ca292cad513">
  <source>Any URL: If you want to use images hosted on another server, you can set any URL. Additionally, these placeholders can be used:</source>
  <target>任意 URL：如果您想使用托管在其他服务器上的图像，可以设置为任意 URL。此外，还可以使用以下占位符：</target>
</trans-unit>
<trans-unit id="sbe1dfda044bdc93b">
  <source>The user's username</source>
  <target>用户名</target>
</trans-unit>
<trans-unit id="s653f257c9c2d4dc5">
  <source>The email address, md5 hashed</source>
  <target>电子邮件地址，经过 MD5 哈希</target>
</trans-unit>
<trans-unit id="s9c9183cd80916b4f">
  <source>The user's UPN, if set (otherwise an empty string)</source>
  <target>用户的 UPN，如果存在（否则为空字符串）</target>
</trans-unit>
<trans-unit id="h4963ed14d7e239a9">
  <source>An attribute path like
                                    <x id="0" equiv-text="&lt;code&gt;"/>attributes.something.avatar<x id="1" equiv-text="&lt;/code&gt;"/>, which can be used in
                                    combination with the file field to allow users to upload custom
                                    avatars for themselves.</source>
  <target>任意形如
                                    <x id="0" equiv-text="&lt;code&gt;"/>attributes.something.avatar<x id="1" equiv-text="&lt;/code&gt;"/> 的属性
                                    路径，可以与文件字段相组合，以允许用户
                                    自行上传自定义头像。</target>
</trans-unit>
<trans-unit id="s4c80c34a67a6f1c9">
  <source>Multiple values can be set, comma-separated, and authentik will fallback to the next mode when no avatar could be found.</source>
  <target>可以设置多个以逗号分隔的值，如果 authentik 无法找到头像，就会回退到下一个模式。</target>
</trans-unit>
<trans-unit id="h2fafcc3ebafea2f8">
  <source>For example, setting this to <x id="0" equiv-text="&lt;code&gt;"/>gravatar,initials<x id="1" equiv-text="&lt;/code&gt;"/> will
                                attempt to get an avatar from Gravatar, and if the user has not
                                configured on there, it will fallback to a generated avatar.</source>
  <target>例如，将该选项设置为 <x id="0" equiv-text="&lt;code&gt;"/>gravatar,initials<x id="1" equiv-text="&lt;/code&gt;"/>，
                                就会创建从 Gravatar 获取头像，如果用户没有在那里
                                设置过，就回退到生成头像。</target>
</trans-unit>
<trans-unit id="s5faec5eb5faf62ac">
  <source>Allow users to change name</source>
  <target>允许用户修改名称</target>
</trans-unit>
<trans-unit id="s078ffec0257621c0">
  <source>Enable the ability for users to change their name.</source>
  <target>启用用户修改自己名称的能力。</target>
</trans-unit>
<trans-unit id="s456d88f3679190fd">
  <source>Allow users to change email</source>
  <target>允许用户修改电子邮件地址</target>
</trans-unit>
<trans-unit id="s5fc6c14d106f40d3">
  <source>Enable the ability for users to change their email.</source>
  <target>启用用户修改自己电子邮件地址的能力。</target>
</trans-unit>
<trans-unit id="s628e414bb2367057">
  <source>Allow users to change username</source>
  <target>允许用户修改用户名</target>
</trans-unit>
<trans-unit id="s6d816a95ca43a99d">
  <source>Enable the ability for users to change their username.</source>
  <target>启用用户修改自己用户名的能力。</target>
</trans-unit>
<trans-unit id="s57b52b60ed5e2bc7">
  <source>Footer links</source>
  <target>页脚链接</target>
</trans-unit>
<trans-unit id="s7349802b2f7f99c2">
  <source>This option configures the footer links on the flow executor pages. It must be a valid JSON list and can be used as follows:</source>
  <target>此选项配置流程执行器页面上的页脚链接。必须为有效的 JSON 列表，可以使用以下值：</target>
</trans-unit>
<trans-unit id="s166b59f3cc5d8ec3">
  <source>GDPR compliance</source>
  <target>GDPR 合规性</target>
</trans-unit>
<trans-unit id="sb8b23770f899e5bb">
  <source>When enabled, all the events caused by a user will be deleted upon the user's deletion.</source>
  <target>启用时，所有由用户造成的事件会在相应用户被删除时一并删除。</target>
</trans-unit>
<trans-unit id="s29501761df0fe837">
  <source>Impersonation</source>
  <target>模拟身份</target>
</trans-unit>
<trans-unit id="s8f503553d8432487">
  <source>Globally enable/disable impersonation.</source>
  <target>全局启用/禁用模拟身份。</target>
</trans-unit>
<trans-unit id="see1eb81c1f734079">
  <source>System settings</source>
  <target>系统设置</target>
</trans-unit>
<trans-unit id="s47fb5504f693775b">
  <source>Changes made:</source>
  <target>作出的修改：</target>
</trans-unit>
<trans-unit id="s506b6a19d12f414c">
  <source>Key</source>
  <target>键名</target>
</trans-unit>
<trans-unit id="s4fc9dc73245eab09">
  <source>Previous value</source>
  <target>之前的值</target>
</trans-unit>
<trans-unit id="scb3b0671d7b7f640">
  <source>New value</source>
  <target>新值</target>
</trans-unit>
<trans-unit id="s4a642406b0745917">
  <source>Raw event info</source>
  <target>原始事件信息</target>
</trans-unit>
<trans-unit id="sa65e7bc7ddd3484d">
  <source>Anonymous user</source>
  <target>匿名用户</target>
>>>>>>> dcbfe738
</trans-unit>
    </body>
  </file>
</xliff><|MERGE_RESOLUTION|>--- conflicted
+++ resolved
@@ -1,4 +1,4 @@
-<?xml version="1.0"?><xliff xmlns="urn:oasis:names:tc:xliff:document:1.2" version="1.2">
+<?xml version="1.0" ?><xliff xmlns="urn:oasis:names:tc:xliff:document:1.2" version="1.2">
   <file target-language="zh-Hans" source-language="en" original="lit-localize-inputs" datatype="plaintext">
     <body>
       <trans-unit id="s4caed5b7a7e5d89b">
@@ -608,15 +608,9 @@
         
       </trans-unit>
       <trans-unit id="saa0e2675da69651b">
-<<<<<<< HEAD
-        <source>The URL "<x id="0" equiv-text="${this.url}"/>" was not found.</source>
-        <target>未找到 URL " 
-        <x id="0" equiv-text="${this.url}"/>"。</target>
-=======
         <source>The URL &quot;<x id="0" equiv-text="${this.url}"/>&quot; was not found.</source>
         <target>未找到 URL &quot;
         <x id="0" equiv-text="${this.url}"/>&quot;。</target>
->>>>>>> dcbfe738
         
       </trans-unit>
       <trans-unit id="s58cd9c2fe836d9c6">
@@ -1058,8 +1052,8 @@
         
       </trans-unit>
       <trans-unit id="sa8384c9c26731f83">
-        <source>To allow any redirect URI, set this value to ".*". Be aware of the possible security implications this can have.</source>
-        <target>要允许任何重定向 URI，请将此值设置为 ".*"。请注意这可能带来的安全影响。</target>
+        <source>To allow any redirect URI, set this value to &quot;.*&quot;. Be aware of the possible security implications this can have.</source>
+        <target>要允许任何重定向 URI，请将此值设置为 &quot;.*&quot;。请注意这可能带来的安全影响。</target>
         
       </trans-unit>
       <trans-unit id="s55787f4dfcdce52b">
@@ -1800,8 +1794,8 @@
         
       </trans-unit>
       <trans-unit id="sa90b7809586c35ce">
-        <source>Either input a full URL, a relative path, or use 'fa://fa-test' to use the Font Awesome icon "fa-test".</source>
-        <target>输入完整 URL、相对路径，或者使用 'fa://fa-test' 来使用 Font Awesome 图标 "fa-test"。</target>
+        <source>Either input a full URL, a relative path, or use 'fa://fa-test' to use the Font Awesome icon &quot;fa-test&quot;.</source>
+        <target>输入完整 URL、相对路径，或者使用 'fa://fa-test' 来使用 Font Awesome 图标 &quot;fa-test&quot;。</target>
         
       </trans-unit>
       <trans-unit id="s0410779cb47de312">
@@ -2984,8 +2978,8 @@
         
       </trans-unit>
       <trans-unit id="s76768bebabb7d543">
-        <source>Field which contains members of a group. Note that if using the "memberUid" field, the value is assumed to contain a relative distinguished name. e.g. 'memberUid=some-user' instead of 'memberUid=cn=some-user,ou=groups,...'</source>
-        <target>包含组成员的字段。请注意，如果使用 "memberUid" 字段，则假定该值包含相对可分辨名称。例如，'memberUid=some-user' 而不是 'memberUid=cn=some-user,ou=groups,...'</target>
+        <source>Field which contains members of a group. Note that if using the &quot;memberUid&quot; field, the value is assumed to contain a relative distinguished name. e.g. 'memberUid=some-user' instead of 'memberUid=cn=some-user,ou=groups,...'</source>
+        <target>包含组成员的字段。请注意，如果使用 &quot;memberUid&quot; 字段，则假定该值包含相对可分辨名称。例如，'memberUid=some-user' 而不是 'memberUid=cn=some-user,ou=groups,...'</target>
         
       </trans-unit>
       <trans-unit id="s026555347e589f0e">
@@ -3762,8 +3756,8 @@
         
       </trans-unit>
       <trans-unit id="s7b1fba26d245cb1c">
-        <source>When using an external logging solution for archiving, this can be set to "minutes=5".</source>
-        <target>使用外部日志记录解决方案进行存档时，可以将其设置为 "minutes=5"。</target>
+        <source>When using an external logging solution for archiving, this can be set to &quot;minutes=5&quot;.</source>
+        <target>使用外部日志记录解决方案进行存档时，可以将其设置为 &quot;minutes=5&quot;。</target>
         
       </trans-unit>
       <trans-unit id="s44536d20bb5c8257">
@@ -3771,24 +3765,6 @@
         <target>此设置仅影响新事件，因为过期时间是分事件保存的。</target>
         
       </trans-unit>
-<<<<<<< HEAD
-      <trans-unit id="s3bb51cabb02b997e">
-        <source>Format: "weeks=3;days=2;hours=3,seconds=2".</source>
-        <target>格式："weeks=3;days=2;hours=3,seconds=2"。</target>
-        
-      </trans-unit>
-      <trans-unit id="s04bfd02201db5ab8">
-        <source>Set custom attributes using YAML or JSON. Any attributes set here will be inherited by users, if the request is handled by this tenant.</source>
-        <target>使用 YAML 或 JSON 格式设置自定义属性。如果请求由此租户处理，则用户会继承此处设置的任何自定义属性。</target>
-        
-      </trans-unit>
-      <trans-unit id="s7f9e79189a3d19e2">
-        <source>Tenants</source>
-        <target>租户</target>
-        
-      </trans-unit>
-=======
->>>>>>> dcbfe738
       <trans-unit id="s164be9a7537b99f6">
         <source>Configure visual settings and defaults for different domains.</source>
         <target>配置不同域名的可视化设置和默认值。</target>
@@ -3957,17 +3933,10 @@
         
       </trans-unit>
       <trans-unit id="sa95a538bfbb86111">
-<<<<<<< HEAD
-        <source>Are you sure you want to update <x id="0" equiv-text="${this.objectLabel}"/> "<x id="1" equiv-text="${this.obj?.name}"/>"?</source>
-        <target>您确定要更新 
-        <x id="0" equiv-text="${this.objectLabel}"/>" 
-        <x id="1" equiv-text="${this.obj?.name}"/>" 吗？</target>
-=======
         <source>Are you sure you want to update <x id="0" equiv-text="${this.objectLabel}"/> &quot;<x id="1" equiv-text="${this.obj?.name}"/>&quot;?</source>
         <target>您确定要更新
         <x id="0" equiv-text="${this.objectLabel}"/>&quot;
         <x id="1" equiv-text="${this.obj?.name}"/>&quot; 吗？</target>
->>>>>>> dcbfe738
         
       </trans-unit>
       <trans-unit id="sc92d7cfb6ee1fec6">
@@ -5048,7 +5017,7 @@
         
       </trans-unit>
       <trans-unit id="sdf1d8edef27236f0">
-        <source>A "roaming" authenticator, like a YubiKey</source>
+        <source>A &quot;roaming&quot; authenticator, like a YubiKey</source>
         <target>像 YubiKey 这样的“漫游”身份验证器</target>
         
       </trans-unit>
@@ -5383,15 +5352,10 @@
         
       </trans-unit>
       <trans-unit id="s2d5f69929bb7221d">
-        <source><x id="0" equiv-text="${prompt.name}"/> ("<x id="1" equiv-text="${prompt.fieldKey}"/>", of type <x id="2" equiv-text="${prompt.type}"/>)</source>
+        <source><x id="0" equiv-text="${prompt.name}"/> (&quot;<x id="1" equiv-text="${prompt.fieldKey}"/>&quot;, of type <x id="2" equiv-text="${prompt.type}"/>)</source>
         <target>
-<<<<<<< HEAD
-        <x id="0" equiv-text="${prompt.name}"/>（" 
-        <x id="1" equiv-text="${prompt.fieldKey}"/>"，类型为 
-=======
         <x id="0" equiv-text="${prompt.name}"/>（&quot;
         <x id="1" equiv-text="${prompt.fieldKey}"/>&quot;，类型为
->>>>>>> dcbfe738
         <x id="2" equiv-text="${prompt.type}"/>）</target>
         
       </trans-unit>
@@ -5440,7 +5404,7 @@
         
       </trans-unit>
       <trans-unit id="s1608b2f94fa0dbd4">
-        <source>If set to a duration above 0, the user will have the option to choose to "stay signed in", which will extend their session by the time specified here.</source>
+        <source>If set to a duration above 0, the user will have the option to choose to &quot;stay signed in&quot;, which will extend their session by the time specified here.</source>
         <target>如果设置时长大于 0，用户可以选择“保持登录”选项，这将使用户的会话延长此处设置的时间。</target>
         
       </trans-unit>
@@ -7942,7 +7906,7 @@
   <target>成功创建用户并添加到组 <x id="0" equiv-text="${this.group.name}"/></target>
 </trans-unit>
 <trans-unit id="s824e0943a7104668">
-  <source>This user will be added to the group "<x id="0" equiv-text="${this.targetGroup.name}"/>".</source>
+  <source>This user will be added to the group &quot;<x id="0" equiv-text="${this.targetGroup.name}"/>&quot;.</source>
   <target>此用户将会被添加到组 &amp;quot;<x id="0" equiv-text="${this.targetGroup.name}"/>&amp;quot;。</target>
 </trans-unit>
 <trans-unit id="s62e7f6ed7d9cb3ca">
@@ -8181,6 +8145,10 @@
   <source>Determines how long a session lasts before being disconnected and requiring re-authorization.</source>
   <target>设置会话在被断开连接并需要重新授权之前持续的时间。</target>
 </trans-unit>
+<trans-unit id="scc7f34824150bfb8">
+  <source>Provider require enterprise.</source>
+  <target>提供程序需要企业版。</target>
+</trans-unit>
 <trans-unit id="s31f1afc1bfe1cb3a">
   <source>Learn more</source>
   <target>了解更多</target>
@@ -8193,25 +8161,6 @@
   <source>Maximum concurrent allowed connections to this endpoint. Can be set to -1 to disable the limit.</source>
   <target>允许到此端点的最大并发连接数。可以设置为 -1 以禁用限制。</target>
 </trans-unit>
-<<<<<<< HEAD
-<trans-unit id="sb2275335377069aa">
-  <source>This feature requires an enterprise license.</source>
-</trans-unit>
-<trans-unit id="s94d61907ee22a8c1">
-  <source>Korean</source>
-</trans-unit>
-<trans-unit id="s95d56e58f816d211">
-  <source>Dutch</source>
-</trans-unit>
-<trans-unit id="sb7e68dcad68a638c">
-  <source>Remote Access Provider</source>
-</trans-unit>
-<trans-unit id="sfb1980a471b7dfb6">
-  <source>Remotely access computers/servers via RDP/SSH/VNC</source>
-</trans-unit>
-<trans-unit id="s9ffdea131dddb3c5">
-  <source>Configure Remote Access Provider Provider</source>
-=======
 <trans-unit id="s94d61907ee22a8c1">
   <source>Korean</source>
   <target>韩语</target>
@@ -8405,7 +8354,6 @@
 <trans-unit id="sa65e7bc7ddd3484d">
   <source>Anonymous user</source>
   <target>匿名用户</target>
->>>>>>> dcbfe738
 </trans-unit>
     </body>
   </file>
