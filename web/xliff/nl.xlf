<?xml version="1.0"?><xliff xmlns="urn:oasis:names:tc:xliff:document:1.2" version="1.2">
  <file target-language="nl" source-language="en" original="lit-localize-inputs" datatype="plaintext">
    <body>
      <trans-unit id="s4caed5b7a7e5d89b">
        <source>English</source>
        <target>Engels</target>

      </trans-unit>
      <trans-unit id="s75a27f43413e02c5">
        <source>French</source>
        <target>Frans</target>

      </trans-unit>
      <trans-unit id="s9d2d00982edafabb">
        <source>Turkish</source>
        <target>Turks</target>

      </trans-unit>
      <trans-unit id="sf1868dc19e3917bb">
        <source>Spanish</source>
        <target>Spaans</target>

      </trans-unit>
      <trans-unit id="s03f49e598ffb11cc">
        <source>Polish</source>
        <target>Pools</target>

      </trans-unit>
      <trans-unit id="s4660da32fb311ac0">
        <source>Taiwanese Mandarin</source>
        <target>Taiwanees Mandarijn</target>

      </trans-unit>
      <trans-unit id="s354e0a9f146d2869">
        <source>Chinese (simplified)</source>
        <target>Chinees (vereenvoudigd)</target>

      </trans-unit>
      <trans-unit id="se3e6af2ce24d80e8">
        <source>Chinese (traditional)</source>
        <target>Chinees (traditioneel)</target>

      </trans-unit>
      <trans-unit id="s63e71d20d1eaca93">
        <source>German</source>
        <target>Duits</target>

      </trans-unit>
      <trans-unit id="s49730f3d5751a433">
        <source>Loading...</source>
        <target>Laden...</target>

      </trans-unit>
      <trans-unit id="sf1e9d421f35b51e5">
        <source>Application</source>
        <target>Toepassing</target>

      </trans-unit>
      <trans-unit id="s310d8757ce319673">
        <source>Logins</source>
        <target>Aanmeldingen</target>

      </trans-unit>
      <trans-unit id="sa50a6326530d8a0d">
        <source>Show less</source>
        <target>Minder weergeven</target>

      </trans-unit>
      <trans-unit id="sb2c57b2d347203dd">
        <source>Show more</source>
        <target>Meer weergeven</target>

      </trans-unit>
      <trans-unit id="s6238f519db67980d">
        <source>UID</source>
        <target>Gebruikers-ID</target>

      </trans-unit>
      <trans-unit id="sef49aec68fd1dc66">
        <source>Name</source>
        <target>Naam</target>

      </trans-unit>
      <trans-unit id="sf9f2c719a04066ec">
        <source>App</source>
        <target>App</target>

      </trans-unit>
      <trans-unit id="sda796c87fa97ed4d">
        <source>Model Name</source>
        <target>Modelnaam</target>

      </trans-unit>
      <trans-unit id="s79e8cc71a5975b04">
        <source>Message</source>
        <target>Bericht</target>

      </trans-unit>
      <trans-unit id="sbbc53e0e54d7946f">
        <source>Subject</source>
        <target>Onderwerp</target>

      </trans-unit>
      <trans-unit id="sa6ab5184d6315895">
        <source>From</source>
        <target>Van</target>

      </trans-unit>
      <trans-unit id="s09353907b5c79284">
        <source>To</source>
        <target>Aan</target>

      </trans-unit>
      <trans-unit id="s63e03c70f67ebf9c">
        <source>Context</source>
        <target>Context</target>

      </trans-unit>
      <trans-unit id="sa48f81f001b893d2">
        <source>User</source>
        <target>Gebruiker</target>

      </trans-unit>
      <trans-unit id="s119498d4e4cf59a6">
        <source>Affected model:</source>
        <target>Betroffen model:</target>

      </trans-unit>
      <trans-unit id="sa3660d505e7011e0">
        <source>Authorized application:</source>
        <target>Geautoriseerde applicatie:</target>

      </trans-unit>
      <trans-unit id="s95a032ae86881bf5">
        <source>Using flow</source>
        <target>Flow gebruiken</target>

      </trans-unit>
      <trans-unit id="scb5c9a7cc4ccd68d">
        <source>Email info:</source>
        <target>E-mailinfo:</target>

      </trans-unit>
      <trans-unit id="s677f1b675fc21bb1">
        <source>Secret:</source>
        <target>Geheim:</target>

      </trans-unit>
      <trans-unit id="sd947d57c9a9b7108">
        <source>Open issue on GitHub...</source>
        <target>Open probleem op GitHub...</target>

      </trans-unit>
      <trans-unit id="sa6905be242387f36">
        <source>Exception</source>
        <target>Uitzondering</target>

      </trans-unit>
      <trans-unit id="s6ab73c998850c5ab">
        <source>Expression</source>
        <target>Uitdrukking</target>

      </trans-unit>
      <trans-unit id="s50ebe627b4bc7d02">
        <source>Binding</source>
        <target>Binding</target>

      </trans-unit>
      <trans-unit id="s3c6de3f257e0c912">
        <source>Request</source>
        <target>Aanvraag</target>

      </trans-unit>
      <trans-unit id="s730182ad28374cda">
        <source>Object</source>
        <target>Object</target>

      </trans-unit>
      <trans-unit id="s890e983a7be64da4">
        <source>Result</source>
        <target>Resultaat</target>

      </trans-unit>
      <trans-unit id="sd3a853f63f45dcb0">
        <source>Passing</source>
        <target>Doorgeven</target>

      </trans-unit>
      <trans-unit id="sbdeedc1c60306b35">
        <source>Messages</source>
        <target>Berichten</target>
<<<<<<< HEAD
        
=======

>>>>>>> dcbfe738
      </trans-unit>
      <trans-unit id="s0a5401d4419f9958">
        <source>Using source</source>
        <target>Gebruik makend van bron</target>

      </trans-unit>
      <trans-unit id="s14622ee6de586485">
        <source>Attempted to log in as <x id="0" equiv-text="${this.event.context.username}"/></source>
        <target>Poging om in te loggen als <x id="0" equiv-text="${this.event.context.username}"/></target>

      </trans-unit>
      <trans-unit id="sb07bf992e3d00664">
        <source>No additional data available.</source>
        <target>Geen aanvullende gegevens beschikbaar.</target>

      </trans-unit>
      <trans-unit id="s09810653c832e935">
        <source>Click to change value</source>
        <target>Klik om de waarde te wijzigen</target>

      </trans-unit>
      <trans-unit id="sfefce784ec55868f">
        <source>Select an object.</source>
        <target>Selecteer een object.</target>

      </trans-unit>
      <trans-unit id="s04ceadb276bbe149">
        <source>Loading options...</source>
        <target>Opties laden...</target>

      </trans-unit>
      <trans-unit id="sfe629863ba1338c2">
        <source>Connection error, reconnecting...</source>
        <target>Verbindingsfout, opnieuw verbinden...</target>

      </trans-unit>
      <trans-unit id="sc8da3cc71de63832">
        <source>Login</source>
        <target>Inloggen</target>

      </trans-unit>
      <trans-unit id="sb4564c127ab8b921">
        <source>Failed login</source>
        <target>Mislukt inloggen</target>

      </trans-unit>
      <trans-unit id="s67749057edb2586b">
        <source>Logout</source>
        <target>Uitloggen</target>

      </trans-unit>
      <trans-unit id="s7e537ad68d7c16e1">
        <source>User was written to</source>
        <target>Gebruiker is opgeslagen</target>

      </trans-unit>
      <trans-unit id="sa0e0bdd7e244416b">
        <source>Suspicious request</source>
        <target>Verdachte aanvraag</target>

      </trans-unit>
      <trans-unit id="s7bda44013984fc48">
        <source>Password set</source>
        <target>Wachtwoord ingesteld</target>

      </trans-unit>
      <trans-unit id="sa1b41e334ad89d94">
        <source>Secret was viewed</source>
        <target>Geheim is bekeken</target>

      </trans-unit>
      <trans-unit id="s92ca679592a36b35">
        <source>Secret was rotated</source>
        <target>Geheim is gewijzigd</target>

      </trans-unit>
      <trans-unit id="s8a1d9403ca90989b">
        <source>Invitation used</source>
        <target>Uitnodiging is gebruikt</target>

      </trans-unit>
      <trans-unit id="s5f496533610103f2">
        <source>Application authorized</source>
        <target>Applicatie geautoriseerd</target>

      </trans-unit>
      <trans-unit id="sdc9e222be9612939">
        <source>Source linked</source>
        <target>Bron gekoppeld</target>

      </trans-unit>
      <trans-unit id="sb1c91762ae3a9bee">
        <source>Impersonation started</source>
        <target>Impersonatie gestart</target>

      </trans-unit>
      <trans-unit id="s9c73bd29b279d26b">
        <source>Impersonation ended</source>
        <target>Impersonatie beëindigd</target>

      </trans-unit>
      <trans-unit id="s1cd264012278c047">
        <source>Flow execution</source>
        <target>Flowuitvoering</target>

      </trans-unit>
      <trans-unit id="s32f04d33924ce8ad">
        <source>Policy execution</source>
        <target>Beleidsuitvoering</target>

      </trans-unit>
      <trans-unit id="sb6d7128df5978cee">
        <source>Policy exception</source>
        <target>Beleidsuitzondering</target>

      </trans-unit>
      <trans-unit id="s77f572257f69a8db">
        <source>Property Mapping exception</source>
        <target>Eigenschapstoewijzingsuitzondering</target>

      </trans-unit>
      <trans-unit id="s2543cffd6ebb6803">
        <source>System task execution</source>
        <target>Systeemtaakuitvoering</target>

      </trans-unit>
      <trans-unit id="se2f258b996f7279c">
        <source>System task exception</source>
        <target>Systeemtaakuitzondering</target>

      </trans-unit>
      <trans-unit id="s81eff3409d572a21">
        <source>General system exception</source>
        <target>Algemene systeemuitzondering</target>

      </trans-unit>
      <trans-unit id="sf8f49cdbf0036343">
        <source>Configuration error</source>
        <target>Configuratiefout</target>

      </trans-unit>
      <trans-unit id="s9c6f61dc47bc4f0a">
        <source>Model created</source>
        <target>Model aangemaakt</target>

      </trans-unit>
      <trans-unit id="s47a4983a2c6bb749">
        <source>Model updated</source>
        <target>Model bijgewerkt</target>

      </trans-unit>
      <trans-unit id="sc9f69360b58706c7">
        <source>Model deleted</source>
        <target>Model verwijderd</target>

      </trans-unit>
      <trans-unit id="sa266303caf1bd27f">
        <source>Email sent</source>
        <target>E-mail verzonden</target>

      </trans-unit>
      <trans-unit id="s6c410fedda2a575f">
        <source>Update available</source>
        <target>Update beschikbaar</target>

      </trans-unit>
      <trans-unit id="s02240309358f557c">
        <source>Unknown severity</source>
        <target>Onbekende ernst</target>

      </trans-unit>
      <trans-unit id="sf1ec4acb8d744ed9">
        <source>Alert</source>
        <target>Waarschuwing</target>

      </trans-unit>
      <trans-unit id="s9117fb5195e75151">
        <source>Notice</source>
        <target>Melding</target>

      </trans-unit>
      <trans-unit id="s34be76c6b1eadbef">
        <source>Warning</source>
        <target>Waarschuwing</target>

      </trans-unit>
      <trans-unit id="sf45a0d2f00bcc6ff">
        <source>no tabs defined</source>
        <target>geen tabbladen gedefinieerd</target>

      </trans-unit>
      <trans-unit id="s04c5a637328c9b67">
        <source><x id="0" equiv-text="${this.pages?.startIndex}"/> - <x id="1" equiv-text="${this.pages?.endIndex}"/> of <x id="2" equiv-text="${this.pages?.count}"/></source>
        <target><x id="0" equiv-text="${this.pages?.startIndex}"/> - <x id="1" equiv-text="${this.pages?.endIndex}"/> van <x id="2" equiv-text="${this.pages?.count}"/></target>

      </trans-unit>
      <trans-unit id="s6a89bb10338369b4">
        <source>Go to previous page</source>
        <target>Ga naar vorige pagina</target>

      </trans-unit>
      <trans-unit id="s7edad99c6b7bfe88">
        <source>Go to next page</source>
        <target>Ga naar volgende pagina</target>

      </trans-unit>
      <trans-unit id="sffa721bb6aa3128d">
        <source>Search...</source>
        <target>Zoeken...</target>

      </trans-unit>
      <trans-unit id="sb59d68ed12d46377">
        <source>Loading</source>
        <target>Laden</target>

      </trans-unit>
      <trans-unit id="s7bc8c327f1f7c82c">
        <source>No objects found.</source>
        <target>Geen objecten gevonden.</target>

      </trans-unit>
      <trans-unit id="sfd44ce578f643145">
        <source>Failed to fetch objects.</source>
        <target>Kon objecten niet ophalen.</target>

      </trans-unit>
      <trans-unit id="s7b7163270e57e8b4">
        <source>Refresh</source>
        <target>Vernieuwen</target>

      </trans-unit>
      <trans-unit id="s909e876731a8febb">
        <source>Select all rows</source>
        <target>Selecteer alle rijen</target>

      </trans-unit>
      <trans-unit id="sa442044b586ec8bf">
        <source>Action</source>
        <target>Actie</target>

      </trans-unit>
      <trans-unit id="s02839b01844d6ca8">
        <source>Creation Date</source>
        <target>Aanmaakdatum</target>

      </trans-unit>
      <trans-unit id="s4d00f1de1c82281b">
        <source>Client IP</source>
        <target>Client-IP</target>

      </trans-unit>
      <trans-unit id="s2152f3482784705f">
        <source>Recent events</source>
        <target>Recente gebeurtenissen</target>

      </trans-unit>
      <trans-unit id="sc35581d9c1cd67ff">
        <source>On behalf of <x id="0" equiv-text="${event.user.on_behalf_of.username}"/></source>
        <target>Namens <x id="0" equiv-text="${event.user.on_behalf_of.username}"/></target>

      </trans-unit>
      <trans-unit id="saf63a04c86018698">
        <source>-</source>
        <target>-</target>

      </trans-unit>
      <trans-unit id="s1b448a4ea79d4eef">
        <source>No Events found.</source>
        <target>Geen gebeurtenissen gevonden.</target>

      </trans-unit>
      <trans-unit id="s50911ec1c8aee99a">
        <source>No matching events could be found.</source>
        <target>Geen overeenkomende gebeurtenissen gevonden.</target>

      </trans-unit>
      <trans-unit id="s113c05ef9996ca4b">
        <source>Embedded outpost is not configured correctly.</source>
        <target>Ingesloten outpost is niet correct geconfigureerd.</target>

      </trans-unit>
      <trans-unit id="seb5ba88f21937c98">
        <source>Check outposts.</source>
        <target>Controleer outposts.</target>

      </trans-unit>
      <trans-unit id="sd0bc94e11935ee5a">
        <source>HTTPS is not detected correctly</source>
        <target>HTTPS wordt niet correct gedetecteerd.</target>

      </trans-unit>
      <trans-unit id="s40bf151b56a64f51">
        <source>Server and client are further than 5 seconds apart.</source>
        <target>Server en client liggen meer dan 5 seconden uit elkaar.</target>

      </trans-unit>
      <trans-unit id="s091d3d07b5b3076f">
        <source>OK</source>
        <target>OK</target>

      </trans-unit>
      <trans-unit id="sae486938be80729c">
        <source>Everything is ok.</source>
        <target>Alles is in orde.</target>

      </trans-unit>
      <trans-unit id="sea91c57b3d3969fe">
        <source>System status</source>
        <target>Systeemstatus</target>

      </trans-unit>
      <trans-unit id="scefe482c547fb3f3">
        <source>Based on <x id="0" equiv-text="${value.versionCurrent}"/></source>
        <target>Gebaseerd op <x id="0" equiv-text="${value.versionCurrent}"/></target>

      </trans-unit>
      <trans-unit id="s68a50b1ee6efee7b">
        <source><x id="0" equiv-text="${value.versionLatest}"/> is available!</source>
        <target><x id="0" equiv-text="${value.versionLatest}"/> is beschikbaar!</target>

      </trans-unit>
      <trans-unit id="s713d147e1761d0f0">
        <source>Up-to-date!</source>
        <target>Up-to-date!</target>

      </trans-unit>
      <trans-unit id="sf4122b220926be97">
        <source>Version</source>
        <target>Versie</target>

      </trans-unit>
      <trans-unit id="s0a63a8be0b2b422c">
        <source>Workers</source>
        <target>Medewerkers</target>

      </trans-unit>
      <trans-unit id="s341ab68d4130de20">
        <source>No workers connected. Background tasks will not run.</source>
        <target>Geen medewerkers verbonden. Achtergrondtaken worden niet uitgevoerd.</target>

      </trans-unit>
      <trans-unit id="s2ed8eb02525a920a">
        <source><x id="0" equiv-text="${ago}"/> hour(s) ago</source>
        <target><x id="0" equiv-text="${ago}"/> uur geleden</target>

      </trans-unit>
      <trans-unit id="s1f1c857c0c4250e4">
        <source><x id="0" equiv-text="${ago}"/> day(s) ago</source>
        <target><x id="0" equiv-text="${ago}"/> dag(en) geleden</target>

      </trans-unit>
      <trans-unit id="s11bc220e8fa9d797">
        <source>Authorizations</source>
        <target>Autorisaties</target>

      </trans-unit>
      <trans-unit id="s3ef3c252ada78076">
        <source>Failed Logins</source>
        <target>Mislukte inlogpogingen</target>

      </trans-unit>
      <trans-unit id="sc2f1e5dd74c1b7df">
        <source>Successful Logins</source>
        <target>Succesvolle inlogpogingen</target>

      </trans-unit>
      <trans-unit id="s0382d73823585617">
        <source><x id="0" equiv-text="${this.errorMessage}"/>: <x id="1" equiv-text="${e.toString()}"/></source>
        <target><x id="0" equiv-text="${this.errorMessage}"/>: <x id="1" equiv-text="${e.toString()}"/></target>

      </trans-unit>
      <trans-unit id="s2ceb11be2290bb1b">
        <source>Cancel</source>
        <target>Annuleren</target>

      </trans-unit>
      <trans-unit id="se085f35c8a9203a1">
        <source>LDAP Source</source>
        <target>LDAP-bron</target>

      </trans-unit>
      <trans-unit id="s477de089b505a6ea">
        <source>SCIM Provider</source>
        <target>SCIM-provider</target>

      </trans-unit>
      <trans-unit id="s8a75e83497a183a2">
        <source>Healthy</source>
        <target>Gezond</target>

      </trans-unit>
      <trans-unit id="sfeb82261bcf99edd">
        <source>Healthy outposts</source>
        <target>Gezonde outposts</target>

      </trans-unit>
      <trans-unit id="saae1c70e168b45b4">
        <source>Admin</source>
        <target>Beheerder</target>

      </trans-unit>
      <trans-unit id="s0a11c2ffb8309d1a">
        <source>Not found</source>
        <target>Niet gevonden</target>

      </trans-unit>
      <trans-unit id="saa0e2675da69651b">
        <source>The URL "<x id="0" equiv-text="${this.url}"/>" was not found.</source>
        <target>De URL "<x id="0" equiv-text="${this.url}"/>" is niet gevonden.</target>
<<<<<<< HEAD
        
=======

>>>>>>> dcbfe738
      </trans-unit>
      <trans-unit id="s58cd9c2fe836d9c6">
        <source>Return home</source>
        <target>Terug naar start</target>

      </trans-unit>
      <trans-unit id="s41e035c4bb8d15f2">
        <source>General system status</source>
        <target>Algemene systeemstatus</target>

      </trans-unit>
      <trans-unit id="s6dfd15978586d05f">
        <source>Welcome, <x id="0" equiv-text="${name}"/>.</source>
        <target>Welkom, <x id="0" equiv-text="${name}"/>.</target>

      </trans-unit>
      <trans-unit id="sc381422c585b867f">
        <source>Quick actions</source>
        <target>Snelle acties</target>

      </trans-unit>
      <trans-unit id="sfd13ca8ebd857c2e">
        <source>Create a new application</source>
        <target>Maak een nieuwe applicatie aan</target>

      </trans-unit>
      <trans-unit id="s079d388d3cbfa54f">
        <source>Check the logs</source>
        <target>Controleer de logs</target>

      </trans-unit>
      <trans-unit id="sed8d4c3fd5f60e1f">
        <source>Explore integrations</source>
        <target>Verken integraties</target>

      </trans-unit>
      <trans-unit id="sfffb0d0958bfbc42">
        <source>Manage users</source>
        <target>Gebruikers beheren</target>
<<<<<<< HEAD
        
=======

>>>>>>> dcbfe738
      </trans-unit>
      <trans-unit id="s8763a33c3d46aaf5">
        <source>Outpost status</source>
        <target>Outpost-status</target>

      </trans-unit>
      <trans-unit id="scc286303aa9c6cb0">
        <source>Sync status</source>
        <target>Synchronisatiestatus</target>

      </trans-unit>
      <trans-unit id="sbdc4a833de9ca502">
        <source>Logins and authorizations over the last week (per 8 hours)</source>
        <target>Inlogpogingen en autorisaties in de afgelopen week (per 8 uur)</target>

      </trans-unit>
      <trans-unit id="s6e09a19aa3952509">
        <source>Apps with most usage</source>
        <target>Apps met meeste gebruik</target>

      </trans-unit>
      <trans-unit id="sda5e1499f93146ad">
        <source><x id="0" equiv-text="${ago}"/> days ago</source>
        <target><x id="0" equiv-text="${ago}"/> dagen geleden</target>

      </trans-unit>
      <trans-unit id="s51ea3a244c781b1f">
        <source>Objects created</source>
        <target>Gemaakte objecten</target>
<<<<<<< HEAD
        
=======

>>>>>>> dcbfe738
      </trans-unit>
      <trans-unit id="sfbadb77fbc61efb8">
        <source>Users created per day in the last month</source>
        <target>Gebruikers per dag aangemaakt in de afgelopen maand</target>

      </trans-unit>
      <trans-unit id="sb0669da3df95837c">
        <source>Logins per day in the last month</source>
        <target>Inlogpogingen per dag in de afgelopen maand</target>

      </trans-unit>
      <trans-unit id="s835da49b4dc83a51">
        <source>Failed Logins per day in the last month</source>
        <target>Mislukte inlogpogingen per dag in de afgelopen maand</target>

      </trans-unit>
      <trans-unit id="s5f4586bc1e2740e6">
        <source>Clear search</source>
        <target>Zoekopdracht wissen</target>

      </trans-unit>
      <trans-unit id="s3b34d9930e33bd46">
        <source>System Tasks</source>
        <target>Systeemtaken</target>

      </trans-unit>
      <trans-unit id="saaa3abe03c7260f9">
        <source>Long-running operations which authentik executes in the background.</source>
        <target>Langlopende operaties die authentik uitvoert op de achtergrond.</target>

      </trans-unit>
      <trans-unit id="s7468e87263dfff7e">
        <source>Identifier</source>
        <target>Identificatie</target>

      </trans-unit>
      <trans-unit id="s63d894b1ddb06289">
        <source>Description</source>
        <target>Omschrijving</target>

      </trans-unit>
      <trans-unit id="sa9b2a245441557dc">
        <source>Last run</source>
        <target>Laatst uitgevoerd</target>

      </trans-unit>
      <trans-unit id="sad3e3c8146fc920f">
        <source>Status</source>
        <target>Status</target>

      </trans-unit>
      <trans-unit id="s8af61807443f32a4">
        <source>Actions</source>
        <target>Acties</target>

      </trans-unit>
      <trans-unit id="sbe9a51f29a4a2c5b">
        <source>Successful</source>
        <target>Succesvol</target>

      </trans-unit>
      <trans-unit id="s5f343a43e7ea9f91">
        <source>Error</source>
        <target>Fout</target>

      </trans-unit>
      <trans-unit id="sc592307ea80f16b9">
        <source>Unknown</source>
        <target>Onbekend</target>

      </trans-unit>
      <trans-unit id="s92921878e886e36d">
        <source>Duration</source>
        <target>Duur</target>

      </trans-unit>
      <trans-unit id="se7e1ababbc4868b8">
        <source><x id="0" equiv-text="${item.duration.toFixed(2)}"/> seconds</source>
        <target><x id="0" equiv-text="${item.duration.toFixed(2)}"/> seconden</target>

      </trans-unit>
      <trans-unit id="sc25edca57df81461">
        <source>Authentication</source>
        <target>Authenticatie</target>

      </trans-unit>
      <trans-unit id="s6dfb7283452f78fe">
        <source>Authorization</source>
        <target>Autorisatie</target>

      </trans-unit>
      <trans-unit id="sddcfc6ab24e3a6ed">
        <source>Enrollment</source>
        <target>Inschrijving</target>

      </trans-unit>
      <trans-unit id="s1fc9c70610c4c67d">
        <source>Invalidation</source>
        <target>Ongeldig maken</target>

      </trans-unit>
      <trans-unit id="s6ac670086eb137c6">
        <source>Recovery</source>
        <target>Herstel</target>

      </trans-unit>
      <trans-unit id="sdf22dcf939c27cc7">
        <source>Stage Configuration</source>
        <target>Stadiumconfiguratie</target>

      </trans-unit>
      <trans-unit id="s6d5bce4321f57cda">
        <source>Unenrollment</source>
        <target>Uitschrijving</target>

      </trans-unit>
      <trans-unit id="sde2bb5418562c5b2">
        <source>Unknown designation</source>
        <target>Onbekende aanduiding</target>

      </trans-unit>
      <trans-unit id="sb9834316ffd4ae3e">
        <source>Stacked</source>
        <target>Gestapeld</target>

      </trans-unit>
      <trans-unit id="s12146091b2b539a3">
        <source>Content left</source>
        <target>Inhoud links</target>

      </trans-unit>
      <trans-unit id="sa800871782eba1ac">
        <source>Content right</source>
        <target>Inhoud rechts</target>

      </trans-unit>
      <trans-unit id="sb4e50ca3cffdbc10">
        <source>Sidebar left</source>
        <target>Zijbalk links</target>

      </trans-unit>
      <trans-unit id="s745a55f9abf9f2e5">
        <source>Sidebar right</source>
        <target>Zijbalk rechts</target>

      </trans-unit>
      <trans-unit id="sb3182a87ded1bc91">
        <source>Unknown layout</source>
        <target>Onbekende lay-out</target>

      </trans-unit>
      <trans-unit id="sdfd22a21660f6002">
        <source>Successfully updated provider.</source>
        <target>Provider succesvol bijgewerkt.</target>

      </trans-unit>
      <trans-unit id="s457c639088c547c5">
        <source>Successfully created provider.</source>
        <target>Provider succesvol aangemaakt.</target>

      </trans-unit>
      <trans-unit id="sff69c1a637f899a6">
        <source>Bind flow</source>
        <target>Bindproces</target>

      </trans-unit>
      <trans-unit id="s319040353f479853">
        <source>Flow used for users to authenticate.</source>
        <target>Flow die wordt gebruikt om gebruikers te authenticeren.</target>

      </trans-unit>
      <trans-unit id="sbc80eab557fbf782">
        <source>Search group</source>
        <target>Zoek groep</target>

      </trans-unit>
      <trans-unit id="s04b7f8d6aaef3756">
        <source>Users in the selected group can do search queries. If no group is selected, no LDAP Searches are allowed.</source>
        <target>Gebruikers in de geselecteerde groep kunnen zoekopdrachten uitvoeren. Als er geen groep is geselecteerd, zijn er geen LDAP-zoekopdrachten toegestaan.</target>

      </trans-unit>
      <trans-unit id="se5973e7c8ba0fc71">
        <source>Bind mode</source>
        <target>Bindmodus</target>

      </trans-unit>
      <trans-unit id="s8915e64b8b999bfe">
        <source>Cached binding</source>
        <target>Gecachte binding</target>

      </trans-unit>
      <trans-unit id="s842d690eb3c11762">
        <source>Flow is executed and session is cached in memory. Flow is executed when session expires</source>
        <target>De flow wordt uitgevoerd en de sessie wordt in het geheugen gecachet. De flow wordt uitgevoerd wanneer de sessie verloopt.</target>

      </trans-unit>
      <trans-unit id="s6a66759749bf31ed">
        <source>Direct binding</source>
        <target>Directe binding</target>

      </trans-unit>
      <trans-unit id="se0adaf83627104fb">
        <source>Always execute the configured bind flow to authenticate the user</source>
        <target>Voer altijd de geconfigureerde bindflow uit om de gebruiker te authenticeren</target>

      </trans-unit>
      <trans-unit id="scef3f4ad80abbd22">
        <source>Configure how the outpost authenticates requests.</source>
        <target>Configureer hoe de buitenpost verzoeken authenticeert.</target>

      </trans-unit>
      <trans-unit id="sbcae51a6f06e53d4">
        <source>Search mode</source>
        <target>Zoekmodus</target>

      </trans-unit>
      <trans-unit id="s9065fcccd837a679">
        <source>Cached querying</source>
        <target>Gecachte query's</target>

      </trans-unit>
      <trans-unit id="s30d0d0e6c626a234">
        <source>The outpost holds all users and groups in-memory and will refresh every 5 Minutes</source>
        <target>De buitenpost houdt alle gebruikers en groepen in het geheugen vast en vernieuwt elke 5 minuten.</target>

      </trans-unit>
      <trans-unit id="sffc14b8200a9f938">
        <source>Direct querying</source>
        <target>Directe query's</target>

      </trans-unit>
      <trans-unit id="sdce4680288083fe3">
        <source>Always returns the latest data, but slower than cached querying</source>
        <target>Levert altijd de nieuwste gegevens op, maar langzamer dan gecachte query's</target>

      </trans-unit>
      <trans-unit id="s8b87df5664de7eb8">
        <source>Configure how the outpost queries the core authentik server's users.</source>
        <target>Configureer hoe de buitenpost de gebruikers van de kern authentik-server queryt.</target>

      </trans-unit>
      <trans-unit id="sfe388f0313f52da2">
        <source>Protocol settings</source>
        <target>Protocolinstellingen</target>

      </trans-unit>
      <trans-unit id="s55d731be1ef66efe">
        <source>Base DN</source>
        <target>Basis-DN</target>

      </trans-unit>
      <trans-unit id="s0b15ff11a0049cfd">
        <source>LDAP DN under which bind requests and search requests can be made.</source>
        <target>LDAP-DN waarbinnen bindverzoeken en zoekverzoeken kunnen worden uitgevoerd.</target>

      </trans-unit>
      <trans-unit id="sb157267c85fdff30">
        <source>Certificate</source>
        <target>Certificaat</target>

      </trans-unit>
      <trans-unit id="sac43cb9690260b86">
        <source>UID start number</source>
        <target>Startnummer UID</target>

      </trans-unit>
      <trans-unit id="s60edbcfac8ed1f90">
        <source>The start for uidNumbers, this number is added to the user.Pk to make sure that the numbers aren't too low for POSIX users. Default is 2000 to ensure that we don't collide with local users uidNumber</source>
        <target>Het begin voor uidNumbers, dit nummer wordt toegevoegd aan user.Pk om ervoor te zorgen dat de getallen niet te laag zijn voor POSIX-gebruikers. Standaard is 2000 om ervoor te zorgen dat we niet botsen met uidNumber van lokale gebruikers.</target>

      </trans-unit>
      <trans-unit id="s5acb607b40356974">
        <source>GID start number</source>
        <target>Startnummer GID</target>

      </trans-unit>
      <trans-unit id="s1c8e9816dcae6d9c">
        <source>The start for gidNumbers, this number is added to a number generated from the group.Pk to make sure that the numbers aren't too low for POSIX groups. Default is 4000 to ensure that we don't collide with local groups or users primary groups gidNumber</source>
        <target>Het begin voor gidNumbers, dit nummer wordt toegevoegd aan een nummer dat wordt gegenereerd uit group.Pk om ervoor te zorgen dat de getallen niet te laag zijn voor POSIX-groepen. Standaard is 4000 om ervoor te zorgen dat we niet botsen met gidNumber van lokale groepen of gebruikers primaire groepen.</target>

      </trans-unit>
      <trans-unit id="s2236dc563c2dbf76">
        <source>(Format: hours=-1;minutes=-2;seconds=-3).</source>
        <target>(Indeling: uren=-1;minuten=-2;seconden=-3).</target>

      </trans-unit>
      <trans-unit id="sbec40ef4e6f139b7">
        <source>(Format: hours=1;minutes=2;seconds=3).</source>
        <target>(Indeling: uren=1;minuten=2;seconden=3).</target>

      </trans-unit>
      <trans-unit id="sbb8ad22c83d375b1">
        <source>The following keywords are supported:</source>
        <target>De volgende trefwoorden worden ondersteund:</target>

      </trans-unit>
      <trans-unit id="sbb3243352661428f">
        <source>Authentication flow</source>
        <target>Authenticatieflow</target>

      </trans-unit>
      <trans-unit id="sa72a3bd1e7e89926">
        <source>Flow used when a user access this provider and is not authenticated.</source>
        <target>Flow die wordt gebruikt wanneer een gebruiker toegang krijgt tot deze provider en niet is geauthenticeerd.</target>

      </trans-unit>
      <trans-unit id="s62f7c59b0606a8d6">
        <source>Authorization flow</source>
        <target>Autorisatieflow</target>

      </trans-unit>
      <trans-unit id="sfbaeb0de54fbfdbb">
        <source>Flow used when authorizing this provider.</source>
        <target>Flow die wordt gebruikt bij het autoriseren van deze provider.</target>

      </trans-unit>
      <trans-unit id="sc8de93a7dc0d78ba">
        <source>Client type</source>
        <target>Clienttype</target>

      </trans-unit>
      <trans-unit id="s399cc2d67d92e957">
        <source>Confidential</source>
        <target>Vertrouwelijk</target>

      </trans-unit>
      <trans-unit id="s95f09b229a0a0bb0">
        <source>Confidential clients are capable of maintaining the confidentiality of their credentials such as client secrets</source>
        <target>Vertrouwelijke clients zijn in staat om de vertrouwelijkheid van hun referenties zoals klantgeheimen te behouden</target>

      </trans-unit>
      <trans-unit id="sdd1ff479d04ac140">
        <source>Public</source>
        <target>Openbaar</target>

      </trans-unit>
      <trans-unit id="s51c6b8403c2dc5d9">
        <source>Public clients are incapable of maintaining the confidentiality and should use methods like PKCE. </source>
        <target>Openbare clients zijn niet in staat om de vertrouwelijkheid te behouden en moeten methoden zoals PKCE gebruiken.</target>

      </trans-unit>
      <trans-unit id="s4d00e5de1c8213b7">
        <source>Client ID</source>
        <target>Klant-ID</target>

      </trans-unit>
      <trans-unit id="s03fb3fa232f0434a">
        <source>Client Secret</source>
        <target>Klantgeheim</target>

      </trans-unit>
      <trans-unit id="sde0ad51b14f77cf6">
        <source>Redirect URIs/Origins (RegEx)</source>
        <target>Doorverwijzings-URI's/Oorsprongen (RegEx)</target>

      </trans-unit>
      <trans-unit id="s7f9eb9c8bd26e8fd">
        <source>Valid redirect URLs after a successful authorization flow. Also specify any origins here for Implicit flows.</source>
        <target>Geldige doorverwijzings-URL's na een succesvolle autorisatieflow. Specificeer hier ook eventuele oorsprongen voor impliciete stromen.</target>

      </trans-unit>
      <trans-unit id="s2a369bc2febb5d55">
        <source>If no explicit redirect URIs are specified, the first successfully used redirect URI will be saved.</source>
        <target>Als er geen expliciete doorverwijzings-URL's zijn opgegeven, wordt de eerste succesvol gebruikte doorverwijzings-URI opgeslagen.</target>

      </trans-unit>
      <trans-unit id="sa8384c9c26731f83">
        <source>To allow any redirect URI, set this value to ".*". Be aware of the possible security implications this can have.</source>
        <target>Om elke doorverwijzings-URI toe te staan, stelt u deze waarde in op ".*". Wees u bewust van de mogelijke beveiligingsgevolgen hiervan.</target>
<<<<<<< HEAD
        
=======

>>>>>>> dcbfe738
      </trans-unit>
      <trans-unit id="s55787f4dfcdce52b">
        <source>Signing Key</source>
        <target>Ondertekeningsleutel</target>

      </trans-unit>
      <trans-unit id="sc6c57419ad3a01a8">
        <source>Key used to sign the tokens.</source>
        <target>Sleutel die wordt gebruikt om de tokens te ondertekenen.</target>

      </trans-unit>
      <trans-unit id="s124f93a61ee772d6">
        <source>Advanced protocol settings</source>
        <target>Geavanceerde protocolinstellingen</target>

      </trans-unit>
      <trans-unit id="s926e0ecf124fb01a">
        <source>Access code validity</source>
        <target>Geldigheid van toegangscode</target>

      </trans-unit>
      <trans-unit id="sa578033f134a83b6">
        <source>Configure how long access codes are valid for.</source>
        <target>Configureer hoe lang toegangscodes geldig zijn.</target>

      </trans-unit>
      <trans-unit id="sbea3db12fd799210">
        <source>Access Token validity</source>
        <target>Geldigheid van toegangstoken</target>

      </trans-unit>
      <trans-unit id="s72559845d38bf688">
        <source>Configure how long access tokens are valid for.</source>
        <target>Configureer hoe lang toegangstokens geldig zijn.</target>

      </trans-unit>
      <trans-unit id="s821f6014c1a435b9">
        <source>Refresh Token validity</source>
        <target>Geldigheid van vernieuwingstoken</target>

      </trans-unit>
      <trans-unit id="s00c2db16ea9bc263">
        <source>Configure how long refresh tokens are valid for.</source>
        <target>Configureer hoe lang vernieuwingstokens geldig zijn.</target>

      </trans-unit>
      <trans-unit id="s2e3ef41a0edd8608">
        <source>Scopes</source>
        <target>Scopes</target>

      </trans-unit>
      <trans-unit id="s3a3fae99373ce56b">
        <source>Select which scopes can be used by the client. The client still has to specify the scope to access the data.</source>
        <target>Selecteer welke scopes door de klant kunnen worden gebruikt. De klant moet nog steeds de scope specificeren om toegang te krijgen tot de gegevens.</target>

      </trans-unit>
      <trans-unit id="sffd2e553143d1b0e">
        <source>Hold control/command to select multiple items.</source>
        <target>Houd control/command ingedrukt om meerdere items te selecteren.</target>

      </trans-unit>
      <trans-unit id="s26bf2730430efbea">
        <source>Subject mode</source>
        <target>Onderwerpmodus</target>

      </trans-unit>
      <trans-unit id="sccc47f82044453f9">
        <source>Based on the User's hashed ID</source>
        <target>Gebaseerd op de gehashte ID van de gebruiker</target>

      </trans-unit>
      <trans-unit id="sbd5be4fb7442a34c">
        <source>Based on the User's ID</source>
        <target>Gebaseerd op de ID van de gebruiker</target>

      </trans-unit>
      <trans-unit id="sc9cf9ecaf9e5d67e">
        <source>Based on the User's UUID</source>
        <target>Gebaseerd op de UUID van de gebruiker</target>

      </trans-unit>
      <trans-unit id="s4291727352c4f295">
        <source>Based on the User's username</source>
        <target>Gebaseerd op de gebruikersnaam van de gebruiker</target>

      </trans-unit>
      <trans-unit id="sd62cfc27ad4aa33b">
        <source>Based on the User's Email</source>
        <target>Gebaseerd op de e-mail van de gebruiker</target>

      </trans-unit>
      <trans-unit id="s55eb75bedf96be0f">
        <source>This is recommended over the UPN mode.</source>
        <target>Dit wordt aanbevolen boven de UPN-modus.</target>

      </trans-unit>
      <trans-unit id="sf80e9547166117e6">
        <source>Based on the User's UPN</source>
        <target>Gebaseerd op de UPN van de gebruiker</target>

      </trans-unit>
      <trans-unit id="sde949d0ef44572eb">
        <source>Requires the user to have a 'upn' attribute set, and falls back to hashed user ID. Use this mode only if you have different UPN and Mail domains.</source>
        <target>Vereist dat de gebruiker een 'upn'-attribuut heeft ingesteld en valt terug op gehashte gebruikers-ID. Gebruik deze modus alleen als u verschillende UPN- en maildomeinen hebt.</target>

      </trans-unit>
      <trans-unit id="s9f23ed1799b4d49a">
        <source>Configure what data should be used as unique User Identifier. For most cases, the default should be fine.</source>
        <target>Configureer welke gegevens moeten worden gebruikt als unieke gebruikersidentificatie. Voor de meeste gevallen is de standaardinstelling prima.</target>

      </trans-unit>
      <trans-unit id="s17d1e337f6c11c1e">
        <source>Include claims in id_token</source>
        <target>Claims opnemen in id_token</target>

      </trans-unit>
      <trans-unit id="sbf41e0db12834133">
        <source>Include User claims from scopes in the id_token, for applications that don't access the userinfo endpoint.</source>
        <target>Neem gebruikersclaims op vanuit scopes in id_token, voor toepassingen die geen toegang hebben tot het userinfo-eindpunt.</target>

      </trans-unit>
      <trans-unit id="s850a58c683682809">
        <source>Issuer mode</source>
        <target>Uitgever modus</target>

      </trans-unit>
      <trans-unit id="sde56783222b527d6">
        <source>Each provider has a different issuer, based on the application slug</source>
        <target>Elke provider heeft een andere uitgever, gebaseerd op de toepassingsslug</target>

      </trans-unit>
      <trans-unit id="s8d32d7b9e8ca60b1">
        <source>Same identifier is used for all providers</source>
        <target>Hetzelfde identificatienummer wordt gebruikt voor alle providers</target>

      </trans-unit>
      <trans-unit id="s37d9155b9f4cc7bd">
        <source>Configure how the issuer field of the ID Token should be filled.</source>
        <target>Configureer hoe het uitgeversveld van het ID Token moet worden ingevuld.</target>

      </trans-unit>
      <trans-unit id="se2adaf0371ffcd65">
        <source>Machine-to-Machine authentication settings</source>
        <target>Machine-naar-machine authenticatie-instellingen</target>

      </trans-unit>
      <trans-unit id="s33318837e6c54a9b">
        <source>Trusted OIDC Sources</source>
        <target>Vertrouwde OIDC-bronnen</target>

      </trans-unit>
      <trans-unit id="s22e566052f7bec81">
        <source>JWTs signed by certificates configured in the selected sources can be used to authenticate to this provider.</source>
        <target>JWT's ondertekend door certificaten geconfigureerd in de geselecteerde bronnen kunnen worden gebruikt om te authenticeren bij deze provider.</target>

      </trans-unit>
      <trans-unit id="s072c6d12d3d37501">
        <source>HTTP-Basic Username Key</source>
        <target>HTTP-Basic Gebruikersnaamsleutel</target>

      </trans-unit>
      <trans-unit id="sb2bb6f93773a4594">
        <source>User/Group Attribute used for the user part of the HTTP-Basic Header. If not set, the user's Email address is used.</source>
        <target>Gebruikers-/groepsattribuut dat wordt gebruikt voor het gebruikersgedeelte van de HTTP-Basic-header. Als dit niet is ingesteld, wordt het e-mailadres van de gebruiker gebruikt.</target>

      </trans-unit>
      <trans-unit id="s70f6471de355b98c">
        <source>HTTP-Basic Password Key</source>
        <target>HTTP-Basic Wachtwoordsleutel</target>

      </trans-unit>
      <trans-unit id="sf4de1644dcdb53d5">
        <source>User/Group Attribute used for the password part of the HTTP-Basic Header.</source>
        <target>Gebruikers-/groepsattribuut dat wordt gebruikt voor het wachtwoordgedeelte van de HTTP-Basic-header.</target>

      </trans-unit>
      <trans-unit id="sb8dd788adf7b907b">
        <source>Proxy</source>
        <target>Proxy</target>

      </trans-unit>
      <trans-unit id="s7489f76224f8120d">
        <source>Forward auth (single application)</source>
        <target>Doorsturen van authenticatie (enkele toepassing)</target>

      </trans-unit>
      <trans-unit id="s25d0cd75377daf75">
        <source>Forward auth (domain level)</source>
        <target>Doorsturen van authenticatie (domeinniveau)</target>

      </trans-unit>
      <trans-unit id="s93574c03953f25dd">
        <source>This provider will behave like a transparent reverse-proxy, except requests must be authenticated. If your upstream application uses HTTPS, make sure to connect to the outpost using HTTPS as well.</source>
        <target>Deze provider zal zich gedragen als een transparante omgekeerde proxy, behalve dat verzoeken geauthenticeerd moeten zijn. Als uw upstream-toepassing HTTPS gebruikt, zorg er dan voor dat u ook via HTTPS verbinding maakt met de outpost.</target>

      </trans-unit>
      <trans-unit id="sa29b5680cfafacc8">
        <source>External host</source>
        <target>Externe host</target>

      </trans-unit>
      <trans-unit id="s764bccb30868bf62">
        <source>The external URL you'll access the application at. Include any non-standard port.</source>
        <target>De externe URL waarmee u toegang krijgt tot de toepassing. Inclusief eventuele niet-standaard poorten.</target>

      </trans-unit>
      <trans-unit id="scb317851cbcc6b12">
        <source>Internal host</source>
        <target>Interne host</target>

      </trans-unit>
      <trans-unit id="sf05e384059a0a7c1">
        <source>Upstream host that the requests are forwarded to.</source>
        <target>Upstream host waarnaar de verzoeken worden doorgestuurd.</target>

      </trans-unit>
      <trans-unit id="s3d34068a31cab30b">
        <source>Internal host SSL Validation</source>
        <target>SSL-validatie interne host</target>

      </trans-unit>
      <trans-unit id="s4a26798e1c3c37dd">
        <source>Validate SSL Certificates of upstream servers.</source>
        <target>Valideer SSL-certificaten van upstream-servers.</target>
<<<<<<< HEAD
        
=======

>>>>>>> dcbfe738
      </trans-unit>
      <trans-unit id="s44c90273f08fb718">
        <source>Use this provider with nginx's auth_request or traefik's forwardAuth. Only a single provider is required per root domain. You can't do per-application authorization, but you don't have to create a provider for each application.</source>
        <target>Gebruik deze provider met nginx's auth_request of traefik's forwardAuth. Slechts één provider is vereist per hoofddomein. U kunt geen machtigingen per toepassing instellen, maar u hoeft ook geen provider voor elke toepassing te maken.</target>

      </trans-unit>
      <trans-unit id="sf55d28d4dff0e41b">
        <source>An example setup can look like this:</source>
        <target>Een voorbeeldopstelling kan er als volgt uitzien:</target>

      </trans-unit>
      <trans-unit id="sb4a1d1c19438e929">
        <source>authentik running on auth.example.com</source>
        <target>authentik draait op auth.example.com</target>

      </trans-unit>
      <trans-unit id="s68f935c9ca792016">
        <source>app1 running on app1.example.com</source>
        <target>app1 draait op app1.example.com</target>

      </trans-unit>
      <trans-unit id="sf813a72d8fadd765">
        <source>In this case, you'd set the Authentication URL to auth.example.com and Cookie domain to example.com.</source>
        <target>In dit geval stelt u de authenticatie-URL in op auth.example.com en het cookie-domein op example.com.</target>

      </trans-unit>
      <trans-unit id="s31d15c6f16951464">
        <source>Authentication URL</source>
        <target>Authenticatie-URL</target>

      </trans-unit>
      <trans-unit id="sa03fe48e892df2d8">
        <source>The external URL you'll authenticate at. The authentik core server should be reachable under this URL.</source>
        <target>De externe URL waar u zich zult authenticeren. De authentik kernserver moet bereikbaar zijn onder deze URL.</target>

      </trans-unit>
      <trans-unit id="s7def067ed3ad3ad9">
        <source>Cookie domain</source>
        <target>Cookie-domein</target>

      </trans-unit>
      <trans-unit id="s211b75e868072162">
        <source>Set this to the domain you wish the authentication to be valid for. Must be a parent domain of the URL above. If you're running applications as app1.domain.tld, app2.domain.tld, set this to 'domain.tld'.</source>
        <target>Stel dit in op het domein waarvoor u de authenticatie wilt laten gelden. Dit moet een bovenliggend domein zijn van de bovenstaande URL. Als u toepassingen uitvoert als app1.domain.tld, app2.domain.tld, stel dit dan in op 'domain.tld'.</target>

      </trans-unit>
      <trans-unit id="s2345170f7e272668">
        <source>Unknown proxy mode</source>
        <target>Onbekende proxy-modus</target>

      </trans-unit>
      <trans-unit id="s7c10976de6411844">
        <source>Token validity</source>
        <target>Geldigheid van token</target>

      </trans-unit>
      <trans-unit id="s3e87ce98ba3c4d80">
        <source>Configure how long tokens are valid for.</source>
        <target>Configureer hoe lang tokens geldig zijn.</target>

      </trans-unit>
      <trans-unit id="sd539548ca4c71619">
        <source>Additional scopes</source>
        <target>Extra scopes</target>

      </trans-unit>
      <trans-unit id="s8f12575f694e85a2">
        <source>Additional scope mappings, which are passed to the proxy.</source>
        <target>Extra scopetoewijzingen die worden doorgegeven aan de proxy.</target>

      </trans-unit>
      <trans-unit id="s93cea6ca1f93349d">
        <source>Unauthenticated URLs</source>
        <target>Ongeauthenticeerde URL's</target>

      </trans-unit>
      <trans-unit id="sc4508175bf6b09dd">
        <source>Unauthenticated Paths</source>
        <target>Ongeauthenticeerde paden</target>

      </trans-unit>
      <trans-unit id="sc9fc206433f67588">
        <source>Regular expressions for which authentication is not required. Each new line is interpreted as a new expression.</source>
        <target>Reguliere expressies waarvoor geen authenticatie vereist is. Elke nieuwe regel wordt geïnterpreteerd als een nieuwe expressie.</target>

      </trans-unit>
      <trans-unit id="sd503fabef9691134">
        <source>When using proxy or forward auth (single application) mode, the requested URL Path is checked against the regular expressions. When using forward auth (domain mode), the full requested URL including scheme and host is matched against the regular expressions.</source>
        <target>Bij gebruik van de proxy of doorstuur-authenticatiemodus (enkele toepassing) wordt het aangevraagde URL-pad gecontroleerd aan de hand van de reguliere expressies. Bij gebruik van doorstuur-authenticatiemodus (domeinmodus) wordt de volledige aangevraagde URL inclusief schema en host vergeleken met de reguliere expressies.</target>

      </trans-unit>
      <trans-unit id="sb488dee0be434f7e">
        <source>Authentication settings</source>
        <target>Authenticatie-instellingen</target>

      </trans-unit>
      <trans-unit id="s23cee624c735f266">
        <source>Intercept header authentication</source>
        <target>Tussentijdse koptekst authenticatie</target>

      </trans-unit>
      <trans-unit id="sc007cca5af67eae0">
        <source>When enabled, authentik will intercept the Authorization header to authenticate the request.</source>
        <target>Indien ingeschakeld, zal authentik de autorisatieheader onderscheppen om het verzoek te authenticeren.</target>

      </trans-unit>
      <trans-unit id="s36e630ba56617556">
        <source>Send HTTP-Basic Authentication</source>
        <target>Verstuur HTTP-Basic Authenticatie</target>

      </trans-unit>
      <trans-unit id="s9d5796a4b9b7560e">
        <source>Send a custom HTTP-Basic Authentication header based on values from authentik.</source>
        <target>Verstuur een aangepaste HTTP-Basic authenticatieheader op basis van waarden uit authentik.</target>

      </trans-unit>
      <trans-unit id="s11204eeb1e27ea8f">
        <source>ACS URL</source>
        <target>ACS URL</target>

      </trans-unit>
      <trans-unit id="sb7a30abc1dcf6c36">
        <source>Issuer</source>
        <target>Uitgever</target>

      </trans-unit>
      <trans-unit id="sf54c562d8a10ce77">
        <source>Also known as EntityID.</source>
        <target>Ook bekend als EntityID.</target>

      </trans-unit>
      <trans-unit id="s991b750e2d5c4234">
        <source>Service Provider Binding</source>
        <target>Service Provider Binding</target>

      </trans-unit>
      <trans-unit id="sd8f220c999726151">
        <source>Redirect</source>
        <target>Doorverwijzing</target>

      </trans-unit>
      <trans-unit id="sb357ea19a722d827">
        <source>Post</source>
        <target>Post</target>

      </trans-unit>
      <trans-unit id="s4e28e2899e08a5f8">
        <source>Determines how authentik sends the response back to the Service Provider.</source>
        <target>Bepaalt hoe authentik de reactie terugstuurt naar de Service Provider.</target>

      </trans-unit>
      <trans-unit id="sd5a4b41c6c883b03">
        <source>Audience</source>
        <target>Publiek</target>

      </trans-unit>
      <trans-unit id="sc741d9ebe07ad103">
        <source>Signing Certificate</source>
        <target>Ondertekeningscertificaat</target>

      </trans-unit>
      <trans-unit id="sd6c3ddb62de0e8f7">
        <source>Certificate used to sign outgoing Responses going to the Service Provider.</source>
        <target>Certificaat gebruikt om uitgaande reacties naar de Service Provider te ondertekenen.</target>

      </trans-unit>
      <trans-unit id="s5be3b0567172e415">
        <source>Verification Certificate</source>
        <target>Verificatiecertificaat</target>

      </trans-unit>
      <trans-unit id="s7c27e113f90a89e0">
        <source>When selected, incoming assertion's Signatures will be validated against this certificate. To allow unsigned Requests, leave on default.</source>
        <target>Indien geselecteerd, worden handtekeningen van inkomende assertions gevalideerd tegen dit certificaat. Laat op standaard staan om niet-ondertekende verzoeken toe te staan.</target>

      </trans-unit>
      <trans-unit id="se6d950402810c34f">
        <source>Property mappings</source>
        <target>Kenmerkmapping</target>

      </trans-unit>
      <trans-unit id="s1a2797874b7fe852">
        <source>NameID Property Mapping</source>
        <target>Naam-ID-kenmerkmapping</target>

      </trans-unit>
      <trans-unit id="s256b8452664ccae4">
        <source>Configure how the NameID value will be created. When left empty, the NameIDPolicy of the incoming request will be respected.</source>
        <target>Configureer hoe de NameID-waarde wordt gecreëerd. Wanneer leeggelaten, wordt de NameIDPolicy van het inkomende verzoek gerespecteerd.</target>

      </trans-unit>
      <trans-unit id="s9f91cc8bcfabb40f">
        <source>Assertion valid not before</source>
        <target>Assertion geldig vanaf</target>

      </trans-unit>
      <trans-unit id="s733f83ff9d50da30">
        <source>Configure the maximum allowed time drift for an assertion.</source>
        <target>Configureer de maximale toegestane tijdsafwijking voor een assertion.</target>

      </trans-unit>
      <trans-unit id="s2af5754090898640">
        <source>Assertion valid not on or after</source>
        <target>Assertion geldig tot en met</target>

      </trans-unit>
      <trans-unit id="s43c1f927936f0a02">
        <source>Assertion not valid on or after current time + this value.</source>
        <target>Assertion is niet geldig op of na de huidige tijd + deze waarde.</target>

      </trans-unit>
      <trans-unit id="sad8550b8731518d8">
        <source>Session valid not on or after</source>
        <target>Sessie geldig tot en met</target>

      </trans-unit>
      <trans-unit id="s0dd00fbaba08748a">
        <source>Session not valid on or after current time + this value.</source>
        <target>Sessie is niet geldig op of na de huidige tijd + deze waarde.</target>

      </trans-unit>
      <trans-unit id="s2a0f60e74b478804">
        <source>Digest algorithm</source>
        <target>Samenvatting-algoritme</target>

      </trans-unit>
      <trans-unit id="s693d975d38ff0214">
        <source>Signature algorithm</source>
        <target>Handtekening-algoritme</target>

      </trans-unit>
      <trans-unit id="sd1a5560fde6f2271">
        <source>Successfully imported provider.</source>
        <target>Provider succesvol geïmporteerd.</target>

      </trans-unit>
      <trans-unit id="s252a52330d32b900">
        <source>Metadata</source>
        <target>Metadata</target>

      </trans-unit>
      <trans-unit id="s7181a5504472e856">
        <source>Apply changes</source>
        <target>Wijzigingen toepassen</target>

      </trans-unit>
      <trans-unit id="s5e8250fb85d64c23">
        <source>Close</source>
        <target>Sluiten</target>

      </trans-unit>
      <trans-unit id="sad59707375956ad2">
        <source>Finish</source>
        <target>Voltooien</target>

      </trans-unit>
      <trans-unit id="sc16e00a7a8b2fde2">
        <source>Back</source>
        <target>Terug</target>

      </trans-unit>
      <trans-unit id="sd5903cc8de68b3fc">
        <source>No form found</source>
        <target>Geen formulier gevonden</target>

      </trans-unit>
      <trans-unit id="s45935843b1b5b496">
        <source>Form didn't return a promise for submitting</source>
        <target>Formulier heeft geen promise geretourneerd voor indienen</target>

      </trans-unit>
      <trans-unit id="s74475586afc1fb0f">
        <source>Select type</source>
        <target>Selecteer type</target>

      </trans-unit>
      <trans-unit id="s0b3bf19b31dd6bac">
        <source>Try the new application wizard</source>
        <target>Probeer de nieuwe applicatie-wizard</target>

      </trans-unit>
      <trans-unit id="sa18e1c6e0e6f16cc">
        <source>The new application wizard greatly simplifies the steps required to create applications and providers.</source>
        <target>De nieuwe applicatie-wizard vereenvoudigt sterk de stappen die nodig zijn om applicaties en providers te maken.</target>

      </trans-unit>
      <trans-unit id="s01ef54f5d7c6ed47">
        <source>Try it now</source>
        <target>Probeer het nu</target>

      </trans-unit>
      <trans-unit id="s382a2aa3984474dd">
        <source>Create</source>
        <target>Aanmaken</target>

      </trans-unit>
      <trans-unit id="s58d1eb482059da12">
        <source>New provider</source>
        <target>Nieuwe provider</target>

      </trans-unit>
      <trans-unit id="sa661ea7d7a50f2e9">
        <source>Create a new provider.</source>
        <target>Maak een nieuwe provider aan.</target>

      </trans-unit>
      <trans-unit id="s5d6af4c100ad321b">
        <source>Create <x id="0" equiv-text="${type.name}"/></source>
        <target>Maak <x id="0" equiv-text="${type.name}"/> aan</target>

      </trans-unit>
      <trans-unit id="sb95baab425322600">
        <source>Shared secret</source>
        <target>Gedeeld geheim</target>

      </trans-unit>
      <trans-unit id="s9e9316a6b0c16231">
        <source>Client Networks</source>
        <target>Clientnetwerken</target>

      </trans-unit>
      <trans-unit id="s7f2dcf01f7a8c0b7">
        <source>List of CIDRs (comma-seperated) that clients can connect from. A more specific
                            CIDR will match before a looser one. Clients connecting from a non-specified CIDR
                            will be dropped.</source>
        <target>Lijst van CIDR's (komma-gescheiden) waarvandaan clients kunnen verbinden. Een specifiekere
                            CIDR komt overeen voordat een ruimere. Clients die verbinding maken vanaf een niet-gespecificeerde CIDR
                            worden geweigerd.</target>
      </trans-unit>
      <trans-unit id="s61eacb19db252f5e">
        <source>URL</source>
        <target>URL</target>

      </trans-unit>
      <trans-unit id="sb21f33b039c86322">
        <source>SCIM base url, usually ends in /v2.</source>
        <target>Basis-URL voor SCIM, eindigt meestal op /v2.</target>

      </trans-unit>
      <trans-unit id="se68398e3c2c760b2">
        <source>Token</source>
        <target>Token</target>

      </trans-unit>
      <trans-unit id="s33ed903c210a6209">
        <source>Token to authenticate with. Currently only bearer authentication is supported.</source>
        <target>Token om mee te authenticeren. Momenteel wordt alleen drager-authenticatie ondersteund.</target>

      </trans-unit>
      <trans-unit id="sfc8bb104e2c05af8">
        <source>User filtering</source>
        <target>Gebruikersfiltering</target>

      </trans-unit>
      <trans-unit id="sc0d0890fbd46ef62">
        <source>Exclude service accounts</source>
        <target>Uitsluiten van serviceaccounts</target>

      </trans-unit>
      <trans-unit id="s98b1cb8fb62909ec">
        <source>Group</source>
        <target>Groep</target>

      </trans-unit>
      <trans-unit id="s23ab136ad85f0ad2">
        <source>Only sync users within the selected group.</source>
        <target>Synchroniseer alleen gebruikers binnen de geselecteerde groep.</target>

      </trans-unit>
      <trans-unit id="sfdedc3b0b2b7ce3d">
        <source>Attribute mapping</source>
        <target>Attribuutmapping</target>

      </trans-unit>
      <trans-unit id="saf794c74c9ea731e">
        <source>User Property Mappings</source>
        <target>Gebruikerskenmerkmapping</target>

      </trans-unit>
      <trans-unit id="s019555b5a442aa00">
        <source>Property mappings used to user mapping.</source>
        <target>Kenmerkmapping gebruikt voor gebruikersmapping.</target>

      </trans-unit>
      <trans-unit id="s7cb9aa9ee1783f00">
        <source>Group Property Mappings</source>
        <target>Groep-kenmerkmapping</target>

      </trans-unit>
      <trans-unit id="sa319e3bf44c85963">
        <source>Property mappings used to group creation.</source>
        <target>Kenmerkmapping gebruikt voor groepscreatie.</target>

      </trans-unit>
      <trans-unit id="se09ab93d69f7f45b">
        <source>Not used by any other object.</source>
        <target>Niet gebruikt door een ander object.</target>

      </trans-unit>
      <trans-unit id="s10922bd0ac765562">
        <source>object will be DELETED</source>
        <target>object zal worden VERWIJDERD</target>

      </trans-unit>
      <trans-unit id="sf3981f36525b0dbd">
        <source>connection will be deleted</source>
        <target>verbinding zal worden verwijderd</target>

      </trans-unit>
      <trans-unit id="s93cf77a59db53395">
        <source>reference will be reset to default value</source>
        <target>referentie wordt gereset naar standaardwaarde</target>

      </trans-unit>
      <trans-unit id="s3e211d29fa10f843">
        <source>reference will be set to an empty value</source>
        <target>referentie wordt ingesteld naar een lege waarde</target>

      </trans-unit>
      <trans-unit id="s55fa598b754cc3cc">
        <source><x id="0" equiv-text="${ub.name}"/> (<x id="1" equiv-text="${consequence}"/>)</source>
        <target><x id="0" equiv-text="${ub.name}"/> (<x id="1" equiv-text="${consequence}"/>)</target>

      </trans-unit>
      <trans-unit id="s09240e07b5b8d640">
        <source>ID</source>
        <target>ID</target>

      </trans-unit>
      <trans-unit id="se33b158a1ec02a09">
        <source>Successfully deleted <x id="0" equiv-text="${this.objects.length} ${this.objectLabel}"/></source>
        <target><x id="0" equiv-text="${this.objects.length} ${this.objectLabel}"/> succesvol verwijderd</target>
      </trans-unit>
      <trans-unit id="sf6eb148db23d19de">
        <source>Failed to delete <x id="0" equiv-text="${this.objectLabel}"/>: <x id="1" equiv-text="${e.toString()}"/></source>
        <target>Kon <x id="0" equiv-text="${this.objectLabel}"/> niet verwijderen: <x id="1" equiv-text="${e.toString()}"/></target>

      </trans-unit>
      <trans-unit id="s039b6434e8a75560">
        <source>Delete <x id="0" equiv-text="${this.objectLabel}"/></source>
        <target>Verwijder <x id="0" equiv-text="${this.objectLabel}"/></target>

      </trans-unit>
      <trans-unit id="s5819a49638f6d7cb">
        <source>Are you sure you want to delete <x id="0" equiv-text="${this.objects.length} ${this.objectLabel}"/>?</source>
        <target>Weet je zeker dat je <x id="0" equiv-text="${this.objects.length} ${this.objectLabel}"/> wilt verwijderen?</target>
      </trans-unit>
      <trans-unit id="sdc673e73b5c13aea">
        <source>Delete</source>
        <target>Verwijderen</target>

      </trans-unit>
      <trans-unit id="sb0b86b8ca6ab13bd">
        <source>Providers</source>
        <target>Providers</target>

      </trans-unit>
      <trans-unit id="s3ffa320128991a45">
        <source>Provide support for protocols like SAML and OAuth to assigned applications.</source>
        <target>Bied ondersteuning voor protocollen zoals SAML en OAuth aan toegewezen applicaties.</target>

      </trans-unit>
      <trans-unit id="sd2223afb7d6b100d">
        <source>Type</source>
        <target>Type</target>

      </trans-unit>
      <trans-unit id="s10929ca568ae10bc">
        <source>Provider(s)</source>
        <target>Provider(s)</target>

      </trans-unit>
      <trans-unit id="sb2b3b281954752c4">
        <source>Assigned to application </source>
        <target>Toegewezen aan applicatie </target>

      </trans-unit>
      <trans-unit id="sa6c0ba4910c7ad7f">
        <source>Assigned to application (backchannel) </source>
        <target>Toegewezen aan applicatie (backchannel) </target>

      </trans-unit>
      <trans-unit id="s97f5e0c138eae172">
        <source>Warning: Provider not assigned to any application.</source>
        <target>Waarschuwing: Provider is niet toegewezen aan een applicatie.</target>

      </trans-unit>
      <trans-unit id="s8b0432eecbd8b034">
        <source>Update</source>
        <target>Update</target>

      </trans-unit>
      <trans-unit id="sc9175cb129fdc306">
        <source>Update <x id="0" equiv-text="${item.verboseName}"/></source>
        <target>Update <x id="0" equiv-text="${item.verboseName}"/></target>

      </trans-unit>
      <trans-unit id="s398f6ba74ba8943a">
        <source>Select providers to add to application</source>
        <target>Selecteer providers om aan de applicatie toe te voegen</target>

      </trans-unit>
      <trans-unit id="sf9aee319a006c9b4">
        <source>Add</source>
        <target>Toevoegen</target>

      </trans-unit>
      <trans-unit id="sa90b7809586c35ce">
        <source>Either input a full URL, a relative path, or use 'fa://fa-test' to use the Font Awesome icon "fa-test".</source>
        <target>Voer een volledige URL, een relatief pad in, of gebruik 'fa://fa-test' om het Font Awesome-pictogram "fa-test" te gebruiken.</target>
<<<<<<< HEAD
        
=======

>>>>>>> dcbfe738
      </trans-unit>
      <trans-unit id="s0410779cb47de312">
        <source>Path template for users created. Use placeholders like `%(slug)s` to insert the source slug.</source>
        <target>Padtemplate voor aangemaakte gebruikers. Gebruik plaatshouders zoals `%(slug)s` om de bron-slug in te voegen.</target>

      </trans-unit>
      <trans-unit id="s58fd2aafa4261c55">
        <source>Successfully updated application.</source>
        <target>Applicatie succesvol bijgewerkt.</target>

      </trans-unit>
      <trans-unit id="s9222ca30ae7786e4">
        <source>Successfully created application.</source>
        <target>Applicatie succesvol aangemaakt.</target>

      </trans-unit>
      <trans-unit id="s03907d7a66c6164e">
        <source>Application's display Name.</source>
        <target>Weergavenaam van de applicatie.</target>

      </trans-unit>
      <trans-unit id="s91f70424f5d5d23e">
        <source>Slug</source>
        <target>Slug</target>
<<<<<<< HEAD
        
=======

>>>>>>> dcbfe738
      </trans-unit>
      <trans-unit id="sdae55084f6cb2662">
        <source>Optionally enter a group name. Applications with identical groups are shown grouped together.</source>
        <target>Voer optioneel een groepsnaam in. Applicaties met identieke groepen worden samen weergegeven.</target>

      </trans-unit>
      <trans-unit id="s7f5869b3d14d7cbc">
        <source>Provider</source>
        <target>Provider</target>

      </trans-unit>
      <trans-unit id="s350a616ff5e145ec">
        <source>Select a provider that this application should use.</source>
        <target>Selecteer een provider die door deze applicatie moet worden gebruikt.</target>
<<<<<<< HEAD
        
=======

>>>>>>> dcbfe738
      </trans-unit>
      <trans-unit id="s4c6534a118f52fdd">
        <source>Select backchannel providers which augment the functionality of the main provider.</source>
        <target>Selecteer backchannel providers die de functionaliteit van de hoofdprovider versterken.</target>

      </trans-unit>
      <trans-unit id="s0639662111324466">
        <source>Policy engine mode</source>
        <target>Modus beleidsengine</target>

      </trans-unit>
      <trans-unit id="s1a0e95458b44d7f8">
        <source>Any policy must match to grant access</source>
        <target>Elk beleid moet overeenkomen om toegang te verlenen</target>

      </trans-unit>
      <trans-unit id="s7fc1ace65486dc25">
        <source>All policies must match to grant access</source>
        <target>Alle beleidsregels moeten overeenkomen om toegang te verlenen</target>

      </trans-unit>
      <trans-unit id="s8be4abc7ca71da6c">
        <source>UI settings</source>
        <target>UI-instellingen</target>

      </trans-unit>
      <trans-unit id="s427f788ff333f45b">
        <source>Launch URL</source>
        <target>Start-URL</target>

      </trans-unit>
      <trans-unit id="s992f8d1a776e763c">
        <source>If left empty, authentik will try to extract the launch URL based on the selected provider.</source>
        <target>Indien leeg gelaten, zal authentik proberen om de start-URL te extraheren op basis van de geselecteerde provider.</target>

      </trans-unit>
      <trans-unit id="s2348f46ebf436671">
        <source>Open in new tab</source>
        <target>Openen in nieuw tabblad</target>

      </trans-unit>
      <trans-unit id="s8655c52824caac63">
        <source>If checked, the launch URL will open in a new browser tab or window from the user's application library.</source>
        <target>Indien aangevinkt, zal de start-URL worden geopend in een nieuw browser-tabblad of venster vanuit de applicatiebibliotheek van de gebruiker.</target>

      </trans-unit>
      <trans-unit id="s068d4dd16d9106d0">
        <source>Icon</source>
        <target>Pictogram</target>

      </trans-unit>
      <trans-unit id="s67e20cd8018d7e3c">
        <source>Currently set to:</source>
        <target>Momenteel ingesteld op:</target>

      </trans-unit>
      <trans-unit id="s80e6d6fe5ad458d3">
        <source>Clear icon</source>
        <target>Pictogram wissen</target>

      </trans-unit>
      <trans-unit id="s6d3b4d0561ba1cff">
        <source>Publisher</source>
        <target>Uitgever</target>

      </trans-unit>
      <trans-unit id="sa8c45b6b92a8ba1f">
        <source>Create Application</source>
        <target>Applicatie aanmaken</target>

      </trans-unit>
      <trans-unit id="s3d197283cb019b5a">
        <source>Overview</source>
        <target>Overzicht</target>

      </trans-unit>
      <trans-unit id="s6c3daaac4eed12f9">
        <source>Changelog</source>
        <target>Changelog</target>

      </trans-unit>
      <trans-unit id="s05e395ff60af047b">
        <source>Warning: Provider is not used by any Outpost.</source>
        <target>Waarschuwing: Provider wordt niet gebruikt door een Outpost.</target>

      </trans-unit>
      <trans-unit id="sccbfc4dec0c8d80c">
        <source>Assigned to application</source>
        <target>Toegewezen aan applicatie</target>

      </trans-unit>
      <trans-unit id="s2d46e3a9ee8e0e7e">
        <source>Update LDAP Provider</source>
        <target>LDAP-provider bijwerken</target>

      </trans-unit>
      <trans-unit id="s64ef2a6c2dd1d3d1">
        <source>Edit</source>
        <target>Bewerken</target>

      </trans-unit>
      <trans-unit id="saf24e253b3b006d4">
        <source>How to connect</source>
        <target>Hoe te verbinden</target>

      </trans-unit>
      <trans-unit id="s02b3fade1795d03f">
        <source>Connect to the LDAP Server on port 389:</source>
        <target>Verbinding maken met de LDAP-server op poort 389:</target>

      </trans-unit>
      <trans-unit id="sa00cf67b54c44c71">
        <source>Check the IP of the Kubernetes service, or</source>
        <target>Controleer het IP-adres van de Kubernetes-service, of</target>

      </trans-unit>
      <trans-unit id="s28f270859c5f4d51">
        <source>The Host IP of the docker host</source>
        <target>Het host-IP van de Docker-host</target>

      </trans-unit>
      <trans-unit id="sb7794c2910b1a9ec">
        <source>Bind DN</source>
        <target>Bind DN</target>

      </trans-unit>
      <trans-unit id="s5694f9421c428227">
        <source>Bind Password</source>
        <target>Bind-wachtwoord</target>

      </trans-unit>
      <trans-unit id="s086e1bbe7c97ea16">
        <source>Search base</source>
        <target>Zoekbasis</target>

      </trans-unit>
      <trans-unit id="s417b90913e05bc17">
        <source>Preview</source>
        <target>Voorbeeld</target>

      </trans-unit>
      <trans-unit id="s17f3eaf3b07ece26">
        <source>Warning: Provider is not used by an Application.</source>
        <target>Waarschuwing: Provider wordt niet gebruikt door een applicatie.</target>

      </trans-unit>
      <trans-unit id="s56806e9f63efa298">
        <source>Redirect URIs</source>
        <target>Omleidings-URL's</target>

      </trans-unit>
      <trans-unit id="sdbc08adee233f180">
        <source>Update OAuth2 Provider</source>
        <target>OAuth2-provider bijwerken</target>

      </trans-unit>
      <trans-unit id="s9d96eb5ca93e6473">
        <source>OpenID Configuration URL</source>
        <target>OpenID-configuratie-URL</target>

      </trans-unit>
      <trans-unit id="s74f809a69e030351">
        <source>OpenID Configuration Issuer</source>
        <target>OpenID-configuratie-issuer</target>

      </trans-unit>
      <trans-unit id="s028be8989873f001">
        <source>Authorize URL</source>
        <target>Authorize-URL</target>

      </trans-unit>
      <trans-unit id="sebda1d54a3f9f967">
        <source>Token URL</source>
        <target>Token-URL</target>

      </trans-unit>
      <trans-unit id="s2fc3eb68c7ced3af">
        <source>Userinfo URL</source>
        <target>Gebruikersinfo-URL</target>

      </trans-unit>
      <trans-unit id="s145483489b87a622">
        <source>Logout URL</source>
        <target>Uitlog-URL</target>

      </trans-unit>
      <trans-unit id="s59f5eda30a904b75">
        <source>JWKS URL</source>
        <target>JWKS-URL</target>

      </trans-unit>
      <trans-unit id="s453b0c150a7ca58e">
        <source>Example JWT payload (for currently authenticated user)</source>
        <target>Voorbeeld JWT-payload (voor momenteel geauthenticeerde gebruiker)</target>

      </trans-unit>
      <trans-unit id="sc6e8a34361c7c272">
        <source>Forward auth (domain-level)</source>
        <target>Doorsturen van autorisatie (domein-niveau)</target>

      </trans-unit>
      <trans-unit id="s6df42b3072a2d7e9">
        <source>Nginx (Ingress)</source>
        <target>Nginx (Ingress)</target>

      </trans-unit>
      <trans-unit id="s8e01a852c1db8d29">
        <source>Nginx (Proxy Manager)</source>
        <target>Nginx (Proxy Manager)</target>

      </trans-unit>
      <trans-unit id="sabebdc7fa6a5bddb">
        <source>Nginx (standalone)</source>
        <target>Nginx (standalone)</target>

      </trans-unit>
      <trans-unit id="s5d9f93f1fe1c19d3">
        <source>Traefik (Ingress)</source>
        <target>Traefik (Ingress)</target>

      </trans-unit>
      <trans-unit id="se2b62f7e9017965e">
        <source>Traefik (Compose)</source>
        <target>Traefik (Compose)</target>

      </trans-unit>
      <trans-unit id="s4c4c504a48c3b7bd">
        <source>Traefik (Standalone)</source>
        <target>Traefik (Standalone)</target>

      </trans-unit>
      <trans-unit id="s7ba9677d069e5f02">
        <source>Caddy (Standalone)</source>
        <target>Caddy (Standalone)</target>

      </trans-unit>
      <trans-unit id="s4a1e774ab25aa232">
        <source>Internal Host</source>
        <target>Interne host</target>

      </trans-unit>
      <trans-unit id="sc9c3578cce3cf7a8">
        <source>External Host</source>
        <target>Externe host</target>

      </trans-unit>
      <trans-unit id="s7a141f1b61074fbe">
        <source>Basic-Auth</source>
        <target>Basis-Authenticatie</target>

      </trans-unit>
      <trans-unit id="scb489a1a173ac3f0">
        <source>Yes</source>
        <target>Ja</target>

      </trans-unit>
      <trans-unit id="s37cbecaec58e2192">
        <source>Mode</source>
        <target>Modus</target>

      </trans-unit>
      <trans-unit id="s4e474b9e2e737dd1">
        <source>Update Proxy Provider</source>
        <target>Proxy-provider bijwerken</target>

      </trans-unit>
      <trans-unit id="s37eb2f1b6e3c19c2">
        <source>Protocol Settings</source>
        <target>Protocolinstellingen</target>

      </trans-unit>
      <trans-unit id="s5116b89f7db1fbec">
        <source>Allowed Redirect URIs</source>
        <target>Toegestane omleidings-URL's</target>

      </trans-unit>
      <trans-unit id="saeff3596e1ac31b6">
        <source>Setup</source>
        <target>Opzetten</target>

      </trans-unit>
      <trans-unit id="s1b783856ab4aaaf3">
        <source>No additional setup is required.</source>
        <target>Er is geen aanvullende configuratie vereist.</target>

      </trans-unit>
      <trans-unit id="s09b671b120443043">
        <source>Update Radius Provider</source>
        <target>Radius-provider bijwerken</target>

      </trans-unit>
      <trans-unit id="sd3386a2ef42e80b9">
        <source>Download</source>
        <target>Downloaden</target>

      </trans-unit>
      <trans-unit id="sf417c13d7a0f7995">
        <source>Copy download URL</source>
        <target>Kopieer download-URL</target>

      </trans-unit>
      <trans-unit id="sc1cfce89ebcf1bf9">
        <source>Download signing certificate</source>
        <target>Download ondertekend certificaat</target>

      </trans-unit>
      <trans-unit id="s2c0de3d35a7bc784">
        <source>Related objects</source>
        <target>Gerelateerde objecten</target>

      </trans-unit>
      <trans-unit id="s803b0621006085be">
        <source>Update SAML Provider</source>
        <target>SAML-provider bijwerken</target>

      </trans-unit>
      <trans-unit id="s44b1f042790cd1a2">
        <source>SAML Configuration</source>
        <target>SAML-configuratie</target>

      </trans-unit>
      <trans-unit id="sba999428083abce3">
        <source>EntityID/Issuer</source>
        <target>EntityID/Uitgever</target>

      </trans-unit>
      <trans-unit id="scd2984ee5552643a">
        <source>SSO URL (Post)</source>
        <target>SSO-URL (Post)</target>

      </trans-unit>
      <trans-unit id="saa79b47f60c66458">
        <source>SSO URL (Redirect)</source>
        <target>SSO-URL (Omleiding)</target>

      </trans-unit>
      <trans-unit id="s2da51a6287118ba8">
        <source>SSO URL (IdP-initiated Login)</source>
        <target>SSO-URL (IdP-geïnitieerde login)</target>

      </trans-unit>
      <trans-unit id="s0a57e911e457302b">
        <source>SLO URL (Post)</source>
        <target>SLO-URL (Post)</target>

      </trans-unit>
      <trans-unit id="s1e7308bb1ca323e1">
        <source>SLO URL (Redirect)</source>
        <target>SLO-URL (Omleiding)</target>

      </trans-unit>
      <trans-unit id="sd2c58d7c6dddc515">
        <source>SAML Metadata</source>
        <target>SAML-metadata</target>

      </trans-unit>
      <trans-unit id="s382b702673776873">
        <source>Example SAML attributes</source>
        <target>Voorbeeld SAML-eigenschappen</target>

      </trans-unit>
      <trans-unit id="sea3bfc143ced73db">
        <source>NameID attribute</source>
        <target>NameID-eigenschap</target>
<<<<<<< HEAD
        
=======

>>>>>>> dcbfe738
      </trans-unit>
      <trans-unit id="s2f0f6691de0b0388">
        <source>Warning: Provider is not assigned to an application as backchannel provider.</source>
        <target>Waarschuwing: Provider is niet toegewezen aan een applicatie als backchannel-provider.</target>

      </trans-unit>
      <trans-unit id="sc6c575c5ff64cdb1">
        <source>Update SCIM Provider</source>
        <target>SCIM-provider bijwerken</target>
<<<<<<< HEAD
        
=======

>>>>>>> dcbfe738
      </trans-unit>
      <trans-unit id="sbecf8dc03c978d15">
        <source>Run sync again</source>
        <target>Voer synchronisatie opnieuw uit</target>
<<<<<<< HEAD
        
=======

>>>>>>> dcbfe738
      </trans-unit>
      <trans-unit id="sc2cedfb22488ccb2">
        <source>Modern applications, APIs and Single-page applications.</source>
        <target>Moderne applicaties, API's en Single-page applicaties.</target>
<<<<<<< HEAD
        
=======

>>>>>>> dcbfe738
      </trans-unit>
      <trans-unit id="sc3259eb55cf91e8c">
        <source>LDAP</source>
        <target>LDAP</target>

      </trans-unit>
      <trans-unit id="sffd5481034a1bd41">
        <source>Provide an LDAP interface for applications and users to authenticate against.</source>
        <target>Geef een LDAP-interface voor applicaties en gebruikers om tegen te verifiëren.</target>
<<<<<<< HEAD
        
=======

>>>>>>> dcbfe738
      </trans-unit>
      <trans-unit id="s0c9670f429e74283">
        <source>New application</source>
        <target>Nieuwe applicatie</target>
<<<<<<< HEAD
        
=======

>>>>>>> dcbfe738
      </trans-unit>
      <trans-unit id="s6ba50bb0842ba1e2">
        <source>Applications</source>
        <target>Applicaties</target>
<<<<<<< HEAD
        
=======

>>>>>>> dcbfe738
      </trans-unit>
      <trans-unit id="s96b2fefc550e4b1c">
        <source>Provider Type</source>
        <target>Provider Type</target>

      </trans-unit>
      <trans-unit id="sd20f6cd02c90867f">
        <source>Application(s)</source>
        <target>Applicatie(s)</target>

      </trans-unit>
      <trans-unit id="sb564f81eb057342e">
        <source>Application Icon</source>
        <target>Applicatie Icoon</target>

      </trans-unit>
      <trans-unit id="sa347e31efbb60be2">
        <source>Update Application</source>
        <target>Applicatie bijwerken</target>

      </trans-unit>
      <trans-unit id="sd9b556a84ae25690">
        <source>Successfully sent test-request.</source>
        <target>Testverzoek succesvol verzonden.</target>

      </trans-unit>
      <trans-unit id="s5deac600e329de1b">
        <source>Log messages</source>
        <target>Logberichten</target>

      </trans-unit>
      <trans-unit id="s3feea7b49673bef2">
        <source>No log messages.</source>
        <target>Geen logberichten.</target>

      </trans-unit>
      <trans-unit id="sa45a194b58837e4f">
        <source>Active</source>
        <target>Actief</target>

      </trans-unit>
      <trans-unit id="s58c867aac77b9158">
        <source>Last login</source>
        <target>Laatste aanmelding</target>

      </trans-unit>
      <trans-unit id="s3e3bb9e7cb1de4fd">
        <source>Select users to add</source>
        <target>Selecteer gebruikers om toe te voegen</target>

      </trans-unit>
      <trans-unit id="s75d5ff5dd8d3c6d2">
        <source>Successfully updated group.</source>
        <target>Groep succesvol bijgewerkt.</target>

      </trans-unit>
      <trans-unit id="s3079ca1184e77573">
        <source>Successfully created group.</source>
        <target>Groep succesvol aangemaakt.</target>

      </trans-unit>
      <trans-unit id="s63cb05541b294335">
        <source>Is superuser</source>
        <target>Is supergebruiker</target>

      </trans-unit>
      <trans-unit id="s29315e374008d0c5">
        <source>Users added to this group will be superusers.</source>
        <target>Gebruikers toegevoegd aan deze groep zullen supergebruikers zijn.</target>

      </trans-unit>
      <trans-unit id="s4eb514ebcb80553d">
        <source>Parent</source>
        <target>Bovenliggend</target>

      </trans-unit>
      <trans-unit id="s16b9446e3a70e1f4">
        <source>Attributes</source>
        <target>Eigenschappen</target>

      </trans-unit>
      <trans-unit id="sec97cdaf7af8648b">
        <source>Set custom attributes using YAML or JSON.</source>
        <target>Stel aangepaste eigenschappen in met behulp van YAML of JSON.</target>

      </trans-unit>
      <trans-unit id="s1e36813d3504ed48">
        <source>Successfully updated binding.</source>
        <target>Binding succesvol bijgewerkt.</target>

      </trans-unit>
      <trans-unit id="s1bf56ee106e9e711">
        <source>Successfully created binding.</source>
        <target>Binding succesvol aangemaakt.</target>

      </trans-unit>
      <trans-unit id="s042baf59902a711f">
        <source>Policy</source>
        <target>Beleid</target>

      </trans-unit>
      <trans-unit id="s5f5bf4ef2bd93c04">
        <source>Group mappings can only be checked if a user is already logged in when trying to access this source.</source>
        <target>Groeptoewijzingen kunnen alleen worden gecontroleerd als een gebruiker al is aangemeld bij het proberen toegang te krijgen tot deze bron.</target>

      </trans-unit>
      <trans-unit id="s6c607d74bdfe9f36">
        <source>User mappings can only be checked if a user is already logged in when trying to access this source.</source>
        <target>Gebruikerstoewijzingen kunnen alleen worden gecontroleerd als een gebruiker al is aangemeld bij het proberen toegang te krijgen tot deze bron.</target>

      </trans-unit>
      <trans-unit id="s965c503c3e42fdfe">
        <source>Enabled</source>
        <target>Ingeschakeld</target>

      </trans-unit>
      <trans-unit id="s6b85380416964890">
        <source>Negate result</source>
        <target>Resultaat omkeren</target>

      </trans-unit>
      <trans-unit id="s3bfa0258999fb629">
        <source>Negates the outcome of the binding. Messages are unaffected.</source>
        <target>Keert de uitkomst van de binding om. Berichten worden niet beïnvloed.</target>

      </trans-unit>
      <trans-unit id="s2ba5f4d8f3bd7c57">
        <source>Order</source>
        <target>Volgorde</target>

      </trans-unit>
      <trans-unit id="se1e040b55319a0e8">
        <source>Timeout</source>
        <target>Time-out</target>

      </trans-unit>
      <trans-unit id="s29ec5e7889f4787f">
        <source>Successfully updated policy.</source>
        <target>Beleid succesvol bijgewerkt.</target>

      </trans-unit>
      <trans-unit id="sfc400b2d71e49d28">
        <source>Successfully created policy.</source>
        <target>Beleid succesvol aangemaakt.</target>

      </trans-unit>
      <trans-unit id="safc0e0656d572f4e">
        <source>A policy used for testing. Always returns the same result as specified below after waiting a random duration.</source>
        <target>Een beleid gebruikt voor testen. Geeft altijd hetzelfde resultaat terug als hieronder gespecificeerd, na een willekeurige duur te hebben gewacht.</target>

      </trans-unit>
      <trans-unit id="s9ffa1ac03ce6fd20">
        <source>Execution logging</source>
        <target>Uitvoeringslogging</target>

      </trans-unit>
      <trans-unit id="saf31b3c610036ed6">
        <source>When this option is enabled, all executions of this policy will be logged. By default, only execution errors are logged.</source>
        <target>Wanneer deze optie is ingeschakeld, worden alle uitvoeringen van dit beleid gelogd. Standaard worden alleen uitvoeringsfouten gelogd.</target>

      </trans-unit>
      <trans-unit id="sa879d5ce584875cf">
        <source>Policy-specific settings</source>
        <target>Beleid-specifieke instellingen</target>

      </trans-unit>
      <trans-unit id="s838418d1a0815157">
        <source>Pass policy?</source>
        <target>Beleid doorgeven?</target>

      </trans-unit>
      <trans-unit id="sd8c5339b82b71507">
        <source>Wait (min)</source>
        <target>Wachten (min)</target>

      </trans-unit>
      <trans-unit id="sda4e78c19f5b6f35">
        <source>The policy takes a random time to execute. This controls the minimum time it will take.</source>
        <target>Het beleid neemt een willekeurige tijd om uit te voeren. Dit regelt de minimale tijd die het zal duren.</target>

      </trans-unit>
      <trans-unit id="s1d30ff9ba938e68d">
        <source>Wait (max)</source>
        <target>Wachten (max)</target>

      </trans-unit>
      <trans-unit id="s303b5e552246e613">
        <source>Matches an event against a set of criteria. If any of the configured values match, the policy passes.</source>
        <target>Matcht een gebeurtenis met een reeks criteria. Als een van de geconfigureerde waarden overeenkomt, wordt het beleid goedgekeurd.</target>

      </trans-unit>
      <trans-unit id="s890810efbe103cbc">
        <source>Match created events with this action type. When left empty, all action types will be matched.</source>
        <target>Match gecreëerde gebeurtenissen met dit actietype. Wanneer leeg gelaten, worden alle actietypen gematcht.</target>

      </trans-unit>
      <trans-unit id="sfab527528ea64618">
        <source>Matches Event's Client IP (strict matching, for network matching use an Expression Policy.</source>
        <target>Matcht de cliënt IP van een gebeurtenis (strikt matchen, voor netwerk matchen gebruik een Expressie Beleid).</target>

      </trans-unit>
      <trans-unit id="s5a15a8f39c699273">
        <source>Match events created by selected application. When left empty, all applications are matched.</source>
        <target>Match gebeurtenissen gecreëerd door de geselecteerde applicatie. Wanneer leeg gelaten, worden alle applicaties gematcht.</target>

      </trans-unit>
      <trans-unit id="s5a13f4bbe004503f">
        <source>Checks if the request's user's password has been changed in the last x days, and denys based on settings.</source>
        <target>Controleert of het wachtwoord van de gebruiker van het verzoek in de laatste x dagen is gewijzigd en wijst af op basis van instellingen.</target>

      </trans-unit>
      <trans-unit id="sfad8af8ce38104a3">
        <source>Maximum age (in days)</source>
        <target>Maximale leeftijd (in dagen)</target>

      </trans-unit>
      <trans-unit id="s9307f3dbb07a73b5">
        <source>Only fail the policy, don't invalidate user's password</source>
        <target>Keur alleen het beleid af, maak het wachtwoord van de gebruiker niet ongeldig</target>

      </trans-unit>
      <trans-unit id="scea1f16238093e35">
        <source>Executes the python snippet to determine whether to allow or deny a request.</source>
        <target>Voert het Python fragment uit om te bepalen of een verzoek wordt toegestaan of geweigerd.</target>

      </trans-unit>
      <trans-unit id="sabd1bc9fb7da71e7">
        <source>Expression using Python.</source>
        <target>Expressie met behulp van Python.</target>

      </trans-unit>
      <trans-unit id="s8d08843f397d9e81">
        <source>See documentation for a list of all variables.</source>
        <target>Zie documentatie voor een lijst van alle beschikbare variabelen. </target>

      </trans-unit>
      <trans-unit id="se2cc93bd2647baec">
        <source>Static rules</source>
        <target>Statische regels</target>

      </trans-unit>
      <trans-unit id="sc96dd9d2e7b05fc5">
        <source>Minimum length</source>
        <target>Minimale lengte</target>

      </trans-unit>
      <trans-unit id="s33d48fb745f4d4ae">
        <source>Minimum amount of Uppercase Characters</source>
        <target>Minimale hoeveelheid hoofdletters</target>

      </trans-unit>
      <trans-unit id="s883b544e2b4aa3b5">
        <source>Minimum amount of Lowercase Characters</source>
        <target>Minimale hoeveelheid kleine letters</target>

      </trans-unit>
      <trans-unit id="s43be3ce2439ffe9c">
        <source>Minimum amount of Digits</source>
        <target>Minimale hoeveelheid cijfers</target>

      </trans-unit>
      <trans-unit id="sb3651834cca86735">
        <source>Minimum amount of Symbols Characters</source>
        <target>Minimale hoeveelheid symbooltekens</target>

      </trans-unit>
      <trans-unit id="sc2f116c0ea77d58a">
        <source>Error message</source>
        <target>Foutmelding</target>

      </trans-unit>
      <trans-unit id="s21d0e290c51a8ef9">
        <source>Symbol charset</source>
        <target>Symbooltekenreeks</target>

      </trans-unit>
      <trans-unit id="s545d99afa61e4095">
        <source>Characters which are considered as symbols.</source>
        <target>Karakters die als symbolen worden beschouwd.</target>

      </trans-unit>
      <trans-unit id="s1293ad87acc7a609">
        <source>HaveIBeenPwned settings</source>
        <target>HaveIBeenPwned-instellingen</target>

      </trans-unit>
      <trans-unit id="sdf4e1c6a2f072600">
        <source>Allowed count</source>
        <target>Toegestane telling</target>

      </trans-unit>
      <trans-unit id="scd8062ff5e1326d8">
        <source>Allow up to N occurrences in the HIBP database.</source>
        <target>Sta tot N voorkomens toe in de HIBP-database.</target>

      </trans-unit>
      <trans-unit id="s3fd219b045193507">
        <source>zxcvbn settings</source>
        <target>zxcvbn-instellingen</target>

      </trans-unit>
      <trans-unit id="s28d84abfbaf555ea">
        <source>Score threshold</source>
        <target>Score drempelwaarde</target>

      </trans-unit>
      <trans-unit id="s7b3148ffba9f4527">
        <source>If the password's score is less than or equal this value, the policy will fail.</source>
        <target>Als de score van het wachtwoord kleiner is dan of gelijk is aan deze waarde, zal het beleid falen.</target>
<<<<<<< HEAD
        
=======

>>>>>>> dcbfe738
      </trans-unit>
      <trans-unit id="sd6cd7ce2310a73a4">
        <source>Checks the value from the policy request against several rules, mostly used to ensure password strength.</source>
        <target>Controleert de waarde van het beleidsverzoek aan de hand van verschillende regels, meestal gebruikt om wachtwoordsterkte te garanderen.</target>

      </trans-unit>
      <trans-unit id="s2a957e843960b604">
        <source>Password field</source>
        <target>Wachtwoordveld</target>

      </trans-unit>
      <trans-unit id="se8a81c75b6e30a33">
        <source>Field key to check, field keys defined in Prompt stages are available.</source>
        <target>Veldsleutel om te controleren, veldsleutels gedefinieerd in Prompt-stadia zijn beschikbaar.</target>

      </trans-unit>
      <trans-unit id="s2f8c4cf12350a36c">
        <source>Check static rules</source>
        <target>Controleer statische regels</target>

      </trans-unit>
      <trans-unit id="sd75a9a71309fb387">
        <source>Check haveibeenpwned.com</source>
        <target>Controleer haveibeenpwned.com</target>

      </trans-unit>
      <trans-unit id="se5cb18408df3284e">
        <source>For more info see:</source>
        <target>Voor meer informatie zie:</target>

      </trans-unit>
      <trans-unit id="scef7abb8456b06d6">
        <source>Check zxcvbn</source>
        <target>Controleer zxcvbn</target>

      </trans-unit>
      <trans-unit id="sdfdb58cd232b363d">
        <source>Password strength estimator created by Dropbox, see:</source>
        <target>Wachtwoordsterkteschatting gemaakt door Dropbox, zie:</target>

      </trans-unit>
      <trans-unit id="s40b034801fcb843b">
        <source>Allows/denys requests based on the users and/or the IPs reputation.</source>
        <target>Staat verzoeken toe/weigert verzoeken op basis van de reputatie van de gebruikers en/of de IP-adressen.</target>

      </trans-unit>
      <trans-unit id="scf4afecb0f1e69b2">
        <source>Invalid login attempts will decrease the score for the client's IP, and the
username they are attempting to login as, by one.</source>
        <target>Ongeldige inlogpogingen zullen de score voor het IP-adres van de client verlagen, en de
gebruikersnaam waarmee ze proberen in te loggen, met één verlagen.</target>
      </trans-unit>
      <trans-unit id="s8323a9af28e10502">
        <source>The policy passes when the reputation score is below the threshold, and
doesn't pass when either or both of the selected options are equal or above the threshold.</source>
        <target>Het beleid slaagt wanneer de reputatiescore onder de drempelwaarde ligt, en
slaagt niet wanneer een of beide geselecteerde opties gelijk zijn aan of boven de drempelwaarde liggen.</target>
      </trans-unit>
      <trans-unit id="s1828fbfc2c56379c">
        <source>Check IP</source>
        <target>Controleer IP</target>

      </trans-unit>
      <trans-unit id="s4751df77cfd8a5f9">
        <source>Check Username</source>
        <target>Controleer Gebruikersnaam</target>

      </trans-unit>
      <trans-unit id="se19cc57dd8675498">
        <source>Threshold</source>
        <target>Drempelwaarde</target>

      </trans-unit>
      <trans-unit id="sdbccb39a658f0e45">
        <source>New policy</source>
        <target>Nieuw beleid</target>

      </trans-unit>
      <trans-unit id="sf693300708a40d2c">
        <source>Create a new policy.</source>
        <target>Maak een nieuw beleid aan.</target>

      </trans-unit>
      <trans-unit id="s5b1fb0d4c0daeba8">
        <source>Create Binding</source>
        <target>Creëer Binding</target>

      </trans-unit>
      <trans-unit id="s9fb28be12e2c6317">
        <source>Superuser</source>
        <target>Supergebruiker</target>

      </trans-unit>
      <trans-unit id="s9f5a5f23312798f0">
        <source>Members</source>
        <target>Leden</target>

      </trans-unit>
      <trans-unit id="s7eb3d239e0b491ab">
        <source>Select groups to add user to</source>
        <target>Selecteer groepen om gebruiker aan toe te voegen</target>

      </trans-unit>
      <trans-unit id="sec5cdfa358f9dbf7">
        <source>Warning: Adding the user to the selected group(s) will give them superuser permissions.</source>
        <target>Waarschuwing: Door de gebruiker aan de geselecteerde groep(en) toe te voegen, krijgen ze supergebruikersrechten.</target>

      </trans-unit>
      <trans-unit id="scab2900019953050">
        <source>Successfully updated user.</source>
        <target>Gebruiker succesvol bijgewerkt.</target>

      </trans-unit>
      <trans-unit id="s9c3c272944dcfca3">
        <source>Successfully created user.</source>
        <target>Gebruiker succesvol aangemaakt.</target>

      </trans-unit>
      <trans-unit id="s03f42eea72154959">
        <source>Username</source>
        <target>Gebruikersnaam</target>

      </trans-unit>
      <trans-unit id="s5a802e46a033c8af">
        <source>User's primary identifier. 150 characters or fewer.</source>
        <target>Primaire identificator van de gebruiker. 150 tekens of minder.</target>

      </trans-unit>
      <trans-unit id="sd34be0d0fcb39971">
        <source>User's display name.</source>
        <target>Weergavenaam van de gebruiker.</target>

      </trans-unit>
      <trans-unit id="sd1f44f1a8bc20e67">
        <source>Email</source>
        <target>E-mail</target>

      </trans-unit>
      <trans-unit id="sbe3b416a356f1c91">
        <source>Is active</source>
        <target>Is actief</target>

      </trans-unit>
      <trans-unit id="s35fac2e5677d55cd">
        <source>Designates whether this user should be treated as active. Unselect this instead of deleting accounts.</source>
        <target>Geeft aan of deze gebruiker als actief moet worden beschouwd. Deselecteer dit in plaats van accounts te verwijderen.</target>

      </trans-unit>
      <trans-unit id="s2e532e19ed477a56">
        <source>Path</source>
        <target>Pad</target>

      </trans-unit>
      <trans-unit id="s67560d7e37d984c3">
        <source>Policy / User / Group</source>
        <target>Beleid / Gebruiker / Groep</target>

      </trans-unit>
      <trans-unit id="s030ac0829bb50a49">
        <source>Policy <x id="0" equiv-text="${item.policyObj?.name}"/></source>
        <target>Beleid <x id="0" equiv-text="${item.policyObj?.name}"/></target>

      </trans-unit>
      <trans-unit id="s2a64d2dca3da9b0e">
        <source>Group <x id="0" equiv-text="${item.groupObj?.name}"/></source>
        <target>Groep <x id="0" equiv-text="${item.groupObj?.name}"/></target>

      </trans-unit>
      <trans-unit id="se5dc026819a32ff8">
        <source>User <x id="0" equiv-text="${item.userObj?.name}"/></source>
        <target>Gebruiker <x id="0" equiv-text="${item.userObj?.name}"/></target>

      </trans-unit>
      <trans-unit id="s50c312bea93b6925">
        <source>Edit Policy</source>
        <target>Beleid bewerken</target>

      </trans-unit>
      <trans-unit id="s0b55a57f473ab8af">
        <source>Update Group</source>
        <target>Groep bijwerken</target>

      </trans-unit>
      <trans-unit id="s494e1ed913d9351a">
        <source>Edit Group</source>
        <target>Groep bewerken</target>

      </trans-unit>
      <trans-unit id="sad130c2d925fb7bf">
        <source>Update User</source>
        <target>Gebruiker bijwerken</target>

      </trans-unit>
      <trans-unit id="s5cd31f4a88adf180">
        <source>Edit User</source>
        <target>Gebruiker bewerken</target>

      </trans-unit>
      <trans-unit id="se291dfd2a59d7842">
        <source>Policy binding(s)</source>
        <target>Beleid koppeling(en)</target>

      </trans-unit>
      <trans-unit id="s7e87ab366c199345">
        <source>Update Binding</source>
        <target>Binding bijwerken</target>

      </trans-unit>
      <trans-unit id="s40b80eb4cc1f0e0c">
        <source>Edit Binding</source>
        <target>Binding bewerken</target>

      </trans-unit>
      <trans-unit id="sbad5b96fb855ef36">
        <source>No Policies bound.</source>
        <target>Geen beleid gekoppeld.</target>

      </trans-unit>
      <trans-unit id="sc15d60377cc8aaac">
        <source>No policies are currently bound to this object.</source>
        <target>Er zijn momenteel geen beleidsregels aan dit object gekoppeld.</target>

      </trans-unit>
      <trans-unit id="sddb040c47daae56b">
        <source>Bind existing policy</source>
        <target>Bestaand beleid koppelen</target>

      </trans-unit>
      <trans-unit id="saa855c61e0403fe6">
        <source>Warning: Application is not used by any Outpost.</source>
        <target>Waarschuwing: De applicatie wordt door geen enkele Outpost gebruikt.</target>

      </trans-unit>
      <trans-unit id="sb6cbd4f92ebaf5d8">
        <source>Related</source>
        <target>Gerelateerd</target>

      </trans-unit>
      <trans-unit id="sc92ea8fbf9ba06a7">
        <source>Backchannel Providers</source>
        <target>Backchannel Aanbieders</target>

      </trans-unit>
      <trans-unit id="sd71081c23d1cd38b">
        <source>Check access</source>
        <target>Toegang controleren</target>

      </trans-unit>
      <trans-unit id="s42cbd8dca939a9c7">
        <source>Check</source>
        <target>Controleren</target>

      </trans-unit>
      <trans-unit id="sf22f7f8a9309b4ed">
        <source>Check Application access</source>
        <target>Applicatietoegang controleren</target>

      </trans-unit>
      <trans-unit id="s2474e7fb1aec9f05">
        <source>Test</source>
        <target>Test</target>

      </trans-unit>
      <trans-unit id="s512957aa09384646">
        <source>Launch</source>
        <target>Start</target>

      </trans-unit>
      <trans-unit id="sed02f831e653deb3">
        <source>Logins over the last week (per 8 hours)</source>
        <target>Inloggen in de afgelopen week (per 8 uur)</target>

      </trans-unit>
      <trans-unit id="s2b1bc31276c4c477">
        <source>Policy / Group / User Bindings</source>
        <target>Beleid / Groep / Gebruiker Koppelingen</target>

      </trans-unit>
      <trans-unit id="s473f0143efa3f706">
        <source>These policies control which users can access this application.</source>
        <target>Deze beleidsregels bepalen welke gebruikers toegang hebben tot deze applicatie.</target>

      </trans-unit>
      <trans-unit id="s24875d5475e82526">
        <source>Successfully updated source.</source>
        <target>Bron succesvol bijgewerkt.</target>

      </trans-unit>
      <trans-unit id="s60d891ed3ee9ebc5">
        <source>Successfully created source.</source>
        <target>Bron succesvol aangemaakt.</target>

      </trans-unit>
      <trans-unit id="s8af7239354f7e7b6">
        <source>Sync users</source>
        <target>Gebruikers synchroniseren</target>

      </trans-unit>
      <trans-unit id="sd80b0b8aeae3abe3">
        <source>User password writeback</source>
        <target>Gebruikerswachtwoord terugzetten</target>

      </trans-unit>
      <trans-unit id="s2b952e9dc99cbded">
        <source>Login password is synced from LDAP into authentik automatically. Enable this option only to write password changes in authentik back to LDAP.</source>
        <target>Login wachtwoord wordt automatisch gesynchroniseerd van LDAP naar authentik. Schakel deze optie alleen in om wachtwoordwijzigingen in authentik terug te schrijven naar LDAP.</target>

      </trans-unit>
      <trans-unit id="saf7ce4165a1025f6">
        <source>Sync groups</source>
        <target>Groepen synchroniseren</target>

      </trans-unit>
      <trans-unit id="s2035f889f576bca6">
        <source>Connection settings</source>
        <target>Verbindingsinstellingen</target>

      </trans-unit>
      <trans-unit id="s0a72e65aef45b1e8">
        <source>Server URI</source>
        <target>Server URI</target>

      </trans-unit>
      <trans-unit id="sa599dbe5776897ad">
        <source>Specify multiple server URIs by separating them with a comma.</source>
        <target>Specificeer meerdere server URI's door ze te scheiden met een komma.</target>

      </trans-unit>
      <trans-unit id="se36b55dfcf5dc80b">
        <source>Enable StartTLS</source>
        <target>StartTLS inschakelen</target>

      </trans-unit>
      <trans-unit id="s33683c3b1dbaf264">
        <source>To use SSL instead, use 'ldaps://' and disable this option.</source>
        <target>Gebruik 'ldaps://' om SSL te gebruiken en schakel deze optie uit.</target>

      </trans-unit>
      <trans-unit id="s2221fef80f4753a2">
        <source>TLS Verification Certificate</source>
        <target>TLS Verificatie Certificaat</target>

      </trans-unit>
      <trans-unit id="sb8c13bd58191cea2">
        <source>When connecting to an LDAP Server with TLS, certificates are not checked by default. Specify a keypair to validate the remote certificate.</source>
        <target>Bij het verbinden met een LDAP-server met TLS worden certificaten standaard niet gecontroleerd. Geef een sleutelpaar op om het externe certificaat te valideren.</target>

      </trans-unit>
      <trans-unit id="sb7684e2910a33a1f">
        <source>Bind CN</source>
        <target>Bind CN</target>

      </trans-unit>
      <trans-unit id="s3de6db803012016a">
        <source>LDAP Attribute mapping</source>
        <target>LDAP Attribuuttoewijzing</target>

      </trans-unit>
      <trans-unit id="s7c05ee41d634aa45">
        <source>Property mappings used to user creation.</source>
        <target>Eigenschapstoewijzingen gebruikt voor het aanmaken van gebruikers.</target>

      </trans-unit>
      <trans-unit id="s94333971a07803b9">
        <source>Additional settings</source>
        <target>Extra instellingen</target>

      </trans-unit>
      <trans-unit id="sd14a19a19d507f9e">
        <source>Parent group for all the groups imported from LDAP.</source>
        <target>Bovenliggende groep voor alle groepen die zijn geïmporteerd uit LDAP.</target>

      </trans-unit>
      <trans-unit id="sfbc59ff17a73503d">
        <source>User path</source>
        <target>Gebruikerspad</target>

      </trans-unit>
      <trans-unit id="sd18170637295bace">
        <source>Addition User DN</source>
        <target>Aanvullende gebruikers-DN</target>

      </trans-unit>
      <trans-unit id="s9ae089fd248e72db">
        <source>Additional user DN, prepended to the Base DN.</source>
        <target>Aanvullende gebruikers-DN, toegevoegd aan de basale DN.</target>

      </trans-unit>
      <trans-unit id="s5944355d69db1fb8">
        <source>Addition Group DN</source>
        <target>Aanvullende groeps-DN</target>

      </trans-unit>
      <trans-unit id="sfae9f4ea5749a36b">
        <source>Additional group DN, prepended to the Base DN.</source>
        <target>Extra groep DN, toegevoegd aan de Basis DN.</target>

      </trans-unit>
      <trans-unit id="s66ffc06300964849">
        <source>User object filter</source>
        <target>Filter voor gebruikersobjecten</target>

      </trans-unit>
      <trans-unit id="s1c2a173db0e1ec61">
        <source>Consider Objects matching this filter to be Users.</source>
        <target>Beschouw objecten die aan deze filter voldoen als gebruikers.</target>

      </trans-unit>
      <trans-unit id="s2ec94a7c7f5bcd1b">
        <source>Group object filter</source>
        <target>Filter voor groepsobjecten</target>

      </trans-unit>
      <trans-unit id="saf5eb7596b3a355b">
        <source>Consider Objects matching this filter to be Groups.</source>
        <target>Beschouw objecten die aan deze filter voldoen als groepen.</target>

      </trans-unit>
      <trans-unit id="sf325a4adba4d6278">
        <source>Group membership field</source>
        <target>Veld dat leden van een groep bevat. Let op dat als het veld "memberUid" wordt gebruikt, de waarde wordt verondersteld een relatieve Distinguished Name te bevatten. Bijv. 'memberUid=some-user' in plaats van 'memberUid=cn=some-user,ou=groups,...'</target>
<<<<<<< HEAD
        
=======

>>>>>>> dcbfe738
      </trans-unit>
      <trans-unit id="s76768bebabb7d543">
        <source>Field which contains members of a group. Note that if using the "memberUid" field, the value is assumed to contain a relative distinguished name. e.g. 'memberUid=some-user' instead of 'memberUid=cn=some-user,ou=groups,...'</source>
        <target>Veld dat leden van een groep bevat. Let op dat als het veld "memberUid" wordt gebruikt, de waarde wordt verondersteld een relatieve Distinguished Name te bevatten. Bijv. 'memberUid=some-user' in plaats van 'memberUid=cn=some-user,ou=groups,...'</target>
<<<<<<< HEAD
        
=======

>>>>>>> dcbfe738
      </trans-unit>
      <trans-unit id="s026555347e589f0e">
        <source>Object uniqueness field</source>
        <target>Veld dat een unieke identificatie bevat.</target>

      </trans-unit>
      <trans-unit id="s24211f319e5b7e98">
        <source>Field which contains a unique Identifier.</source>
        <target>Veld dat een unieke identificatie bevat.</target>

      </trans-unit>
      <trans-unit id="s900b0d85b872d134">
        <source>Link users on unique identifier</source>
        <target>Koppel gebruikers op basis van een unieke identificatie</target>

      </trans-unit>
      <trans-unit id="s6c70a73265e14521">
        <source>Link to a user with identical email address. Can have security implications when a source doesn't validate email addresses</source>
        <target>Koppel aan een gebruiker met een identiek e-mailadres. Kan beveiligingsimplicaties hebben wanneer een bron e-mailadressen niet valideert.</target>

      </trans-unit>
      <trans-unit id="s995535e7af30d754">
        <source>Use the user's email address, but deny enrollment when the email address already exists</source>
        <target>Gebruik het e-mailadres van de gebruiker, maar weiger inschrijving als het e-mailadres al bestaat</target>

      </trans-unit>
      <trans-unit id="s542ecb4130f6cea5">
        <source>Link to a user with identical username. Can have security implications when a username is used with another source</source>
        <target>Koppel aan een gebruiker met een identieke gebruikersnaam. Kan beveiligingsimplicaties hebben wanneer een gebruikersnaam wordt gebruikt met een andere bron.</target>

      </trans-unit>
      <trans-unit id="s2a1debf34e5aeba4">
        <source>Use the user's username, but deny enrollment when the username already exists</source>
        <target>Gebruik de gebruikersnaam van de gebruiker, maar weiger inschrijving als de gebruikersnaam al bestaat</target>

      </trans-unit>
      <trans-unit id="s81ce0d54727f42d2">
        <source>Unknown user matching mode</source>
        <target>Onbekende modus voor overeenkomst met gebruikers</target>

      </trans-unit>
      <trans-unit id="sd04376c4216c921f">
        <source>URL settings</source>
        <target>URL-instellingen</target>

      </trans-unit>
      <trans-unit id="s872d0e88ab34ed83">
        <source>Authorization URL</source>
        <target>Autorisatie-URL</target>

      </trans-unit>
      <trans-unit id="see3ff55262fd6500">
        <source>URL the user is redirect to to consent the authorization.</source>
        <target>URL waar de gebruiker naartoe wordt geleid om toestemming te geven voor autorisatie.</target>

      </trans-unit>
      <trans-unit id="sb932dead79567c7b">
        <source>Access token URL</source>
        <target>Toegangstoken-URL</target>

      </trans-unit>
      <trans-unit id="s88b8a2892635a2fc">
        <source>URL used by authentik to retrieve tokens.</source>
        <target>URL die door authentik wordt gebruikt om tokens op te halen.</target>

      </trans-unit>
      <trans-unit id="s69bd313dd12fc2f3">
        <source>Profile URL</source>
        <target>Profiel-URL</target>

      </trans-unit>
      <trans-unit id="sa8d83cd8023e8e4d">
        <source>URL used by authentik to get user information.</source>
        <target>URL die door authentik wordt gebruikt om gebruikersinformatie op te halen.</target>

      </trans-unit>
      <trans-unit id="sc7707b3ba3a2a7ca">
        <source>Request token URL</source>
        <target>URL voor het aanvragen van een token</target>

      </trans-unit>
      <trans-unit id="s3926da5b20cdf3b6">
        <source>URL used to request the initial token. This URL is only required for OAuth 1.</source>
        <target>URL die wordt gebruikt om het initiële token aan te vragen. Deze URL is alleen vereist voor OAuth 1.</target>

      </trans-unit>
      <trans-unit id="s199b55513a739f43">
        <source>OIDC Well-known URL</source>
        <target>OIDC Well-known URL</target>

      </trans-unit>
      <trans-unit id="s8b149b30b5b523ef">
        <source>OIDC well-known configuration URL. Can be used to automatically configure the URLs above.</source>
        <target>URL voor de bekende configuratie van OIDC. Kan worden gebruikt om de bovenstaande URLs automatisch te configureren.</target>

      </trans-unit>
      <trans-unit id="s9db2c836ade1339c">
        <source>OIDC JWKS URL</source>
        <target>OIDC JWKS URL</target>

      </trans-unit>
      <trans-unit id="s4b2a1b657c160f5b">
        <source>JSON Web Key URL. Keys from the URL will be used to validate JWTs from this source.</source>
        <target>JSON Web Key URL. Sleutels van de URL worden gebruikt om JWT's van deze bron te valideren.</target>

      </trans-unit>
      <trans-unit id="s2df0b65125600de9">
        <source>OIDC JWKS</source>
        <target>OIDC JWKS</target>

      </trans-unit>
      <trans-unit id="s02de8d9e8583b480">
        <source>Raw JWKS data.</source>
        <target>Raw JWKS-gegevens.</target>

      </trans-unit>
      <trans-unit id="s81a87652ade099e4">
        <source>User matching mode</source>
        <target>Modus voor overeenkomst met gebruikers</target>

      </trans-unit>
      <trans-unit id="s485c05d34eb00415">
        <source>Delete currently set icon.</source>
        <target>Huidig ingesteld pictogram verwijderen.</target>

      </trans-unit>
      <trans-unit id="se8987bdfb35e46b2">
        <source>Consumer key</source>
        <target>Consumentensleutel</target>

      </trans-unit>
      <trans-unit id="sabaf0061f7e41b0b">
        <source>Consumer secret</source>
        <target>Consumentengeheim</target>

      </trans-unit>
      <trans-unit id="sa61966cd83b4924c">
        <source>Additional scopes to be passed to the OAuth Provider, separated by space. To replace existing scopes, prefix with *.</source>
        <target>Extra scopes die aan de OAuth-provider worden doorgegeven, gescheiden door spaties. Om bestaande scopes te vervangen, voeg een * toe als prefix.</target>

      </trans-unit>
      <trans-unit id="s1cc0e66dbd2b5502">
        <source>Flow settings</source>
        <target>Flowinstellingen</target>

      </trans-unit>
      <trans-unit id="sfe6977a3aea3ee6e">
        <source>Flow to use when authenticating existing users.</source>
        <target>Flow om te gebruiken bij het authenticeren van bestaande gebruikers.</target>

      </trans-unit>
      <trans-unit id="s2801a48ceac691b3">
        <source>Enrollment flow</source>
        <target>Inschrijvingsflow</target>

      </trans-unit>
      <trans-unit id="s5d0a14d29ebad561">
        <source>Flow to use when enrolling new users.</source>
        <target>Flow om te gebruiken bij het inschrijven van nieuwe gebruikers.</target>

      </trans-unit>
      <trans-unit id="s91f389c796720a81">
        <source>Load servers</source>
        <target>Servers laden</target>

      </trans-unit>
      <trans-unit id="s24f405197ede5ebb">
        <source>Re-authenticate with plex</source>
        <target>Opnieuw authenticeren met Plex</target>

      </trans-unit>
      <trans-unit id="sc297b2e13c28ecf9">
        <source>Allow friends to authenticate via Plex, even if you don't share any servers</source>
        <target>Sta vrienden toe om via Plex te authenticeren, zelfs als je geen servers deelt</target>

      </trans-unit>
      <trans-unit id="sfee91e08b8b47477">
        <source>Allowed servers</source>
        <target>Toegestane servers</target>

      </trans-unit>
      <trans-unit id="s216eb300543edd91">
        <source>Select which server a user has to be a member of to be allowed to authenticate.</source>
        <target>Selecteer welke server een gebruiker lid van moet zijn om toegestaan te zijn te authenticeren.</target>

      </trans-unit>
      <trans-unit id="s31d7f3ba04d306a5">
        <source>SSO URL</source>
        <target>SSO-URL</target>

      </trans-unit>
      <trans-unit id="s1d9d6c5b424fdc1f">
        <source>URL that the initial Login request is sent to.</source>
        <target>URL waarnaar het initiële inlogverzoek wordt verzonden.</target>

      </trans-unit>
      <trans-unit id="sd94db2b8c85d10a6">
        <source>SLO URL</source>
        <target>SLO-URL</target>

      </trans-unit>
      <trans-unit id="sc764ddf60b5149de">
        <source>Optional URL if the IDP supports Single-Logout.</source>
        <target>Optionele URL als de IDP Single Logout ondersteunt.</target>

      </trans-unit>
      <trans-unit id="se7430794fa89005a">
        <source>Also known as Entity ID. Defaults the Metadata URL.</source>
        <target>Ook wel bekend als Entiteit-ID. Standaard de Metagegevens-URL.</target>

      </trans-unit>
      <trans-unit id="s5615bb595ad6ded6">
        <source>Binding Type</source>
        <target>Bindings type</target>

      </trans-unit>
      <trans-unit id="sa2e4d6830226d3ec">
        <source>Redirect binding</source>
        <target>Doorverwijzingsbinding</target>

      </trans-unit>
      <trans-unit id="s6f96a78d81ef277c">
        <source>Post-auto binding</source>
        <target>Automatische postbinding</target>

      </trans-unit>
      <trans-unit id="sc2c70fd56f5d0b48">
        <source>Post binding but the request is automatically sent and the user doesn't have to confirm.</source>
        <target>Postbinding waarbij het verzoek automatisch wordt verzonden en de gebruiker dit niet hoeft te bevestigen.</target>

      </trans-unit>
      <trans-unit id="s968c90258dcf7562">
        <source>Post binding</source>
        <target>Postbinding</target>

      </trans-unit>
      <trans-unit id="se10bbf4cf861c81b">
        <source>Signing keypair</source>
        <target>Ondertekenend sleutelpaar</target>

      </trans-unit>
      <trans-unit id="s838ed611b533b19e">
        <source>Keypair which is used to sign outgoing requests. Leave empty to disable signing.</source>
        <target>Sleutelpaar dat wordt gebruikt om uitgaande verzoeken te ondertekenen. Laat leeg om ondertekening uit te schakelen.</target>

      </trans-unit>
      <trans-unit id="s39c8c0bf4d927c9f">
        <source> Allow IDP-initiated logins</source>
        <target>IDP-geïnitieerde logins toestaan</target>

      </trans-unit>
      <trans-unit id="s65d507f1513c2f03">
        <source>Allows authentication flows initiated by the IdP. This can be a security risk, as no validation of the request ID is done.</source>
        <target>Staat authenticatiestromen toe die door de IdP zijn geïnitieerd. Dit kan een beveiligingsrisico zijn, omdat er geen validatie van het verzoek-ID wordt uitgevoerd.</target>

      </trans-unit>
      <trans-unit id="s297a2075bd7e40db">
        <source>NameID Policy</source>
        <target>NameID-beleid</target>

      </trans-unit>
      <trans-unit id="s004e9a2c90f23900">
        <source>Persistent</source>
        <target>Permanent</target>

      </trans-unit>
      <trans-unit id="s38887b94b3320533">
        <source>Email address</source>
        <target>E-mailadres</target>

      </trans-unit>
      <trans-unit id="s2d34c87f67f66c6a">
        <source>Windows</source>
        <target>Windows</target>

      </trans-unit>
      <trans-unit id="s1665454e31e14941">
        <source>X509 Subject</source>
        <target>X509-onderwerp</target>

      </trans-unit>
      <trans-unit id="s0c3ac7f9383a8cfd">
        <source>Transient</source>
        <target>Tijdelijk</target>

      </trans-unit>
      <trans-unit id="s20a0ce62823bfa97">
        <source>Delete temporary users after</source>
        <target>Tijdelijke gebruikers verwijderen na</target>

      </trans-unit>
      <trans-unit id="s3198c384c2f68b08">
        <source>Time offset when temporary users should be deleted. This only applies if your IDP uses the NameID Format 'transient', and the user doesn't log out manually.</source>
        <target>Tijdsverschil wanneer tijdelijke gebruikers moeten worden verwijderd. Dit is alleen van toepassing als je IDP de NameID-indeling 'tijdelijk' gebruikt en de gebruiker niet handmatig uitlogt.</target>

      </trans-unit>
      <trans-unit id="sb32e9c1faa0b8673">
        <source>Pre-authentication flow</source>
        <target>Flow voorafgaand aan authenticatie</target>

      </trans-unit>
      <trans-unit id="sa3c1f6ac5e63a70f">
        <source>Flow used before authentication.</source>
        <target>Flow die wordt gebruikt vóór authenticatie.</target>

      </trans-unit>
      <trans-unit id="se12969ade44cd2b6">
        <source>New source</source>
        <target>Nieuwe bron</target>

      </trans-unit>
      <trans-unit id="s19b09f4fc72175d1">
        <source>Create a new source.</source>
        <target>Een nieuwe bron aanmaken.</target>

      </trans-unit>
      <trans-unit id="s6152026c364ad974">
        <source>Sources of identities, which can either be synced into authentik's database, or can be used by users to authenticate and enroll themselves.</source>
        <target>Bronnen van identiteiten, die kunnen worden gesynchroniseerd met de database van authentik, of kunnen worden gebruikt door gebruikers om zichzelf te authenticeren en in te schrijven.</target>

      </trans-unit>
      <trans-unit id="s0a0ca63b967f1630">
        <source>Source(s)</source>
        <target>Bron(nen)</target>

      </trans-unit>
      <trans-unit id="s66722bc2ea775e05">
        <source>Disabled</source>
        <target>Uitgeschakeld</target>

      </trans-unit>
      <trans-unit id="s4ff2c202b4e5bdc5">
        <source>Built-in</source>
        <target>Ingebouwd</target>

      </trans-unit>
      <trans-unit id="s52b500138a2d2b8a">
        <source>Update LDAP Source</source>
        <target>LDAP-bron bijwerken</target>

      </trans-unit>
      <trans-unit id="s31a2d43bc1cf1790">
        <source>Not synced yet.</source>
        <target>Nog niet gesynchroniseerd.</target>

      </trans-unit>
      <trans-unit id="s388ee787bbf2271b">
        <source>Task finished with warnings</source>
        <target>Taak voltooid met waarschuwingen</target>

      </trans-unit>
      <trans-unit id="s949826fad0fe0909">
        <source>Task finished with errors</source>
        <target>Taak voltooid met fouten</target>

      </trans-unit>
      <trans-unit id="sbedb77365a066648">
        <source>Last sync: <x id="0" equiv-text="${task.finishTimestamp.toLocaleString()}"/></source>
        <target>Laatste synchronisatie: <x id="0" equiv-text="${task.finishTimestamp.toLocaleString()}"/></target>

      </trans-unit>
      <trans-unit id="sf3fec8353106ac2f">
        <source>OAuth Source <x id="0" equiv-text="${this.source.name}"/></source>
        <target>OAuth-bron <x id="0" equiv-text="${this.source.name}"/></target>

      </trans-unit>
      <trans-unit id="se09d055771f3a11d">
        <source>Generic OpenID Connect</source>
        <target>Generieke OpenID Connect</target>

      </trans-unit>
      <trans-unit id="s5c1dc164c89ac13e">
        <source>Unknown provider type</source>
        <target>Onbekend leverancierstype</target>

      </trans-unit>
      <trans-unit id="s355b21b89ce5d9c5">
        <source>Details</source>
        <target>Details</target>

      </trans-unit>
      <trans-unit id="s01088b6625d2443b">
        <source>Callback URL</source>
        <target>Terugroep-URL</target>

      </trans-unit>
      <trans-unit id="sb6d5146d5efb3058">
        <source>Access Key</source>
        <target>Toegangssleutel</target>

      </trans-unit>
      <trans-unit id="s065604a41e9d1584">
        <source>Update OAuth Source</source>
        <target>OAuth-bron bijwerken</target>

      </trans-unit>
      <trans-unit id="s7b576aa71acb36a6">
        <source>Diagram</source>
        <target>Diagram</target>

      </trans-unit>
      <trans-unit id="s587ba266269297ab">
        <source>Policy Bindings</source>
        <target>Beleidsbindings</target>

      </trans-unit>
      <trans-unit id="s2feae323f46479f8">
        <source>These bindings control which users can access this source.
            You can only use policies here as access is checked before the user is authenticated.</source>
        <target>Deze bindings bepalen welke gebruikers toegang hebben tot deze bron.
            Je kunt hier alleen beleidsregels gebruiken, omdat toegang wordt gecontroleerd voordat de gebruiker is geauthenticeerd.</target>
      </trans-unit>
      <trans-unit id="se17fcb1f159ee382">
        <source>Update Plex Source</source>
        <target>Plex-bron bijwerken</target>

      </trans-unit>
      <trans-unit id="saa10777250a6deca">
        <source>Update SAML Source</source>
        <target>SAML-bron bijwerken</target>

      </trans-unit>
      <trans-unit id="s643d8f2e5e5e930d">
        <source>Successfully updated mapping.</source>
        <target>Succesvol bijgewerkte mapping.</target>

      </trans-unit>
      <trans-unit id="sffeef5b119d8625c">
        <source>Successfully created mapping.</source>
        <target>Succesvol aangemaakte mapping.</target>

      </trans-unit>
      <trans-unit id="s1c33d22492029aba">
        <source>Object field</source>
        <target>Objectveld</target>

      </trans-unit>
      <trans-unit id="s06df3c3b6a503da8">
        <source>Field of the user object this value is written to.</source>
        <target>Veld van het gebruikersobject waarde naar wordt geschreven.</target>

      </trans-unit>
      <trans-unit id="sd39c5e998efecf93">
        <source>SAML Attribute Name</source>
        <target>SAML-kenmerknaam</target>

      </trans-unit>
      <trans-unit id="scf2790cf3ad89283">
        <source>Attribute name used for SAML Assertions. Can be a URN OID, a schema reference, or a any other string. If this property mapping is used for NameID Property, this field is discarded.</source>
        <target>Attribuutnaam die wordt gebruikt voor SAML-asserties. Kan een URN OID, een schema-referentie of een andere tekenreeks zijn. Als deze eigenschapsmapping wordt gebruikt voor NameID-eigenschap, wordt dit veld genegeerd.</target>

      </trans-unit>
      <trans-unit id="sab6d24c5ec8dc361">
        <source>Friendly Name</source>
        <target>Vriendelijke naam</target>

      </trans-unit>
      <trans-unit id="s9f8aac89fe318acc">
        <source>Optionally set the 'FriendlyName' value of the Assertion attribute.</source>
        <target>Optioneel de 'FriendlyName'-waarde van het Assertieattribuut instellen.</target>

      </trans-unit>
      <trans-unit id="s851c108679653d2a">
        <source>Scope name</source>
        <target>Scope-naam</target>

      </trans-unit>
      <trans-unit id="s23fd4411419fca06">
        <source>Scope which the client can specify to access these properties.</source>
        <target>Scope die de client kan specificeren om toegang te krijgen tot deze eigenschappen.</target>

      </trans-unit>
      <trans-unit id="s7754f0e34f27fb6e">
        <source>Description shown to the user when consenting. If left empty, the user won't be informed.</source>
        <target>Beschrijving die aan de gebruiker wordt getoond bij instemming. Als dit leeg wordt gelaten, wordt de gebruiker niet geïnformeerd.</target>

      </trans-unit>
      <trans-unit id="sb6c3bf5489d7556e">
        <source>Example context data</source>
        <target>Voorbeeld contextuele gegevens</target>

      </trans-unit>
      <trans-unit id="s4a697f0b36c4fe83">
        <source>Active Directory User</source>
        <target>Actieve directorygebruiker</target>

      </trans-unit>
      <trans-unit id="s9277b90db38e1983">
        <source>Active Directory Group</source>
        <target>Actieve directorygroep</target>

      </trans-unit>
      <trans-unit id="sc2e03590269d5a10">
        <source>New property mapping</source>
        <target>Nieuwe eigenschapsmapping</target>

      </trans-unit>
      <trans-unit id="s713e8666ed70f8b3">
        <source>Create a new property mapping.</source>
        <target>Maak een nieuwe eigenschapsmapping aan.</target>

      </trans-unit>
      <trans-unit id="sce106606ae84d46f">
        <source>Property Mappings</source>
        <target>Eigenschapsmappings</target>

      </trans-unit>
      <trans-unit id="s271a7e04ff9865b1">
        <source>Control how authentik exposes and interprets information.</source>
        <target>Beheer hoe authentik informatie blootstelt en interpreteert.</target>

      </trans-unit>
      <trans-unit id="s59dc0eda07f9e2b6">
        <source>Property Mapping(s)</source>
        <target>Eigenschapsmapping(en)</target>

      </trans-unit>
      <trans-unit id="sa57c393736e2732c">
        <source>Test Property Mapping</source>
        <target>Test eigenschapsmapping</target>

      </trans-unit>
      <trans-unit id="sc39fb3ff3753d5ab">
        <source>Hide managed mappings</source>
        <target>Beheerde mappings verbergen</target>

      </trans-unit>
      <trans-unit id="s476ffc07e6d66f18">
        <source>Successfully updated token.</source>
        <target>Succesvol bijgewerkte token.</target>

      </trans-unit>
      <trans-unit id="s93c1e5fbe8184895">
        <source>Successfully created token.</source>
        <target>Succesvol aangemaakte token.</target>

      </trans-unit>
      <trans-unit id="s5fc4269c2addee61">
        <source>Unique identifier the token is referenced by.</source>
        <target>Unieke identifier waarnaar de token wordt verwezen.</target>

      </trans-unit>
      <trans-unit id="sb8bc2b8376c96a6b">
        <source>Intent</source>
        <target>Intentie</target>

      </trans-unit>
      <trans-unit id="sbd34d118bcb1aaf2">
        <source>API Token</source>
        <target>API-token</target>

      </trans-unit>
      <trans-unit id="se31d92bea7f3a186">
        <source>Used to access the API programmatically</source>
        <target>Gebruikt om toegang te krijgen tot de API programmatisch</target>

      </trans-unit>
      <trans-unit id="sfd586951c75eb291">
        <source>App password.</source>
        <target>App-wachtwoord.</target>

      </trans-unit>
      <trans-unit id="s59bf194136d0d13a">
        <source>Used to login using a flow executor</source>
        <target>Gebruikt om in te loggen met behulp van een flow-uitvoerder</target>

      </trans-unit>
      <trans-unit id="s1b14062c44e5ef45">
        <source>Expiring</source>
        <target>Vervalt</target>

      </trans-unit>
      <trans-unit id="safcc54b2aedb1a17">
        <source>If this is selected, the token will expire. Upon expiration, the token will be rotated.</source>
        <target>Als dit is geselecteerd, verloopt de token. Bij verloop wordt de token geroteerd.</target>

      </trans-unit>
      <trans-unit id="s4165cd175bc4c0c4">
        <source>Expires on</source>
        <target>Vervalt op</target>

      </trans-unit>
      <trans-unit id="s1cd198d689c66e4b">
        <source>API Access</source>
        <target>API-toegang</target>

      </trans-unit>
      <trans-unit id="sf29883ac9ec43085">
        <source>App password</source>
        <target>App-wachtwoord</target>

      </trans-unit>
      <trans-unit id="sfe211545fd02f73e">
        <source>Verification</source>
        <target>Verificatie</target>

      </trans-unit>
      <trans-unit id="sd73b202ec04eefd9">
        <source>Unknown intent</source>
        <target>Onbekende intentie</target>

      </trans-unit>
      <trans-unit id="s78fd8c03f8c967f3">
        <source>Tokens</source>
        <target>Tokens</target>

      </trans-unit>
      <trans-unit id="sdcc7b2c109ce9775">
        <source>Tokens are used throughout authentik for Email validation stages, Recovery keys and API access.</source>
        <target>Tokens worden in authentik gebruikt voor e-mail validatie, herstelsleutels en API-toegang.</target>

      </trans-unit>
      <trans-unit id="sf71dba2c30283a54">
        <source>Expires?</source>
        <target>Verloopt?</target>

      </trans-unit>
      <trans-unit id="sc7be80a7f8ec597e">
        <source>Expiry date</source>
        <target>Vervaldatum</target>

      </trans-unit>
      <trans-unit id="s71dcd9cf808449aa">
        <source>Token(s)</source>
        <target>Tokens</target>

      </trans-unit>
      <trans-unit id="sb15e8daacf26bdfc">
        <source>Create Token</source>
        <target>Token aanmaken</target>

      </trans-unit>
      <trans-unit id="s8d7ecd944ebe834b">
        <source>Token is managed by authentik.</source>
        <target>Token wordt beheerd door authentik.</target>

      </trans-unit>
      <trans-unit id="sd1288ca57e221cf9">
        <source>Update Token</source>
        <target>Token bijwerken</target>

      </trans-unit>
      <trans-unit id="s41706a202b6c40f1">
        <source>Domain</source>
        <target>Domein</target>

      </trans-unit>
      <trans-unit id="se74ce42d41e392ba">
        <source>Matching is done based on domain suffix, so if you enter domain.tld, foo.domain.tld will still match.</source>
        <target>Matching wordt gedaan op basis van domeinachtervoegsel, dus als je domein.tld invoert, zal foo.domein.tld nog steeds overeenkomen.</target>

      </trans-unit>
      <trans-unit id="s11326fd2590f4e5e">
        <source>Default</source>
        <target>Standaard</target>

      </trans-unit>
      <trans-unit id="sc19838ca8c135c1b">
        <source>Branding settings</source>
        <target>Merkinstellingen</target>

      </trans-unit>
      <trans-unit id="s99f110d27e30b289">
        <source>Title</source>
        <target>Titel</target>

      </trans-unit>
      <trans-unit id="sab6bad52985c6676">
        <source>Branding shown in page title and several other places.</source>
        <target>Merk getoond in paginatitel en verschillende andere plaatsen.</target>

      </trans-unit>
      <trans-unit id="s4f1af2b48a5e249a">
        <source>Logo</source>
        <target>Logo</target>

      </trans-unit>
      <trans-unit id="sd6b8b4156f7df696">
        <source>Icon shown in sidebar/header and flow executor.</source>
        <target>Pictogram getoond in zijbalk/koptekst en flowuitvoerder.</target>

      </trans-unit>
      <trans-unit id="s3626433940124897">
        <source>Favicon</source>
        <target>Favicon</target>

      </trans-unit>
      <trans-unit id="se99efc0873031976">
        <source>Icon shown in the browser tab.</source>
        <target>Pictogram weergegeven in het browser tabblad.</target>

      </trans-unit>
      <trans-unit id="s10356fd921037fbf">
        <source>Default flows</source>
        <target>Standaard stromen</target>

      </trans-unit>
      <trans-unit id="sd216b08bafb297ee">
        <source>Flow used to authenticate users. If left empty, the first applicable flow sorted by the slug is used.</source>
        <target>Flow die wordt gebruikt om gebruikers te authenticeren. Als dit leeg wordt gelaten, wordt de eerste toepasselijke flow gesorteerd op de slug gebruikt.</target>

      </trans-unit>
      <trans-unit id="s35e6e60e83a8c003">
        <source>Invalidation flow</source>
        <target>Ongeldigheidsflow</target>

      </trans-unit>
      <trans-unit id="s7989db5f4819af89">
        <source>Flow used to logout. If left empty, the first applicable flow sorted by the slug is used.</source>
        <target>Flow die wordt gebruikt om uit te loggen. Als dit leeg wordt gelaten, wordt de eerste toepasselijke flow gesorteerd op de slug gebruikt.</target>

      </trans-unit>
      <trans-unit id="sfeb779d4ccbc5a0e">
        <source>Recovery flow</source>
        <target>Herstelflow</target>

      </trans-unit>
      <trans-unit id="s1c2fd8097e14a608">
        <source>Recovery flow. If left empty, the first applicable flow sorted by the slug is used.</source>
        <target>Herstelflow. Als dit leeg wordt gelaten, wordt de eerste toepasselijke flow gesorteerd op de slug gebruikt.</target>

      </trans-unit>
      <trans-unit id="s836aa192b30c21da">
        <source>Unenrollment flow</source>
        <target>Uitschrijvingsflow</target>

      </trans-unit>
      <trans-unit id="s081d3c4b47a6ff83">
        <source>If set, users are able to unenroll themselves using this flow. If no flow is set, option is not shown.</source>
        <target>Als dit is ingesteld, kunnen gebruikers zichzelf uitschrijven met behulp van deze flow. Als er geen flow is ingesteld, wordt de optie niet weergegeven.</target>

      </trans-unit>
      <trans-unit id="secbfd13bdae95a59">
        <source>User settings flow</source>
        <target>Gebruikersinstellingenflow</target>

      </trans-unit>
      <trans-unit id="s523160b433311521">
        <source>If set, users are able to configure details of their profile.</source>
        <target>Als dit is ingesteld, kunnen gebruikers details van hun profiel configureren.</target>

      </trans-unit>
      <trans-unit id="s134177568525dbc8">
        <source>Device code flow</source>
        <target>Apparaatcode-flow</target>

      </trans-unit>
      <trans-unit id="s7b298427bdea81ae">
        <source>If set, the OAuth Device Code profile can be used, and the selected flow will be used to enter the code.</source>
        <target>Als dit is ingesteld, kan het OAuth Apparaatcode-profiel worden gebruikt en wordt de geselecteerde flow gebruikt om de code in te voeren.</target>

      </trans-unit>
      <trans-unit id="s7f4e4054fbe132e1">
        <source>Other global settings</source>
        <target>Andere globale instellingen</target>

      </trans-unit>
      <trans-unit id="sbadde673052efc02">
        <source>Web Certificate</source>
        <target>Webcertificaat</target>

      </trans-unit>
      <trans-unit id="s84c5a011acd608c9">
        <source>Event retention</source>
        <target>Evenementbehoud</target>

      </trans-unit>
      <trans-unit id="s2536ac8d32d2e63f">
        <source>Duration after which events will be deleted from the database.</source>
        <target>Duur waarna gebeurtenissen uit de database worden verwijderd.</target>

      </trans-unit>
      <trans-unit id="s7b1fba26d245cb1c">
        <source>When using an external logging solution for archiving, this can be set to "minutes=5".</source>
        <target>Als je een externe logoplossing gebruikt voor archivering, kan dit worden ingesteld op "minutes=5".</target>
<<<<<<< HEAD
        
=======

>>>>>>> dcbfe738
      </trans-unit>
      <trans-unit id="s44536d20bb5c8257">
        <source>This setting only affects new Events, as the expiration is saved per-event.</source>
        <target>Deze instelling heeft alleen invloed op nieuwe gebeurtenissen, omdat de vervaldatum per gebeurtenis wordt opgeslagen.</target>
<<<<<<< HEAD
        
      </trans-unit>
      <trans-unit id="s3bb51cabb02b997e">
        <source>Format: "weeks=3;days=2;hours=3,seconds=2".</source>
        <target>Indeling: "weeks=3;days=2;hours=3,seconds=2".</target>
        
      </trans-unit>
      <trans-unit id="s04bfd02201db5ab8">
        <source>Set custom attributes using YAML or JSON. Any attributes set here will be inherited by users, if the request is handled by this tenant.</source>
        <target>Stel aangepaste eigenschappen in met behulp van YAML of JSON. Alle hier ingestelde eigenschappen worden overgenomen door gebruikers als het verzoek wordt afgehandeld door deze tenant.</target>
        
      </trans-unit>
      <trans-unit id="s7f9e79189a3d19e2">
        <source>Tenants</source>
        <target>Tenants</target>
        
=======

>>>>>>> dcbfe738
      </trans-unit>
      <trans-unit id="s164be9a7537b99f6">
        <source>Configure visual settings and defaults for different domains.</source>
        <target>Configureer visuele instellingen en standaardwaarden voor verschillende domeinen.</target>

      </trans-unit>
      <trans-unit id="s4802636d55022ed3">
        <source>Default?</source>
        <target>Standaard?</target>

      </trans-unit>
      <trans-unit id="s8cb7bb82e96d5d77">
        <source>Policies</source>
        <target>Beleidsregels</target>

      </trans-unit>
      <trans-unit id="sec1808532fe107b9">
        <source>Allow users to use Applications based on properties, enforce Password Criteria and selectively apply Stages.</source>
        <target>Sta gebruikers toe om applicaties te gebruiken op basis van eigenschappen, dwing wachtwoordcriteria af en pas selectief stadia toe.</target>

      </trans-unit>
      <trans-unit id="se16ac750b81fa93d">
        <source>Assigned to <x id="0" equiv-text="${item.boundTo}"/> object(s).</source>
        <target>Toegewezen aan <x id="0" equiv-text="${item.boundTo}"/> object(en).</target>

      </trans-unit>
      <trans-unit id="s5a48d5171e1a1522">
        <source>Warning: Policy is not assigned.</source>
        <target>Waarschuwing: beleidsregel is niet toegewezen.</target>

      </trans-unit>
      <trans-unit id="s544142ce35050751">
        <source>Test Policy</source>
        <target>Testbeleid</target>

      </trans-unit>
      <trans-unit id="s00c8354318addfa0">
        <source>Policy / Policies</source>
        <target>Beleid / Beleidsregels</target>

      </trans-unit>
      <trans-unit id="s76da2c978dcc5ef4">
        <source>Successfully cleared policy cache</source>
        <target>Beleidscache succesvol gewist</target>

      </trans-unit>
      <trans-unit id="sa717841a602fe7d8">
        <source>Failed to delete policy cache</source>
        <target>Beleidscache verwijderen mislukt</target>

      </trans-unit>
      <trans-unit id="s3ed5607ad78d4224">
        <source>Clear cache</source>
        <target>Cache wissen</target>

      </trans-unit>
      <trans-unit id="s1b07757762cda372">
        <source>Clear Policy cache</source>
        <target>Beleidscache wissen</target>

      </trans-unit>
      <trans-unit id="s15b46b78edebb20a">
        <source>Are you sure you want to clear the policy cache? This will cause all policies to be re-evaluated on their next usage.</source>
        <target>Weet je zeker dat je de beleidscache wilt wissen? Dit zal ertoe leiden dat alle beleidsregels opnieuw worden geëvalueerd bij hun volgende gebruik.</target>
      </trans-unit>
      <trans-unit id="s62ddcbaaa91d120d">
        <source>Reputation scores</source>
        <target>Reputatiescores</target>

      </trans-unit>
      <trans-unit id="sd080b2370aa82967">
        <source>Reputation for IP and user identifiers. Scores are decreased for each failed login and increased for each successful login.</source>
        <target>Reputatie voor IP- en gebruikersidentificatie. Scores worden verlaagd voor elke mislukte aanmelding en verhoogd voor elke geslaagde aanmelding.</target>

      </trans-unit>
      <trans-unit id="s09242207b5b8f83c">
        <source>IP</source>
        <target>IP</target>

      </trans-unit>
      <trans-unit id="s7d684b6257284e55">
        <source>Score</source>
        <target>Score</target>

      </trans-unit>
      <trans-unit id="s10d2dbc4613397f0">
        <source>Updated</source>
        <target>Bijgewerkt</target>

      </trans-unit>
      <trans-unit id="sa33d061d2ade20aa">
        <source>Reputation</source>
        <target>Reputatie</target>

      </trans-unit>
      <trans-unit id="s9f26843287bb592d">
        <source>Groups</source>
        <target>Groepen</target>

      </trans-unit>
      <trans-unit id="s4dcb9288f7e9e4d7">
        <source>Group users together and give them permissions based on the membership.</source>
        <target>Groepeer gebruikers en geef ze machtigingen op basis van het lidmaatschap.</target>

      </trans-unit>
      <trans-unit id="s62f93cfcb45d5a06">
        <source>Superuser privileges?</source>
        <target>Supergebruiker-privileges?</target>

      </trans-unit>
      <trans-unit id="s9fdda7ea4642306c">
        <source>Group(s)</source>
        <target>Groep(en)</target>

      </trans-unit>
      <trans-unit id="s416a540b16275f2e">
        <source>Create Group</source>
        <target>Groep aanmaken</target>

      </trans-unit>
      <trans-unit id="s7c5774fad9d050ce">
        <source>Create group</source>
        <target>Groep aanmaken</target>

      </trans-unit>
      <trans-unit id="s2a12e0b5527ff99a">
        <source>Enabling this toggle will create a group named after the user, with the user as member.</source>
        <target>Het inschakelen van deze schakelaar zal een groep aanmaken genaamd naar de gebruiker, met de gebruiker als lid.</target>

      </trans-unit>
      <trans-unit id="s6b6e6eb037aef7da">
        <source>Use the username and password below to authenticate. The password can be retrieved later on the Tokens page.</source>
        <target>Gebruik de onderstaande gebruikersnaam en wachtwoord om te authenticeren. Het wachtwoord kan later worden opgehaald op de Tokens-pagina.</target>

      </trans-unit>
      <trans-unit id="sf6e1665c7022a1f8">
        <source>Password</source>
        <target>Wachtwoord</target>

      </trans-unit>
      <trans-unit id="sbb57cd8a3ed12915">
        <source>Valid for 360 days, after which the password will automatically rotate. You can copy the password from the Token List.</source>
        <target>Geldig voor 360 dagen, waarna het wachtwoord automatisch wordt gewijzigd. Je kunt het wachtwoord kopiëren vanuit de Tokenlijst.</target>

      </trans-unit>
      <trans-unit id="s4414164d120de61a">
        <source>The following objects use <x id="0" equiv-text="${objName}"/></source>
        <target>De volgende objecten gebruiken <x id="0" equiv-text="${objName}"/></target>

      </trans-unit>
      <trans-unit id="s92e241c9f3c101a2">
        <source>connecting object will be deleted</source>
        <target>verbindend object wordt verwijderd</target>

      </trans-unit>
      <trans-unit id="se6a13beff646557b">
        <source>Successfully updated <x id="0" equiv-text="${this.objectLabel} ${this.obj?.name}"/></source>
        <target>Succesvol bijgewerkt <x id="0" equiv-text="${this.objectLabel} ${this.obj?.name}"/></target>
      </trans-unit>
      <trans-unit id="s14401ff4a0cba208">
        <source>Failed to update <x id="0" equiv-text="${this.objectLabel}"/>: <x id="1" equiv-text="${e.toString()}"/></source>
        <target>Update van <x id="0" equiv-text="${this.objectLabel}"/> mislukt: <x id="1" equiv-text="${e.toString()}"/></target>

      </trans-unit>
      <trans-unit id="sa95a538bfbb86111">
        <source>Are you sure you want to update <x id="0" equiv-text="${this.objectLabel}"/> "<x id="1" equiv-text="${this.obj?.name}"/>"?</source>
        <target>Weet je zeker dat je <x id="0" equiv-text="${this.objectLabel}"/> "<x id="1" equiv-text="${this.obj?.name}"/>" wilt bijwerken?</target>
<<<<<<< HEAD
        
=======

>>>>>>> dcbfe738
      </trans-unit>
      <trans-unit id="sc92d7cfb6ee1fec6">
        <source>Successfully updated password.</source>
        <target>Wachtwoord succesvol bijgewerkt.</target>

      </trans-unit>
      <trans-unit id="se5498954255620b4">
        <source>Successfully sent email.</source>
        <target>E-mail succesvol verzonden.</target>

      </trans-unit>
      <trans-unit id="s44ea4e9a81ce730d">
        <source>Email stage</source>
        <target>E-mail fase</target>

      </trans-unit>
      <trans-unit id="sdb53ccdd6174e6e3">
        <source>Successfully added user(s).</source>
        <target>Gebruiker(s) succesvol toegevoegd.</target>

      </trans-unit>
      <trans-unit id="s306a35df5d0d38bb">
        <source>Users to add</source>
        <target>Gebruikers om toe te voegen</target>

      </trans-unit>
      <trans-unit id="s7d499be3b781a3ca">
        <source>User(s)</source>
        <target>Gebruiker(s)</target>

      </trans-unit>
      <trans-unit id="s7220fcf4fec4e0df">
        <source>Remove Users(s)</source>
        <target>Gebruiker(s) verwijderen</target>

      </trans-unit>
      <trans-unit id="s5d7748b1d2363478">
        <source>Are you sure you want to remove the selected users from the group <x id="0" equiv-text="${this.targetGroup?.name}"/>?</source>
        <target>Weet je zeker dat je de geselecteerde gebruikers uit de groep <x id="0" equiv-text="${this.targetGroup?.name}"/> wilt verwijderen?</target>

      </trans-unit>
      <trans-unit id="sea4f08110bb8f15d">
        <source>Remove</source>
        <target>Verwijderen</target>

      </trans-unit>
      <trans-unit id="sf466142da6a65052">
        <source>Impersonate</source>
        <target>Imiteren</target>

      </trans-unit>
      <trans-unit id="s58888ef1ee9b5bb8">
        <source>User status</source>
        <target>Gebruikersstatus</target>

      </trans-unit>
      <trans-unit id="sf9e61f4f8e90f0f1">
        <source>Change status</source>
        <target>Status wijzigen</target>

      </trans-unit>
      <trans-unit id="sf56998949bdf6b33">
        <source>Deactivate</source>
        <target>Deactiveren</target>

      </trans-unit>
      <trans-unit id="s3794c596ee7964ad">
        <source>Update password</source>
        <target>Wachtwoord bijwerken</target>

      </trans-unit>
      <trans-unit id="sce8d867ca5f35304">
        <source>Set password</source>
        <target>Wachtwoord instellen</target>

      </trans-unit>
      <trans-unit id="s0ae3395d8f48e624">
        <source>Successfully generated recovery link</source>
        <target>Herstelkoppeling succesvol gegenereerd</target>

      </trans-unit>
      <trans-unit id="s8ca0dbaec5d48563">
        <source>No recovery flow is configured.</source>
        <target>Er is geen herstelflow geconfigureerd.</target>

      </trans-unit>
      <trans-unit id="sb69119c9f0547bed">
        <source>Copy recovery link</source>
        <target>Kopieer herstelkoppeling</target>

      </trans-unit>
      <trans-unit id="s7fa236d26b798301">
        <source>Send link</source>
        <target>Stuur koppeling</target>

      </trans-unit>
      <trans-unit id="sa9dbe2fb284e26fe">
        <source>Send recovery link to user</source>
        <target>Stuur herstelkoppeling naar gebruiker</target>

      </trans-unit>
      <trans-unit id="s03fd2c252ad7972a">
        <source>Email recovery link</source>
        <target>Herstelkoppeling per e-mail</target>

      </trans-unit>
      <trans-unit id="sd7fa99e4d82b374a">
        <source>Recovery link cannot be emailed, user has no email address saved.</source>
        <target>Herstelkoppeling kan niet per e-mail worden verzonden, gebruiker heeft geen opgeslagen e-mailadres.</target>

      </trans-unit>
      <trans-unit id="s720594461542943f">
        <source>Add User</source>
        <target>Gebruiker toevoegen</target>

      </trans-unit>
      <trans-unit id="s4c41f3f4c23e8eaa">
        <source>Warning: This group is configured with superuser access. Added users will have superuser access.</source>
        <target>Waarschuwing: Deze groep is geconfigureerd met supergebruikerstoegang. Toegevoegde gebruikers krijgen supergebruikerstoegang.</target>

      </trans-unit>
      <trans-unit id="scee721983b1c28d0">
        <source>Add existing user</source>
        <target>Bestaande gebruiker toevoegen</target>

      </trans-unit>
      <trans-unit id="sd600334ec2c39b74">
        <source>Create user</source>
        <target>Gebruiker aanmaken</target>

      </trans-unit>
      <trans-unit id="s53ad3455d9523b54">
        <source>Create User</source>
        <target>Gebruiker aanmaken</target>

      </trans-unit>
      <trans-unit id="s06c163334767a381">
        <source>Create Service account</source>
        <target>Service-account aanmaken</target>

      </trans-unit>
      <trans-unit id="sc744f3691efe310d">
        <source>Hide service-accounts</source>
        <target>Service-accounts verbergen</target>

      </trans-unit>
      <trans-unit id="secdb4b4c4e66aa38">
        <source>Group Info</source>
        <target>Groepsinformatie</target>

      </trans-unit>
      <trans-unit id="s005053d82b712e0a">
        <source>Notes</source>
        <target>Notities</target>

      </trans-unit>
      <trans-unit id="s634448e4942cf452">
        <source>Edit the notes attribute of this group to add notes here.</source>
        <target>Bewerk het notitieattribuut van deze groep om hier notities toe te voegen.</target>

      </trans-unit>
      <trans-unit id="s586d6bd2eca2da93">
        <source>Users</source>
        <target>Gebruikers</target>

      </trans-unit>
      <trans-unit id="sca7cfe2bef51b2a5">
        <source>Root</source>
        <target>Root</target>

      </trans-unit>
      <trans-unit id="s3616cc78631f5893">
        <source>Warning: You're about to delete the user you're logged in as (<x id="0" equiv-text="${shouldShowWarning.username}"/>). Proceed at your own risk.</source>
        <target>Waarschuwing: Je staat op het punt om de gebruiker te verwijderen waarmee je bent ingelogd (<x id="0" equiv-text="${shouldShowWarning.username}"/>). Ga verder op eigen risico.</target>

      </trans-unit>
      <trans-unit id="s510c7add9e24c306">
        <source>Hide deactivated user</source>
        <target>Deactieve gebruiker verbergen</target>

      </trans-unit>
      <trans-unit id="s94055b4eb957dc8f">
        <source>User folders</source>
        <target>Gebruikersmappen</target>

      </trans-unit>
      <trans-unit id="sa982875b258fea07">
        <source>Successfully added user to group(s).</source>
        <target>Gebruiker succesvol toegevoegd aan groep(en).</target>

      </trans-unit>
      <trans-unit id="s1bd5920d8adf2bd5">
        <source>Groups to add</source>
        <target>Groepen om toe te voegen</target>

      </trans-unit>
      <trans-unit id="s5f71fa3c53828e30">
        <source>Remove from Group(s)</source>
        <target>Verwijderen uit groep(en)</target>

      </trans-unit>
      <trans-unit id="sb4c9ed2a487b238f">
        <source>Are you sure you want to remove user <x id="0" equiv-text="${this.targetUser?.username}"/> from the following groups?</source>
        <target>Weet je zeker dat je gebruiker <x id="0" equiv-text="${this.targetUser?.username}"/> wilt verwijderen uit de volgende groepen?</target>

      </trans-unit>
      <trans-unit id="s964f6725aeb7662f">
        <source>Add Group</source>
        <target>Groep toevoegen</target>

      </trans-unit>
      <trans-unit id="s65ca2f256ea09c11">
        <source>Add to existing group</source>
        <target>Toevoegen aan bestaande groep</target>

      </trans-unit>
      <trans-unit id="s505fbbdcbc6aa921">
        <source>Add new group</source>
        <target>Nieuwe groep toevoegen</target>

      </trans-unit>
      <trans-unit id="s506beb486fa41241">
        <source>Application authorizations</source>
        <target>Toepassingsmachtigingen</target>

      </trans-unit>
      <trans-unit id="s7301a7069b7bc83e">
        <source>Revoked?</source>
        <target>Ingetrokken?</target>

      </trans-unit>
      <trans-unit id="sd924045605feea63">
        <source>Expires</source>
        <target>Vervalt</target>

      </trans-unit>
      <trans-unit id="s1c8916418c334935">
        <source>ID Token</source>
        <target>ID-token</target>

      </trans-unit>
      <trans-unit id="s90760e5e02e95dfe">
        <source>Refresh Tokens(s)</source>
        <target>Verfris tokens</target>

      </trans-unit>
      <trans-unit id="s1b88fa3df4423292">
        <source>Last IP</source>
        <target>Laatste IP</target>

      </trans-unit>
      <trans-unit id="se63f9d833700af49">
        <source>Session(s)</source>
        <target>Sessie(s)</target>

      </trans-unit>
      <trans-unit id="sf679b7a62808287e">
        <source>Expiry</source>
        <target>Vervaldatum</target>

      </trans-unit>
      <trans-unit id="sde1907073fd96017">
        <source>(Current session)</source>
        <target>(Huidige sessie)</target>

      </trans-unit>
      <trans-unit id="se8dca0132c66ae03">
        <source>Permissions</source>
        <target>Machtigingen</target>

      </trans-unit>
      <trans-unit id="s76881c01b6a3a8c7">
        <source>Consent(s)</source>
        <target>Toestemming(en)</target>

      </trans-unit>
      <trans-unit id="sea2f00b34b385a43">
        <source>Successfully updated device.</source>
        <target>Apparaat succesvol bijgewerkt.</target>

      </trans-unit>
      <trans-unit id="s858e7ac4b3cf955f">
        <source>Static tokens</source>
        <target>Statische tokens</target>

      </trans-unit>
      <trans-unit id="sfcfcf85a57eea78a">
        <source>TOTP Device</source>
        <target>TOTP-apparaat</target>

      </trans-unit>
      <trans-unit id="s6a406aecb2c0e5c5">
        <source>Enroll</source>
        <target>Inschrijven</target>

      </trans-unit>
      <trans-unit id="sa0b01f479f40c52d">
        <source>Device(s)</source>
        <target>Apparaat/Apparaten</target>

      </trans-unit>
      <trans-unit id="sabb56f74492e7e96">
        <source>Update Device</source>
        <target>Apparaat bijwerken</target>

      </trans-unit>
      <trans-unit id="sf05c700a1250824e">
        <source>Confirmed</source>
        <target>Bevestigd</target>

      </trans-unit>
      <trans-unit id="s64a33dcdaf90af26">
        <source>User Info</source>
        <target>Gebruikersinformatie</target>
<<<<<<< HEAD
        
=======

>>>>>>> dcbfe738
      </trans-unit>
      <trans-unit id="sc44bae5cde0083fa">
        <source>Actions over the last week (per 8 hours)</source>
        <target>Acties van de afgelopen week (per 8 uur)</target>

      </trans-unit>
      <trans-unit id="sb57dbcda1929c642">
        <source>Edit the notes attribute of this user to add notes here.</source>
        <target>Bewerk het notitieattribuut van deze gebruiker om hier notities toe te voegen.</target>

      </trans-unit>
      <trans-unit id="s5c18cae48b93138c">
        <source>Sessions</source>
        <target>Sessies</target>

      </trans-unit>
      <trans-unit id="s27586544c447d9e3">
        <source>User events</source>
        <target>Gebruikersevenementen</target>

      </trans-unit>
      <trans-unit id="s4d31797d81e9cea3">
        <source>Explicit Consent</source>
        <target>Expliciete Toestemming</target>

      </trans-unit>
      <trans-unit id="sb6770fa90be6d8b3">
        <source>OAuth Refresh Tokens</source>
        <target>OAuth Vernieuwings Tokens</target>

      </trans-unit>
      <trans-unit id="s28b3de1561da72b3">
        <source>MFA Authenticators</source>
        <target>MFA-authenticators</target>

      </trans-unit>
      <trans-unit id="s7a322c89298dd27c">
        <source>Successfully updated invitation.</source>
        <target>Uitnodiging succesvol bijgewerkt.</target>

      </trans-unit>
      <trans-unit id="sc554339ffc7b04e7">
        <source>Successfully created invitation.</source>
        <target>Uitnodiging succesvol aangemaakt.</target>

      </trans-unit>
      <trans-unit id="sfcebd18506f1e535">
        <source>Flow</source>
        <target>Flow</target>

      </trans-unit>
      <trans-unit id="sa84a7fd11ba85e88">
        <source>When selected, the invite will only be usable with the flow. By default the invite is accepted on all flows with invitation stages.</source>
        <target>Indien geselecteerd, is de uitnodiging alleen bruikbaar met de flow. Standaard wordt de uitnodiging geaccepteerd voor alle stromen met uitnodigingsfasen.</target>

      </trans-unit>
      <trans-unit id="s7520286c8419a266">
        <source>Optional data which is loaded into the flow's 'prompt_data' context variable. YAML or JSON.</source>
        <target>Optionele gegevens die worden geladen in de contextvariabele 'prompt_data' van de flow. YAML of JSON.</target>

      </trans-unit>
      <trans-unit id="sb8795b799c70776a">
        <source>Single use</source>
        <target>Eenmalig gebruik</target>

      </trans-unit>
      <trans-unit id="sf232d42142eacc23">
        <source>When enabled, the invitation will be deleted after usage.</source>
        <target>Indien ingeschakeld, wordt de uitnodiging na gebruik verwijderd.</target>

      </trans-unit>
      <trans-unit id="sa4a8086275475714">
        <source>Select an enrollment flow</source>
        <target>Selecteer een inschrijvingsflow</target>

      </trans-unit>
      <trans-unit id="s839cb09cb2193da9">
        <source>Link to use the invitation.</source>
        <target>Link om de uitnodiging te gebruiken.</target>

      </trans-unit>
      <trans-unit id="s8226f48cb1a80997">
        <source>Invitations</source>
        <target>Uitnodigingen</target>

      </trans-unit>
      <trans-unit id="s57448f10eb973100">
        <source>Create Invitation Links to enroll Users, and optionally force specific attributes of their account.</source>
        <target>Maak uitnodigingskoppelingen aan om gebruikers in te schrijven en indien nodig specifieke attributen van hun account te forceren.</target>

      </trans-unit>
      <trans-unit id="s4aee34a672e5cfc0">
        <source>Created by</source>
        <target>Gemaakt door</target>

      </trans-unit>
      <trans-unit id="sd5ba2d61ee4796fe">
        <source>Invitation(s)</source>
        <target>Uitnodiging(en)</target>

      </trans-unit>
      <trans-unit id="s96dcf7ec8342c335">
        <source>Invitation not limited to any flow, and can be used with any enrollment flow.</source>
        <target>Uitnodiging niet beperkt tot een specifieke flow en kan worden gebruikt met elke inschrijvingsflow.</target>

      </trans-unit>
      <trans-unit id="s1b42b49e7b392013">
        <source>Update Invitation</source>
        <target>Uitnodiging bijwerken</target>

      </trans-unit>
      <trans-unit id="s38c72e1cf120b8d8">
        <source>Create Invitation</source>
        <target>Uitnodiging aanmaken</target>

      </trans-unit>
      <trans-unit id="s802826db4e2c852e">
        <source>Warning: No invitation stage is bound to any flow. Invitations will not work as expected.</source>
        <target>Waarschuwing: Geen uitnodigingsfase is gekoppeld aan een flow. Uitnodigingen werken niet zoals verwacht.</target>

      </trans-unit>
      <trans-unit id="s2f995efbb1e46b18">
        <source>Auto-detect (based on your browser)</source>
        <target>Automatische detectie (op basis van je browser)</target>

      </trans-unit>
      <trans-unit id="s296fbffaaa7c910a">
        <source>Required.</source>
        <target>Vereist.</target>

      </trans-unit>
      <trans-unit id="s81ecf2d4386b8e84">
        <source>Continue</source>
        <target>Doorgaan</target>

      </trans-unit>
      <trans-unit id="s8b2b2a43fcf688a3">
        <source>Successfully updated prompt.</source>
        <target>Prompt succesvol bijgewerkt.</target>

      </trans-unit>
      <trans-unit id="s5572ac4d2208f5ec">
        <source>Successfully created prompt.</source>
        <target>Prompt succesvol aangemaakt.</target>

      </trans-unit>
      <trans-unit id="s54e7a23a95d99649">
        <source>Text: Simple Text input</source>
        <target>Tekst: Eenvoudige tekstinvoer</target>

      </trans-unit>
      <trans-unit id="s63e54b86e2a2cc43">
        <source>Text Area: Multiline text input</source>
        <target>Tekstgebied: Tekstinvoer met meerdere regels</target>

      </trans-unit>
      <trans-unit id="s12de1c06a1e18cc5">
        <source>Text (read-only): Simple Text input, but cannot be edited.</source>
        <target>Tekst (alleen lezen): Eenvoudige tekstinvoer, maar kan niet worden bewerkt.</target>

      </trans-unit>
      <trans-unit id="s4e5646b23e41231f">
        <source>Text Area (read-only): Multiline text input, but cannot be edited.</source>
        <target>Tekstgebied (alleen lezen): Tekstinvoer met meerdere regels, maar kan niet worden bewerkt.</target>

      </trans-unit>
      <trans-unit id="s1e4c3de6e12cd87b">
        <source>Username: Same as Text input, but checks for and prevents duplicate usernames.</source>
        <target>Gebruikersnaam: Hetzelfde als tekstinvoer, maar controleert op en voorkomt dubbele gebruikersnamen.</target>

      </trans-unit>
      <trans-unit id="s5462c7f56ed65e6c">
        <source>Email: Text field with Email type.</source>
        <target>E-mail: Tekstveld met e-mailtype.</target>

      </trans-unit>
      <trans-unit id="s1c5574968b29ab1c">
        <source>Password: Masked input, multiple inputs of this type on the same prompt need to be identical.</source>
        <target>Wachtwoord: Verborgen invoer, meerdere invoeren van dit type op dezelfde prompt moeten identiek zijn.</target>

      </trans-unit>
      <trans-unit id="sbbb97b1c63507dc0">
        <source>Number</source>
        <target>Nummer</target>

      </trans-unit>
      <trans-unit id="sdae649fae731e838">
        <source>Checkbox</source>
        <target>Checkbox</target>

      </trans-unit>
      <trans-unit id="s34edeb18f887161d">
        <source>Radio Button Group (fixed choice)</source>
        <target>Keuzerondje Groep (vaste keuze)</target>

      </trans-unit>
      <trans-unit id="s57730b6870e8916c">
        <source>Dropdown (fixed choice)</source>
        <target>Keuzelijst (vaste keuze)</target>

      </trans-unit>
      <trans-unit id="sac8252732f2edb19">
        <source>Date</source>
        <target>Datum</target>

      </trans-unit>
      <trans-unit id="s45960273852a61b2">
        <source>Date Time</source>
        <target>Datum Tijd</target>

      </trans-unit>
      <trans-unit id="sd1f81284eeb7b503">
        <source>File</source>
        <target>Bestand</target>

      </trans-unit>
      <trans-unit id="s21e3c227cc2c5873">
        <source>Separator: Static Separator Line</source>
        <target>Scheider: Statische scheiderlijn</target>

      </trans-unit>
      <trans-unit id="s706af57c1af42c6d">
        <source>Hidden: Hidden field, can be used to insert data into form.</source>
        <target>Verborgen: Verborgen veld, kan worden gebruikt om gegevens in te voeren in het formulier.</target>

      </trans-unit>
      <trans-unit id="s40e2c72dae905a50">
        <source>Static: Static value, displayed as-is.</source>
        <target>Statisch: Statische waarde, zoals het wordt weergegeven.</target>

      </trans-unit>
      <trans-unit id="sdd4bd4224c4e943d">
        <source>authentik: Locale: Displays a list of locales authentik supports.</source>
        <target>authentik: Lokalisatie: Toont een lijst van talen die authentik ondersteunt.</target>

      </trans-unit>
      <trans-unit id="saf84e7732a9e1336">
        <source>Preview errors</source>
        <target>Fouten vooraf bekijken</target>

      </trans-unit>
      <trans-unit id="sb71ace8e9b35c749">
        <source>Data preview</source>
        <target>Datavoorbeeld</target>

      </trans-unit>
      <trans-unit id="s4d53f4b7ff33bedd">
        <source>Unique name of this field, used for selecting fields in prompt stages.</source>
        <target>Unieke naam van dit veld, gebruikt voor het selecteren van velden in promptfasen.</target>

      </trans-unit>
      <trans-unit id="s3b58f8d2155ae90c">
        <source>Field Key</source>
        <target>Veldsleutel</target>

      </trans-unit>
      <trans-unit id="s2b088ba65eb69b7e">
        <source>Name of the form field, also used to store the value.</source>
        <target>Naam van het formulierenveld, wordt ook gebruikt om de waarde op te slaan.</target>

      </trans-unit>
      <trans-unit id="s662fcb3761ad9df7">
        <source>When used in conjunction with a User Write stage, use attributes.foo to write attributes.</source>
        <target>Indien gebruikt in combinatie met een Gebruiker Schrijf-fase, gebruik attributes.foo om attributen te schrijven.</target>

      </trans-unit>
      <trans-unit id="s5590dbf7e425789d">
        <source>Label</source>
        <target>Label</target>

      </trans-unit>
      <trans-unit id="s0c135eba6017d94f">
        <source>Label shown next to/above the prompt.</source>
        <target>Label weergegeven naast/boven de prompt.</target>

      </trans-unit>
      <trans-unit id="sae5d87e99fe081e0">
        <source>Required</source>
        <target>Verplicht</target>

      </trans-unit>
      <trans-unit id="s37dbfe2133b74d2d">
        <source>Interpret placeholder as expression</source>
        <target>Interpreteer aanduiding als expressie</target>

      </trans-unit>
      <trans-unit id="s4a953e6234cb4808">
        <source>When checked, the placeholder will be evaluated in the same way a property mapping is.
            If the evaluation fails, the placeholder itself is returned.</source>
        <target>Indien aangevinkt, wordt de aanduiding geëvalueerd op dezelfde manier als een eigenschapsafbeelding.
            Als de evaluatie mislukt, wordt de aanduiding zelf geretourneerd.</target>
      </trans-unit>
      <trans-unit id="sf90be97cb08f3d5a">
        <source>Placeholder</source>
        <target>Aanduiding</target>

      </trans-unit>
      <trans-unit id="sf76ead4c4708dd06">
        <source>Optionally provide a short hint that describes the expected input value.
            When creating a fixed choice field, enable interpreting as expression and return a
        list to return multiple choices.</source>
        <target>Optioneel een korte aanwijzing geven die de verwachte invoerwaarde beschrijft.
            Bij het maken van een veld met een vaste keuze, schakel interpreteren als expressie in en retourneer een lijst om meerdere keuzes te maken.</target>
      </trans-unit>
      <trans-unit id="saa7ba2057bd524a1">
        <source>Interpret initial value as expression</source>
        <target>Interpreteer de initiële waarde als expressie</target>

      </trans-unit>
      <trans-unit id="sd60415c7666859f0">
        <source>When checked, the initial value will be evaluated in the same way a property mapping is.
            If the evaluation fails, the initial value itself is returned.</source>
        <target>Indien aangevinkt, wordt de initiële waarde geëvalueerd op dezelfde manier als een eigenschapsafbeelding.
            Als de evaluatie mislukt, wordt de initiële waarde zelf geretourneerd.</target>
      </trans-unit>
      <trans-unit id="sa9c7044d9fd1f3e6">
        <source>Initial value</source>
        <target>Initiële waarde</target>

      </trans-unit>
      <trans-unit id="seab35681cbf36755">
        <source>Optionally pre-fill the input with an initial value.
            When creating a fixed choice field, enable interpreting as expression and
        return a list to return multiple default choices.</source>
        <target>Optioneel de invoer vooraf invullen met een initiële waarde.
            Bij het maken van een veld met een vaste keuze, schakel interpreteren als expressie in en retourneer een lijst om meerdere standaardkeuzes te maken.</target>
      </trans-unit>
      <trans-unit id="s72c1c17a9bdc76ad">
        <source>Help text</source>
        <target>Helptekst</target>

      </trans-unit>
      <trans-unit id="s584d1c38ad20d560">
        <source>Any HTML can be used.</source>
        <target>Elke HTML kan worden gebruikt.</target>

      </trans-unit>
      <trans-unit id="s2be6121210e2a2f8">
        <source>Prompts</source>
        <target>Prompts</target>

      </trans-unit>
      <trans-unit id="s42fc6f4b64eff5d9">
        <source>Single Prompts that can be used for Prompt Stages.</source>
        <target>Enkele prompts die kunnen worden gebruikt voor promptfasen.</target>

      </trans-unit>
      <trans-unit id="s42a1ebe17efda727">
        <source>Field</source>
        <target>Veld</target>

      </trans-unit>
      <trans-unit id="s41b105819b67ee7a">
        <source>Stages</source>
        <target>Fasen</target>

      </trans-unit>
      <trans-unit id="sec7443a45fd141e5">
        <source>Prompt(s)</source>
        <target>Prompt(s)</target>

      </trans-unit>
      <trans-unit id="scc733ba98740038a">
        <source>Update Prompt</source>
        <target>Prompt bijwerken</target>

      </trans-unit>
      <trans-unit id="s61b6f3e6bc59c6dd">
        <source>Create Prompt</source>
        <target>Prompt aanmaken</target>

      </trans-unit>
      <trans-unit id="sff5bb7742c2896c8">
        <source>Target</source>
        <target>Doel</target>

      </trans-unit>
      <trans-unit id="sae5da213b7f896ed">
        <source>Stage</source>
        <target>Fase</target>

      </trans-unit>
      <trans-unit id="s0a61796c1956d32c">
        <source>Evaluate when flow is planned</source>
        <target>Evalueer wanneer flow is gepland</target>

      </trans-unit>
      <trans-unit id="sf533f13321fee530">
        <source>Evaluate policies during the Flow planning process.</source>
        <target>Evalueer beleid tijdens het flowplanningsproces.</target>

      </trans-unit>
      <trans-unit id="s6336fa345e96dde9">
        <source>Evaluate when stage is run</source>
        <target>Evalueer wanneer fase wordt uitgevoerd</target>

      </trans-unit>
      <trans-unit id="sff3b708e23bb96b2">
        <source>Evaluate policies before the Stage is present to the user.</source>
        <target>Evalueer beleid voordat de fase aan de gebruiker wordt gepresenteerd.</target>

      </trans-unit>
      <trans-unit id="s0dc46deb8f181baf">
        <source>Invalid response behavior</source>
        <target>Ongeldig responsgedrag</target>

      </trans-unit>
      <trans-unit id="seb0805249661d15b">
        <source>Returns the error message and a similar challenge to the executor</source>
        <target>Geeft de foutmelding en een vergelijkbare uitdaging terug aan de uitvoerder</target>

      </trans-unit>
      <trans-unit id="sd891d8463d0ebace">
        <source>Restarts the flow from the beginning</source>
        <target>Start de flow opnieuw vanaf het begin</target>

      </trans-unit>
      <trans-unit id="s6b9a1dd402750a8a">
        <source>Restarts the flow from the beginning, while keeping the flow context</source>
        <target>Start de flow opnieuw vanaf het begin, terwijl de flowcontext behouden blijft</target>

      </trans-unit>
      <trans-unit id="sbc88fb27a4c3b894">
        <source>Configure how the flow executor should handle an invalid response to a challenge given by this bound stage.</source>
        <target>Configureer hoe de uitvoerder van de flow moet omgaan met een ongeldig antwoord op een uitdaging die wordt gegeven door deze gebonden fase.</target>

      </trans-unit>
      <trans-unit id="s916b32ac64ea2b05">
        <source>Successfully updated stage.</source>
        <target>Fase succesvol bijgewerkt.</target>

      </trans-unit>
      <trans-unit id="s14c8f36e180d6bbc">
        <source>Successfully created stage.</source>
        <target>Fase succesvol aangemaakt.</target>

      </trans-unit>
      <trans-unit id="sf22a28f83cc45fcc">
        <source>Stage used to configure a duo-based authenticator. This stage should be used for configuration flows.</source>
        <target>Fase gebruikt om een op Duo gebaseerde authenticator te configureren. Deze fase moet worden gebruikt voor configuratiestromen.</target>

      </trans-unit>
      <trans-unit id="s5adafce329aaa853">
        <source>Authenticator type name</source>
        <target>Naam van authenticatortype</target>

      </trans-unit>
      <trans-unit id="s23e6a57201fba25e">
        <source>Display name of this authenticator, used by users when they enroll an authenticator.</source>
        <target>Weergavenaam van deze authenticator, gebruikt door gebruikers wanneer ze een authenticator inschrijven.</target>

      </trans-unit>
      <trans-unit id="s276d751eb7a186cc">
        <source>API Hostname</source>
        <target>API-hostnaam</target>

      </trans-unit>
      <trans-unit id="s5b6b6e2cb884d59f">
        <source>Duo Auth API</source>
        <target>Duo Auth API</target>

      </trans-unit>
      <trans-unit id="s240ff02ce3a53dee">
        <source>Integration key</source>
        <target>Integratiesleutel</target>

      </trans-unit>
      <trans-unit id="s56fd9ed596c724fa">
        <source>Secret key</source>
        <target>Geheime sleutel</target>

      </trans-unit>
      <trans-unit id="s88870d7e499e848b">
        <source>Duo Admin API (optional)</source>
        <target>Duo Admin API (optioneel)</target>

      </trans-unit>
      <trans-unit id="s7f13f4a2d0370cf6">
        <source>When using a Duo MFA, Access or Beyond plan, an Admin API application can be created.
            This will allow authentik to import devices automatically.</source>
        <target>Bij gebruik van een Duo MFA, Access of Beyond plan kan een Admin API-toepassing worden aangemaakt.
            Dit stelt authentik in staat om apparaten automatisch te importeren.</target>
      </trans-unit>
      <trans-unit id="s9a34d1520e320465">
        <source>Stage-specific settings</source>
        <target>Fase-specifieke instellingen</target>

      </trans-unit>
      <trans-unit id="s0dfc6838c9d07677">
        <source>Configuration flow</source>
        <target>Configuratieflow</target>

      </trans-unit>
      <trans-unit id="sebf44d2471b608ad">
        <source>Flow used by an authenticated user to configure this Stage. If empty, user will not be able to configure this stage.</source>
        <target>Flow gebruikt door een geauthenticeerde gebruiker om deze fase te configureren. Als leeg, kan de gebruiker deze fase niet configureren.</target>

      </trans-unit>
      <trans-unit id="s3baf512851453712">
        <source>Twilio Account SID</source>
        <target>Twilio Account SID</target>

      </trans-unit>
      <trans-unit id="sa738ce390bc24875">
        <source>Get this value from https://console.twilio.com</source>
        <target>Haal deze waarde op van https://console.twilio.com</target>

      </trans-unit>
      <trans-unit id="sa7b56a80ab1801f0">
        <source>Twilio Auth Token</source>
        <target>Twilio Auth Token</target>

      </trans-unit>
      <trans-unit id="sfe99a8caa70232ab">
        <source>Authentication Type</source>
        <target>Authenticatietype</target>

      </trans-unit>
      <trans-unit id="safd0363143a46a91">
        <source>Basic Auth</source>
        <target>Basisverificatie</target>

      </trans-unit>
      <trans-unit id="sd06b47084fec0ec5">
        <source>Bearer Token</source>
        <target>Bearer-token</target>

      </trans-unit>
      <trans-unit id="sb1751a1411d6874f">
        <source>External API URL</source>
        <target>Externe API-URL</target>

      </trans-unit>
      <trans-unit id="sbdc1176ff9f93da2">
        <source>This is the full endpoint to send POST requests to.</source>
        <target>Dit is het volledige eindpunt om POST-verzoeken naartoe te sturen.</target>

      </trans-unit>
      <trans-unit id="s51da4de00984fe51">
        <source>API Auth Username</source>
        <target>API Verificatiegebruikersnaam</target>

      </trans-unit>
      <trans-unit id="s293ab4331c1dd387">
        <source>This is the username to be used with basic auth or the token when used with bearer token</source>
        <target>Dit is de gebruikersnaam die wordt gebruikt met basisverificatie of de token bij gebruik met een bearer-token</target>

      </trans-unit>
      <trans-unit id="s634d041fd954ab20">
        <source>API Auth password</source>
        <target>API Verificatiewachtwoord</target>

      </trans-unit>
      <trans-unit id="sb635ad3c2e357d3c">
        <source>This is the password to be used with basic auth</source>
        <target>Dit is het wachtwoord dat wordt gebruikt bij basisverificatie</target>

      </trans-unit>
      <trans-unit id="sa92398dba8b12d85">
        <source>Mapping</source>
        <target>Toewijzing</target>

      </trans-unit>
      <trans-unit id="s38162f615710c7b4">
        <source>Modify the payload sent to the custom provider.</source>
        <target>Wijzig het payload-bericht dat naar de aangepaste provider wordt verzonden.</target>

      </trans-unit>
      <trans-unit id="s5e830ae7688d1219">
        <source>Stage used to configure an SMS-based TOTP authenticator.</source>
        <target>Fase gebruikt om een SMS-gebaseerde TOTP-authenticator te configureren.</target>

      </trans-unit>
      <trans-unit id="s0d5d05bf3d122ced">
        <source>Twilio</source>
        <target>Twilio</target>

      </trans-unit>
      <trans-unit id="sc3c74f5273df459a">
        <source>Generic</source>
        <target>Algemeen</target>

      </trans-unit>
      <trans-unit id="sbbb2180b6aed196e">
        <source>From number</source>
        <target>Van nummer</target>

      </trans-unit>
      <trans-unit id="sc647dcb91f6958dd">
        <source>Number the SMS will be sent from.</source>
        <target>Nummer van waaruit de SMS wordt verzonden.</target>

      </trans-unit>
      <trans-unit id="s0ae0072614320ae2">
        <source>Hash phone number</source>
        <target>Hash telefoonnummer</target>

      </trans-unit>
      <trans-unit id="s9ca3310e1999fd5b">
        <source>If enabled, only a hash of the phone number will be saved. This can be done for data-protection reasons. Devices created from a stage with this enabled cannot be used with the authenticator validation stage.</source>
        <target>Indien ingeschakeld, wordt alleen een hash van het telefoonnummer opgeslagen. Dit kan om redenen van gegevensbescherming worden gedaan. Apparaten die zijn gemaakt vanuit een fase met deze functie ingeschakeld, kunnen niet worden gebruikt met de authenticator-validatiefase.</target>

      </trans-unit>
      <trans-unit id="s128e7f5f34bfa155">
        <source>Stage used to configure a static authenticator (i.e. static tokens). This stage should be used for configuration flows.</source>
        <target>Fase gebruikt om een statische authenticator te configureren (bijv. statische tokens). Deze fase moet worden gebruikt voor configuratiestromen.</target>

      </trans-unit>
      <trans-unit id="sabf67834e35dede5">
        <source>Token count</source>
        <target>Aantal tokens</target>

      </trans-unit>
      <trans-unit id="sc5a4711395ffb043">
        <source>Stage used to configure a TOTP authenticator (i.e. Authy/Google Authenticator).</source>
        <target>Fase gebruikt om een TOTP-authenticator te configureren (bijv. Authy/Google Authenticator).</target>

      </trans-unit>
      <trans-unit id="s9d8ad4b85287131f">
        <source>Digits</source>
        <target>Cijfers</target>

      </trans-unit>
      <trans-unit id="sc04e92d753742189">
        <source>6 digits, widely compatible</source>
        <target>6 cijfers, breed compatibel</target>

      </trans-unit>
      <trans-unit id="sdc70195469e83e3f">
        <source>8 digits, not compatible with apps like Google Authenticator</source>
        <target>8 cijfers, niet compatibel met apps zoals Google Authenticator</target>

      </trans-unit>
      <trans-unit id="s0e15f678445dfc45">
        <source>Stage used to validate any authenticator. This stage should be used during authentication or authorization flows.</source>
        <target>Fase gebruikt om elke authenticator te valideren. Deze fase moet worden gebruikt tijdens authenticatie- of autorisatiestromen.</target>

      </trans-unit>
      <trans-unit id="s73c13e5a6f5e38a3">
        <source>Device classes</source>
        <target>Apparaatklassen</target>

      </trans-unit>
      <trans-unit id="s97d1b0070f50c07f">
        <source>Static Tokens</source>
        <target>Statische tokens</target>

      </trans-unit>
      <trans-unit id="sb8168ae309c66abc">
        <source>TOTP Authenticators</source>
        <target>TOTP-authenticators</target>

      </trans-unit>
      <trans-unit id="sde47e4d8b9b21b59">
        <source>WebAuthn Authenticators</source>
        <target>WebAuthn-authenticators</target>

      </trans-unit>
      <trans-unit id="s8da88a8a5750bce1">
        <source>Duo Authenticators</source>
        <target>Duo-authenticators</target>

      </trans-unit>
      <trans-unit id="s4d182bae8a578010">
        <source>SMS-based Authenticators</source>
        <target>SMS-gebaseerde authenticators</target>

      </trans-unit>
      <trans-unit id="sd8d9451f86502d1a">
        <source>Device classes which can be used to authenticate.</source>
        <target>Apparaatklassen die kunnen worden gebruikt om te verifiëren.</target>

      </trans-unit>
      <trans-unit id="se2e9f5a32c93e5f7">
        <source>Last validation threshold</source>
        <target>Laatste validatiedrempel</target>

      </trans-unit>
      <trans-unit id="s951281efc92b03fc">
        <source>If any of the devices user of the types selected above have been used within this duration, this stage will be skipped.</source>
        <target>Als een van de geselecteerde apparaattypen in deze periode is gebruikt, wordt deze fase overgeslagen.</target>

      </trans-unit>
      <trans-unit id="s681074b6c1f19c08">
        <source>Not configured action</source>
        <target>Niet geconfigureerde actie</target>

      </trans-unit>
      <trans-unit id="sa2c29dc5ed47b26d">
        <source>Force the user to configure an authenticator</source>
        <target>Forceer de gebruiker om een authenticator te configureren</target>

      </trans-unit>
      <trans-unit id="sa30c58514a3dc0fb">
        <source>Deny the user access</source>
        <target>Weiger de gebruiker toegang</target>

      </trans-unit>
      <trans-unit id="s1e0de9c4f66dc371">
        <source>WebAuthn User verification</source>
        <target>WebAuthn Gebruikersverificatie</target>

      </trans-unit>
      <trans-unit id="sdb7b2173869822bc">
        <source>User verification must occur.</source>
        <target>Gebruikersverificatie moet plaatsvinden.</target>

      </trans-unit>
      <trans-unit id="s7683363cdf78cf31">
        <source>User verification is preferred if available, but not required.</source>
        <target>Gebruikersverificatie heeft de voorkeur indien beschikbaar, maar is niet vereist.</target>

      </trans-unit>
      <trans-unit id="scb43f5faeb6a7ca9">
        <source>User verification should not occur.</source>
        <target>Gebruikersverificatie mag niet plaatsvinden.</target>

      </trans-unit>
      <trans-unit id="scae166352a31032c">
        <source>Configuration stages</source>
        <target>Configuratiefases</target>

      </trans-unit>
      <trans-unit id="s6941a67f0038ba4c">
        <source>Stages used to configure Authenticator when user doesn't have any compatible devices. After this configuration Stage passes, the user is not prompted again.</source>
        <target>Fases gebruikt om Authenticator te configureren wanneer de gebruiker geen compatibele apparaten heeft. Nadat deze configuratiefase is doorlopen, wordt de gebruiker niet opnieuw gevraagd.</target>

      </trans-unit>
      <trans-unit id="s7e5af9c6ba6f5cc6">
        <source>When multiple stages are selected, the user can choose which one they want to enroll.</source>
        <target>Als meerdere fases zijn geselecteerd, kan de gebruiker kiezen welke hij wil inschrijven.</target>
<<<<<<< HEAD
        
=======

>>>>>>> dcbfe738
      </trans-unit>
      <trans-unit id="s34b23ebbac9f6ab9">
        <source>User verification</source>
        <target>Gebruikersverificatie</target>

      </trans-unit>
      <trans-unit id="s9ea472b555374771">
        <source>Resident key requirement</source>
        <target>Vereiste residente sleutel</target>
<<<<<<< HEAD
        
=======

>>>>>>> dcbfe738
      </trans-unit>
      <trans-unit id="s5fbaeb14f42815e5">
        <source>Authenticator Attachment</source>
        <target>Authenticatorbijlage</target>

      </trans-unit>
      <trans-unit id="s502d2473587032e1">
        <source>No preference is sent</source>
        <target>Geen voorkeur wordt verzonden</target>

      </trans-unit>
      <trans-unit id="s60cc554fde2676cb">
        <source>A non-removable authenticator, like TouchID or Windows Hello</source>
        <target>Een niet-verwijderbare authenticator, zoals TouchID of Windows Hello</target>

      </trans-unit>
      <trans-unit id="sdf1d8edef27236f0">
        <source>A "roaming" authenticator, like a YubiKey</source>
        <target>Een "roaming" authenticator, zoals een YubiKey</target>
<<<<<<< HEAD
        
=======

>>>>>>> dcbfe738
      </trans-unit>
      <trans-unit id="sfffba7b23d8fb40c">
        <source>This stage checks the user's current session against the Google reCaptcha (or compatible) service.</source>
        <target>Deze stap controleert de huidige sessie van de gebruiker bij de Google reCaptcha (of compatibele) service.</target>

      </trans-unit>
      <trans-unit id="sfd1af96798dd8a5f">
        <source>Public Key</source>
        <target>Openbare sleutel</target>

      </trans-unit>
      <trans-unit id="sf339673f0f76a8bd">
        <source>Public key, acquired from https://www.google.com/recaptcha/intro/v3.html.</source>
        <target>Openbare sleutel, verkregen van https://www.google.com/recaptcha/intro/v3.html.</target>

      </trans-unit>
      <trans-unit id="s83d0f62ad1731a03">
        <source>Private Key</source>
        <target>Privésleutel</target>

      </trans-unit>
      <trans-unit id="s892d2731a6f22e59">
        <source>Private key, acquired from https://www.google.com/recaptcha/intro/v3.html.</source>
        <target>Privésleutel, verkregen van https://www.google.com/recaptcha/intro/v3.html.</target>

      </trans-unit>
      <trans-unit id="scb6620fcd5bff04c">
        <source>Advanced settings</source>
        <target>Geavanceerde instellingen</target>

      </trans-unit>
      <trans-unit id="s39e436de1dc4df4f">
        <source>JS URL</source>
        <target>JS-URL</target>

      </trans-unit>
      <trans-unit id="s170b705c55ecb2ae">
        <source>URL to fetch JavaScript from, defaults to recaptcha. Can be replaced with any compatible alternative.</source>
        <target>URL om JavaScript op te halen, standaard naar recaptcha. Kan worden vervangen door een compatibel alternatief.</target>

      </trans-unit>
      <trans-unit id="s275021658614ce9e">
        <source>API URL</source>
        <target>API-URL</target>

      </trans-unit>
      <trans-unit id="sc8a79fddea3ab4a9">
        <source>URL used to validate captcha response, defaults to recaptcha. Can be replaced with any compatible alternative.</source>
        <target>URL gebruikt om captcha-reactie te valideren, standaard naar recaptcha. Kan worden vervangen door een compatibel alternatief.</target>

      </trans-unit>
      <trans-unit id="s1cd617e7bbe278d0">
        <source>Prompt for the user's consent. The consent can either be permanent or expire in a defined amount of time.</source>
        <target>Vraag om toestemming van de gebruiker. De toestemming kan permanent zijn of na een bepaalde tijd verlopen.</target>

      </trans-unit>
      <trans-unit id="s26513c9dd154f041">
        <source>Always require consent</source>
        <target>Vereis altijd toestemming</target>

      </trans-unit>
      <trans-unit id="s8ce8bdc9cc9c8604">
        <source>Consent given last indefinitely</source>
        <target>Toestemming blijft onbeperkt geldig</target>

      </trans-unit>
      <trans-unit id="sb986f15fa9b17805">
        <source>Consent expires.</source>
        <target>Toestemming verloopt.</target>

      </trans-unit>
      <trans-unit id="s6f328f2d8382d998">
        <source>Consent expires in</source>
        <target>Toestemming verloopt over</target>

      </trans-unit>
      <trans-unit id="se0c660020d9cf5b7">
        <source>Offset after which consent expires.</source>
        <target>Vertraging na verloop waarvan toestemming vervalt.</target>

      </trans-unit>
      <trans-unit id="s22b10ed263b96194">
        <source>Dummy stage used for testing. Shows a simple continue button and always passes.</source>
        <target>Dummyfase voor testdoeleinden. Toont een eenvoudige knop "Doorgaan" en slaagt altijd.</target>
<<<<<<< HEAD
        
=======

>>>>>>> dcbfe738
      </trans-unit>
      <trans-unit id="sdb861d9906f18ac2">
        <source>Throw error?</source>
        <target>Fout gooien?</target>

      </trans-unit>
      <trans-unit id="s31ebc5431d677f5d">
        <source>SMTP Host</source>
        <target>SMTP-host</target>

      </trans-unit>
      <trans-unit id="s289fce7e694b98ac">
        <source>SMTP Port</source>
        <target>SMTP-poort</target>

      </trans-unit>
      <trans-unit id="se4a9da0295597e73">
        <source>SMTP Username</source>
        <target>SMTP-gebruikersnaam</target>

      </trans-unit>
      <trans-unit id="s593db2c00d6516a2">
        <source>SMTP Password</source>
        <target>SMTP-wachtwoord</target>

      </trans-unit>
      <trans-unit id="s0d4268408182491d">
        <source>Use TLS</source>
        <target>TLS gebruiken</target>

      </trans-unit>
      <trans-unit id="s480c6c40a248f7d2">
        <source>Use SSL</source>
        <target>SSL gebruiken</target>

      </trans-unit>
      <trans-unit id="sc1feadd25659c94d">
        <source>From address</source>
        <target>Afzenderadres</target>

      </trans-unit>
      <trans-unit id="sa248e1021d2c27b5">
        <source>Verify the user's email address by sending them a one-time-link. Can also be used for recovery to verify the user's authenticity.</source>
        <target>Verifieer het e-mailadres van de gebruiker door hen een eenmalige link te sturen. Kan ook worden gebruikt voor herstel om de authenticiteit van de gebruiker te verifiëren.</target>

      </trans-unit>
      <trans-unit id="s87b7e3bc944c728c">
        <source>Activate pending user on success</source>
        <target>Activeer de in behandeling zijnde gebruiker bij succes</target>

      </trans-unit>
      <trans-unit id="s9e9c8d99f4c26baf">
        <source>When a user returns from the email successfully, their account will be activated.</source>
        <target>Wanneer een gebruiker succesvol terugkeert vanuit de e-mail, wordt hun account geactiveerd.</target>

      </trans-unit>
      <trans-unit id="s618d4e53f455c834">
        <source>Use global settings</source>
        <target>Gebruik wereldwijde instellingen</target>

      </trans-unit>
      <trans-unit id="sae1e1a59d22609c4">
        <source>When enabled, global Email connection settings will be used and connection settings below will be ignored.</source>
        <target>Indien ingeschakeld, worden de wereldwijde e-mail verbindingsinstellingen gebruikt en worden de onderstaande verbindingsinstellingen genegeerd.</target>

      </trans-unit>
      <trans-unit id="sb1fe947f9ad27b9d">
        <source>Token expiry</source>
        <target>Token-verval</target>

      </trans-unit>
      <trans-unit id="s1c6ba8d100453392">
        <source>Time in minutes the token sent is valid.</source>
        <target>Tijd in minuten dat het verzonden token geldig is.</target>

      </trans-unit>
      <trans-unit id="se47baf2fd16b9d2b">
        <source>Template</source>
        <target>Sjabloon</target>

      </trans-unit>
      <trans-unit id="s4af8a3ce5a600855">
        <source>Let the user identify themselves with their username or Email address.</source>
        <target>Laat de gebruiker zichzelf identificeren met hun gebruikersnaam of e-mailadres.</target>

      </trans-unit>
      <trans-unit id="s592ab7d2bc1b8973">
        <source>User fields</source>
        <target>Gebruikersvelden</target>

      </trans-unit>
      <trans-unit id="s61e48919db20538a">
        <source>UPN</source>
        <target>UPN</target>

      </trans-unit>
      <trans-unit id="s4cdae7635e757555">
        <source>Fields a user can identify themselves with. If no fields are selected, the user will only be able to use sources.</source>
        <target>Velden waarmee een gebruiker zich kan identificeren. Als er geen velden zijn geselecteerd, kan de gebruiker alleen bronnen gebruiken.</target>

      </trans-unit>
      <trans-unit id="s3380d7cbcebe50f6">
        <source>Password stage</source>
        <target>Wachtwoordfase</target>

      </trans-unit>
      <trans-unit id="s08c91cb1a2cd3d97">
        <source>When selected, a password field is shown on the same page instead of a separate page. This prevents username enumeration attacks.</source>
        <target>Indien geselecteerd, wordt een wachtwoordveld weergegeven op dezelfde pagina in plaats van een aparte pagina. Dit voorkomt aanvallen voor het opsporen van gebruikersnamen.</target>

      </trans-unit>
      <trans-unit id="sd97d8d0906e6cc47">
        <source>Case insensitive matching</source>
        <target>Hoofdletterongevoelige vergelijking</target>

      </trans-unit>
      <trans-unit id="s8aaad223e954f9ca">
        <source>When enabled, user fields are matched regardless of their casing.</source>
        <target>Indien ingeschakeld, worden gebruikersvelden vergeleken ongeacht de hoofdletters.</target>

      </trans-unit>
      <trans-unit id="sbab723b98dcfe23f">
        <source>Show matched user</source>
        <target>Toon overeenkomende gebruiker</target>

      </trans-unit>
      <trans-unit id="se50a08ab71bb96ed">
        <source>When a valid username/email has been entered, and this option is enabled, the user's username and avatar will be shown. Otherwise, the text that the user entered will be shown.</source>
        <target>Wanneer een geldige gebruikersnaam/e-mail is ingevoerd en deze optie is ingeschakeld, wordt de gebruikersnaam en avatar van de gebruiker weergegeven. Anders wordt de tekst die de gebruiker heeft ingevoerd, weergegeven.</target>

      </trans-unit>
      <trans-unit id="s0295ce5d6f635d75">
        <source>Source settings</source>
        <target>Broninstellingen</target>

      </trans-unit>
      <trans-unit id="s91e3a47599412f51">
        <source>Sources</source>
        <target>Bronnen</target>

      </trans-unit>
      <trans-unit id="s17a679298216aca9">
        <source>Select sources should be shown for users to authenticate with. This only affects web-based sources, not LDAP.</source>
        <target>Selectiebronnen moeten worden getoond aan gebruikers om mee te authenticeren. Dit heeft alleen invloed op webgebaseerde bronnen, niet op LDAP.</target>

      </trans-unit>
      <trans-unit id="sa41aee3ae04c9216">
        <source>Show sources' labels</source>
        <target>Toon labels van bronnen</target>

      </trans-unit>
      <trans-unit id="s54cd35e6224ba65d">
        <source>By default, only icons are shown for sources. Enable this to show their full names.</source>
        <target>Standaard worden alleen pictogrammen weergegeven voor bronnen. Schakel dit in om hun volledige namen te tonen.</target>

      </trans-unit>
      <trans-unit id="s9ee20003cb116abf">
        <source>Passwordless flow</source>
        <target>Wachtwoordloze flow</target>

      </trans-unit>
      <trans-unit id="s0c8c4d2bb0a9162a">
        <source>Optional passwordless flow, which is linked at the bottom of the page. When configured, users can use this flow to authenticate with a WebAuthn authenticator, without entering any details.</source>
        <target>Optionele wachtwoordloze flow, die onder aan de pagina is gekoppeld. Wanneer geconfigureerd, kunnen gebruikers deze flow gebruiken om te authenticeren met een WebAuthn-authenticator zonder enige gegevens in te voeren.</target>

      </trans-unit>
      <trans-unit id="s01a3a7f48ee4edaf">
        <source>Optional enrollment flow, which is linked at the bottom of the page.</source>
        <target>Optionele inschrijvingsflow, die onder aan de pagina is gekoppeld.</target>

      </trans-unit>
      <trans-unit id="s82188c9542510212">
        <source>Optional recovery flow, which is linked at the bottom of the page.</source>
        <target>Optionele herstelflow, die onder aan de pagina is gekoppeld.</target>

      </trans-unit>
      <trans-unit id="s3e59b8b2debf0209">
        <source>This stage can be included in enrollment flows to accept invitations.</source>
        <target>Deze fase kan worden opgenomen in inschrijvingsflows om uitnodigingen te accepteren.</target>

      </trans-unit>
      <trans-unit id="s79ad406777feab1f">
        <source>Continue flow without invitation</source>
        <target>Doorgaan met de flow zonder uitnodiging</target>

      </trans-unit>
      <trans-unit id="s61ccefd661ac2296">
        <source>If this flag is set, this Stage will jump to the next Stage when no Invitation is given. By default this Stage will cancel the Flow when no invitation is given.</source>
        <target>Als deze vlag is ingesteld, springt deze fase naar de volgende fase wanneer er geen uitnodiging is gegeven. Standaard wordt de flow geannuleerd als er geen uitnodiging is gegeven.</target>

      </trans-unit>
      <trans-unit id="sdc30bddeda2f0225">
        <source>Validate the user's password against the selected backend(s).</source>
        <target>Valideer het wachtwoord van de gebruiker tegen de geselecteerde backend(s).</target>

      </trans-unit>
      <trans-unit id="sb8d4f44a1d5b9a14">
        <source>Backends</source>
        <target>Back-ends</target>

      </trans-unit>
      <trans-unit id="sba42248f3f27955c">
        <source>User database + standard password</source>
        <target>Gebruikersdatabase + standaard wachtwoord</target>

      </trans-unit>
      <trans-unit id="s3330adb3f0922f7b">
        <source>User database + app passwords</source>
        <target>Gebruikersdatabase + app-wachtwoorden</target>

      </trans-unit>
      <trans-unit id="sc10db51c9bb77d5c">
        <source>User database + LDAP password</source>
        <target>Gebruikersdatabase + LDAP-wachtwoord</target>

      </trans-unit>
      <trans-unit id="sd35ae4be63df1f9f">
        <source>Selection of backends to test the password against.</source>
        <target>Selectie van back-ends om het wachtwoord tegen te testen.</target>

      </trans-unit>
      <trans-unit id="s482ae78809a6822b">
        <source>Flow used by an authenticated user to configure their password. If empty, user will not be able to configure change their password.</source>
        <target>Flow gebruikt door een geauthenticeerde gebruiker om hun wachtwoord te configureren. Als het leeg is, kan de gebruiker hun wachtwoord niet configureren of wijzigen.</target>

      </trans-unit>
      <trans-unit id="s77994108c886b965">
        <source>Failed attempts before cancel</source>
        <target>Mislukte pogingen voordat annuleren</target>

      </trans-unit>
      <trans-unit id="sa9020b93c3bd7235">
        <source>How many attempts a user has before the flow is canceled. To lock the user out, use a reputation policy and a user_write stage.</source>
        <target>Hoeveel pogingen een gebruiker heeft voordat de flow wordt geannuleerd. Gebruik een reputatiebeleid en een user_write-fase om de gebruiker uit te sluiten.</target>

      </trans-unit>
      <trans-unit id="s5170f9ef331949c0">
        <source>Show arbitrary input fields to the user, for example during enrollment. Data is saved in the flow context under the 'prompt_data' variable.</source>
        <target>Toon willekeurige invoervelden aan de gebruiker, bijvoorbeeld tijdens inschrijving. Gegevens worden opgeslagen in de flow-context onder de variabele 'prompt_data'.</target>

      </trans-unit>
      <trans-unit id="s36cb242ac90353bc">
        <source>Fields</source>
        <target>Velden</target>

      </trans-unit>
      <trans-unit id="s2d5f69929bb7221d">
        <source><x id="0" equiv-text="${prompt.name}"/> ("<x id="1" equiv-text="${prompt.fieldKey}"/>", of type <x id="2" equiv-text="${prompt.type}"/>)</source>
        <target><x id="0" equiv-text="${prompt.name}"/> ("<x id="1" equiv-text="${prompt.fieldKey}"/>", van het type <x id="2" equiv-text="${prompt.type}"/>)</target>
<<<<<<< HEAD
        
=======

>>>>>>> dcbfe738
      </trans-unit>
      <trans-unit id="s3b7b519444181264">
        <source>Validation Policies</source>
        <target>Validatiebeleid</target>

      </trans-unit>
      <trans-unit id="s59691290a232c687">
        <source>Selected policies are executed when the stage is submitted to validate the data.</source>
        <target>Geselecteerde beleidsregels worden uitgevoerd wanneer de fase wordt ingediend om de gegevens te valideren.</target>

      </trans-unit>
      <trans-unit id="sbf4ef82e04772a4e">
        <source>Delete the currently pending user. CAUTION, this stage does not ask for confirmation. Use a consent stage to ensure the user is aware of their actions.</source>
        <target>Verwijder de momenteel in behandeling zijnde gebruiker. LET OP, deze fase vraagt niet om bevestiging. Gebruik een toestemmingsfase om ervoor te zorgen dat de gebruiker zich bewust is van hun acties.</target>
      </trans-unit>
      <trans-unit id="s8cc920e6a8430a0d">
        <source>Log the currently pending user in.</source>
        <target>Meld de momenteel in behandeling zijnde gebruiker aan.</target>

      </trans-unit>
      <trans-unit id="sb85ffe141d7c229d">
        <source>Session duration</source>
        <target>Sessieduur</target>

      </trans-unit>
      <trans-unit id="sece294cd51a85745">
        <source>Determines how long a session lasts. Default of 0 seconds means that the sessions lasts until the browser is closed.</source>
        <target>Bepaalt hoelang een sessie duurt. De standaardwaarde van 0 seconden betekent dat de sessie duurt tot de browser wordt gesloten.</target>

      </trans-unit>
      <trans-unit id="sf7949fbbab2eb566">
        <source>Different browsers handle session cookies differently, and might not remove them even when the browser is closed.</source>
        <target>Verschillende browsers behandelen sessiecookies anders en verwijderen ze mogelijk niet, zelfs niet wanneer de browser is gesloten.</target>

      </trans-unit>
      <trans-unit id="s53bbc3ae4b5fa1d0">
        <source>See here.</source>
        <target>Zie hier.</target>

      </trans-unit>
      <trans-unit id="s2512334108f06a5a">
        <source>Stay signed in offset</source>
        <target>Verblijf ingelogd verschuiving</target>

      </trans-unit>
      <trans-unit id="s1608b2f94fa0dbd4">
        <source>If set to a duration above 0, the user will have the option to choose to "stay signed in", which will extend their session by the time specified here.</source>
        <target>Als ingesteld op een duur boven 0, heeft de gebruiker de mogelijkheid om te kiezen voor "ingelogd blijven", wat hun sessie zal verlengen met de hier opgegeven tijd.</target>
<<<<<<< HEAD
        
=======

>>>>>>> dcbfe738
      </trans-unit>
      <trans-unit id="s542a71bb8f41e057">
        <source>Terminate other sessions</source>
        <target>Beëindig andere sessies</target>

      </trans-unit>
      <trans-unit id="sa920231366378c90">
        <source>When enabled, all previous sessions of the user will be terminated.</source>
        <target>Indien ingeschakeld, worden alle vorige sessies van de gebruiker beëindigd.</target>

      </trans-unit>
      <trans-unit id="sfee06600c15082a9">
        <source>Remove the user from the current session.</source>
        <target>Verwijder de gebruiker uit de huidige sessie.</target>

      </trans-unit>
      <trans-unit id="s927398c400970760">
        <source>Write any data from the flow's context's 'prompt_data' to the currently pending user. If no user
        is pending, a new user is created, and data is written to them.</source>
        <target>Schrijf alle gegevens van 'prompt_data' in de context van de flow naar de huidige in behandeling zijnde gebruiker. Als er geen gebruiker in behandeling is, wordt er een nieuwe gebruiker aangemaakt en worden de gegevens naar hen geschreven.</target>
      </trans-unit>
      <trans-unit id="sb379d861cbed0b47">
        <source>Never create users</source>
        <target>Maak nooit gebruikers aan</target>

      </trans-unit>
      <trans-unit id="s81d673755a86a4f0">
        <source>When no user is present in the flow context, the stage will fail.</source>
        <target>Als er geen gebruiker aanwezig is in de flow-context, zal de fase mislukken.</target>

      </trans-unit>
      <trans-unit id="s9940e3f073fbdbd4">
        <source>Create users when required</source>
        <target>Maak gebruikers aan wanneer nodig</target>

      </trans-unit>
      <trans-unit id="s5414356cc10e80fe">
        <source>When no user is present in the the flow context, a new user is created.</source>
        <target>Als er geen gebruiker aanwezig is in de flow-context, wordt er een nieuwe gebruiker aangemaakt.</target>

      </trans-unit>
      <trans-unit id="s57337099d96ce6d2">
        <source>Always create new users</source>
        <target>Maak altijd nieuwe gebruikers aan</target>

      </trans-unit>
      <trans-unit id="se80dd66f23b4fc39">
        <source>Create a new user even if a user is in the flow context.</source>
        <target>Maak een nieuwe gebruiker aan, zelfs als er al een gebruiker aanwezig is in de flow-context.</target>

      </trans-unit>
      <trans-unit id="sed3512fe4560c7f4">
        <source>Create users as inactive</source>
        <target>Maak gebruikers aan als inactief</target>

      </trans-unit>
      <trans-unit id="s9193ef1a39a6c872">
        <source>Mark newly created users as inactive.</source>
        <target>Markeer nieuw aangemaakte gebruikers als inactief.</target>

      </trans-unit>
      <trans-unit id="s89d1847b5e4ad225">
        <source>User path template</source>
        <target>Gebruikerspad sjabloon</target>

      </trans-unit>
      <trans-unit id="s18269e3889d6fa54">
        <source>Path new users will be created under. If left blank, the default path will be used.</source>
        <target>Pad waar nieuwe gebruikers onder worden gemaakt. Als dit leeg wordt gelaten, wordt het standaard pad gebruikt.</target>

      </trans-unit>
      <trans-unit id="sc1cb0eef9ed94e6a">
        <source>Newly created users are added to this group, if a group is selected.</source>
        <target>Nieuw aangemaakte gebruikers worden aan deze groep toegevoegd als er een groep is geselecteerd.</target>

      </trans-unit>
      <trans-unit id="sd8417b41ca27bc8f">
        <source>New stage</source>
        <target>Nieuwe fase</target>

      </trans-unit>
      <trans-unit id="s293801033f9fc0d0">
        <source>Create a new stage.</source>
        <target>Maak een nieuwe fase aan.</target>

      </trans-unit>
      <trans-unit id="s71633a67e0d7c0e4">
        <source>Successfully imported device.</source>
        <target>Apparaat succesvol geïmporteerd.</target>

      </trans-unit>
      <trans-unit id="s7d61705dfb120d7b">
        <source>The user in authentik this device will be assigned to.</source>
        <target>De gebruiker in authentik aan dit apparaat wordt toegewezen.</target>

      </trans-unit>
      <trans-unit id="s5eaf1d304e03ed4b">
        <source>Duo User ID</source>
        <target>Duo gebruikers-ID</target>

      </trans-unit>
      <trans-unit id="s003847d8bc01c676">
        <source>The user ID in Duo, can be found in the URL after clicking on a user.</source>
        <target>De gebruikers-ID in Duo, te vinden in de URL na het klikken op een gebruiker.</target>

      </trans-unit>
      <trans-unit id="sbbc806ea3987c781">
        <source>Automatic import</source>
        <target>Automatische import</target>

      </trans-unit>
      <trans-unit id="s77299a9d3dd932cd">
        <source>Successfully imported <x id="0" equiv-text="${res.count}"/> devices.</source>
        <target>Succesvol <x id="0" equiv-text="${res.count}"/> apparaten geïmporteerd.</target>

      </trans-unit>
      <trans-unit id="s6a615f6165ef01c9">
        <source>Start automatic import</source>
        <target>Start automatische import</target>

      </trans-unit>
      <trans-unit id="s9f83d7768aea548a">
        <source>Or manually import</source>
        <target>Of handmatig importeren</target>

      </trans-unit>
      <trans-unit id="sddc8efe94cb8c210">
        <source>Stages are single steps of a Flow that a user is guided through. A stage can only be executed from within a flow.</source>
        <target>Fases zijn afzonderlijke stappen in een Flow waardoor een gebruiker wordt geleid. Een fase kan alleen worden uitgevoerd vanuit een flow.</target>

      </trans-unit>
      <trans-unit id="sb69a4b0acd0895f2">
        <source>Flows</source>
        <target>Flows</target>

      </trans-unit>
      <trans-unit id="s0eaf755fa88c8d97">
        <source>Stage(s)</source>
        <target>Fase(s)</target>

      </trans-unit>
      <trans-unit id="s3914cb410fca44d4">
        <source>Import</source>
        <target>Importeren</target>

      </trans-unit>
      <trans-unit id="s8a67b33a0d70d322">
        <source>Import Duo device</source>
        <target>Importeer Duo-apparaat</target>

      </trans-unit>
      <trans-unit id="s48cf8fd56b1237ed">
        <source>Successfully updated flow.</source>
        <target>Flow succesvol bijgewerkt.</target>

      </trans-unit>
      <trans-unit id="sc3e0c240b159fbce">
        <source>Successfully created flow.</source>
        <target>Flow succesvol aangemaakt.</target>

      </trans-unit>
      <trans-unit id="s925936f647ae52cc">
        <source>Shown as the Title in Flow pages.</source>
        <target>Weergegeven als de titel op flowpagina's.</target>

      </trans-unit>
      <trans-unit id="s50719dda8f90abf4">
        <source>Visible in the URL.</source>
        <target>Zichtbaar in de URL.</target>

      </trans-unit>
      <trans-unit id="s0f4c6540c30bd8b4">
        <source>Designation</source>
        <target>Aanduiding</target>

      </trans-unit>
      <trans-unit id="sb25d9afe10941425">
        <source>Decides what this Flow is used for. For example, the Authentication flow is redirect to when an un-authenticated user visits authentik.</source>
        <target>Bepaalt waarvoor deze Flow wordt gebruikt. Bijvoorbeeld, de Authenticatie flow wordt doorverwezen wanneer een niet-geauthenticeerde gebruiker authentik bezoekt.</target>

      </trans-unit>
      <trans-unit id="sb36e4c05244278c1">
        <source>No requirement</source>
        <target>Geen vereiste</target>

      </trans-unit>
      <trans-unit id="s7b105164d209f670">
        <source>Require authentication</source>
        <target>Vereis authenticatie</target>

      </trans-unit>
      <trans-unit id="s239c2a351cde6d39">
        <source>Require no authentication.</source>
        <target>Vereis geen authenticatie.</target>

      </trans-unit>
      <trans-unit id="s98beadfeeb3acb66">
        <source>Require superuser.</source>
        <target>Vereis supergebruiker.</target>

      </trans-unit>
      <trans-unit id="sfad9279cc42c6b61">
        <source>Required authentication level for this flow.</source>
        <target>Vereist authenticatieniveau voor deze flow.</target>

      </trans-unit>
      <trans-unit id="sb56674c9ea4f0588">
        <source>Behavior settings</source>
        <target>Gedrag instellingen</target>

      </trans-unit>
      <trans-unit id="sb6d7d58cb0a1544e">
        <source>Compatibility mode</source>
        <target>Compatibiliteitsmodus</target>

      </trans-unit>
      <trans-unit id="s14ace18ccf4fb86d">
        <source>Increases compatibility with password managers and mobile devices.</source>
        <target>Verhoogt de compatibiliteit met wachtwoordbeheerders en mobiele apparaten.</target>

      </trans-unit>
      <trans-unit id="scfbc2f1396ee8550">
        <source>Denied action</source>
        <target>Geweigerde actie</target>

      </trans-unit>
      <trans-unit id="sff38031cf061e3ae">
        <source>Will follow the ?next parameter if set, otherwise show a message</source>
        <target>Volgt de parameter ?next als ingesteld, anders wordt een bericht weergegeven</target>

      </trans-unit>
      <trans-unit id="s936bf4342b182ad4">
        <source>Will either follow the ?next parameter or redirect to the default interface</source>
        <target>Volgt óf de parameter ?next óf wordt doorgestuurd naar de standaard interface</target>

      </trans-unit>
      <trans-unit id="s22b0e8c5277dd5a9">
        <source>Will notify the user the flow isn't applicable</source>
        <target>Zal de gebruiker op de hoogte stellen dat de flow niet van toepassing is</target>

      </trans-unit>
      <trans-unit id="s2eeca5cfc99ef19b">
        <source>Decides the response when a policy denies access to this flow for a user.</source>
        <target>Bepaalt de reactie wanneer een beleid de toegang tot deze flow voor een gebruiker weigert.</target>

      </trans-unit>
      <trans-unit id="sbaf20067de176c90">
        <source>Appearance settings</source>
        <target>Weergave-instellingen</target>

      </trans-unit>
      <trans-unit id="s2e4818861000b13f">
        <source>Layout</source>
        <target>Indeling</target>

      </trans-unit>
      <trans-unit id="s1efbfc3937d565bd">
        <source>Background</source>
        <target>Achtergrond</target>

      </trans-unit>
      <trans-unit id="s374abf1a54d87b67">
        <source>Background shown during execution.</source>
        <target>Achtergrond weergegeven tijdens uitvoering.</target>

      </trans-unit>
      <trans-unit id="s3ebf4c166058afce">
        <source>Clear background</source>
        <target>Wis achtergrond</target>

      </trans-unit>
      <trans-unit id="sb24755ea94bef31d">
        <source>Delete currently set background image.</source>
        <target>Verwijder momenteel ingestelde achtergrondafbeelding.</target>

      </trans-unit>
      <trans-unit id="sb904f23f17b60c3a">
        <source>Successfully imported flow.</source>
        <target>Flow succesvol geïmporteerd.</target>

      </trans-unit>
      <trans-unit id="s344c4a2a48997e18">
        <source>.yaml files, which can be found on goauthentik.io and can be exported by authentik.</source>
        <target>.yaml-bestanden, die te vinden zijn op goauthentik.io en geëxporteerd kunnen worden door authentik.</target>

      </trans-unit>
      <trans-unit id="sc816360d6f5a1eeb">
        <source>Flows describe a chain of Stages to authenticate, enroll or recover a user. Stages are chosen based on policies applied to them.</source>
        <target>Flows beschrijven een reeks fases om een gebruiker te authenticeren, in te schrijven of te herstellen. Fases worden gekozen op basis van toegepaste beleidsregels.</target>

      </trans-unit>
      <trans-unit id="s6f857299d5db1ecf">
        <source>Flow(s)</source>
        <target>Flow(s)</target>

      </trans-unit>
      <trans-unit id="s9e830cbc0b42a514">
        <source>Update Flow</source>
        <target>Flow bijwerken</target>

      </trans-unit>
      <trans-unit id="s2f1bcfcc5cae94c3">
        <source>Create Flow</source>
        <target>Flow aanmaken</target>

      </trans-unit>
      <trans-unit id="s832282d415294df4">
        <source>Import Flow</source>
        <target>Flow importeren</target>

      </trans-unit>
      <trans-unit id="s098237f7ccb4dc4a">
        <source>Successfully cleared flow cache</source>
        <target>Flowcache succesvol gewist</target>

      </trans-unit>
      <trans-unit id="s59572c1be31a812e">
        <source>Failed to delete flow cache</source>
        <target>Kon flowcache niet wissen</target>

      </trans-unit>
      <trans-unit id="sa2b727168b090d34">
        <source>Clear Flow cache</source>
        <target>Flowcache wissen</target>

      </trans-unit>
      <trans-unit id="sf12d588a76ba7e51">
        <source>Are you sure you want to clear the flow cache?
            This will cause all flows to be re-evaluated on their next usage.</source>
        <target>Weet je zeker dat je de flow-cache wilt wissen?
            Dit zal ertoe leiden dat alle flows opnieuw worden geëvalueerd bij hun volgende gebruik.</target>
      </trans-unit>
      <trans-unit id="sbe47a5bdeec19ab0">
        <source>Stage binding(s)</source>
        <target>Fasebinding(en)</target>

      </trans-unit>
      <trans-unit id="sfa88f413e287bb0f">
        <source>Stage type</source>
        <target>Fasetype</target>

      </trans-unit>
      <trans-unit id="s04440099d97c0bef">
        <source>Edit Stage</source>
        <target>Fase bewerken</target>

      </trans-unit>
      <trans-unit id="s980270d0fab7ecb3">
        <source>Update Stage binding</source>
        <target>Fasebinding bijwerken</target>

      </trans-unit>
      <trans-unit id="sfe938c1585e0bf68">
        <source>These bindings control if this stage will be applied to the flow.</source>
        <target>Deze bindingen bepalen of deze fase aan de flow zal worden toegevoegd.</target>

      </trans-unit>
      <trans-unit id="sfac6f995c7670559">
        <source>No Stages bound</source>
        <target>Geen fasen gebonden</target>

      </trans-unit>
      <trans-unit id="s955c1fec1c6fb970">
        <source>No stages are currently bound to this flow.</source>
        <target>Er zijn momenteel geen fasen gebonden aan deze flow.</target>

      </trans-unit>
      <trans-unit id="s9a393a04eaf1eb0e">
        <source>Create Stage binding</source>
        <target>Fasebinding aanmaken</target>

      </trans-unit>
      <trans-unit id="s207e8b106806d7e4">
        <source>Bind stage</source>
        <target>Fase binden</target>

      </trans-unit>
      <trans-unit id="scc2e420c54dc8089">
        <source>Bind existing stage</source>
        <target>Bestaande fase binden</target>

      </trans-unit>
      <trans-unit id="s30d1f50f476c3f48">
        <source>Flow Overview</source>
        <target>Flow-overzicht</target>

      </trans-unit>
      <trans-unit id="s77099d752f1ab773">
        <source>Related actions</source>
        <target>Gerelateerde acties</target>

      </trans-unit>
      <trans-unit id="sd07866d9f38b2c50">
        <source>Execute flow</source>
        <target>Flow uitvoeren</target>

      </trans-unit>
      <trans-unit id="s9ff3121d30f88d52">
        <source>Normal</source>
        <target>Normaal</target>

      </trans-unit>
      <trans-unit id="s6e4c997a101b6abf">
        <source>with current user</source>
        <target>met de huidige gebruiker</target>

      </trans-unit>
      <trans-unit id="s8ecdbff1a7329b64">
        <source>with inspector</source>
        <target>met inspecteur</target>

      </trans-unit>
      <trans-unit id="s3576aead3e68c5c9">
        <source>Export flow</source>
        <target>Flow exporteren</target>

      </trans-unit>
      <trans-unit id="s293aa6a6446fb153">
        <source>Export</source>
        <target>Exporteren</target>

      </trans-unit>
      <trans-unit id="se2c3cbf2ed1403f1">
        <source>Stage Bindings</source>
        <target>Fasebindingen</target>

      </trans-unit>
      <trans-unit id="s78c08391ffbfb8c0">
        <source>These bindings control which users can access this flow.</source>
        <target>Deze bindingen bepalen welke gebruikers toegang hebben tot deze flow.</target>

      </trans-unit>
      <trans-unit id="sc1a1ff47c058bb09">
        <source>Event Log</source>
        <target>Gebeurtenissenlogboek</target>

      </trans-unit>
      <trans-unit id="s65d67612999165e9">
        <source>Event <x id="0" equiv-text="${this.event.pk}"/></source>
        <target>Gebeurtenis <x id="0" equiv-text="${this.event.pk}"/></target>

      </trans-unit>
      <trans-unit id="s455de2f740b073fd">
        <source>Event info</source>
        <target>Gebeurtenisinformatie</target>

      </trans-unit>
      <trans-unit id="sb41b2cfbbc52565b">
        <source>Created</source>
        <target>Aangemaakt</target>

      </trans-unit>
      <trans-unit id="s037bc6d25a03c3c8">
        <source>Successfully updated transport.</source>
        <target>Transport succesvol bijgewerkt.</target>

      </trans-unit>
      <trans-unit id="s1575a15cee001915">
        <source>Successfully created transport.</source>
        <target>Transport succesvol aangemaakt.</target>

      </trans-unit>
      <trans-unit id="s4acf840bc792c3ae">
        <source>Local (notifications will be created within authentik)</source>
        <target>Lokaal (meldingen worden binnen authentik aangemaakt)</target>

      </trans-unit>
      <trans-unit id="sede0abbf2b612812">
        <source>Webhook (generic)</source>
        <target>Webhook (algemeen)</target>

      </trans-unit>
      <trans-unit id="s76f5dca6404a1210">
        <source>Webhook (Slack/Discord)</source>
        <target>Webhook (Slack/Discord)</target>

      </trans-unit>
      <trans-unit id="s6873bdbfa24615fb">
        <source>Webhook URL</source>
        <target>Webhook-URL</target>

      </trans-unit>
      <trans-unit id="s25ec2846f6b88214">
        <source>Webhook Mapping</source>
        <target>Webhook-toewijzing</target>

      </trans-unit>
      <trans-unit id="sca2879d96f58a39c">
        <source>Send once</source>
        <target>Eenmaal verzenden</target>

      </trans-unit>
      <trans-unit id="s2430e000b7cfefd0">
        <source>Only send notification once, for example when sending a webhook into a chat channel.</source>
        <target>Alleen een melding verzenden, bijvoorbeeld wanneer een webhook naar een chatkanaal wordt gestuurd.</target>

      </trans-unit>
      <trans-unit id="s819509c33a7534ac">
        <source>Notification Transports</source>
        <target>Meldingstransporten</target>

      </trans-unit>
      <trans-unit id="s57072ffb92b6c9c8">
        <source>Define how notifications are sent to users, like Email or Webhook.</source>
        <target>Definieer hoe meldingen naar gebruikers worden gestuurd, zoals e-mail of webhook.</target>

      </trans-unit>
      <trans-unit id="s624256f8a4bb4c89">
        <source>Notification transport(s)</source>
        <target>Meldingstransport(en)</target>

      </trans-unit>
      <trans-unit id="sac1332e6f421526e">
        <source>Update Notification Transport</source>
        <target>Meldingstransport bijwerken</target>

      </trans-unit>
      <trans-unit id="s6b5002c605b39d6d">
        <source>Create Notification Transport</source>
        <target>Meldingstransport aanmaken</target>

      </trans-unit>
      <trans-unit id="s0a39e4f61ccafacb">
        <source>Successfully updated rule.</source>
        <target>Regel succesvol bijgewerkt.</target>

      </trans-unit>
      <trans-unit id="s72e102414fec81a4">
        <source>Successfully created rule.</source>
        <target>Regel succesvol aangemaakt.</target>

      </trans-unit>
      <trans-unit id="sa55ee64c5c51df0f">
        <source>Select the group of users which the alerts are sent to. If no group is selected the rule is disabled.</source>
        <target>Selecteer de groep gebruikers waar de waarschuwingen naartoe worden gestuurd. Als er geen groep is geselecteerd, is de regel uitgeschakeld.</target>

      </trans-unit>
      <trans-unit id="sffa171e11d4ae513">
        <source>Transports</source>
        <target>Transporten</target>

      </trans-unit>
      <trans-unit id="s7b18721be331241e">
        <source>Select which transports should be used to notify the user. If none are selected, the notification will only be shown in the authentik UI.</source>
        <target>Selecteer welke transporten moeten worden gebruikt om de gebruiker op de hoogte te stellen. Als er geen zijn geselecteerd, wordt de melding alleen weergegeven in de authentik-gebruikersinterface.</target>

      </trans-unit>
      <trans-unit id="scd0cfe87af6f2ff2">
        <source>Severity</source>
        <target>Ernst</target>

      </trans-unit>
      <trans-unit id="s98c3bdf4fd5cdf65">
        <source>Notification Rules</source>
        <target>Meldingsregels</target>

      </trans-unit>
      <trans-unit id="s107bf77afb93c9b8">
        <source>Send notifications whenever a specific Event is created and matched by policies.</source>
        <target>Stuur meldingen wanneer een specifieke gebeurtenis wordt aangemaakt en overeenkomt met beleidsregels.</target>

      </trans-unit>
      <trans-unit id="sf3f9a0feaf083207">
        <source>Sent to group</source>
        <target>Naar groep gestuurd</target>

      </trans-unit>
      <trans-unit id="sc92ed9d5e01d3f24">
        <source>Notification rule(s)</source>
        <target>Meldingsregel(s)</target>

      </trans-unit>
      <trans-unit id="s5140d157642d7362">
        <source>None (rule disabled)</source>
        <target>Geen (regel uitgeschakeld)</target>

      </trans-unit>
      <trans-unit id="sd1146418b344f81f">
        <source>Update Notification Rule</source>
        <target>Meldingsregel bijwerken</target>

      </trans-unit>
      <trans-unit id="sbbc1de43ab6c1f76">
        <source>Create Notification Rule</source>
        <target>Meldingsregel aanmaken</target>

      </trans-unit>
      <trans-unit id="s5795b310ab271d20">
        <source>These bindings control upon which events this rule triggers.
Bindings to groups/users are checked against the user of the event.</source>
        <target>Deze bindingen bepalen op welke gebeurtenissen deze regel wordt geactiveerd.
Bindingen naar groepen/gebruikers worden gecontroleerd tegen de gebruiker van de gebeurtenis.</target>
      </trans-unit>
      <trans-unit id="s90c3b62194fe8508">
        <source>Outpost Deployment Info</source>
        <target>Info over buitenpost-implementatie</target>

      </trans-unit>
      <trans-unit id="s35f9df7668d5fa79">
        <source>View deployment documentation</source>
        <target>Bekijk implementatiedocumentatie</target>

      </trans-unit>
      <trans-unit id="sad09c62cb4ebae68">
        <source>Click to copy token</source>
        <target>Klik om token te kopiëren</target>

      </trans-unit>
      <trans-unit id="s0e03fe2dc5b9164b">
        <source>If your authentik Instance is using a self-signed certificate, set this value.</source>
        <target>Als uw authentik-instantie een zelfondertekend certificaat gebruikt, stelt u deze waarde in.</target>

      </trans-unit>
      <trans-unit id="sc21032b0d37882a0">
        <source>If your authentik_host setting does not match the URL you want to login with, add this setting.</source>
        <target>Als de instelling authentik_host niet overeenkomt met de URL waarmee u wilt inloggen, voegt u deze instelling toe.</target>

      </trans-unit>
      <trans-unit id="s6f270e1668c036e9">
        <source>Successfully updated outpost.</source>
        <target>Buitenpost succesvol bijgewerkt.</target>

      </trans-unit>
      <trans-unit id="s79aed8154d7c472c">
        <source>Successfully created outpost.</source>
        <target>Buitenpost succesvol aangemaakt.</target>

      </trans-unit>
      <trans-unit id="s8afc8c5aafb392d3">
        <source>Radius</source>
        <target>Radius</target>

      </trans-unit>
      <trans-unit id="s03970aa76a09982d">
        <source>Integration</source>
        <target>Integratie</target>

      </trans-unit>
      <trans-unit id="s9c29565c5ae1cc92">
        <source>Selecting an integration enables the management of the outpost by authentik.</source>
        <target>Het selecteren van een integratie maakt het beheer van de buitenpost mogelijk door authentik.</target>

      </trans-unit>
      <trans-unit id="s554ce268e9727e79">
        <source>You can only select providers that match the type of the outpost.</source>
        <target>U kunt alleen providers selecteren die overeenkomen met het type van de buitenpost.</target>

      </trans-unit>
      <trans-unit id="sf9b1c0661a02d9f9">
        <source>Configuration</source>
        <target>Configuratie</target>

      </trans-unit>
      <trans-unit id="s3abecf1e778c9625">
        <source>See more here:</source>
        <target>Zie hier voor meer informatie:</target>

      </trans-unit>
      <trans-unit id="s74cb3d66f6a668e1">
        <source>Documentation</source>
        <target>Documentatie</target>

      </trans-unit>
      <trans-unit id="saa8939ac88a76f98">
        <source>Last seen</source>
        <target>Laatst gezien</target>

      </trans-unit>
      <trans-unit id="s1ac2653a6492b435">
        <source><x id="0" equiv-text="${this.outpostHealth.version}"/>, should be <x id="1" equiv-text="${this.outpostHealth.versionShould}"/></source>
        <target><x id="0" equiv-text="${this.outpostHealth.version}"/>, moet <x id="1" equiv-text="${this.outpostHealth.versionShould}"/> zijn</target>

      </trans-unit>
      <trans-unit id="s1e176e35c828318c">
        <source>Hostname</source>
        <target>Hostnaam</target>

      </trans-unit>
      <trans-unit id="s322e34cfcba47155">
        <source>Not available</source>
        <target>Niet beschikbaar</target>

      </trans-unit>
      <trans-unit id="s02b632a9ac24a824">
        <source>Last seen: <x id="0" equiv-text="${this.outpostHealth.lastSeen?.toLocaleTimeString()}"/></source>
        <target>Laatst gezien: <x id="0" equiv-text="${this.outpostHealth.lastSeen?.toLocaleTimeString()}"/></target>

      </trans-unit>
      <trans-unit id="sa43153d53ae65063">
        <source>Unknown type</source>
        <target>Onbekend type</target>

      </trans-unit>
      <trans-unit id="s5e169e1bac20b4a6">
        <source>Outposts</source>
        <target>Buitenposten</target>

      </trans-unit>
      <trans-unit id="s8802553bc57617ee">
        <source>Outposts are deployments of authentik components to support different environments and protocols, like reverse proxies.</source>
        <target>Buitenposten zijn implementaties van authentik-componenten om verschillende omgevingen en protocollen te ondersteunen, zoals omgekeerde proxies.</target>

      </trans-unit>
      <trans-unit id="s84d7d6ebbedcb586">
        <source>Health and Version</source>
        <target>Gezondheid en versie</target>

      </trans-unit>
      <trans-unit id="s9bf48a89367282cd">
        <source>Warning: authentik Domain is not configured, authentication will not work.</source>
        <target>Waarschuwing: het authentik-domein is niet geconfigureerd, authenticatie werkt niet.</target>

      </trans-unit>
      <trans-unit id="sbf5f4c5ba679e847">
        <source>Logging in via <x id="0" equiv-text="${item.config.authentik_host}"/>.</source>
        <target>Inloggen via <x id="0" equiv-text="${item.config.authentik_host}"/>.</target>

      </trans-unit>
      <trans-unit id="s59b6028f19d15cda">
        <source>No integration active</source>
        <target>Geen actieve integratie</target>

      </trans-unit>
      <trans-unit id="s9bd59e0ea70a3e4a">
        <source>Update Outpost</source>
        <target>Buitenpost bijwerken</target>

      </trans-unit>
      <trans-unit id="sc8f286ac783c385d">
        <source>View Deployment Info</source>
        <target>Bekijk implementatie-informatie</target>

      </trans-unit>
      <trans-unit id="s9ee92717d7f63247">
        <source>Detailed health (one instance per column, data is cached so may be out of date)</source>
        <target>Gedetailleerde gezondheid (één instantie per kolom, gegevens worden gecachet dus kunnen verouderd zijn)</target>

      </trans-unit>
      <trans-unit id="s1d49ec5030447643">
        <source>Outpost(s)</source>
        <target>Buitenpost(en)</target>

      </trans-unit>
      <trans-unit id="s1a2f8f4b3861583b">
        <source>Create Outpost</source>
        <target>Buitenpost aanmaken</target>

      </trans-unit>
      <trans-unit id="sdc1ef94016f0d855">
        <source>Successfully updated integration.</source>
        <target>Integratie succesvol bijgewerkt.</target>

      </trans-unit>
      <trans-unit id="sc2a1a40a1b4b0170">
        <source>Successfully created integration.</source>
        <target>Integratie succesvol aangemaakt.</target>

      </trans-unit>
      <trans-unit id="se9b1fec72ffd8f48">
        <source>Local</source>
        <target>Lokaal</target>

      </trans-unit>
      <trans-unit id="sc1231049879b8d33">
        <source>If enabled, use the local connection. Required Docker socket/Kubernetes Integration.</source>
        <target>Indien ingeschakeld, gebruik de lokale verbinding. Vereist Docker-socket/Kubernetes-integratie.</target>

      </trans-unit>
      <trans-unit id="s13de04774ff0f210">
        <source>Docker URL</source>
        <target>Docker-URL</target>

      </trans-unit>
      <trans-unit id="sa7fcf026bd25f231">
        <source>Can be in the format of 'unix://' when connecting to a local docker daemon, using 'ssh://' to connect via SSH, or 'https://:2376' when connecting to a remote system.</source>
        <target>Kan in het formaat 'unix://' zijn bij het verbinden met een lokale Docker-daemon, 'ssh://' gebruiken om via SSH te verbinden, of 'https://:2376' bij het verbinden met een extern systeem.</target>

      </trans-unit>
      <trans-unit id="saf1d289e3137c2ea">
        <source>CA which the endpoint's Certificate is verified against. Can be left empty for no validation.</source>
        <target>CA waarmee het certificaat van het eindpunt wordt geverifieerd. Kan leeg worden gelaten voor geen validatie.</target>

      </trans-unit>
      <trans-unit id="s0f2e070d38cd36df">
        <source>TLS Authentication Certificate/SSH Keypair</source>
        <target>TLS-authenticatiecertificaat/SSH-sleutelpaar</target>

      </trans-unit>
      <trans-unit id="s2f58bb9905d2b76f">
        <source>Certificate/Key used for authentication. Can be left empty for no authentication.</source>
        <target>Certificaat/sleutel gebruikt voor authenticatie. Kan leeg worden gelaten voor geen authenticatie.</target>

      </trans-unit>
      <trans-unit id="s8b33660e2ed7212c">
        <source>When connecting via SSH, this keypair is used for authentication.</source>
        <target>Bij verbinding via SSH wordt dit sleutelpaar gebruikt voor authenticatie.</target>

      </trans-unit>
      <trans-unit id="sa668bd79645c3e06">
        <source>Kubeconfig</source>
        <target>Kubeconfig</target>

      </trans-unit>
      <trans-unit id="sa85cfb884c17d85d">
        <source>Verify Kubernetes API SSL Certificate</source>
        <target>Verifieer het SSL-certificaat van de Kubernetes API</target>

      </trans-unit>
      <trans-unit id="se78364ee913ae2bd">
        <source>New outpost integration</source>
        <target>Nieuwe buitenpost-integratie</target>

      </trans-unit>
      <trans-unit id="s68d69ad0271c8ef6">
        <source>Create a new outpost integration.</source>
        <target>Maak een nieuwe buitenpost-integratie aan.</target>

      </trans-unit>
      <trans-unit id="sae239213b7c70376">
        <source>State</source>
        <target>Status</target>

      </trans-unit>
      <trans-unit id="sb96629f50f2e7fab">
        <source>Unhealthy</source>
        <target>Ongezond</target>

      </trans-unit>
      <trans-unit id="sa8e255492bb6ae0d">
        <source>Outpost integration(s)</source>
        <target>Buitenpost-integratie(s)</target>

      </trans-unit>
      <trans-unit id="s9d18948d25c68d66">
        <source>Successfully generated certificate-key pair.</source>
        <target>Sleutelpaar voor certificaat succesvol gegenereerd.</target>

      </trans-unit>
      <trans-unit id="sd4ac926e4ebb1cd7">
        <source>Common Name</source>
        <target>Algemene naam</target>

      </trans-unit>
      <trans-unit id="s592425143c4f5834">
        <source>Subject-alt name</source>
        <target>Onderwerp-alternatieve naam</target>

      </trans-unit>
      <trans-unit id="se9d0f12f95b14095">
        <source>Optional, comma-separated SubjectAlt Names.</source>
        <target>Optioneel, door komma's gescheiden alternatieve SubjectAlt-namen.</target>

      </trans-unit>
      <trans-unit id="s7609ee54e8a7b05a">
        <source>Validity days</source>
        <target>Geldigheidsduur in dagen</target>

      </trans-unit>
      <trans-unit id="s4c24b2baa377e870">
        <source>Successfully updated certificate-key pair.</source>
        <target>Sleutelpaar voor certificaat succesvol bijgewerkt.</target>

      </trans-unit>
      <trans-unit id="s122f308b5f198ba7">
        <source>Successfully created certificate-key pair.</source>
        <target>Sleutelpaar voor certificaat succesvol aangemaakt.</target>

      </trans-unit>
      <trans-unit id="s08a8716c214a0efb">
        <source>PEM-encoded Certificate data.</source>
        <target>PEM-gecodeerde certificaatgegevens.</target>

      </trans-unit>
      <trans-unit id="s6e612e5a6a359bbb">
        <source>Optional Private Key. If this is set, you can use this keypair for encryption.</source>
        <target>Optionele privésleutel. Als dit is ingesteld, kunt u dit sleutelpaar gebruiken voor versleuteling.</target>

      </trans-unit>
      <trans-unit id="s27ac7a47b390e3cb">
        <source>Certificate-Key Pairs</source>
        <target>Certificaat-sleutelparen</target>

      </trans-unit>
      <trans-unit id="sb72ebab438cb2983">
        <source>Import certificates of external providers or create certificates to sign requests with.</source>
        <target>Importeer certificaten van externe leveranciers of maak certificaten aan om verzoeken te ondertekenen.</target>

      </trans-unit>
      <trans-unit id="s4b5af7736aedd6c1">
        <source>Private key available?</source>
        <target>Privésleutel beschikbaar?</target>

      </trans-unit>
      <trans-unit id="s1d6e16d86961c782">
        <source>Certificate-Key Pair(s)</source>
        <target>Certificaat-sleutelpaar(len)</target>

      </trans-unit>
      <trans-unit id="sc1ce2f758935ff48">
        <source>Managed by authentik</source>
        <target>Beheerd door authentik</target>

      </trans-unit>
      <trans-unit id="sf53a78d889b6c775">
        <source>Managed by authentik (Discovered)</source>
        <target>Beheerd door authentik (Ontdekt)</target>

      </trans-unit>
      <trans-unit id="sef50d248448e0df1">
        <source>Yes (<x id="0" equiv-text="${item.privateKeyType?.toUpperCase()}"/>)</source>
        <target>Ja (<x id="0" equiv-text="${item.privateKeyType?.toUpperCase()}"/>)</target>

      </trans-unit>
      <trans-unit id="s09205907b5b56cda">
        <source>No</source>
        <target>Nee</target>

      </trans-unit>
      <trans-unit id="s33aa05f435c29753">
        <source>Update Certificate-Key Pair</source>
        <target>Certificaat-sleutelpaar bijwerken</target>

      </trans-unit>
      <trans-unit id="seffdf887fed7f668">
        <source>Certificate Fingerprint (SHA1)</source>
        <target>Certificaat vingerafdruk (SHA1)</target>

      </trans-unit>
      <trans-unit id="sdd6b8b56a811080e">
        <source>Certificate Fingerprint (SHA256)</source>
        <target>Certificaat vingerafdruk (SHA256)</target>

      </trans-unit>
      <trans-unit id="s2a2d3e7c379e9518">
        <source>Certificate Subject</source>
        <target>Certificaatonderwerp</target>

      </trans-unit>
      <trans-unit id="s351246c52548086a">
        <source>Download Certificate</source>
        <target>Certificaat downloaden</target>

      </trans-unit>
      <trans-unit id="s47bd537a3bcebf19">
        <source>Download Private key</source>
        <target>Privésleutel downloaden</target>

      </trans-unit>
      <trans-unit id="s3a5fec3d73ac9edc">
        <source>Create Certificate-Key Pair</source>
        <target>Certificaat-sleutelpaar aanmaken</target>

      </trans-unit>
      <trans-unit id="s45cb501abd43ba52">
        <source>Generate</source>
        <target>Genereren</target>

      </trans-unit>
      <trans-unit id="sf9bddaf910f4eea5">
        <source>Generate Certificate-Key Pair</source>
        <target>Genereren Certificaat-sleutelpaar</target>

      </trans-unit>
      <trans-unit id="see2bcbc11bb91960">
        <source>Successfully updated instance.</source>
        <target>Instantie succesvol bijgewerkt.</target>

      </trans-unit>
      <trans-unit id="s9e51d6de369f320b">
        <source>Successfully created instance.</source>
        <target>Instantie succesvol aangemaakt.</target>

      </trans-unit>
      <trans-unit id="s92e91071c6a45eb4">
        <source>Disabled blueprints are never applied.</source>
        <target>Uitgeschakelde blueprints worden nooit toegepast.</target>

      </trans-unit>
      <trans-unit id="sf63c89c0604c288f">
        <source>Local path</source>
        <target>Lokaal pad</target>

      </trans-unit>
      <trans-unit id="sd6422f7004036cdd">
        <source>OCI Registry</source>
        <target>OCI-register</target>

      </trans-unit>
      <trans-unit id="se2d65e13768468e0">
        <source>Internal</source>
        <target>Intern</target>

      </trans-unit>
      <trans-unit id="scbb7d3154da629f3">
        <source>OCI URL, in the format of oci://registry.domain.tld/path/to/manifest.</source>
        <target>OCI-URL, in het formaat oci://register.domein.tld/pad/naar/manifest.</target>

      </trans-unit>
      <trans-unit id="s0195c0df7294228a">
        <source>See more about OCI support here:</source>
        <target>Zie hier voor meer informatie over OCI-ondersteuning:</target>

      </trans-unit>
      <trans-unit id="sfae395b94a5a0040">
        <source>Blueprint</source>
        <target>Blauwdruk</target>

      </trans-unit>
      <trans-unit id="s7e1342d37124b65b">
        <source>Configure the blueprint context, used for templating.</source>
        <target>Configureer de blauwdrukcontext, gebruikt voor sjablonering.</target>

      </trans-unit>
      <trans-unit id="s6ec8c9d11310300a">
        <source>Orphaned</source>
        <target>Wees</target>

      </trans-unit>
      <trans-unit id="saab79cd956ee56a9">
        <source>Blueprints</source>
        <target>Blauwdrukken</target>

      </trans-unit>
      <trans-unit id="s6835db03209b4f94">
        <source>Automate and template configuration within authentik.</source>
        <target>Automatiseer en sjabloniseer configuratie binnen authentik.</target>

      </trans-unit>
      <trans-unit id="s23de62f931f7d754">
        <source>Last applied</source>
        <target>Laatst toegepast</target>

      </trans-unit>
      <trans-unit id="s2708cac1f4942708">
        <source>Blueprint(s)</source>
        <target>Blauwdruk(ken)</target>

      </trans-unit>
      <trans-unit id="s880b8b70b22f9977">
        <source>Update Blueprint</source>
        <target>Blauwdruk bijwerken</target>

      </trans-unit>
      <trans-unit id="sef3d102324bf8561">
        <source>Create Blueprint Instance</source>
        <target>Blauwdrukinstantie aanmaken</target>

      </trans-unit>
      <trans-unit id="s32a3efa23718e713">
        <source>API Requests</source>
        <target>API-verzoeken</target>

      </trans-unit>
      <trans-unit id="sddb3b0176f437721">
        <source>Open API Browser</source>
        <target>Open API-browser</target>

      </trans-unit>
      <trans-unit id="s5be3c6d61cd9182f">
        <source>Notifications</source>
        <target>Meldingen</target>

      </trans-unit>
      <trans-unit id="sa3438c7bb4e9cce8">
        <source><x id="0" equiv-text="${this.unread}"/> unread</source>
        <target><x id="0" equiv-text="${this.unread}"/> ongelezen</target>

      </trans-unit>
      <trans-unit id="s6e6e737601f44b2c">
        <source>Successfully cleared notifications</source>
        <target>Meldingen succesvol gewist</target>

      </trans-unit>
      <trans-unit id="s8cda828dac449ea5">
        <source>Clear all</source>
        <target>Alles wissen</target>

      </trans-unit>
      <trans-unit id="s4207178ba0b99418">
        <source>A newer version of the frontend is available.</source>
        <target>Een nieuwere versie van de front-end is beschikbaar.</target>

      </trans-unit>
      <trans-unit id="s96b3cddf33e1c853">
        <source>You're currently impersonating <x id="0" equiv-text="${this.impersonation}"/>. Click to stop.</source>
        <target>Je doet momenteel alsof je <x id="0" equiv-text="${this.impersonation}"/> bent. Klik om te stoppen.</target>

      </trans-unit>
      <trans-unit id="s7031e6928c44cedd">
        <source>User interface</source>
        <target>Gebruikersinterface</target>

      </trans-unit>
      <trans-unit id="s8849ece8c65e3a18">
        <source>Dashboards</source>
        <target>Dashboards</target>

      </trans-unit>
      <trans-unit id="sc265a3e29e1206e4">
        <source>Events</source>
        <target>Gebeurtenissen</target>

      </trans-unit>
      <trans-unit id="s4f1ad6b48a5df506">
        <source>Logs</source>
        <target>Logboeken</target>

      </trans-unit>
      <trans-unit id="s1823625e6f831d73">
        <source>Customisation</source>
        <target>Aanpassing</target>

      </trans-unit>
      <trans-unit id="sc0829ee663ced008">
        <source>Directory</source>
        <target>Map</target>

      </trans-unit>
      <trans-unit id="sa81e2cdaf6921adc">
        <source>System</source>
        <target>Systeem</target>

      </trans-unit>
      <trans-unit id="s5515a897ae98bed9">
        <source>Certificates</source>
        <target>Certificaten</target>

      </trans-unit>
      <trans-unit id="s6b79e73ca77148a0">
        <source>Outpost Integrations</source>
        <target>Outpost-integraties</target>

      </trans-unit>
      <trans-unit id="sab85321d3b0840b7">
        <source>API request failed</source>
        <target>API-verzoek mislukt</target>

      </trans-unit>
      <trans-unit id="sa3599457b9418bc5">
        <source>User's avatar</source>
        <target>Avatar van de gebruiker</target>

      </trans-unit>
      <trans-unit id="s9bd9ba84819493d4">
        <source>Something went wrong! Please try again later.</source>
        <target>Er is iets fout gegaan! Probeer het later opnieuw.</target>

      </trans-unit>
      <trans-unit id="s4090dd0c0e45988b">
        <source>Request ID</source>
        <target>Aanvraag-ID</target>

      </trans-unit>
      <trans-unit id="s4d7fe7be1c49896c">
        <source>You may close this page now.</source>
        <target>U kunt deze pagina nu sluiten.</target>

      </trans-unit>
      <trans-unit id="sf8c76d5fb408de7b">
        <source>You're about to be redirect to the following URL.</source>
        <target>U wordt zo naar de volgende URL omgeleid.</target>

      </trans-unit>
      <trans-unit id="s197420b40df164f8">
        <source>Follow redirect</source>
        <target>Volg omleiding</target>

      </trans-unit>
      <trans-unit id="sa11e92683c5860c7">
        <source>Request has been denied.</source>
        <target>Aanvraag is geweigerd.</target>

      </trans-unit>
      <trans-unit id="s8939f574b096054a">
        <source>Not you?</source>
        <target>Niet uzelf?</target>

      </trans-unit>
      <trans-unit id="sc4eedb434536bdb4">
        <source>Need an account?</source>
        <target>Heeft u een account nodig?</target>

      </trans-unit>
      <trans-unit id="s38f774cd7e9b9dad">
        <source>Sign up.</source>
        <target>Meld u aan.</target>

      </trans-unit>
      <trans-unit id="sa03aa46068460c95">
        <source>Forgot username or password?</source>
        <target>Gebruikersnaam of wachtwoord vergeten?</target>

      </trans-unit>
      <trans-unit id="s4a87445f3108db7c">
        <source>Select one of the sources below to login.</source>
        <target>Selecteer een van de onderstaande bronnen om in te loggen.</target>

      </trans-unit>
      <trans-unit id="s091d5407b5b32e84">
        <source>Or</source>
        <target>Of</target>

      </trans-unit>
      <trans-unit id="se5fd752dbbc3cd28">
        <source>Use a security key</source>
        <target>Gebruik een beveiligingssleutel</target>

      </trans-unit>
      <trans-unit id="s670ad066cc0e50a3">
        <source>Login to continue to <x id="0" equiv-text="${this.challenge.applicationPre}"/>.</source>
        <target>Log in om door te gaan naar <x id="0" equiv-text="${this.challenge.applicationPre}"/>.</target>

      </trans-unit>
      <trans-unit id="scf5ce91bfba10a61">
        <source>Please enter your password</source>
        <target>Voer uw wachtwoord in</target>

      </trans-unit>
      <trans-unit id="s85366fac18679f28">
        <source>Forgot password?</source>
        <target>Wachtwoord vergeten?</target>

      </trans-unit>
      <trans-unit id="s14c552fb0a4c0186">
        <source>Application requires following permissions:</source>
        <target>Toepassing vereist de volgende rechten:</target>

      </trans-unit>
      <trans-unit id="s7073489bb01b3c24">
        <source>Application already has access to the following permissions:</source>
        <target>Toepassing heeft al toegang tot de volgende rechten:</target>

      </trans-unit>
      <trans-unit id="s98dc556f8bf707dc">
        <source>Application requires following new permissions:</source>
        <target>Toepassing vereist de volgende nieuwe rechten:</target>

      </trans-unit>
      <trans-unit id="sbd19064fc3f405c1">
        <source>Check your Inbox for a verification email.</source>
        <target>Controleer uw Postvak IN voor een verificatie-e-mail.</target>

      </trans-unit>
      <trans-unit id="s8aff572e64b7936b">
        <source>Send Email again.</source>
        <target>Stuur de e-mail opnieuw.</target>

      </trans-unit>
      <trans-unit id="sdc323c6af4ae9f01">
        <source>Successfully copied TOTP Config.</source>
        <target>TOTP-configuratie succesvol gekopieerd.</target>

      </trans-unit>
      <trans-unit id="s3687049d1af562c4">
        <source>Copy</source>
        <target>Kopiëren</target>

      </trans-unit>
      <trans-unit id="s3643189d1abbb7f4">
        <source>Code</source>
        <target>Code</target>

      </trans-unit>
      <trans-unit id="sfe1c86b42ba13376">
        <source>Please enter your TOTP Code</source>
        <target>Voer uw TOTP-code in</target>

      </trans-unit>
      <trans-unit id="sc2ec367e3108fe65">
        <source>Duo activation QR code</source>
        <target>Duo-activerings-QR-code</target>

      </trans-unit>
      <trans-unit id="sc5668cb23167e9bb">
        <source>Alternatively, if your current device has Duo installed, click on this link:</source>
        <target>Of klik op deze link als uw huidige apparaat Duo geïnstalleerd heeft:</target>

      </trans-unit>
      <trans-unit id="s721d94ae700b5dfd">
        <source>Duo activation</source>
        <target>Duo-activering</target>

      </trans-unit>
      <trans-unit id="s708d9a4a0db0be8f">
        <source>Check status</source>
        <target>Status controleren</target>

      </trans-unit>
      <trans-unit id="s31fba571065f2c87">
        <source>Make sure to keep these tokens in a safe place.</source>
        <target>Zorg ervoor dat u deze tokens op een veilige plaats bewaart.</target>

      </trans-unit>
      <trans-unit id="sc0a0c87d5c556c38">
        <source>Phone number</source>
        <target>Telefoonnummer</target>

      </trans-unit>
      <trans-unit id="s04c1210202f48dc9">
        <source>Please enter your Phone number.</source>
        <target>Voer uw telefoonnummer in.</target>

      </trans-unit>
      <trans-unit id="seb0c08d9f233bbfe">
        <source>Please enter the code you received via SMS</source>
        <target>Voer de code in die u via sms heeft ontvangen</target>

      </trans-unit>
      <trans-unit id="s2b7dbba348234a36">
        <source>A code has been sent to you via SMS.</source>
        <target>Er is een code naar u verzonden via sms.</target>

      </trans-unit>
      <trans-unit id="sa84adff85b5e505c">
        <source>Open your two-factor authenticator app to view your authentication code.</source>
        <target>Open uw authenticator-app met twee factoren om uw verificatiecode te bekijken.</target>

      </trans-unit>
      <trans-unit id="s7abc9d08b0f70fd6">
        <source>Static token</source>
        <target>Statische token</target>

      </trans-unit>
      <trans-unit id="s844fea0bfb10a72a">
        <source>Authentication code</source>
        <target>Verificatiecode</target>

      </trans-unit>
      <trans-unit id="s3cd84e82e83e35ad">
        <source>Please enter your code</source>
        <target>Voer uw code in</target>

      </trans-unit>
      <trans-unit id="s18b910437b73e8e8">
        <source>Return to device picker</source>
        <target>Terug naar apparaatkeuze</target>

      </trans-unit>
      <trans-unit id="sbcf8604929b6a27a">
        <source>Sending Duo push notification</source>
        <target>Duo pushmelding verzenden</target>

      </trans-unit>
      <trans-unit id="s3b68883dda2682ed">
        <source>Assertions is empty</source>
        <target>Beweringen zijn leeg</target>

      </trans-unit>
      <trans-unit id="sbbb7318812d64e51">
        <source>Error when creating credential: <x id="0" equiv-text="${err}"/></source>
        <target>Fout bij aanmaken van referentie: <x id="0" equiv-text="${err}"/></target>

      </trans-unit>
      <trans-unit id="sfe199b2564b66054">
        <source>Error when validating assertion on server: <x id="0" equiv-text="${err}"/></source>
        <target>Fout bij valideren van bewering op server: <x id="0" equiv-text="${err}"/></target>

      </trans-unit>
      <trans-unit id="se409d01b52c4e12f">
        <source>Retry authentication</source>
        <target>Herhaal authenticatie</target>

      </trans-unit>
      <trans-unit id="s8d857061510fe794">
        <source>Duo push-notifications</source>
        <target>Duo pushmeldingen</target>

      </trans-unit>
      <trans-unit id="s47490298c17b753a">
        <source>Receive a push notification on your device.</source>
        <target>Ontvang een pushmelding op uw apparaat.</target>

      </trans-unit>
      <trans-unit id="s16bc281dce5685e8">
        <source>Authenticator</source>
        <target>Authenticator</target>

      </trans-unit>
      <trans-unit id="sdefec5401bf67eba">
        <source>Use a security key to prove your identity.</source>
        <target>Gebruik een beveiligingssleutel om uw identiteit te bewijzen.</target>

      </trans-unit>
      <trans-unit id="sd6a025d66f2637d1">
        <source>Traditional authenticator</source>
        <target>Traditionele authenticator</target>

      </trans-unit>
      <trans-unit id="sb25e689e00c61829">
        <source>Use a code-based authenticator.</source>
        <target>Gebruik een op codes gebaseerde authenticator.</target>

      </trans-unit>
      <trans-unit id="s9e568afec3810bfe">
        <source>Recovery keys</source>
        <target>Herstelsleutels</target>

      </trans-unit>
      <trans-unit id="sb17e8c70f9a05c77">
        <source>In case you can't access any other method.</source>
        <target>In het geval dat u geen toegang heeft tot een andere methode.</target>

      </trans-unit>
      <trans-unit id="s97f2dc19fa556a6a">
        <source>SMS</source>
        <target>SMS</target>

      </trans-unit>
      <trans-unit id="s0e516232f2ab4e04">
        <source>Tokens sent via SMS.</source>
        <target>Tokens verstuurd via SMS.</target>

      </trans-unit>
      <trans-unit id="s6ae0d087036e6d6d">
        <source>Select an authentication method.</source>
        <target>Selecteer een authenticatiemethode.</target>

      </trans-unit>
      <trans-unit id="sac17f177f884e238">
        <source>Stay signed in?</source>
        <target>Aangemeld blijven?</target>

      </trans-unit>
      <trans-unit id="s859b2e00391da380">
        <source>Select Yes to reduce the number of times you're asked to sign in.</source>
        <target>Selecteer Ja om het aantal keren dat u wordt gevraagd om u aan te melden te verminderen.</target>

      </trans-unit>
      <trans-unit id="s420d2cdedcaf8cd0">
        <source>Authenticating with Plex...</source>
        <target>Authenticatie met Plex...</target>

      </trans-unit>
      <trans-unit id="s2ddbebcb8a49b005">
        <source>Waiting for authentication...</source>
        <target>Wachten op authenticatie...</target>

      </trans-unit>
      <trans-unit id="sb15fe7b9d09bb419">
        <source>If no Plex popup opens, click the button below.</source>
        <target>Als er geen Plex pop-up wordt geopend, klik dan op de onderstaande knop.</target>

      </trans-unit>
      <trans-unit id="sbc625b4c669b9ce8">
        <source>Open login</source>
        <target>Open aanmelding</target>

      </trans-unit>
      <trans-unit id="sd766cdc29b25ff95">
        <source>Authenticating with Apple...</source>
        <target>Authenticatie met Apple...</target>

      </trans-unit>
      <trans-unit id="s2c8189544e3ea679">
        <source>Retry</source>
        <target>Opnieuw proberen</target>

      </trans-unit>
      <trans-unit id="sc1589121ae2f5f92">
        <source>Enter the code shown on your device.</source>
        <target>Voer de code in die op uw apparaat wordt weergegeven.</target>

      </trans-unit>
      <trans-unit id="s67664f8ee9aea98d">
        <source>Please enter your Code</source>
        <target>Voer uw code in</target>

      </trans-unit>
      <trans-unit id="s455a8fc21077e7f9">
        <source>You've successfully authenticated your device.</source>
        <target>U heeft uw apparaat succesvol geauthenticeerd.</target>

      </trans-unit>
      <trans-unit id="s3ab772345f78aee0">
        <source>Flow inspector</source>
        <target>Flowinspecteur</target>

      </trans-unit>
      <trans-unit id="s502884e1977b2c06">
        <source>Next stage</source>
        <target>Volgende fase</target>

      </trans-unit>
      <trans-unit id="sb3fa80ccfa97ee54">
        <source>Stage name</source>
        <target>Fasenaam</target>

      </trans-unit>
      <trans-unit id="sbea3c1e4f2fd623d">
        <source>Stage kind</source>
        <target>Fasetype</target>

      </trans-unit>
      <trans-unit id="s2bc8aa1740d3da34">
        <source>Stage object</source>
        <target>Stadium object</target>

      </trans-unit>
      <trans-unit id="sc3e1c4f1fff8e1ca">
        <source>This flow is completed.</source>
        <target>Deze flow is voltooid.</target>

      </trans-unit>
      <trans-unit id="s342eccabf83c9bde">
        <source>Plan history</source>
        <target>Plangeschiedenis</target>

      </trans-unit>
      <trans-unit id="sb2f307e79d20bb56">
        <source>Current plan context</source>
        <target>Huidige plancontext</target>

      </trans-unit>
      <trans-unit id="sa13e6c8310000e30">
        <source>Session ID</source>
        <target>Sessie-ID</target>

      </trans-unit>
      <trans-unit id="s6fe64b4625517333">
        <source>Powered by authentik</source>
        <target>Ondersteund door authentik</target>

      </trans-unit>
      <trans-unit id="sdf34a5599d66f85c">
        <source>Background image</source>
        <target>Achtergrondafbeelding</target>

      </trans-unit>
      <trans-unit id="s7fa4e5e409d43573">
        <source>Error creating credential: <x id="0" equiv-text="${err}"/></source>
        <target>Fout bij aanmaken van referentie: <x id="0" equiv-text="${err}"/></target>

      </trans-unit>
      <trans-unit id="s9d95f09deb601f34">
        <source>Server validation of credential failed: <x id="0" equiv-text="${err}"/></source>
        <target>Servervalidatie van referentie mislukt: <x id="0" equiv-text="${err}"/></target>

      </trans-unit>
      <trans-unit id="s6c8f05e3be04f62a">
        <source>Register device</source>
        <target>Apparaat registreren</target>

      </trans-unit>
      <trans-unit id="s3fb39fc45e840f78">
        <source>Refer to documentation</source>
        <target>Zie documentatie</target>
      </trans-unit>
      <trans-unit id="sc741dfb09d3395f0">
        <source>No Applications available.</source>
        <target>Geen beschikbare toepassingen.</target>

      </trans-unit>
      <trans-unit id="sf34026321b35315c">
        <source>Either no applications are defined, or you don’t have access to any.</source>
        <target>Of er zijn geen toepassingen gedefinieerd, of u heeft geen toegang tot een van hen.</target>
      </trans-unit>
      <trans-unit id="s1cf2298d92c327a6">
        <source>My Applications</source>
        <target>Mijn toepassingen</target>

      </trans-unit>
      <trans-unit id="s2656433a3b1f7e86">
        <source>My applications</source>
        <target>Mijn toepassingen</target>

      </trans-unit>
      <trans-unit id="s06c92148da82be0d">
        <source>Change your password</source>
        <target>Wijzig uw wachtwoord</target>

      </trans-unit>
      <trans-unit id="sff50532a2d85e32e">
        <source>Change password</source>
        <target>Wachtwoord wijzigen</target>

      </trans-unit>
      <trans-unit id="saf63d34c8601dd41">
        <source><x id="0" equiv-text="${prompt.label}"/></source>
        <target>
          <x id="0" equiv-text="${prompt.label}"/>
        </target>

      </trans-unit>
      <trans-unit id="s33f85f24c0f5f008">
        <source>Save</source>
        <target>Opslaan</target>

      </trans-unit>
      <trans-unit id="s045c3b86aae073c1">
        <source>Delete account</source>
        <target>Account verwijderen</target>

      </trans-unit>
      <trans-unit id="s4a6aa26413287069">
        <source>Successfully updated details</source>
        <target>Gegevens succesvol bijgewerkt</target>

      </trans-unit>
      <trans-unit id="s6fcd9b5a87ceccd6">
        <source>Open settings</source>
        <target>Instellingen openen</target>

      </trans-unit>
      <trans-unit id="s8c05cccd470f6b5f">
        <source>No settings flow configured.</source>
        <target>Geen instellingenflow geconfigureerd.</target>

      </trans-unit>
      <trans-unit id="sb546eb04425e07fa">
        <source>Update details</source>
        <target>Gegevens bijwerken</target>

      </trans-unit>
      <trans-unit id="s30205d424e710818">
        <source>Successfully disconnected source</source>
        <target>Met succes de bron losgekoppeld</target>

      </trans-unit>
      <trans-unit id="s67dedada007d4067">
        <source>Failed to disconnected source: <x id="0" equiv-text="${exc}"/></source>
        <target>Kon de bron niet loskoppelen: <x id="0" equiv-text="${exc}"/></target>

      </trans-unit>
      <trans-unit id="sd2208cd1a767644b">
        <source>Disconnect</source>
        <target>Ontkoppelen</target>

      </trans-unit>
      <trans-unit id="s7a4f059aaa029719">
        <source>Connect</source>
        <target>Verbinden</target>

      </trans-unit>
      <trans-unit id="sababff57115130a0">
        <source>Error: unsupported source settings: <x id="0" equiv-text="${source.component}"/></source>
        <target>Fout: niet-ondersteunde broninstellingen: <x id="0" equiv-text="${source.component}"/></target>

      </trans-unit>
      <trans-unit id="sd1031bddc66dc495">
        <source>Connect your user account to the services listed below, to allow you to login using the service instead of traditional credentials.</source>
        <target>Koppel uw gebruikersaccount aan de hieronder vermelde diensten om in te loggen met behulp van de dienst in plaats van traditionele referenties.</target>

      </trans-unit>
      <trans-unit id="s7968dbed9b106c29">
        <source>No services available.</source>
        <target>Geen beschikbare diensten.</target>

      </trans-unit>
      <trans-unit id="s3a135682bd30bdbb">
        <source>Create App password</source>
        <target>Maak een App-wachtwoord aan</target>

      </trans-unit>
      <trans-unit id="s588796ee929a2e4c">
        <source>User details</source>
        <target>Gebruikersgegevens</target>

      </trans-unit>
      <trans-unit id="s332a5235948c1a1d">
        <source>Consent</source>
        <target>Toestemming</target>

      </trans-unit>
      <trans-unit id="sff945d3f59b93c5e">
        <source>MFA Devices</source>
        <target>MFA-apparaten</target>

      </trans-unit>
      <trans-unit id="sc54aafeea9c9bab0">
        <source>Connected services</source>
        <target>Verbonden diensten</target>

      </trans-unit>
      <trans-unit id="sc6b4ebd37b7a91c7">
        <source>Tokens and App passwords</source>
        <target>Tokens en App-wachtwoorden</target>

      </trans-unit>
      <trans-unit id="sba65ae54d6585c1a">
        <source>Unread notifications</source>
        <target>Ongelezen meldingen</target>

      </trans-unit>
      <trans-unit id="s5599c62bb78c631f">
        <source>Admin interface</source>
        <target>Beheerdersinterface</target>

      </trans-unit>
      <trans-unit id="s1298e361e40ee1c5">
        <source>Stop impersonation</source>
        <target>Stop impersonatie</target>

      </trans-unit>
      <trans-unit id="s6abff64e7ff7fde9">
        <source>Avatar image</source>
        <target>Avatarafbeelding</target>

      </trans-unit>
      <trans-unit id="sbf9c5c5a8e5efad4">
        <source>Failed</source>
        <target>Mislukt</target>

      </trans-unit>
      <trans-unit id="se4cd073c125382af">
        <source>Unsynced / N/A</source>
        <target>Niet-gesynchroniseerd / N.v.t.</target>

      </trans-unit>
      <trans-unit id="s21b3058faf874368">
        <source>Outdated outposts</source>
        <target>Verouderde buitenposten</target>

      </trans-unit>
      <trans-unit id="s51f92b6fa76656ca">
        <source>Unhealthy outposts</source>
        <target>Ongezonde buitenposten</target>

      </trans-unit>
      <trans-unit id="s0fbf6dc6a1966408">
        <source>Next</source>
        <target>Volgende</target>

      </trans-unit>
      <trans-unit id="s4409ada9c5c2a7f8">
        <source>Inactive</source>
        <target>Inactief</target>

      </trans-unit>
      <trans-unit id="s7ec7036b249f4f22">
        <source>Regular user</source>
        <target>Normale gebruiker</target>

      </trans-unit>
      <trans-unit id="s27976e94b05c6970">
        <source>Activate</source>
        <target>Activeren</target>

      </trans-unit>
<trans-unit id="s1024166475850a65">
  <source>Use Server URI for SNI verification</source>
  <target>Gebruik Server-URI voor SNI-verificatie</target>
</trans-unit>
<trans-unit id="se65beb94fffc3c4b">
  <source>Required for servers using TLS 1.3+</source>
  <target>Vereist voor servers die TLS 1.3+ gebruiken</target>
</trans-unit>
<trans-unit id="s5506b35a1bceb141">
  <source>Client certificate keypair to authenticate against the LDAP Server's Certificate.</source>
  <target>Clientcertificaatsleutelpaar om te verifiëren tegen het certificaat van de LDAP-server.</target>
</trans-unit>
<trans-unit id="s4647b2c92638d6fd">
  <source>The certificate for the above configured Base DN. As a fallback, the provider uses a self-signed certificate.</source>
  <target>Het certificaat voor de hierboven geconfigureerde basis-DN. Als back-up gebruikt de aanbieder een zelfondertekend certificaat.</target>
</trans-unit>
<trans-unit id="scd247ffad6e04ac0">
  <source>TLS Server name</source>
  <target>TLS-servernaam</target>
</trans-unit>
<trans-unit id="s2acef4f6ba39bf11">
  <source>DNS name for which the above configured certificate should be used. The certificate cannot be detected based on the base DN, as the SSL/TLS negotiation happens before such data is exchanged.</source>
  <target>DNS-naam waarvoor het geconfigureerde certificaat hierboven moet worden gebruikt. Het certificaat kan niet worden gedetecteerd op basis van de basis-DN, omdat de SSL/TLS-onderhandeling plaatsvindt voordat dergelijke gegevens worden uitgewisseld.</target>
</trans-unit>
<trans-unit id="s000ee3e634868b3c">
  <source>TLS Client authentication certificate</source>
  <target>TLS-clientverificatiecertificaat</target>
</trans-unit>
<trans-unit id="s5da52af9b083c29a">
  <source>Model</source>
  <target>Model</target>
</trans-unit>
<trans-unit id="s3ba9b8aeb686d9f7">
  <source>Match events created by selected model. When left empty, all models are matched.</source>
  <target>Gebeurtenissen die zijn gemaakt door het geselecteerde model. Indien leeg gelaten, worden alle modellen gematcht.</target>
</trans-unit>
<trans-unit id="s254d527e3a53dbb7">
  <source>Code-based MFA Support</source>
  <target>Ondersteuning voor op codes gebaseerde MFA</target>
</trans-unit>
<trans-unit id="s1889ba2eaeec2f1e">
  <source>When enabled, code-based multi-factor authentication can be used by appending a semicolon and the TOTP code to the password. This should only be enabled if all users that will bind to this provider have a TOTP device configured, as otherwise a password may incorrectly be rejected if it contains a semicolon.</source>
  <target>Indien ingeschakeld, kan op codes gebaseerde multi-factor authenticatie worden gebruikt door een puntkomma en de TOTP-code toe te voegen aan het wachtwoord. Dit moet alleen worden ingeschakeld als alle gebruikers die zich aan deze provider zullen binden, een TOTP-apparaat hebben geconfigureerd, aangezien anders een wachtwoord mogelijk onterecht wordt afgewezen als het een puntkomma bevat.</target>
</trans-unit>
<trans-unit id="s9f9492d30a96b9c6">
  <source>User type</source>
  <target>Gebruikerstype</target>
</trans-unit>
<trans-unit id="s0e427111d750cc02">
  <source>Successfully updated license.</source>
  <target>Licentie succesvol bijgewerkt.</target>
</trans-unit>
<trans-unit id="s06ae64e621f302eb">
  <source>Successfully created license.</source>
  <target>Licentie succesvol aangemaakt.</target>
</trans-unit>
<trans-unit id="s2905c425adae99bd">
  <source>Install ID</source>
  <target>Installatie-ID</target>
</trans-unit>
<trans-unit id="sb18ec434a8a3aafb">
  <source>License key</source>
  <target>Licentiesleutel</target>
</trans-unit>
<trans-unit id="s2e109263b73c12d5">
  <source>Licenses</source>
  <target>Licenties</target>
</trans-unit>
<trans-unit id="sd49099e9522635f4">
  <source>License(s)</source>
  <target>Licentie(s)</target>
</trans-unit>
<trans-unit id="s3be1d90ffa46b7f1">
  <source>Enterprise is in preview.</source>
  <target>Enterprise is in voorbeeldweergave.</target>
</trans-unit>
<trans-unit id="sd22bd01bdf28c548">
  <source>Cumulative license expiry</source>
  <target>Cumulatieve licentieverloop</target>
</trans-unit>
<trans-unit id="sdeb6cee42435dd07">
  <source>Update License</source>
  <target>Licentie bijwerken</target>
</trans-unit>
<trans-unit id="s7df5b92a3f93544f">
  <source>Warning: The current user count has exceeded the configured licenses.</source>
  <target>Waarschuwing: Het huidige aantal gebruikers heeft de geconfigureerde licenties overschreden.</target>
</trans-unit>
<trans-unit id="s0141f42936495787">
  <source>Click here for more info.</source>
  <target>Klik hier voor meer informatie.</target>
</trans-unit>
<trans-unit id="s7be2df39f727faa2">
  <source>Enterprise</source>
  <target>Onderneming</target>
</trans-unit>
<trans-unit id="s9ce7cc01fb9b5b53">
  <source>Manage enterprise licenses</source>
  <target>Ondernemingslicenties beheren</target>
</trans-unit>
<trans-unit id="sf9ebf11ac2645820">
  <source>No licenses found.</source>
  <target>Geen licenties gevonden.</target>
</trans-unit>
<trans-unit id="sa1db89262360550b">
  <source>Send us feedback!</source>
  <target>Stuur ons feedback!</target>
</trans-unit>
<trans-unit id="s4015746f55a8d89f">
  <source>Get a license</source>
  <target>Verkrijg een licentie</target>
</trans-unit>
<trans-unit id="sb2cbd06f8e25b47e">
  <source>Go to Customer Portal</source>
  <target>Ga naar het klantenportaal</target>
</trans-unit>
<trans-unit id="sf58825457d61c429">
  <source>Forecast internal users</source>
  <target>Voorspel interne gebruikers</target>
</trans-unit>
<trans-unit id="sde9a3f41977ec1f8">
  <source>Estimated user count one year from now based on <x id="0" equiv-text="${this.forecast?.internalUsers}"/> current internal users and <x id="1" equiv-text="${this.forecast?.forecastedInternalUsers}"/> forecasted internal users.</source>
  <target>Geschat aantal gebruikers over één jaar op basis van <x id="0" equiv-text="${this.forecast?.internalUsers}"/> huidige interne gebruikers en <x id="1" equiv-text="${this.forecast?.forecastedInternalUsers}"/> voorspelde interne gebruikers.</target>
</trans-unit>
<trans-unit id="s4557b6b9da258643">
  <source>Forecast external users</source>
  <target>Voorspel externe gebruikers</target>
</trans-unit>
<trans-unit id="sf52479d6daa0a4a8">
  <source>Estimated user count one year from now based on <x id="0" equiv-text="${this.forecast?.externalUsers}"/> current external users and <x id="1" equiv-text="${this.forecast?.forecastedExternalUsers}"/> forecasted external users.</source>
  <target>Geschat aantal gebruikers over één jaar op basis van <x id="0" equiv-text="${this.forecast?.externalUsers}"/> huidige externe gebruikers en <x id="1" equiv-text="${this.forecast?.forecastedExternalUsers}"/> voorspelde externe gebruikers.</target>
</trans-unit>
<trans-unit id="s6196153c4b0c1ea0">
  <source>Install</source>
  <target>Installeren</target>
</trans-unit>
<trans-unit id="s0285b4bd69130fa3">
  <source>Install License</source>
  <target>Licentie installeren</target>
</trans-unit>
<trans-unit id="scef2eb6a2bfe3110">
  <source>Internal users might be users such as company employees, which will get access to the full Enterprise feature set.</source>
  <target>Interne gebruikers kunnen gebruikers zijn zoals bedrijfsmedewerkers, die toegang krijgen tot de volledige set Enterprise-functies.</target>
</trans-unit>
<trans-unit id="sf66389b04fcc219c">
  <source>External users might be external consultants or B2C customers. These users don't get access to enterprise features.</source>
  <target>Externe gebruikers kunnen externe consultants of B2C-klanten zijn. Deze gebruikers hebben geen toegang tot enterprise functies.</target>
</trans-unit>
<trans-unit id="s77e8668a27dbc402">
  <source>Service accounts should be used for machine-to-machine authentication or other automations.</source>
  <target>Serviceaccounts moeten worden gebruikt voor machine-to-machine-verificatie of andere automatiseringen.</target>
</trans-unit>
<trans-unit id="s28cbd874ba450b4e">
  <source>Less details</source>
  <target>Minder details</target>
</trans-unit>
<trans-unit id="s8fa26f65aed77c96">
  <source>More details</source>
  <target>Meer details</target>
</trans-unit>
<trans-unit id="s08df8d0a773a3ea0">
  <source>Remove item</source>
  <target>Item verwijderen</target>
</trans-unit>
<trans-unit id="s364c4f177a2f8322">
  <source>Open API drawer</source>
  <target>API-lade openen</target>
</trans-unit>
<trans-unit id="s9ba989e69344ff29">
  <source>Open Notification drawer</source>
  <target>Meldingenlade openen</target>
</trans-unit>
<trans-unit id="s14bf17e2a1a2c381">
  <source>Restart task</source>
  <target>Taak opnieuw starten</target>
</trans-unit>
<trans-unit id="s19409e8712ddd369">
  <source>Add provider</source>
  <target>Provider toevoegen</target>
</trans-unit>
<trans-unit id="s1f7698c061c208c9">
  <source>Open</source>
  <target>Openen</target>
</trans-unit>
<trans-unit id="scc3487e74c5a3e89">
  <source>Copy token</source>
  <target>Token kopiëren</target>
</trans-unit>
<trans-unit id="s424f57afae0caac4">
  <source>Add users</source>
  <target>Gebruikers toevoegen</target>
</trans-unit>
<trans-unit id="sd9f67fbf3f86efcf">
  <source>Add group</source>
  <target>Groep toevoegen</target>
</trans-unit>
<trans-unit id="s254a9a23dc1635df">
  <source>Import devices</source>
  <target>Apparaten importeren</target>
</trans-unit>
<trans-unit id="sc4fdeccf14be5378">
  <source>Execute</source>
  <target>Uitvoeren</target>
</trans-unit>
<trans-unit id="s3b3c333481944862">
  <source>Show details</source>
  <target>Details tonen</target>
</trans-unit>
<trans-unit id="sb8f855b49234b81b">
  <source>Apply</source>
  <target>Toepassen</target>
</trans-unit>
<trans-unit id="s9d8b8aa2b404c2c8">
  <source>Settings</source>
  <target>Instellingen</target>
</trans-unit>
<trans-unit id="s7cfe12cd14df9950">
  <source>Sign out</source>
  <target>Afmelden</target>
</trans-unit>
<trans-unit id="s7caa8f7edb920909">
  <source>The number of tokens generated whenever this stage is used. Every token generated per stage execution will be attached to a single static device.</source>
  <target>Het aantal tokens dat wordt gegenereerd telkens wanneer deze fase wordt gebruikt. Elke gegenereerde token per fase-uitvoering wordt gekoppeld aan een enkel statisch apparaat.</target>
</trans-unit>
<trans-unit id="s4aacc4e0277c1042">
  <source>Token length</source>
  <target>Tokenlengte</target>
</trans-unit>
<trans-unit id="s6931695c4f563bc4">
  <source>The length of the individual generated tokens. Can be increased to improve security.</source>
  <target>De lengte van de individueel gegenereerde tokens. Kan worden verhoogd voor een betere beveiliging.</target>
</trans-unit>
<trans-unit id="s0dd031b58ed4017c">
  <source>Internal: <x id="0" equiv-text="${item.internalUsers}"/></source>
  <target>Intern: <x id="0" equiv-text="${item.internalUsers}"/></target>
</trans-unit>
<trans-unit id="s57b07e524f8f5c2a">
  <source>External: <x id="0" equiv-text="${item.externalUsers}"/></source>
  <target>Extern: <x id="0" equiv-text="${item.externalUsers}"/></target>
</trans-unit>
<trans-unit id="s7f68101a50f526ee">
  <source>Statically deny the flow. To use this stage effectively, disable *Evaluate when flow is planned* on the respective binding.</source>
  <target>Statisch de flow weigeren. Om deze fase effectief te gebruiken, schakelt u Evalueren wanneer de flow is gepland uit bij de betreffende binding.</target>
</trans-unit>
<trans-unit id="s911a27022aba349f">
  <source>Create and bind Policy</source>
  <target>Beleid aanmaken &amp; koppelen</target>
</trans-unit>
<trans-unit id="sb1a4e9b288e2f005">
  <source>Federation and Social login</source>
  <target>Federatie en sociale aanmelding</target>
</trans-unit>
<trans-unit id="s6f367f5604d5056d">
  <source>Create and bind Stage</source>
  <target>Fase aanmaken en binden</target>
</trans-unit>
<trans-unit id="s1a65ee08832fbfe2">
  <source>Flows and Stages</source>
  <target>Procedures &amp; Fases</target>
</trans-unit>
<trans-unit id="s3e99ea082ca5ade9">
  <source>Failed to fetch</source>
</trans-unit>
<trans-unit id="s84fcddede27b8e2a">
  <source>External</source>
</trans-unit>
<trans-unit id="s1a635369edaf4dc3">
  <source>Service account</source>
</trans-unit>
<trans-unit id="sff930bf2834e2201">
  <source>Service account (internal)</source>
</trans-unit>
<trans-unit id="s4ba4473f3d4ec896">
  <source>New version available</source>
</trans-unit>
<trans-unit id="s98327528f00365a7">
  <source>Failed to fetch data.</source>
</trans-unit>
<trans-unit id="s66313b45b69cfc88">
  <source>Check the release notes</source>
</trans-unit>
<trans-unit id="sb4d7bae2440d9781">
  <source>User Statistics</source>
</trans-unit>
<trans-unit id="s4a34a6be4c68ec87">
  <source>Users created</source>
</trans-unit>
<trans-unit id="s275c956687e2e656">
  <source>Failed logins</source>
</trans-unit>
<trans-unit id="sb3d4f79d9d8b71e5">
  <source>Submit</source>
</trans-unit>
<trans-unit id="s1cffe58249b04669">
  <source>Internal application name used in URLs.</source>
</trans-unit>
<trans-unit id="se2b29e6cfe59414c">
  <source>UI Settings</source>
</trans-unit>
<trans-unit id="s4498e890d47a8066">
  <source>OAuth2/OIDC (Open Authorization/OpenID Connect)</source>
</trans-unit>
<trans-unit id="s4f2e195d09e2868c">
  <source>LDAP (Lightweight Directory Access Protocol)</source>
</trans-unit>
<trans-unit id="s836148f721d8913b">
  <source>Transparent Reverse Proxy</source>
</trans-unit>
<trans-unit id="s945a6b94361ee45b">
  <source>For transparent reverse proxies with required authentication</source>
</trans-unit>
<trans-unit id="s7f5bb0c9923315ed">
  <source>Forward Auth (Single Application)</source>
</trans-unit>
<trans-unit id="sdc9a6ad1af30572c">
  <source>For nginx's auth_request or traefik's forwardAuth</source>
</trans-unit>
<trans-unit id="sf8008d2d6b064b95">
  <source>Forward Auth (Domain Level)</source>
</trans-unit>
<trans-unit id="sfc31264ef7ff86ef">
  <source>For nginx's auth_request or traefik's forwardAuth per root domain</source>
</trans-unit>
<trans-unit id="sfa8a1ffa9fee07d3">
  <source>SAML (Security Assertion Markup Language)</source>
</trans-unit>
<trans-unit id="s40830ec037f34626">
  <source>Configure SAML provider manually</source>
</trans-unit>
<trans-unit id="s848a23972e388662">
  <source>RADIUS (Remote Authentication Dial-In User Service)</source>
</trans-unit>
<trans-unit id="sea9fc40dfd1d18b1">
  <source>Configure RADIUS provider manually</source>
</trans-unit>
<trans-unit id="s3e902999ddf7b50e">
  <source>SCIM (System for Cross-domain Identity Management)</source>
</trans-unit>
<trans-unit id="sa1b0052ae095b9b3">
  <source>Configure SCIM provider manually</source>
</trans-unit>
<trans-unit id="s15831fa50a116545">
  <source>Saving Application...</source>
</trans-unit>
<trans-unit id="s823abdb61543a826">
  <source>Authentik was unable to save this application:</source>
</trans-unit>
<trans-unit id="s848288f8c2265aad">
  <source>Your application has been saved</source>
</trans-unit>
<trans-unit id="scda8dc24b561e205">
  <source>There was an error in the application.</source>
</trans-unit>
<trans-unit id="sdaca9c2c0361ed3a">
  <source>Review the application.</source>
</trans-unit>
<trans-unit id="sb50000a8fada5672">
  <source>There was an error in the provider.</source>
</trans-unit>
<trans-unit id="s21f95eaf151d4ce3">
  <source>Review the provider.</source>
</trans-unit>
<trans-unit id="s9fd39a5cb20b4e61">
  <source>There was an error</source>
</trans-unit>
<trans-unit id="s7a6b3453209e1066">
  <source>There was an error creating the application, but no error message was sent. Please review the server logs.</source>
</trans-unit>
<trans-unit id="s1a711c19cda48375">
  <source>Configure LDAP Provider</source>
</trans-unit>
<trans-unit id="s67d858051b34c38b">
  <source>Method's display Name.</source>
</trans-unit>
<trans-unit id="s9368e965b5c292ab">
  <source>Configure OAuth2/OpenId Provider</source>
</trans-unit>
<trans-unit id="sf5cbccdc6254c8dc">
  <source>Configure Proxy Provider</source>
</trans-unit>
<trans-unit id="sf6d46bb442b77e91">
  <source>AdditionalScopes</source>
</trans-unit>
<trans-unit id="h10ef80d434185070">
  <source>Use this provider with nginx's <x id="0" equiv-text="&lt;code&gt;"/>auth_request<x id="1" equiv-text="&lt;/code&gt;"/> or traefik's
                    <x id="2" equiv-text="&lt;code&gt;"/>forwardAuth<x id="3" equiv-text="&lt;/code&gt;"/>. Each application/domain needs its own provider.
                    Additionally, on each domain, <x id="4" equiv-text="&lt;code&gt;"/>/outpost.goauthentik.io<x id="5" equiv-text="&lt;/code&gt;"/> must be
                    routed to the outpost (when using a managed outpost, this is done for you).</source>
</trans-unit>
<trans-unit id="s2c8c6f89089b31d4">
  <source>Configure Radius Provider</source>
</trans-unit>
<trans-unit id="sfe906cde5dddc041">
  <source>Configure SAML Provider</source>
</trans-unit>
<trans-unit id="sb3defbacd01ad972">
  <source>Property mappings used for user mapping.</source>
</trans-unit>
<trans-unit id="s7ccce0ec8d228db6">
  <source>Configure SCIM Provider</source>
</trans-unit>
<trans-unit id="sd7728d2b6e1d25e9">
  <source>Property mappings used for group creation.</source>
</trans-unit>
<trans-unit id="s4bd386db7302bb22">
  <source>Create With Wizard</source>
</trans-unit>
<trans-unit id="s71c5d51d5a357dbd">
  <source>Don't show this message again.</source>
</trans-unit>
<trans-unit id="s070fdfb03034ca9b">
  <source>One hint, 'New Application Wizard', is currently hidden</source>
</trans-unit>
<<<<<<< HEAD
<trans-unit id="sb2275335377069aa">
  <source>This feature requires an enterprise license.</source>
</trans-unit>
<trans-unit id="s31f1afc1bfe1cb3a">
  <source>Learn more</source>
</trans-unit>
=======
>>>>>>> dcbfe738
<trans-unit id="sff0ac1ace2d90709">
  <source>Use this provider with nginx's auth_request or traefik's forwardAuth. Each application/domain needs its own provider. Additionally, on each domain, /outpost.goauthentik.io must be routed to the outpost (when using a managed outpost, this is done for you).</source>
</trans-unit>
<trans-unit id="scb58b8a60cad8762">
  <source>Default relay state</source>
</trans-unit>
<trans-unit id="s6827a456c9dfc6ee">
  <source>When using IDP-initiated logins, the relay state will be set to this value.</source>
</trans-unit>
<<<<<<< HEAD
=======
<trans-unit id="scc7f34824150bfb8">
  <source>Provider require enterprise.</source>
</trans-unit>
<trans-unit id="s31f1afc1bfe1cb3a">
  <source>Learn more</source>
</trans-unit>
>>>>>>> dcbfe738
<trans-unit id="sa2ea0fcd3ffa80e0">
  <source>Connection expiry</source>
</trans-unit>
<trans-unit id="s6dd297c217729828">
  <source>Determines how long a session lasts before being disconnected and requiring re-authorization.</source>
</trans-unit>
<trans-unit id="s3271da6c18c25b18">
  <source>Connection settings.</source>
</trans-unit>
<trans-unit id="sf485014051ad0cf7">
  <source>Successfully assigned permission.</source>
</trans-unit>
<trans-unit id="sca7fed2bef53cb99">
  <source>Role</source>
</trans-unit>
<trans-unit id="sc92c1a54034e21cc">
  <source>Assign</source>
</trans-unit>
<trans-unit id="scd84d10ee9137070">
  <source>Assign permission to role</source>
</trans-unit>
<trans-unit id="s5ee6f1b84e9ebc69">
  <source>Assign to new role</source>
</trans-unit>
<trans-unit id="sb923723d27df40ba">
  <source>Permission(s)</source>
</trans-unit>
<trans-unit id="sc5fb00b25c7f5a02">
  <source>Permission</source>
</trans-unit>
<trans-unit id="s4afb26a8fae257e9">
  <source>Directly assigned</source>
</trans-unit>
<trans-unit id="sd8051c26e155f043">
  <source>Assign permission to user</source>
</trans-unit>
<trans-unit id="sf79f8681e5ffaee2">
  <source>Assign to new user</source>
</trans-unit>
<trans-unit id="sc615309d10a9228c">
  <source>RBAC is in preview.</source>
</trans-unit>
<trans-unit id="saabeb4cab074b0b9">
  <source>User Object Permissions</source>
</trans-unit>
<trans-unit id="s8489d5559dda260c">
  <source>Role Object Permissions</source>
</trans-unit>
<trans-unit id="s2f4ca2148183d692">
  <source>Successfully updated endpoint.</source>
</trans-unit>
<trans-unit id="s5adee855dbe191d9">
  <source>Successfully created endpoint.</source>
</trans-unit>
<trans-unit id="s61e136c0658e27d5">
  <source>Protocol</source>
</trans-unit>
<trans-unit id="sa062b019ff0c8809">
  <source>RDP</source>
</trans-unit>
<trans-unit id="s97f9bf19fa5b57d1">
  <source>SSH</source>
</trans-unit>
<trans-unit id="s7c100119e9ffcc32">
  <source>VNC</source>
</trans-unit>
<trans-unit id="s6b05f9d8801fc14f">
  <source>Host</source>
</trans-unit>
<trans-unit id="sb474f652a2c2fc76">
  <source>Hostname/IP to connect to.</source>
</trans-unit>
<trans-unit id="sc39f6abf0daedb0f">
  <source>Maximum concurrent connections</source>
</trans-unit>
<trans-unit id="s62418cbcd2a25498">
  <source>Maximum concurrent allowed connections to this endpoint. Can be set to -1 to disable the limit.</source>
</trans-unit>
<trans-unit id="s6b2beba7ab637e9e">
  <source>Roles</source>
</trans-unit>
<trans-unit id="s96d2bb4be3f5e8aa">
  <source>Select roles to grant this groups' users' permissions from the selected roles.</source>
</trans-unit>
<trans-unit id="s6b1ed7507f26cb4a">
  <source>Failure result</source>
</trans-unit>
<trans-unit id="s2e422519ed38f7d8">
  <source>Pass</source>
</trans-unit>
<trans-unit id="s81a45c4fd11e8e1a">
  <source>Don't pass</source>
</trans-unit>
<trans-unit id="s95b73e0f4e47eb9a">
  <source>Result used when policy execution fails.</source>
</trans-unit>
<trans-unit id="sd94e99af8b41ff54">
  <source>0: Too guessable: risky password. (guesses &amp;lt; 10^3)</source>
</trans-unit>
<trans-unit id="sc926385d1a624c3a">
  <source>1: Very guessable: protection from throttled online attacks. (guesses &amp;lt; 10^6)</source>
</trans-unit>
<trans-unit id="s8aae61c41319602c">
  <source>2: Somewhat guessable: protection from unthrottled online attacks. (guesses &amp;lt; 10^8)</source>
</trans-unit>
<trans-unit id="sc1f4b57e722a89d6">
  <source>3: Safely unguessable: moderate protection from offline slow-hash scenario. (guesses &amp;lt; 10^10)</source>
</trans-unit>
<trans-unit id="sd47f3d3c9741343d">
  <source>4: Very unguessable: strong protection from offline slow-hash scenario. (guesses &amp;gt;= 10^10)</source>
</trans-unit>
<trans-unit id="s3d2a8b86a4f5a810">
  <source>Successfully created user and added to group <x id="0" equiv-text="${this.group.name}"/></source>
</trans-unit>
<trans-unit id="sb37880a2a7288ef0">
  <source>Update Permissions</source>
</trans-unit>
<trans-unit id="s8276649077e8715c">
  <source>Endpoint(s)</source>
</trans-unit>
<trans-unit id="sf1dabfe0fe8a75ad">
  <source>Update Endpoint</source>
</trans-unit>
<trans-unit id="s008496c7716b9812">
  <source>These bindings control which users will have access to this endpoint. Users must also have access to the application.</source>
</trans-unit>
<trans-unit id="s38e7cd1a24e70faa">
  <source>Create Endpoint</source>
</trans-unit>
<trans-unit id="s4770c10e5b1c028c">
  <source>RAC is in preview.</source>
</trans-unit>
<trans-unit id="s168565f5ac74a89f">
  <source>Update RAC Provider</source>
</trans-unit>
<trans-unit id="s8465a2caa2d9ea5d">
  <source>Endpoints</source>
</trans-unit>
<trans-unit id="sadadfe9dfa06d7dd">
  <source>No sync status.</source>
</trans-unit>
<trans-unit id="s2b1c81130a65a55b">
  <source>Sync currently running.</source>
</trans-unit>
<trans-unit id="s61bd841e66966325">
  <source>External applications that use authentik as an identity provider via protocols like OAuth2 and SAML. All applications are shown here, even ones you cannot access.</source>
</trans-unit>
<trans-unit id="sb35c08e3a541188f">
  <source>Also known as Client ID.</source>
</trans-unit>
<trans-unit id="sd46fd9b647cfea10">
  <source>Also known as Client Secret.</source>
</trans-unit>
<trans-unit id="s4476e9c50cfd13f4">
  <source>Global status</source>
</trans-unit>
<trans-unit id="sd21a971eea208533">
  <source>Vendor</source>
</trans-unit>
<trans-unit id="sf36170f71cea38c2">
  <source>Connectivity</source>
</trans-unit>
<trans-unit id="s9857d883d8eb98fc">
  <source>General settings</source>
</trans-unit>
<trans-unit id="sd2066881798a1b96">
  <source>RDP settings</source>
</trans-unit>
<trans-unit id="sb864dc36a463a155">
  <source>Ignore server certificate</source>
</trans-unit>
<trans-unit id="s20366a8d1eaaca54">
  <source>Enable wallpaper</source>
</trans-unit>
<trans-unit id="s1e44c5350ef7598c">
  <source>Enable font-smoothing</source>
</trans-unit>
<trans-unit id="s04ff5d6ae711e6d6">
  <source>Enable full window dragging</source>
</trans-unit>
<trans-unit id="sdc5690be4a342985">
  <source>The token has been copied to your clipboard</source>
</trans-unit>
<trans-unit id="s7f3edfee24690c9f">
  <source>The token was displayed because authentik does not have permission to write to the clipboard</source>
</trans-unit>
<trans-unit id="se9c07cf256774d81">
  <source>Editing is disabled for managed tokens</source>
</trans-unit>
<trans-unit id="s824e0943a7104668">
  <source>This user will be added to the group "<x id="0" equiv-text="${this.targetGroup.name}"/>".</source>
</trans-unit>
<trans-unit id="s2da4aa7a9abeb653">
  <source>Pseudolocale (for testing)</source>
</trans-unit>
<trans-unit id="s94d61907ee22a8c1">
  <source>Korean</source>
</trans-unit>
<trans-unit id="s95d56e58f816d211">
  <source>Dutch</source>
</trans-unit>
<trans-unit id="saf6097bfa25205b8">
  <source>A copy of this recovery link has been placed in your clipboard</source>
</trans-unit>
<<<<<<< HEAD
<trans-unit id="s5b8ee296ed258568">
  <source>The current tenant must have a recovery flow configured to use a recovery link</source>
</trans-unit>
=======
>>>>>>> dcbfe738
<trans-unit id="s0924f51b028233a3">
  <source>&lt;No name set&gt;</source>
</trans-unit>
<trans-unit id="s895514dda9cb9c94">
  <source>Create recovery link</source>
</trans-unit>
<trans-unit id="s78ab26da7f067de8">
  <source>Select permissions to grant</source>
</trans-unit>
<trans-unit id="sdeb90bfd8a80b86b">
  <source>Permissions to add</source>
</trans-unit>
<trans-unit id="s36247910d67421e1">
  <source>Select permissions</source>
</trans-unit>
<trans-unit id="s67e136af8fc1107b">
  <source>Assign permission</source>
</trans-unit>
<trans-unit id="s1455753daa00f1bc">
  <source>User doesn't have view permission so description cannot be retrieved.</source>
</trans-unit>
<trans-unit id="s028d385389b5aac0">
  <source>Lock the user out of this system</source>
</trans-unit>
<trans-unit id="sd2122c514f0778b5">
  <source>Allow the user to log in and use this system</source>
</trans-unit>
<trans-unit id="s43fe853bf219a9b8">
  <source>Temporarily assume the identity of this user</source>
</trans-unit>
<trans-unit id="se28b5f3fcadaeeb1">
  <source>Enter a new password for this user</source>
</trans-unit>
<trans-unit id="s6f5bb31e2733ecd5">
  <source>Create a link for this user to reset their password</source>
</trans-unit>
<trans-unit id="se5c795faf2c07514">
  <source>Create Recovery Link</source>
</trans-unit>
<trans-unit id="sa3a3e09b88ed9791">
  <source>Assigned permissions</source>
</trans-unit>
<trans-unit id="s9cc631505c17b028">
  <source>Assigned global permissions</source>
</trans-unit>
<trans-unit id="s8f85a0e678846080">
  <source>Assigned object permissions</source>
</trans-unit>
<trans-unit id="s9103a949a3963aa9">
  <source>Successfully updated role.</source>
</trans-unit>
<trans-unit id="sdf87c5661b31359e">
  <source>Successfully created role.</source>
</trans-unit>
<trans-unit id="s3484b1e6d0b5335f">
  <source>Manage roles which grant permissions to objects within authentik.</source>
</trans-unit>
<trans-unit id="s259de999919316db">
  <source>Role(s)</source>
</trans-unit>
<trans-unit id="s2ffad156e8332f04">
  <source>Update Role</source>
</trans-unit>
<trans-unit id="sc5f923729564fbf3">
  <source>Create Role</source>
</trans-unit>
<trans-unit id="s14bfa8fd1bec8889">
  <source>Role doesn't have view permission so description cannot be retrieved.</source>
</trans-unit>
<trans-unit id="s7e796fe83982863f">
  <source>Role <x id="0" equiv-text="${this._role?.name || &quot;&quot;}"/></source>
</trans-unit>
<trans-unit id="s526e2c66bd51ff5f">
  <source>Role Info</source>
</trans-unit>
<trans-unit id="sd18b18f91b804c3f">
  <source>Custom attributes</source>
</trans-unit>
<trans-unit id="s24bce955914b1f0a">
  <source>Stage used to configure a WebAuthn authenticator (i.e. Yubikey, FaceID/Windows Hello).</source>
</trans-unit>
<trans-unit id="s6a3cf855140b9511">
  <source>Required: User verification must occur.</source>
</trans-unit>
<trans-unit id="sc498a3b05cfe2b08">
  <source>Preferred: User verification is preferred if available, but not required.</source>
</trans-unit>
<trans-unit id="s9d2239d2b0402795">
  <source>Discouraged: User verification should not occur.</source>
</trans-unit>
<trans-unit id="s428b7859907f6db2">
  <source>Required: The authenticator MUST create a dedicated credential. If it cannot, the RP is prepared for an error to occur</source>
</trans-unit>
<trans-unit id="s33e3766d4a02b042">
  <source>Preferred: The authenticator can create and store a dedicated credential, but if it doesn't that's alright too</source>
</trans-unit>
<trans-unit id="sfb852dd507c25c24">
  <source>Discouraged: The authenticator should not create a dedicated credential</source>
</trans-unit>
<trans-unit id="s1cc306d8e28c4464">
  <source>Deny message</source>
</trans-unit>
<trans-unit id="s6985c401e1100122">
  <source>Message shown when this stage is run.</source>
</trans-unit>
<trans-unit id="s62e7f6ed7d9cb3ca">
  <source>Pretend user exists</source>
</trans-unit>
<trans-unit id="s52bdc80690a9a8dc">
  <source>When enabled, the stage will always accept the given user identifier and continue.</source>
</trans-unit>
<trans-unit id="s663ccbfdf27e8dd0">
  <source>Network binding</source>
</trans-unit>
<trans-unit id="sb108a06693c67753">
  <source>No binding</source>
</trans-unit>
<trans-unit id="s5aab90c74f1233b8">
  <source>Bind ASN</source>
</trans-unit>
<trans-unit id="s488303b048afe83b">
  <source>Bind ASN and Network</source>
</trans-unit>
<trans-unit id="s3268dcfe0c8234dc">
  <source>Bind ASN, Network and IP</source>
</trans-unit>
<trans-unit id="s226381aca231644f">
  <source>Configure if sessions created by this stage should be bound to the Networks they were created in.</source>
</trans-unit>
<trans-unit id="s2555a1f20f3fd93e">
  <source>GeoIP binding</source>
</trans-unit>
<trans-unit id="s3d63c78f93c9a92e">
  <source>Bind Continent</source>
</trans-unit>
<trans-unit id="s395d5863b3a259b5">
  <source>Bind Continent and Country</source>
</trans-unit>
<trans-unit id="s625ea0c32b4b136c">
  <source>Bind Continent, Country and City</source>
</trans-unit>
<trans-unit id="s4bc7a1a88961be90">
  <source>Configure if sessions created by this stage should be bound to their GeoIP-based location</source>
</trans-unit>
<trans-unit id="s32babfed740fd3c1">
  <source>User type used for newly created users.</source>
</trans-unit>
<trans-unit id="s047a5f0211fedc72">
  <source>Require Outpost (flow can only be executed from an outpost).</source>
</trans-unit>
<trans-unit id="s01794c0ee3629c1b">
  <source>Flow Info</source>
</trans-unit>
<trans-unit id="s7513372fe60f6387">
  <source>Event volume</source>
</trans-unit>
<trans-unit id="sa06cd519ff151b6d">
  <source>RAC</source>
</trans-unit>
<trans-unit id="s67ac11d47f1ce794">
  <source>WebAuthn requires this page to be accessed via HTTPS.</source>
</trans-unit>
<trans-unit id="se9e9e1d6799b86a5">
  <source>WebAuthn not supported by browser.</source>
</trans-unit>
<trans-unit id="s09f0c100d0ad2fec">
  <source>Open Wizard</source>
</trans-unit>
<trans-unit id="sf2ef885f7d0a101d">
  <source>Demo Wizard</source>
</trans-unit>
<trans-unit id="s77505ee5d2e45e53">
  <source>Run the demo wizard</source>
</trans-unit>
<trans-unit id="s28b99b59541f54ca">
  <source>Connection failed after <x id="0" equiv-text="${this.connectionAttempt}"/> attempts.</source>
</trans-unit>
<trans-unit id="s7c7d956418e1c8c8">
  <source>Re-connecting in <x id="0" equiv-text="${Math.max(1, delay / 1000)}"/> second(s).</source>
</trans-unit>
<trans-unit id="sfc003381f593d943">
  <source>Connecting...</source>
</trans-unit>
<trans-unit id="s31aa94a0b3c7edb2">
  <source>Select endpoint to connect to</source>
</trans-unit>
<<<<<<< HEAD
<trans-unit id="sb7e68dcad68a638c">
  <source>Remote Access Provider</source>
</trans-unit>
<trans-unit id="sfb1980a471b7dfb6">
  <source>Remotely access computers/servers via RDP/SSH/VNC</source>
</trans-unit>
<trans-unit id="s9ffdea131dddb3c5">
  <source>Configure Remote Access Provider Provider</source>
=======
<trans-unit id="s16a15af46bc9aeef">
  <source>Failed to fetch objects: <x id="0" equiv-text="${this.error.detail}"/></source>
</trans-unit>
<trans-unit id="s744401846fea6e76">
  <source>Brand</source>
</trans-unit>
<trans-unit id="sab21e1f62676b56c">
  <source>Successfully updated brand.</source>
</trans-unit>
<trans-unit id="sa43e43fd3a23e22d">
  <source>Successfully created brand.</source>
</trans-unit>
<trans-unit id="s41b3f9b4c98aabd9">
  <source>Use this brand for each domain that doesn't have a dedicated brand.</source>
</trans-unit>
<trans-unit id="s17260b71484b307f">
  <source>Set custom attributes using YAML or JSON. Any attributes set here will be inherited by users, if the request is handled by this brand.</source>
</trans-unit>
<trans-unit id="s79fc990a2b58f27f">
  <source>Brands</source>
</trans-unit>
<trans-unit id="s02774bc46a167346">
  <source>Brand(s)</source>
</trans-unit>
<trans-unit id="s801bf3d03f4a3ff1">
  <source>Update Brand</source>
</trans-unit>
<trans-unit id="s5c3efec5330e0000">
  <source>Create Brand</source>
</trans-unit>
<trans-unit id="sa9d13ce9e83aac17">
  <source>To let a user directly reset a their password, configure a recovery flow on the currently active brand.</source>
</trans-unit>
<trans-unit id="s6709b81e1ed4e39f">
  <source>The current brand must have a recovery flow configured to use a recovery link</source>
</trans-unit>
<trans-unit id="s634e2fd82c397576">
  <source>Successfully updated settings.</source>
</trans-unit>
<trans-unit id="sb8e4edaea6f1d935">
  <source>Avatars</source>
</trans-unit>
<trans-unit id="s945856050217c828">
  <source>Configure how authentik should show avatars for users. The following values can be set:</source>
</trans-unit>
<trans-unit id="sf4ef4c8ce713f775">
  <source>Disables per-user avatars and just shows a 1x1 pixel transparent picture</source>
</trans-unit>
<trans-unit id="s5446842a7e4a963b">
  <source>Uses gravatar with the user's email address</source>
</trans-unit>
<trans-unit id="s35363b9e1cc2abd3">
  <source>Generated avatars based on the user's name</source>
</trans-unit>
<trans-unit id="s48110ca292cad513">
  <source>Any URL: If you want to use images hosted on another server, you can set any URL. Additionally, these placeholders can be used:</source>
</trans-unit>
<trans-unit id="sbe1dfda044bdc93b">
  <source>The user's username</source>
</trans-unit>
<trans-unit id="s653f257c9c2d4dc5">
  <source>The email address, md5 hashed</source>
</trans-unit>
<trans-unit id="s9c9183cd80916b4f">
  <source>The user's UPN, if set (otherwise an empty string)</source>
</trans-unit>
<trans-unit id="h4963ed14d7e239a9">
  <source>An attribute path like
                                    <x id="0" equiv-text="&lt;code&gt;"/>attributes.something.avatar<x id="1" equiv-text="&lt;/code&gt;"/>, which can be used in
                                    combination with the file field to allow users to upload custom
                                    avatars for themselves.</source>
</trans-unit>
<trans-unit id="s4c80c34a67a6f1c9">
  <source>Multiple values can be set, comma-separated, and authentik will fallback to the next mode when no avatar could be found.</source>
</trans-unit>
<trans-unit id="h2fafcc3ebafea2f8">
  <source>For example, setting this to <x id="0" equiv-text="&lt;code&gt;"/>gravatar,initials<x id="1" equiv-text="&lt;/code&gt;"/> will
                                attempt to get an avatar from Gravatar, and if the user has not
                                configured on there, it will fallback to a generated avatar.</source>
</trans-unit>
<trans-unit id="s5faec5eb5faf62ac">
  <source>Allow users to change name</source>
</trans-unit>
<trans-unit id="s078ffec0257621c0">
  <source>Enable the ability for users to change their name.</source>
</trans-unit>
<trans-unit id="s456d88f3679190fd">
  <source>Allow users to change email</source>
</trans-unit>
<trans-unit id="s5fc6c14d106f40d3">
  <source>Enable the ability for users to change their email.</source>
</trans-unit>
<trans-unit id="s628e414bb2367057">
  <source>Allow users to change username</source>
</trans-unit>
<trans-unit id="s6d816a95ca43a99d">
  <source>Enable the ability for users to change their username.</source>
</trans-unit>
<trans-unit id="s57b52b60ed5e2bc7">
  <source>Footer links</source>
</trans-unit>
<trans-unit id="s7349802b2f7f99c2">
  <source>This option configures the footer links on the flow executor pages. It must be a valid JSON list and can be used as follows:</source>
</trans-unit>
<trans-unit id="s166b59f3cc5d8ec3">
  <source>GDPR compliance</source>
</trans-unit>
<trans-unit id="sb8b23770f899e5bb">
  <source>When enabled, all the events caused by a user will be deleted upon the user's deletion.</source>
</trans-unit>
<trans-unit id="s29501761df0fe837">
  <source>Impersonation</source>
</trans-unit>
<trans-unit id="s8f503553d8432487">
  <source>Globally enable/disable impersonation.</source>
</trans-unit>
<trans-unit id="see1eb81c1f734079">
  <source>System settings</source>
</trans-unit>
<trans-unit id="s47fb5504f693775b">
  <source>Changes made:</source>
</trans-unit>
<trans-unit id="s506b6a19d12f414c">
  <source>Key</source>
</trans-unit>
<trans-unit id="s4fc9dc73245eab09">
  <source>Previous value</source>
</trans-unit>
<trans-unit id="scb3b0671d7b7f640">
  <source>New value</source>
</trans-unit>
<trans-unit id="s4a642406b0745917">
  <source>Raw event info</source>
</trans-unit>
<trans-unit id="sa65e7bc7ddd3484d">
  <source>Anonymous user</source>
>>>>>>> dcbfe738
</trans-unit>
    </body>
  </file>
</xliff><|MERGE_RESOLUTION|>--- conflicted
+++ resolved
@@ -189,11 +189,7 @@
       <trans-unit id="sbdeedc1c60306b35">
         <source>Messages</source>
         <target>Berichten</target>
-<<<<<<< HEAD
-        
-=======
-
->>>>>>> dcbfe738
+
       </trans-unit>
       <trans-unit id="s0a5401d4419f9958">
         <source>Using source</source>
@@ -603,11 +599,7 @@
       <trans-unit id="saa0e2675da69651b">
         <source>The URL "<x id="0" equiv-text="${this.url}"/>" was not found.</source>
         <target>De URL "<x id="0" equiv-text="${this.url}"/>" is niet gevonden.</target>
-<<<<<<< HEAD
-        
-=======
-
->>>>>>> dcbfe738
+
       </trans-unit>
       <trans-unit id="s58cd9c2fe836d9c6">
         <source>Return home</source>
@@ -647,11 +639,7 @@
       <trans-unit id="sfffb0d0958bfbc42">
         <source>Manage users</source>
         <target>Gebruikers beheren</target>
-<<<<<<< HEAD
-        
-=======
-
->>>>>>> dcbfe738
+
       </trans-unit>
       <trans-unit id="s8763a33c3d46aaf5">
         <source>Outpost status</source>
@@ -681,11 +669,7 @@
       <trans-unit id="s51ea3a244c781b1f">
         <source>Objects created</source>
         <target>Gemaakte objecten</target>
-<<<<<<< HEAD
-        
-=======
-
->>>>>>> dcbfe738
+
       </trans-unit>
       <trans-unit id="sfbadb77fbc61efb8">
         <source>Users created per day in the last month</source>
@@ -1055,11 +1039,7 @@
       <trans-unit id="sa8384c9c26731f83">
         <source>To allow any redirect URI, set this value to ".*". Be aware of the possible security implications this can have.</source>
         <target>Om elke doorverwijzings-URI toe te staan, stelt u deze waarde in op ".*". Wees u bewust van de mogelijke beveiligingsgevolgen hiervan.</target>
-<<<<<<< HEAD
-        
-=======
-
->>>>>>> dcbfe738
+
       </trans-unit>
       <trans-unit id="s55787f4dfcdce52b">
         <source>Signing Key</source>
@@ -1284,11 +1264,7 @@
       <trans-unit id="s4a26798e1c3c37dd">
         <source>Validate SSL Certificates of upstream servers.</source>
         <target>Valideer SSL-certificaten van upstream-servers.</target>
-<<<<<<< HEAD
-        
-=======
-
->>>>>>> dcbfe738
+
       </trans-unit>
       <trans-unit id="s44c90273f08fb718">
         <source>Use this provider with nginx's auth_request or traefik's forwardAuth. Only a single provider is required per root domain. You can't do per-application authorization, but you don't have to create a provider for each application.</source>
@@ -1799,11 +1775,7 @@
       <trans-unit id="sa90b7809586c35ce">
         <source>Either input a full URL, a relative path, or use 'fa://fa-test' to use the Font Awesome icon "fa-test".</source>
         <target>Voer een volledige URL, een relatief pad in, of gebruik 'fa://fa-test' om het Font Awesome-pictogram "fa-test" te gebruiken.</target>
-<<<<<<< HEAD
-        
-=======
-
->>>>>>> dcbfe738
+
       </trans-unit>
       <trans-unit id="s0410779cb47de312">
         <source>Path template for users created. Use placeholders like `%(slug)s` to insert the source slug.</source>
@@ -1828,11 +1800,7 @@
       <trans-unit id="s91f70424f5d5d23e">
         <source>Slug</source>
         <target>Slug</target>
-<<<<<<< HEAD
-        
-=======
-
->>>>>>> dcbfe738
+
       </trans-unit>
       <trans-unit id="sdae55084f6cb2662">
         <source>Optionally enter a group name. Applications with identical groups are shown grouped together.</source>
@@ -1847,11 +1815,7 @@
       <trans-unit id="s350a616ff5e145ec">
         <source>Select a provider that this application should use.</source>
         <target>Selecteer een provider die door deze applicatie moet worden gebruikt.</target>
-<<<<<<< HEAD
-        
-=======
-
->>>>>>> dcbfe738
+
       </trans-unit>
       <trans-unit id="s4c6534a118f52fdd">
         <source>Select backchannel providers which augment the functionality of the main provider.</source>
@@ -2216,11 +2180,7 @@
       <trans-unit id="sea3bfc143ced73db">
         <source>NameID attribute</source>
         <target>NameID-eigenschap</target>
-<<<<<<< HEAD
-        
-=======
-
->>>>>>> dcbfe738
+
       </trans-unit>
       <trans-unit id="s2f0f6691de0b0388">
         <source>Warning: Provider is not assigned to an application as backchannel provider.</source>
@@ -2230,29 +2190,17 @@
       <trans-unit id="sc6c575c5ff64cdb1">
         <source>Update SCIM Provider</source>
         <target>SCIM-provider bijwerken</target>
-<<<<<<< HEAD
-        
-=======
-
->>>>>>> dcbfe738
+
       </trans-unit>
       <trans-unit id="sbecf8dc03c978d15">
         <source>Run sync again</source>
         <target>Voer synchronisatie opnieuw uit</target>
-<<<<<<< HEAD
-        
-=======
-
->>>>>>> dcbfe738
+
       </trans-unit>
       <trans-unit id="sc2cedfb22488ccb2">
         <source>Modern applications, APIs and Single-page applications.</source>
         <target>Moderne applicaties, API's en Single-page applicaties.</target>
-<<<<<<< HEAD
-        
-=======
-
->>>>>>> dcbfe738
+
       </trans-unit>
       <trans-unit id="sc3259eb55cf91e8c">
         <source>LDAP</source>
@@ -2262,29 +2210,17 @@
       <trans-unit id="sffd5481034a1bd41">
         <source>Provide an LDAP interface for applications and users to authenticate against.</source>
         <target>Geef een LDAP-interface voor applicaties en gebruikers om tegen te verifiëren.</target>
-<<<<<<< HEAD
-        
-=======
-
->>>>>>> dcbfe738
+
       </trans-unit>
       <trans-unit id="s0c9670f429e74283">
         <source>New application</source>
         <target>Nieuwe applicatie</target>
-<<<<<<< HEAD
-        
-=======
-
->>>>>>> dcbfe738
+
       </trans-unit>
       <trans-unit id="s6ba50bb0842ba1e2">
         <source>Applications</source>
         <target>Applicaties</target>
-<<<<<<< HEAD
-        
-=======
-
->>>>>>> dcbfe738
+
       </trans-unit>
       <trans-unit id="s96b2fefc550e4b1c">
         <source>Provider Type</source>
@@ -2594,11 +2530,7 @@
       <trans-unit id="s7b3148ffba9f4527">
         <source>If the password's score is less than or equal this value, the policy will fail.</source>
         <target>Als de score van het wachtwoord kleiner is dan of gelijk is aan deze waarde, zal het beleid falen.</target>
-<<<<<<< HEAD
-        
-=======
-
->>>>>>> dcbfe738
+
       </trans-unit>
       <trans-unit id="sd6cd7ce2310a73a4">
         <source>Checks the value from the policy request against several rules, mostly used to ensure password strength.</source>
@@ -3020,20 +2952,12 @@
       <trans-unit id="sf325a4adba4d6278">
         <source>Group membership field</source>
         <target>Veld dat leden van een groep bevat. Let op dat als het veld "memberUid" wordt gebruikt, de waarde wordt verondersteld een relatieve Distinguished Name te bevatten. Bijv. 'memberUid=some-user' in plaats van 'memberUid=cn=some-user,ou=groups,...'</target>
-<<<<<<< HEAD
-        
-=======
-
->>>>>>> dcbfe738
+
       </trans-unit>
       <trans-unit id="s76768bebabb7d543">
         <source>Field which contains members of a group. Note that if using the "memberUid" field, the value is assumed to contain a relative distinguished name. e.g. 'memberUid=some-user' instead of 'memberUid=cn=some-user,ou=groups,...'</source>
         <target>Veld dat leden van een groep bevat. Let op dat als het veld "memberUid" wordt gebruikt, de waarde wordt verondersteld een relatieve Distinguished Name te bevatten. Bijv. 'memberUid=some-user' in plaats van 'memberUid=cn=some-user,ou=groups,...'</target>
-<<<<<<< HEAD
-        
-=======
-
->>>>>>> dcbfe738
+
       </trans-unit>
       <trans-unit id="s026555347e589f0e">
         <source>Object uniqueness field</source>
@@ -3809,35 +3733,12 @@
       <trans-unit id="s7b1fba26d245cb1c">
         <source>When using an external logging solution for archiving, this can be set to "minutes=5".</source>
         <target>Als je een externe logoplossing gebruikt voor archivering, kan dit worden ingesteld op "minutes=5".</target>
-<<<<<<< HEAD
-        
-=======
-
->>>>>>> dcbfe738
+
       </trans-unit>
       <trans-unit id="s44536d20bb5c8257">
         <source>This setting only affects new Events, as the expiration is saved per-event.</source>
         <target>Deze instelling heeft alleen invloed op nieuwe gebeurtenissen, omdat de vervaldatum per gebeurtenis wordt opgeslagen.</target>
-<<<<<<< HEAD
-        
-      </trans-unit>
-      <trans-unit id="s3bb51cabb02b997e">
-        <source>Format: "weeks=3;days=2;hours=3,seconds=2".</source>
-        <target>Indeling: "weeks=3;days=2;hours=3,seconds=2".</target>
-        
-      </trans-unit>
-      <trans-unit id="s04bfd02201db5ab8">
-        <source>Set custom attributes using YAML or JSON. Any attributes set here will be inherited by users, if the request is handled by this tenant.</source>
-        <target>Stel aangepaste eigenschappen in met behulp van YAML of JSON. Alle hier ingestelde eigenschappen worden overgenomen door gebruikers als het verzoek wordt afgehandeld door deze tenant.</target>
-        
-      </trans-unit>
-      <trans-unit id="s7f9e79189a3d19e2">
-        <source>Tenants</source>
-        <target>Tenants</target>
-        
-=======
-
->>>>>>> dcbfe738
+
       </trans-unit>
       <trans-unit id="s164be9a7537b99f6">
         <source>Configure visual settings and defaults for different domains.</source>
@@ -4005,11 +3906,7 @@
       <trans-unit id="sa95a538bfbb86111">
         <source>Are you sure you want to update <x id="0" equiv-text="${this.objectLabel}"/> "<x id="1" equiv-text="${this.obj?.name}"/>"?</source>
         <target>Weet je zeker dat je <x id="0" equiv-text="${this.objectLabel}"/> "<x id="1" equiv-text="${this.obj?.name}"/>" wilt bijwerken?</target>
-<<<<<<< HEAD
-        
-=======
-
->>>>>>> dcbfe738
+
       </trans-unit>
       <trans-unit id="sc92d7cfb6ee1fec6">
         <source>Successfully updated password.</source>
@@ -4324,11 +4221,7 @@
       <trans-unit id="s64a33dcdaf90af26">
         <source>User Info</source>
         <target>Gebruikersinformatie</target>
-<<<<<<< HEAD
-        
-=======
-
->>>>>>> dcbfe738
+
       </trans-unit>
       <trans-unit id="sc44bae5cde0083fa">
         <source>Actions over the last week (per 8 hours)</source>
@@ -5060,11 +4953,7 @@
       <trans-unit id="s7e5af9c6ba6f5cc6">
         <source>When multiple stages are selected, the user can choose which one they want to enroll.</source>
         <target>Als meerdere fases zijn geselecteerd, kan de gebruiker kiezen welke hij wil inschrijven.</target>
-<<<<<<< HEAD
-        
-=======
-
->>>>>>> dcbfe738
+
       </trans-unit>
       <trans-unit id="s34b23ebbac9f6ab9">
         <source>User verification</source>
@@ -5074,11 +4963,7 @@
       <trans-unit id="s9ea472b555374771">
         <source>Resident key requirement</source>
         <target>Vereiste residente sleutel</target>
-<<<<<<< HEAD
-        
-=======
-
->>>>>>> dcbfe738
+
       </trans-unit>
       <trans-unit id="s5fbaeb14f42815e5">
         <source>Authenticator Attachment</source>
@@ -5098,11 +4983,7 @@
       <trans-unit id="sdf1d8edef27236f0">
         <source>A "roaming" authenticator, like a YubiKey</source>
         <target>Een "roaming" authenticator, zoals een YubiKey</target>
-<<<<<<< HEAD
-        
-=======
-
->>>>>>> dcbfe738
+
       </trans-unit>
       <trans-unit id="sfffba7b23d8fb40c">
         <source>This stage checks the user's current session against the Google reCaptcha (or compatible) service.</source>
@@ -5187,11 +5068,7 @@
       <trans-unit id="s22b10ed263b96194">
         <source>Dummy stage used for testing. Shows a simple continue button and always passes.</source>
         <target>Dummyfase voor testdoeleinden. Toont een eenvoudige knop "Doorgaan" en slaagt altijd.</target>
-<<<<<<< HEAD
-        
-=======
-
->>>>>>> dcbfe738
+
       </trans-unit>
       <trans-unit id="sdb861d9906f18ac2">
         <source>Throw error?</source>
@@ -5441,11 +5318,7 @@
       <trans-unit id="s2d5f69929bb7221d">
         <source><x id="0" equiv-text="${prompt.name}"/> ("<x id="1" equiv-text="${prompt.fieldKey}"/>", of type <x id="2" equiv-text="${prompt.type}"/>)</source>
         <target><x id="0" equiv-text="${prompt.name}"/> ("<x id="1" equiv-text="${prompt.fieldKey}"/>", van het type <x id="2" equiv-text="${prompt.type}"/>)</target>
-<<<<<<< HEAD
-        
-=======
-
->>>>>>> dcbfe738
+
       </trans-unit>
       <trans-unit id="s3b7b519444181264">
         <source>Validation Policies</source>
@@ -5494,11 +5367,7 @@
       <trans-unit id="s1608b2f94fa0dbd4">
         <source>If set to a duration above 0, the user will have the option to choose to "stay signed in", which will extend their session by the time specified here.</source>
         <target>Als ingesteld op een duur boven 0, heeft de gebruiker de mogelijkheid om te kiezen voor "ingelogd blijven", wat hun sessie zal verlengen met de hier opgegeven tijd.</target>
-<<<<<<< HEAD
-        
-=======
-
->>>>>>> dcbfe738
+
       </trans-unit>
       <trans-unit id="s542a71bb8f41e057">
         <source>Terminate other sessions</source>
@@ -7650,33 +7519,21 @@
 <trans-unit id="s070fdfb03034ca9b">
   <source>One hint, 'New Application Wizard', is currently hidden</source>
 </trans-unit>
-<<<<<<< HEAD
-<trans-unit id="sb2275335377069aa">
-  <source>This feature requires an enterprise license.</source>
+<trans-unit id="sff0ac1ace2d90709">
+  <source>Use this provider with nginx's auth_request or traefik's forwardAuth. Each application/domain needs its own provider. Additionally, on each domain, /outpost.goauthentik.io must be routed to the outpost (when using a managed outpost, this is done for you).</source>
+</trans-unit>
+<trans-unit id="scb58b8a60cad8762">
+  <source>Default relay state</source>
+</trans-unit>
+<trans-unit id="s6827a456c9dfc6ee">
+  <source>When using IDP-initiated logins, the relay state will be set to this value.</source>
+</trans-unit>
+<trans-unit id="scc7f34824150bfb8">
+  <source>Provider require enterprise.</source>
 </trans-unit>
 <trans-unit id="s31f1afc1bfe1cb3a">
   <source>Learn more</source>
 </trans-unit>
-=======
->>>>>>> dcbfe738
-<trans-unit id="sff0ac1ace2d90709">
-  <source>Use this provider with nginx's auth_request or traefik's forwardAuth. Each application/domain needs its own provider. Additionally, on each domain, /outpost.goauthentik.io must be routed to the outpost (when using a managed outpost, this is done for you).</source>
-</trans-unit>
-<trans-unit id="scb58b8a60cad8762">
-  <source>Default relay state</source>
-</trans-unit>
-<trans-unit id="s6827a456c9dfc6ee">
-  <source>When using IDP-initiated logins, the relay state will be set to this value.</source>
-</trans-unit>
-<<<<<<< HEAD
-=======
-<trans-unit id="scc7f34824150bfb8">
-  <source>Provider require enterprise.</source>
-</trans-unit>
-<trans-unit id="s31f1afc1bfe1cb3a">
-  <source>Learn more</source>
-</trans-unit>
->>>>>>> dcbfe738
 <trans-unit id="sa2ea0fcd3ffa80e0">
   <source>Connection expiry</source>
 </trans-unit>
@@ -7881,12 +7738,6 @@
 <trans-unit id="saf6097bfa25205b8">
   <source>A copy of this recovery link has been placed in your clipboard</source>
 </trans-unit>
-<<<<<<< HEAD
-<trans-unit id="s5b8ee296ed258568">
-  <source>The current tenant must have a recovery flow configured to use a recovery link</source>
-</trans-unit>
-=======
->>>>>>> dcbfe738
 <trans-unit id="s0924f51b028233a3">
   <source>&lt;No name set&gt;</source>
 </trans-unit>
@@ -8073,16 +7924,6 @@
 <trans-unit id="s31aa94a0b3c7edb2">
   <source>Select endpoint to connect to</source>
 </trans-unit>
-<<<<<<< HEAD
-<trans-unit id="sb7e68dcad68a638c">
-  <source>Remote Access Provider</source>
-</trans-unit>
-<trans-unit id="sfb1980a471b7dfb6">
-  <source>Remotely access computers/servers via RDP/SSH/VNC</source>
-</trans-unit>
-<trans-unit id="s9ffdea131dddb3c5">
-  <source>Configure Remote Access Provider Provider</source>
-=======
 <trans-unit id="s16a15af46bc9aeef">
   <source>Failed to fetch objects: <x id="0" equiv-text="${this.error.detail}"/></source>
 </trans-unit>
@@ -8219,7 +8060,6 @@
 </trans-unit>
 <trans-unit id="sa65e7bc7ddd3484d">
   <source>Anonymous user</source>
->>>>>>> dcbfe738
 </trans-unit>
     </body>
   </file>
