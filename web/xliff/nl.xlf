<?xml version="1.0"?><xliff xmlns="urn:oasis:names:tc:xliff:document:1.2" version="1.2">
  <file target-language="nl" source-language="en" original="lit-localize-inputs" datatype="plaintext">
    <body>
      <trans-unit id="s4caed5b7a7e5d89b">
        <source>English</source>
        <target>Engels</target>
        
      </trans-unit>
      <trans-unit id="s75a27f43413e02c5">
        <source>French</source>
        <target>Frans</target>
        
      </trans-unit>
      <trans-unit id="s9d2d00982edafabb">
        <source>Turkish</source>
        <target>Turks</target>
        
      </trans-unit>
      <trans-unit id="sf1868dc19e3917bb">
        <source>Spanish</source>
        <target>Spaans</target>
        
      </trans-unit>
      <trans-unit id="s03f49e598ffb11cc">
        <source>Polish</source>
        <target>Pools</target>
        
      </trans-unit>
      <trans-unit id="s4660da32fb311ac0">
        <source>Taiwanese Mandarin</source>
        <target>Taiwanees Mandarijn</target>
        
      </trans-unit>
      <trans-unit id="s354e0a9f146d2869">
        <source>Chinese (simplified)</source>
        <target>Chinees (vereenvoudigd)</target>
        
      </trans-unit>
      <trans-unit id="se3e6af2ce24d80e8">
        <source>Chinese (traditional)</source>
        <target>Chinees (traditioneel)</target>
        
      </trans-unit>
      <trans-unit id="s63e71d20d1eaca93">
        <source>German</source>
        <target>Duits</target>
        
      </trans-unit>
      <trans-unit id="s49730f3d5751a433">
        <source>Loading...</source>
        <target>Laden...</target>
        
      </trans-unit>
      <trans-unit id="sf1e9d421f35b51e5">
        <source>Application</source>
        <target>Toepassing</target>
        
      </trans-unit>
      <trans-unit id="s310d8757ce319673">
        <source>Logins</source>
        <target>Aanmeldingen</target>
        
      </trans-unit>
      <trans-unit id="sa50a6326530d8a0d">
        <source>Show less</source>
        <target>Minder weergeven</target>
        
      </trans-unit>
      <trans-unit id="sb2c57b2d347203dd">
        <source>Show more</source>
        <target>Meer weergeven</target>
        
      </trans-unit>
      <trans-unit id="s6238f519db67980d">
        <source>UID</source>
        <target>Gebruikers-ID</target>
        
      </trans-unit>
      <trans-unit id="sef49aec68fd1dc66">
        <source>Name</source>
        <target>Naam</target>
        
      </trans-unit>
      <trans-unit id="sf9f2c719a04066ec">
        <source>App</source>
        <target>App</target>
        
      </trans-unit>
      <trans-unit id="sda796c87fa97ed4d">
        <source>Model Name</source>
        <target>Modelnaam</target>
        
      </trans-unit>
      <trans-unit id="s79e8cc71a5975b04">
        <source>Message</source>
        <target>Bericht</target>
        
      </trans-unit>
      <trans-unit id="sbbc53e0e54d7946f">
        <source>Subject</source>
        <target>Onderwerp</target>
        
      </trans-unit>
      <trans-unit id="sa6ab5184d6315895">
        <source>From</source>
        <target>Van</target>
        
      </trans-unit>
      <trans-unit id="s09353907b5c79284">
        <source>To</source>
        <target>Aan</target>
        
      </trans-unit>
      <trans-unit id="s63e03c70f67ebf9c">
        <source>Context</source>
        <target>Context</target>
        
      </trans-unit>
      <trans-unit id="sa48f81f001b893d2">
        <source>User</source>
        <target>Gebruiker</target>
        
      </trans-unit>
      <trans-unit id="s119498d4e4cf59a6">
        <source>Affected model:</source>
        <target>Betroffen model:</target>
        
      </trans-unit>
      <trans-unit id="sa3660d505e7011e0">
        <source>Authorized application:</source>
        <target>Geautoriseerde applicatie:</target>
        
      </trans-unit>
      <trans-unit id="s95a032ae86881bf5">
        <source>Using flow</source>
        <target>Flow gebruiken</target>
        
      </trans-unit>
      <trans-unit id="scb5c9a7cc4ccd68d">
        <source>Email info:</source>
        <target>E-mailinfo:</target>
        
      </trans-unit>
      <trans-unit id="s677f1b675fc21bb1">
        <source>Secret:</source>
        <target>Geheim:</target>
        
      </trans-unit>
      <trans-unit id="sd947d57c9a9b7108">
        <source>Open issue on GitHub...</source>
        <target>Open probleem op GitHub...</target>
        
      </trans-unit>
      <trans-unit id="sa6905be242387f36">
        <source>Exception</source>
        <target>Uitzondering</target>
        
      </trans-unit>
      <trans-unit id="s6ab73c998850c5ab">
        <source>Expression</source>
        <target>Uitdrukking</target>
        
      </trans-unit>
      <trans-unit id="s50ebe627b4bc7d02">
        <source>Binding</source>
        <target>Binding</target>
        
      </trans-unit>
      <trans-unit id="s3c6de3f257e0c912">
        <source>Request</source>
        <target>Aanvraag</target>
        
      </trans-unit>
      <trans-unit id="s730182ad28374cda">
        <source>Object</source>
        <target>Object</target>
        
      </trans-unit>
      <trans-unit id="s890e983a7be64da4">
        <source>Result</source>
        <target>Resultaat</target>
        
      </trans-unit>
      <trans-unit id="sd3a853f63f45dcb0">
        <source>Passing</source>
        <target>Doorgeven</target>
        
      </trans-unit>
      <trans-unit id="sbdeedc1c60306b35">
        <source>Messages</source>
        <target>Berichten</target>
        
      </trans-unit>
      <trans-unit id="s0a5401d4419f9958">
        <source>Using source</source>
        <target>Gebruik makend van bron</target>
        
      </trans-unit>
      <trans-unit id="s14622ee6de586485">
        <source>Attempted to log in as <x id="0" equiv-text="${this.event.context.username}"/></source>
        <target>Poging om in te loggen als <x id="0" equiv-text="${this.event.context.username}"/></target>
        
      </trans-unit>
      <trans-unit id="sb07bf992e3d00664">
        <source>No additional data available.</source>
        <target>Geen aanvullende gegevens beschikbaar.</target>
        
      </trans-unit>
      <trans-unit id="s09810653c832e935">
        <source>Click to change value</source>
        <target>Klik om de waarde te wijzigen</target>
        
      </trans-unit>
      <trans-unit id="sfefce784ec55868f">
        <source>Select an object.</source>
        <target>Selecteer een object.</target>
        
      </trans-unit>
      <trans-unit id="s04ceadb276bbe149">
        <source>Loading options...</source>
        <target>Opties laden...</target>
        
      </trans-unit>
      <trans-unit id="sfe629863ba1338c2">
        <source>Connection error, reconnecting...</source>
        <target>Verbindingsfout, opnieuw verbinden...</target>
        
      </trans-unit>
      <trans-unit id="sc8da3cc71de63832">
        <source>Login</source>
        <target>Inloggen</target>
        
      </trans-unit>
      <trans-unit id="sb4564c127ab8b921">
        <source>Failed login</source>
        <target>Mislukt inloggen</target>
        
      </trans-unit>
      <trans-unit id="s67749057edb2586b">
        <source>Logout</source>
        <target>Uitloggen</target>
        
      </trans-unit>
      <trans-unit id="s7e537ad68d7c16e1">
        <source>User was written to</source>
        <target>Gebruiker is opgeslagen</target>
        
      </trans-unit>
      <trans-unit id="sa0e0bdd7e244416b">
        <source>Suspicious request</source>
        <target>Verdachte aanvraag</target>
        
      </trans-unit>
      <trans-unit id="s7bda44013984fc48">
        <source>Password set</source>
        <target>Wachtwoord ingesteld</target>
        
      </trans-unit>
      <trans-unit id="sa1b41e334ad89d94">
        <source>Secret was viewed</source>
        <target>Geheim is bekeken</target>
        
      </trans-unit>
      <trans-unit id="s92ca679592a36b35">
        <source>Secret was rotated</source>
        <target>Geheim is gewijzigd</target>
        
      </trans-unit>
      <trans-unit id="s8a1d9403ca90989b">
        <source>Invitation used</source>
        <target>Uitnodiging is gebruikt</target>
        
      </trans-unit>
      <trans-unit id="s5f496533610103f2">
        <source>Application authorized</source>
        <target>Applicatie geautoriseerd</target>
        
      </trans-unit>
      <trans-unit id="sdc9e222be9612939">
        <source>Source linked</source>
        <target>Bron gekoppeld</target>
        
      </trans-unit>
      <trans-unit id="sb1c91762ae3a9bee">
        <source>Impersonation started</source>
        <target>Impersonatie gestart</target>
        
      </trans-unit>
      <trans-unit id="s9c73bd29b279d26b">
        <source>Impersonation ended</source>
        <target>Impersonatie beëindigd</target>
        
      </trans-unit>
      <trans-unit id="s1cd264012278c047">
        <source>Flow execution</source>
        <target>Flowuitvoering</target>
        
      </trans-unit>
      <trans-unit id="s32f04d33924ce8ad">
        <source>Policy execution</source>
        <target>Beleidsuitvoering</target>
        
      </trans-unit>
      <trans-unit id="sb6d7128df5978cee">
        <source>Policy exception</source>
        <target>Beleidsuitzondering</target>
        
      </trans-unit>
      <trans-unit id="s77f572257f69a8db">
        <source>Property Mapping exception</source>
        <target>Eigenschapstoewijzingsuitzondering</target>
        
      </trans-unit>
      <trans-unit id="s2543cffd6ebb6803">
        <source>System task execution</source>
        <target>Systeemtaakuitvoering</target>
        
      </trans-unit>
      <trans-unit id="se2f258b996f7279c">
        <source>System task exception</source>
        <target>Systeemtaakuitzondering</target>
        
      </trans-unit>
      <trans-unit id="s81eff3409d572a21">
        <source>General system exception</source>
        <target>Algemene systeemuitzondering</target>
        
      </trans-unit>
      <trans-unit id="sf8f49cdbf0036343">
        <source>Configuration error</source>
        <target>Configuratiefout</target>
        
      </trans-unit>
      <trans-unit id="s9c6f61dc47bc4f0a">
        <source>Model created</source>
        <target>Model aangemaakt</target>
        
      </trans-unit>
      <trans-unit id="s47a4983a2c6bb749">
        <source>Model updated</source>
        <target>Model bijgewerkt</target>
        
      </trans-unit>
      <trans-unit id="sc9f69360b58706c7">
        <source>Model deleted</source>
        <target>Model verwijderd</target>
        
      </trans-unit>
      <trans-unit id="sa266303caf1bd27f">
        <source>Email sent</source>
        <target>E-mail verzonden</target>
        
      </trans-unit>
      <trans-unit id="s6c410fedda2a575f">
        <source>Update available</source>
        <target>Update beschikbaar</target>
        
      </trans-unit>
      <trans-unit id="s02240309358f557c">
        <source>Unknown severity</source>
        <target>Onbekende ernst</target>
        
      </trans-unit>
      <trans-unit id="sf1ec4acb8d744ed9">
        <source>Alert</source>
        <target>Waarschuwing</target>
        
      </trans-unit>
      <trans-unit id="s9117fb5195e75151">
        <source>Notice</source>
        <target>Melding</target>
        
      </trans-unit>
      <trans-unit id="s34be76c6b1eadbef">
        <source>Warning</source>
        <target>Waarschuwing</target>
        
      </trans-unit>
      <trans-unit id="sf45a0d2f00bcc6ff">
        <source>no tabs defined</source>
        <target>geen tabbladen gedefinieerd</target>
        
      </trans-unit>
      <trans-unit id="s04c5a637328c9b67">
        <source><x id="0" equiv-text="${this.pages?.startIndex}"/> - <x id="1" equiv-text="${this.pages?.endIndex}"/> of <x id="2" equiv-text="${this.pages?.count}"/></source>
        <target><x id="0" equiv-text="${this.pages?.startIndex}"/> - <x id="1" equiv-text="${this.pages?.endIndex}"/> van <x id="2" equiv-text="${this.pages?.count}"/></target>
        
      </trans-unit>
      <trans-unit id="s6a89bb10338369b4">
        <source>Go to previous page</source>
        <target>Ga naar vorige pagina</target>
        
      </trans-unit>
      <trans-unit id="s7edad99c6b7bfe88">
        <source>Go to next page</source>
        <target>Ga naar volgende pagina</target>
        
      </trans-unit>
      <trans-unit id="sffa721bb6aa3128d">
        <source>Search...</source>
        <target>Zoeken...</target>
        
      </trans-unit>
      <trans-unit id="sb59d68ed12d46377">
        <source>Loading</source>
        <target>Laden</target>
        
      </trans-unit>
      <trans-unit id="s7bc8c327f1f7c82c">
        <source>No objects found.</source>
        <target>Geen objecten gevonden.</target>
        
      </trans-unit>
      <trans-unit id="sfd44ce578f643145">
        <source>Failed to fetch objects.</source>
        <target>Kon objecten niet ophalen.</target>
        
      </trans-unit>
      <trans-unit id="s7b7163270e57e8b4">
        <source>Refresh</source>
        <target>Vernieuwen</target>
        
      </trans-unit>
      <trans-unit id="s909e876731a8febb">
        <source>Select all rows</source>
        <target>Selecteer alle rijen</target>
        
      </trans-unit>
      <trans-unit id="sa442044b586ec8bf">
        <source>Action</source>
        <target>Actie</target>
        
      </trans-unit>
      <trans-unit id="s02839b01844d6ca8">
        <source>Creation Date</source>
        <target>Aanmaakdatum</target>
        
      </trans-unit>
      <trans-unit id="s4d00f1de1c82281b">
        <source>Client IP</source>
        <target>Client-IP</target>
        
      </trans-unit>
      <trans-unit id="s2152f3482784705f">
        <source>Recent events</source>
        <target>Recente gebeurtenissen</target>
        
      </trans-unit>
      <trans-unit id="sc35581d9c1cd67ff">
        <source>On behalf of <x id="0" equiv-text="${item.user.on_behalf_of.username}"/></source>
        <target>Namens <x id="0" equiv-text="${item.user.on_behalf_of.username}"/></target>
        
      </trans-unit>
      <trans-unit id="saf63a04c86018698">
        <source>-</source>
        <target>-</target>
        
      </trans-unit>
      <trans-unit id="s1b448a4ea79d4eef">
        <source>No Events found.</source>
        <target>Geen gebeurtenissen gevonden.</target>
        
      </trans-unit>
      <trans-unit id="s50911ec1c8aee99a">
        <source>No matching events could be found.</source>
        <target>Geen overeenkomende gebeurtenissen gevonden.</target>
        
      </trans-unit>
      <trans-unit id="s113c05ef9996ca4b">
        <source>Embedded outpost is not configured correctly.</source>
        <target>Ingesloten outpost is niet correct geconfigureerd.</target>
        
      </trans-unit>
      <trans-unit id="seb5ba88f21937c98">
        <source>Check outposts.</source>
        <target>Controleer outposts.</target>
        
      </trans-unit>
      <trans-unit id="sd0bc94e11935ee5a">
        <source>HTTPS is not detected correctly</source>
        <target>HTTPS wordt niet correct gedetecteerd.</target>
        
      </trans-unit>
      <trans-unit id="s40bf151b56a64f51">
        <source>Server and client are further than 5 seconds apart.</source>
        <target>Server en client liggen meer dan 5 seconden uit elkaar.</target>
        
      </trans-unit>
      <trans-unit id="s091d3d07b5b3076f">
        <source>OK</source>
        <target>OK</target>
        
      </trans-unit>
      <trans-unit id="sae486938be80729c">
        <source>Everything is ok.</source>
        <target>Alles is in orde.</target>
        
      </trans-unit>
      <trans-unit id="sea91c57b3d3969fe">
        <source>System status</source>
        <target>Systeemstatus</target>
        
      </trans-unit>
      <trans-unit id="scefe482c547fb3f3">
        <source>Based on <x id="0" equiv-text="${value.versionCurrent}"/></source>
        <target>Gebaseerd op <x id="0" equiv-text="${value.versionCurrent}"/></target>
        
      </trans-unit>
      <trans-unit id="s68a50b1ee6efee7b">
        <source><x id="0" equiv-text="${value.versionLatest}"/> is available!</source>
        <target><x id="0" equiv-text="${value.versionLatest}"/> is beschikbaar!</target>
        
      </trans-unit>
      <trans-unit id="s713d147e1761d0f0">
        <source>Up-to-date!</source>
        <target>Up-to-date!</target>
        
      </trans-unit>
      <trans-unit id="sf4122b220926be97">
        <source>Version</source>
        <target>Versie</target>
        
      </trans-unit>
      <trans-unit id="s0a63a8be0b2b422c">
        <source>Workers</source>
        <target>Medewerkers</target>
        
      </trans-unit>
      <trans-unit id="s341ab68d4130de20">
        <source>No workers connected. Background tasks will not run.</source>
        <target>Geen medewerkers verbonden. Achtergrondtaken worden niet uitgevoerd.</target>
        
      </trans-unit>
      <trans-unit id="s2ed8eb02525a920a">
        <source><x id="0" equiv-text="${ago}"/> hour(s) ago</source>
        <target><x id="0" equiv-text="${ago}"/> uur geleden</target>
        
      </trans-unit>
      <trans-unit id="s1f1c857c0c4250e4">
        <source><x id="0" equiv-text="${ago}"/> day(s) ago</source>
        <target><x id="0" equiv-text="${ago}"/> dag(en) geleden</target>
        
      </trans-unit>
      <trans-unit id="s11bc220e8fa9d797">
        <source>Authorizations</source>
        <target>Autorisaties</target>
        
      </trans-unit>
      <trans-unit id="s3ef3c252ada78076">
        <source>Failed Logins</source>
        <target>Mislukte inlogpogingen</target>
        
      </trans-unit>
      <trans-unit id="sc2f1e5dd74c1b7df">
        <source>Successful Logins</source>
        <target>Succesvolle inlogpogingen</target>
        
      </trans-unit>
      <trans-unit id="s0382d73823585617">
        <source><x id="0" equiv-text="${this.errorMessage}"/>: <x id="1" equiv-text="${e.toString()}"/></source>
        <target><x id="0" equiv-text="${this.errorMessage}"/>: <x id="1" equiv-text="${e.toString()}"/></target>
        
      </trans-unit>
      <trans-unit id="s2ceb11be2290bb1b">
        <source>Cancel</source>
        <target>Annuleren</target>
        
      </trans-unit>
      <trans-unit id="se085f35c8a9203a1">
        <source>LDAP Source</source>
        <target>LDAP-bron</target>
        
      </trans-unit>
      <trans-unit id="s477de089b505a6ea">
        <source>SCIM Provider</source>
        <target>SCIM-provider</target>
        
      </trans-unit>
      <trans-unit id="s8a75e83497a183a2">
        <source>Healthy</source>
        <target>Gezond</target>
        
      </trans-unit>
      <trans-unit id="sfeb82261bcf99edd">
        <source>Healthy outposts</source>
        <target>Gezonde outposts</target>
        
      </trans-unit>
      <trans-unit id="saae1c70e168b45b4">
        <source>Admin</source>
        <target>Beheerder</target>
        
      </trans-unit>
      <trans-unit id="s0a11c2ffb8309d1a">
        <source>Not found</source>
        <target>Niet gevonden</target>
        
      </trans-unit>
      <trans-unit id="saa0e2675da69651b">
        <source>The URL "<x id="0" equiv-text="${this.url}"/>" was not found.</source>
        <target>De URL "<x id="0" equiv-text="${this.url}"/>" is niet gevonden.</target>
        
      </trans-unit>
      <trans-unit id="s58cd9c2fe836d9c6">
        <source>Return home</source>
        <target>Terug naar start</target>
        
      </trans-unit>
      <trans-unit id="s41e035c4bb8d15f2">
        <source>General system status</source>
        <target>Algemene systeemstatus</target>
        
      </trans-unit>
      <trans-unit id="s6dfd15978586d05f">
        <source>Welcome, <x id="0" equiv-text="${name}"/>.</source>
        <target>Welkom, <x id="0" equiv-text="${name}"/>.</target>
        
      </trans-unit>
      <trans-unit id="sc381422c585b867f">
        <source>Quick actions</source>
        <target>Snelle acties</target>
        
      </trans-unit>
      <trans-unit id="sfd13ca8ebd857c2e">
        <source>Create a new application</source>
        <target>Maak een nieuwe applicatie aan</target>
        
      </trans-unit>
      <trans-unit id="s079d388d3cbfa54f">
        <source>Check the logs</source>
        <target>Controleer de logs</target>
        
      </trans-unit>
      <trans-unit id="sed8d4c3fd5f60e1f">
        <source>Explore integrations</source>
        <target>Verken integraties</target>
        
      </trans-unit>
      <trans-unit id="sfffb0d0958bfbc42">
        <source>Manage users</source>
        <target>Gebruikers beheren</target>
        
      </trans-unit>
      <trans-unit id="s8763a33c3d46aaf5">
        <source>Outpost status</source>
        <target>Outpost-status</target>
        
      </trans-unit>
      <trans-unit id="scc286303aa9c6cb0">
        <source>Sync status</source>
        <target>Synchronisatiestatus</target>
        
      </trans-unit>
      <trans-unit id="sbdc4a833de9ca502">
        <source>Logins and authorizations over the last week (per 8 hours)</source>
        <target>Inlogpogingen en autorisaties in de afgelopen week (per 8 uur)</target>
        
      </trans-unit>
      <trans-unit id="s6e09a19aa3952509">
        <source>Apps with most usage</source>
        <target>Apps met meeste gebruik</target>
        
      </trans-unit>
      <trans-unit id="sda5e1499f93146ad">
        <source><x id="0" equiv-text="${ago}"/> days ago</source>
        <target><x id="0" equiv-text="${ago}"/> dagen geleden</target>
        
      </trans-unit>
      <trans-unit id="s51ea3a244c781b1f">
        <source>Objects created</source>
        <target>Gemaakte objecten</target>
        
      </trans-unit>
      <trans-unit id="sfbadb77fbc61efb8">
        <source>Users created per day in the last month</source>
        <target>Gebruikers per dag aangemaakt in de afgelopen maand</target>
        
      </trans-unit>
      <trans-unit id="sb0669da3df95837c">
        <source>Logins per day in the last month</source>
        <target>Inlogpogingen per dag in de afgelopen maand</target>
        
      </trans-unit>
      <trans-unit id="s835da49b4dc83a51">
        <source>Failed Logins per day in the last month</source>
        <target>Mislukte inlogpogingen per dag in de afgelopen maand</target>
        
      </trans-unit>
      <trans-unit id="s5f4586bc1e2740e6">
        <source>Clear search</source>
        <target>Zoekopdracht wissen</target>
        
      </trans-unit>
      <trans-unit id="s3b34d9930e33bd46">
        <source>System Tasks</source>
        <target>Systeemtaken</target>
        
      </trans-unit>
      <trans-unit id="saaa3abe03c7260f9">
        <source>Long-running operations which authentik executes in the background.</source>
        <target>Langlopende operaties die authentik uitvoert op de achtergrond.</target>
        
      </trans-unit>
      <trans-unit id="s7468e87263dfff7e">
        <source>Identifier</source>
        <target>Identificatie</target>
        
      </trans-unit>
      <trans-unit id="s63d894b1ddb06289">
        <source>Description</source>
        <target>Omschrijving</target>
        
      </trans-unit>
      <trans-unit id="sa9b2a245441557dc">
        <source>Last run</source>
        <target>Laatst uitgevoerd</target>
        
      </trans-unit>
      <trans-unit id="sad3e3c8146fc920f">
        <source>Status</source>
        <target>Status</target>
        
      </trans-unit>
      <trans-unit id="s8af61807443f32a4">
        <source>Actions</source>
        <target>Acties</target>
        
      </trans-unit>
      <trans-unit id="sbe9a51f29a4a2c5b">
        <source>Successful</source>
        <target>Succesvol</target>
        
      </trans-unit>
      <trans-unit id="s5f343a43e7ea9f91">
        <source>Error</source>
        <target>Fout</target>
        
      </trans-unit>
      <trans-unit id="sc592307ea80f16b9">
        <source>Unknown</source>
        <target>Onbekend</target>
        
      </trans-unit>
      <trans-unit id="s92921878e886e36d">
        <source>Duration</source>
        <target>Duur</target>
        
      </trans-unit>
      <trans-unit id="se7e1ababbc4868b8">
        <source><x id="0" equiv-text="${item.taskDuration.toFixed(2)}"/> seconds</source>
        <target><x id="0" equiv-text="${item.taskDuration.toFixed(2)}"/> seconden</target>
        
      </trans-unit>
      <trans-unit id="sc25edca57df81461">
        <source>Authentication</source>
        <target>Authenticatie</target>
        
      </trans-unit>
      <trans-unit id="s6dfb7283452f78fe">
        <source>Authorization</source>
        <target>Autorisatie</target>
        
      </trans-unit>
      <trans-unit id="sddcfc6ab24e3a6ed">
        <source>Enrollment</source>
        <target>Inschrijving</target>
        
      </trans-unit>
      <trans-unit id="s1fc9c70610c4c67d">
        <source>Invalidation</source>
        <target>Ongeldig maken</target>
        
      </trans-unit>
      <trans-unit id="s6ac670086eb137c6">
        <source>Recovery</source>
        <target>Herstel</target>
        
      </trans-unit>
      <trans-unit id="sdf22dcf939c27cc7">
        <source>Stage Configuration</source>
        <target>Stadiumconfiguratie</target>
        
      </trans-unit>
      <trans-unit id="s6d5bce4321f57cda">
        <source>Unenrollment</source>
        <target>Uitschrijving</target>
        
      </trans-unit>
      <trans-unit id="sde2bb5418562c5b2">
        <source>Unknown designation</source>
        <target>Onbekende aanduiding</target>
        
      </trans-unit>
      <trans-unit id="sb9834316ffd4ae3e">
        <source>Stacked</source>
        <target>Gestapeld</target>
        
      </trans-unit>
      <trans-unit id="s12146091b2b539a3">
        <source>Content left</source>
        <target>Inhoud links</target>
        
      </trans-unit>
      <trans-unit id="sa800871782eba1ac">
        <source>Content right</source>
        <target>Inhoud rechts</target>
        
      </trans-unit>
      <trans-unit id="sb4e50ca3cffdbc10">
        <source>Sidebar left</source>
        <target>Zijbalk links</target>
        
      </trans-unit>
      <trans-unit id="s745a55f9abf9f2e5">
        <source>Sidebar right</source>
        <target>Zijbalk rechts</target>
        
      </trans-unit>
      <trans-unit id="sb3182a87ded1bc91">
        <source>Unknown layout</source>
        <target>Onbekende lay-out</target>
        
      </trans-unit>
      <trans-unit id="sdfd22a21660f6002">
        <source>Successfully updated provider.</source>
        <target>Provider succesvol bijgewerkt.</target>
        
      </trans-unit>
      <trans-unit id="s457c639088c547c5">
        <source>Successfully created provider.</source>
        <target>Provider succesvol aangemaakt.</target>
        
      </trans-unit>
      <trans-unit id="sff69c1a637f899a6">
        <source>Bind flow</source>
        <target>Bindproces</target>
        
      </trans-unit>
      <trans-unit id="s319040353f479853">
        <source>Flow used for users to authenticate.</source>
        <target>Flow die wordt gebruikt om gebruikers te authenticeren.</target>
        
      </trans-unit>
      <trans-unit id="sbc80eab557fbf782">
        <source>Search group</source>
        <target>Zoek groep</target>
        
      </trans-unit>
      <trans-unit id="s04b7f8d6aaef3756">
        <source>Users in the selected group can do search queries. If no group is selected, no LDAP Searches are allowed.</source>
        <target>Gebruikers in de geselecteerde groep kunnen zoekopdrachten uitvoeren. Als er geen groep is geselecteerd, zijn er geen LDAP-zoekopdrachten toegestaan.</target>
        
      </trans-unit>
      <trans-unit id="se5973e7c8ba0fc71">
        <source>Bind mode</source>
        <target>Bindmodus</target>
        
      </trans-unit>
      <trans-unit id="s8915e64b8b999bfe">
        <source>Cached binding</source>
        <target>Gecachte binding</target>
        
      </trans-unit>
      <trans-unit id="s842d690eb3c11762">
        <source>Flow is executed and session is cached in memory. Flow is executed when session expires</source>
        <target>De flow wordt uitgevoerd en de sessie wordt in het geheugen gecachet. De flow wordt uitgevoerd wanneer de sessie verloopt.</target>
        
      </trans-unit>
      <trans-unit id="s6a66759749bf31ed">
        <source>Direct binding</source>
        <target>Directe binding</target>
        
      </trans-unit>
      <trans-unit id="se0adaf83627104fb">
        <source>Always execute the configured bind flow to authenticate the user</source>
        <target>Voer altijd de geconfigureerde bindflow uit om de gebruiker te authenticeren</target>
        
      </trans-unit>
      <trans-unit id="scef3f4ad80abbd22">
        <source>Configure how the outpost authenticates requests.</source>
        <target>Configureer hoe de buitenpost verzoeken authenticeert.</target>
        
      </trans-unit>
      <trans-unit id="sbcae51a6f06e53d4">
        <source>Search mode</source>
        <target>Zoekmodus</target>
        
      </trans-unit>
      <trans-unit id="s9065fcccd837a679">
        <source>Cached querying</source>
        <target>Gecachte query's</target>
        
      </trans-unit>
      <trans-unit id="s30d0d0e6c626a234">
        <source>The outpost holds all users and groups in-memory and will refresh every 5 Minutes</source>
        <target>De buitenpost houdt alle gebruikers en groepen in het geheugen vast en vernieuwt elke 5 minuten.</target>
        
      </trans-unit>
      <trans-unit id="sffc14b8200a9f938">
        <source>Direct querying</source>
        <target>Directe query's</target>
        
      </trans-unit>
      <trans-unit id="sdce4680288083fe3">
        <source>Always returns the latest data, but slower than cached querying</source>
        <target>Levert altijd de nieuwste gegevens op, maar langzamer dan gecachte query's</target>
        
      </trans-unit>
      <trans-unit id="s8b87df5664de7eb8">
        <source>Configure how the outpost queries the core authentik server's users.</source>
        <target>Configureer hoe de buitenpost de gebruikers van de kern authentik-server queryt.</target>
        
      </trans-unit>
      <trans-unit id="sfe388f0313f52da2">
        <source>Protocol settings</source>
        <target>Protocolinstellingen</target>
        
      </trans-unit>
      <trans-unit id="s55d731be1ef66efe">
        <source>Base DN</source>
        <target>Basis-DN</target>
        
      </trans-unit>
      <trans-unit id="s0b15ff11a0049cfd">
        <source>LDAP DN under which bind requests and search requests can be made.</source>
        <target>LDAP-DN waarbinnen bindverzoeken en zoekverzoeken kunnen worden uitgevoerd.</target>
        
      </trans-unit>
      <trans-unit id="sb157267c85fdff30">
        <source>Certificate</source>
        <target>Certificaat</target>
        
      </trans-unit>
      <trans-unit id="sac43cb9690260b86">
        <source>UID start number</source>
        <target>Startnummer UID</target>
        
      </trans-unit>
      <trans-unit id="s60edbcfac8ed1f90">
        <source>The start for uidNumbers, this number is added to the user.Pk to make sure that the numbers aren't too low for POSIX users. Default is 2000 to ensure that we don't collide with local users uidNumber</source>
        <target>Het begin voor uidNumbers, dit nummer wordt toegevoegd aan user.Pk om ervoor te zorgen dat de getallen niet te laag zijn voor POSIX-gebruikers. Standaard is 2000 om ervoor te zorgen dat we niet botsen met uidNumber van lokale gebruikers.</target>
        
      </trans-unit>
      <trans-unit id="s5acb607b40356974">
        <source>GID start number</source>
        <target>Startnummer GID</target>
        
      </trans-unit>
      <trans-unit id="s1c8e9816dcae6d9c">
        <source>The start for gidNumbers, this number is added to a number generated from the group.Pk to make sure that the numbers aren't too low for POSIX groups. Default is 4000 to ensure that we don't collide with local groups or users primary groups gidNumber</source>
        <target>Het begin voor gidNumbers, dit nummer wordt toegevoegd aan een nummer dat wordt gegenereerd uit group.Pk om ervoor te zorgen dat de getallen niet te laag zijn voor POSIX-groepen. Standaard is 4000 om ervoor te zorgen dat we niet botsen met gidNumber van lokale groepen of gebruikers primaire groepen.</target>
        
      </trans-unit>
      <trans-unit id="s2236dc563c2dbf76">
        <source>(Format: hours=-1;minutes=-2;seconds=-3).</source>
        <target>(Indeling: uren=-1;minuten=-2;seconden=-3).</target>
        
      </trans-unit>
      <trans-unit id="sbec40ef4e6f139b7">
        <source>(Format: hours=1;minutes=2;seconds=3).</source>
        <target>(Indeling: uren=1;minuten=2;seconden=3).</target>
        
      </trans-unit>
      <trans-unit id="sbb8ad22c83d375b1">
        <source>The following keywords are supported:</source>
        <target>De volgende trefwoorden worden ondersteund:</target>
        
      </trans-unit>
      <trans-unit id="sbb3243352661428f">
        <source>Authentication flow</source>
        <target>Authenticatieflow</target>
        
      </trans-unit>
      <trans-unit id="sa72a3bd1e7e89926">
        <source>Flow used when a user access this provider and is not authenticated.</source>
        <target>Flow die wordt gebruikt wanneer een gebruiker toegang krijgt tot deze provider en niet is geauthenticeerd.</target>
        
      </trans-unit>
      <trans-unit id="s62f7c59b0606a8d6">
        <source>Authorization flow</source>
        <target>Autorisatieflow</target>
        
      </trans-unit>
      <trans-unit id="sfbaeb0de54fbfdbb">
        <source>Flow used when authorizing this provider.</source>
        <target>Flow die wordt gebruikt bij het autoriseren van deze provider.</target>
        
      </trans-unit>
      <trans-unit id="sc8de93a7dc0d78ba">
        <source>Client type</source>
        <target>Clienttype</target>
        
      </trans-unit>
      <trans-unit id="s399cc2d67d92e957">
        <source>Confidential</source>
        <target>Vertrouwelijk</target>
        
      </trans-unit>
      <trans-unit id="s95f09b229a0a0bb0">
        <source>Confidential clients are capable of maintaining the confidentiality of their credentials such as client secrets</source>
        <target>Vertrouwelijke clients zijn in staat om de vertrouwelijkheid van hun referenties zoals klantgeheimen te behouden</target>
        
      </trans-unit>
      <trans-unit id="sdd1ff479d04ac140">
        <source>Public</source>
        <target>Openbaar</target>
        
      </trans-unit>
      <trans-unit id="s51c6b8403c2dc5d9">
        <source>Public clients are incapable of maintaining the confidentiality and should use methods like PKCE. </source>
        <target>Openbare clients zijn niet in staat om de vertrouwelijkheid te behouden en moeten methoden zoals PKCE gebruiken.</target>
        
      </trans-unit>
      <trans-unit id="s4d00e5de1c8213b7">
        <source>Client ID</source>
        <target>Klant-ID</target>
        
      </trans-unit>
      <trans-unit id="s03fb3fa232f0434a">
        <source>Client Secret</source>
        <target>Klantgeheim</target>
        
      </trans-unit>
      <trans-unit id="sde0ad51b14f77cf6">
        <source>Redirect URIs/Origins (RegEx)</source>
        <target>Doorverwijzings-URI's/Oorsprongen (RegEx)</target>
        
      </trans-unit>
      <trans-unit id="s7f9eb9c8bd26e8fd">
        <source>Valid redirect URLs after a successful authorization flow. Also specify any origins here for Implicit flows.</source>
        <target>Geldige doorverwijzings-URL's na een succesvolle autorisatieflow. Specificeer hier ook eventuele oorsprongen voor impliciete stromen.</target>
        
      </trans-unit>
      <trans-unit id="s2a369bc2febb5d55">
        <source>If no explicit redirect URIs are specified, the first successfully used redirect URI will be saved.</source>
        <target>Als er geen expliciete doorverwijzings-URL's zijn opgegeven, wordt de eerste succesvol gebruikte doorverwijzings-URI opgeslagen.</target>
        
      </trans-unit>
      <trans-unit id="sa8384c9c26731f83">
        <source>To allow any redirect URI, set this value to ".*". Be aware of the possible security implications this can have.</source>
        <target>Om elke doorverwijzings-URI toe te staan, stelt u deze waarde in op ".*". Wees u bewust van de mogelijke beveiligingsgevolgen hiervan.</target>
        
      </trans-unit>
      <trans-unit id="s55787f4dfcdce52b">
        <source>Signing Key</source>
        <target>Ondertekeningsleutel</target>
        
      </trans-unit>
      <trans-unit id="sc6c57419ad3a01a8">
        <source>Key used to sign the tokens.</source>
        <target>Sleutel die wordt gebruikt om de tokens te ondertekenen.</target>
        
      </trans-unit>
      <trans-unit id="s124f93a61ee772d6">
        <source>Advanced protocol settings</source>
        <target>Geavanceerde protocolinstellingen</target>
        
      </trans-unit>
      <trans-unit id="s926e0ecf124fb01a">
        <source>Access code validity</source>
        <target>Geldigheid van toegangscode</target>
        
      </trans-unit>
      <trans-unit id="sa578033f134a83b6">
        <source>Configure how long access codes are valid for.</source>
        <target>Configureer hoe lang toegangscodes geldig zijn.</target>
        
      </trans-unit>
      <trans-unit id="sbea3db12fd799210">
        <source>Access Token validity</source>
        <target>Geldigheid van toegangstoken</target>
        
      </trans-unit>
      <trans-unit id="s72559845d38bf688">
        <source>Configure how long access tokens are valid for.</source>
        <target>Configureer hoe lang toegangstokens geldig zijn.</target>
        
      </trans-unit>
      <trans-unit id="s821f6014c1a435b9">
        <source>Refresh Token validity</source>
        <target>Geldigheid van vernieuwingstoken</target>
        
      </trans-unit>
      <trans-unit id="s00c2db16ea9bc263">
        <source>Configure how long refresh tokens are valid for.</source>
        <target>Configureer hoe lang vernieuwingstokens geldig zijn.</target>
        
      </trans-unit>
      <trans-unit id="s2e3ef41a0edd8608">
        <source>Scopes</source>
        <target>Scopes</target>
        
      </trans-unit>
      <trans-unit id="s3a3fae99373ce56b">
        <source>Select which scopes can be used by the client. The client still has to specify the scope to access the data.</source>
        <target>Selecteer welke scopes door de klant kunnen worden gebruikt. De klant moet nog steeds de scope specificeren om toegang te krijgen tot de gegevens.</target>
        
      </trans-unit>
      <trans-unit id="sffd2e553143d1b0e">
        <source>Hold control/command to select multiple items.</source>
        <target>Houd control/command ingedrukt om meerdere items te selecteren.</target>
        
      </trans-unit>
      <trans-unit id="s26bf2730430efbea">
        <source>Subject mode</source>
        <target>Onderwerpmodus</target>
        
      </trans-unit>
      <trans-unit id="sccc47f82044453f9">
        <source>Based on the User's hashed ID</source>
        <target>Gebaseerd op de gehashte ID van de gebruiker</target>
        
      </trans-unit>
      <trans-unit id="sbd5be4fb7442a34c">
        <source>Based on the User's ID</source>
        <target>Gebaseerd op de ID van de gebruiker</target>
        
      </trans-unit>
      <trans-unit id="sc9cf9ecaf9e5d67e">
        <source>Based on the User's UUID</source>
        <target>Gebaseerd op de UUID van de gebruiker</target>
        
      </trans-unit>
      <trans-unit id="s4291727352c4f295">
        <source>Based on the User's username</source>
        <target>Gebaseerd op de gebruikersnaam van de gebruiker</target>
        
      </trans-unit>
      <trans-unit id="sd62cfc27ad4aa33b">
        <source>Based on the User's Email</source>
        <target>Gebaseerd op de e-mail van de gebruiker</target>
        
      </trans-unit>
      <trans-unit id="s55eb75bedf96be0f">
        <source>This is recommended over the UPN mode.</source>
        <target>Dit wordt aanbevolen boven de UPN-modus.</target>
        
      </trans-unit>
      <trans-unit id="sf80e9547166117e6">
        <source>Based on the User's UPN</source>
        <target>Gebaseerd op de UPN van de gebruiker</target>
        
      </trans-unit>
      <trans-unit id="sde949d0ef44572eb">
        <source>Requires the user to have a 'upn' attribute set, and falls back to hashed user ID. Use this mode only if you have different UPN and Mail domains.</source>
        <target>Vereist dat de gebruiker een 'upn'-attribuut heeft ingesteld en valt terug op gehashte gebruikers-ID. Gebruik deze modus alleen als u verschillende UPN- en maildomeinen hebt.</target>
        
      </trans-unit>
      <trans-unit id="s9f23ed1799b4d49a">
        <source>Configure what data should be used as unique User Identifier. For most cases, the default should be fine.</source>
        <target>Configureer welke gegevens moeten worden gebruikt als unieke gebruikersidentificatie. Voor de meeste gevallen is de standaardinstelling prima.</target>
        
      </trans-unit>
      <trans-unit id="s17d1e337f6c11c1e">
        <source>Include claims in id_token</source>
        <target>Claims opnemen in id_token</target>
        
      </trans-unit>
      <trans-unit id="sbf41e0db12834133">
        <source>Include User claims from scopes in the id_token, for applications that don't access the userinfo endpoint.</source>
        <target>Neem gebruikersclaims op vanuit scopes in id_token, voor toepassingen die geen toegang hebben tot het userinfo-eindpunt.</target>
        
      </trans-unit>
      <trans-unit id="s850a58c683682809">
        <source>Issuer mode</source>
        <target>Uitgever modus</target>
        
      </trans-unit>
      <trans-unit id="sde56783222b527d6">
        <source>Each provider has a different issuer, based on the application slug</source>
        <target>Elke provider heeft een andere uitgever, gebaseerd op de toepassingsslug</target>
        
      </trans-unit>
      <trans-unit id="s8d32d7b9e8ca60b1">
        <source>Same identifier is used for all providers</source>
        <target>Hetzelfde identificatienummer wordt gebruikt voor alle providers</target>
        
      </trans-unit>
      <trans-unit id="s37d9155b9f4cc7bd">
        <source>Configure how the issuer field of the ID Token should be filled.</source>
        <target>Configureer hoe het uitgeversveld van het ID Token moet worden ingevuld.</target>
        
      </trans-unit>
      <trans-unit id="se2adaf0371ffcd65">
        <source>Machine-to-Machine authentication settings</source>
        <target>Machine-naar-machine authenticatie-instellingen</target>
        
      </trans-unit>
      <trans-unit id="s33318837e6c54a9b">
        <source>Trusted OIDC Sources</source>
        <target>Vertrouwde OIDC-bronnen</target>
        
      </trans-unit>
      <trans-unit id="s22e566052f7bec81">
        <source>JWTs signed by certificates configured in the selected sources can be used to authenticate to this provider.</source>
        <target>JWT's ondertekend door certificaten geconfigureerd in de geselecteerde bronnen kunnen worden gebruikt om te authenticeren bij deze provider.</target>
        
      </trans-unit>
      <trans-unit id="s072c6d12d3d37501">
        <source>HTTP-Basic Username Key</source>
        <target>HTTP-Basic Gebruikersnaamsleutel</target>
        
      </trans-unit>
      <trans-unit id="sb2bb6f93773a4594">
        <source>User/Group Attribute used for the user part of the HTTP-Basic Header. If not set, the user's Email address is used.</source>
        <target>Gebruikers-/groepsattribuut dat wordt gebruikt voor het gebruikersgedeelte van de HTTP-Basic-header. Als dit niet is ingesteld, wordt het e-mailadres van de gebruiker gebruikt.</target>
        
      </trans-unit>
      <trans-unit id="s70f6471de355b98c">
        <source>HTTP-Basic Password Key</source>
        <target>HTTP-Basic Wachtwoordsleutel</target>
        
      </trans-unit>
      <trans-unit id="sf4de1644dcdb53d5">
        <source>User/Group Attribute used for the password part of the HTTP-Basic Header.</source>
        <target>Gebruikers-/groepsattribuut dat wordt gebruikt voor het wachtwoordgedeelte van de HTTP-Basic-header.</target>
        
      </trans-unit>
      <trans-unit id="sb8dd788adf7b907b">
        <source>Proxy</source>
        <target>Proxy</target>
        
      </trans-unit>
      <trans-unit id="s7489f76224f8120d">
        <source>Forward auth (single application)</source>
        <target>Doorsturen van authenticatie (enkele toepassing)</target>
        
      </trans-unit>
      <trans-unit id="s25d0cd75377daf75">
        <source>Forward auth (domain level)</source>
        <target>Doorsturen van authenticatie (domeinniveau)</target>
        
      </trans-unit>
      <trans-unit id="s93574c03953f25dd">
        <source>This provider will behave like a transparent reverse-proxy, except requests must be authenticated. If your upstream application uses HTTPS, make sure to connect to the outpost using HTTPS as well.</source>
        <target>Deze provider zal zich gedragen als een transparante omgekeerde proxy, behalve dat verzoeken geauthenticeerd moeten zijn. Als uw upstream-toepassing HTTPS gebruikt, zorg er dan voor dat u ook via HTTPS verbinding maakt met de outpost.</target>
        
      </trans-unit>
      <trans-unit id="sa29b5680cfafacc8">
        <source>External host</source>
        <target>Externe host</target>
        
      </trans-unit>
      <trans-unit id="s764bccb30868bf62">
        <source>The external URL you'll access the application at. Include any non-standard port.</source>
        <target>De externe URL waarmee u toegang krijgt tot de toepassing. Inclusief eventuele niet-standaard poorten.</target>
        
      </trans-unit>
      <trans-unit id="scb317851cbcc6b12">
        <source>Internal host</source>
        <target>Interne host</target>
        
      </trans-unit>
      <trans-unit id="sf05e384059a0a7c1">
        <source>Upstream host that the requests are forwarded to.</source>
        <target>Upstream host waarnaar de verzoeken worden doorgestuurd.</target>
        
      </trans-unit>
      <trans-unit id="s3d34068a31cab30b">
        <source>Internal host SSL Validation</source>
        <target>SSL-validatie interne host</target>
        
      </trans-unit>
      <trans-unit id="s4a26798e1c3c37dd">
        <source>Validate SSL Certificates of upstream servers.</source>
        <target>Valideer SSL-certificaten van upstream-servers.</target>
        
      </trans-unit>
      <trans-unit id="s44c90273f08fb718">
        <source>Use this provider with nginx's auth_request or traefik's forwardAuth. Only a single provider is required per root domain. You can't do per-application authorization, but you don't have to create a provider for each application.</source>
        <target>Gebruik deze provider met nginx's auth_request of traefik's forwardAuth. Slechts één provider is vereist per hoofddomein. U kunt geen machtigingen per toepassing instellen, maar u hoeft ook geen provider voor elke toepassing te maken.</target>
        
      </trans-unit>
      <trans-unit id="sf55d28d4dff0e41b">
        <source>An example setup can look like this:</source>
        <target>Een voorbeeldopstelling kan er als volgt uitzien:</target>
        
      </trans-unit>
      <trans-unit id="sb4a1d1c19438e929">
        <source>authentik running on auth.example.com</source>
        <target>authentik draait op auth.example.com</target>
        
      </trans-unit>
      <trans-unit id="s68f935c9ca792016">
        <source>app1 running on app1.example.com</source>
        <target>app1 draait op app1.example.com</target>
        
      </trans-unit>
      <trans-unit id="sf813a72d8fadd765">
        <source>In this case, you'd set the Authentication URL to auth.example.com and Cookie domain to example.com.</source>
        <target>In dit geval stelt u de authenticatie-URL in op auth.example.com en het cookie-domein op example.com.</target>
        
      </trans-unit>
      <trans-unit id="s31d15c6f16951464">
        <source>Authentication URL</source>
        <target>Authenticatie-URL</target>
        
      </trans-unit>
      <trans-unit id="sa03fe48e892df2d8">
        <source>The external URL you'll authenticate at. The authentik core server should be reachable under this URL.</source>
        <target>De externe URL waar u zich zult authenticeren. De authentik kernserver moet bereikbaar zijn onder deze URL.</target>
        
      </trans-unit>
      <trans-unit id="s7def067ed3ad3ad9">
        <source>Cookie domain</source>
        <target>Cookie-domein</target>
        
      </trans-unit>
      <trans-unit id="s211b75e868072162">
        <source>Set this to the domain you wish the authentication to be valid for. Must be a parent domain of the URL above. If you're running applications as app1.domain.tld, app2.domain.tld, set this to 'domain.tld'.</source>
        <target>Stel dit in op het domein waarvoor u de authenticatie wilt laten gelden. Dit moet een bovenliggend domein zijn van de bovenstaande URL. Als u toepassingen uitvoert als app1.domain.tld, app2.domain.tld, stel dit dan in op 'domain.tld'.</target>
        
      </trans-unit>
      <trans-unit id="s2345170f7e272668">
        <source>Unknown proxy mode</source>
        <target>Onbekende proxy-modus</target>
        
      </trans-unit>
      <trans-unit id="s7c10976de6411844">
        <source>Token validity</source>
        <target>Geldigheid van token</target>
        
      </trans-unit>
      <trans-unit id="s3e87ce98ba3c4d80">
        <source>Configure how long tokens are valid for.</source>
        <target>Configureer hoe lang tokens geldig zijn.</target>
        
      </trans-unit>
      <trans-unit id="sd539548ca4c71619">
        <source>Additional scopes</source>
        <target>Extra scopes</target>
        
      </trans-unit>
      <trans-unit id="s8f12575f694e85a2">
        <source>Additional scope mappings, which are passed to the proxy.</source>
        <target>Extra scopetoewijzingen die worden doorgegeven aan de proxy.</target>
        
      </trans-unit>
      <trans-unit id="s93cea6ca1f93349d">
        <source>Unauthenticated URLs</source>
        <target>Ongeauthenticeerde URL's</target>
        
      </trans-unit>
      <trans-unit id="sc4508175bf6b09dd">
        <source>Unauthenticated Paths</source>
        <target>Ongeauthenticeerde paden</target>
        
      </trans-unit>
      <trans-unit id="sc9fc206433f67588">
        <source>Regular expressions for which authentication is not required. Each new line is interpreted as a new expression.</source>
        <target>Reguliere expressies waarvoor geen authenticatie vereist is. Elke nieuwe regel wordt geïnterpreteerd als een nieuwe expressie.</target>
        
      </trans-unit>
      <trans-unit id="sd503fabef9691134">
        <source>When using proxy or forward auth (single application) mode, the requested URL Path is checked against the regular expressions. When using forward auth (domain mode), the full requested URL including scheme and host is matched against the regular expressions.</source>
        <target>Bij gebruik van de proxy of doorstuur-authenticatiemodus (enkele toepassing) wordt het aangevraagde URL-pad gecontroleerd aan de hand van de reguliere expressies. Bij gebruik van doorstuur-authenticatiemodus (domeinmodus) wordt de volledige aangevraagde URL inclusief schema en host vergeleken met de reguliere expressies.</target>
        
      </trans-unit>
      <trans-unit id="sb488dee0be434f7e">
        <source>Authentication settings</source>
        <target>Authenticatie-instellingen</target>
        
      </trans-unit>
      <trans-unit id="s23cee624c735f266">
        <source>Intercept header authentication</source>
        <target>Tussentijdse koptekst authenticatie</target>
        
      </trans-unit>
      <trans-unit id="sc007cca5af67eae0">
        <source>When enabled, authentik will intercept the Authorization header to authenticate the request.</source>
        <target>Indien ingeschakeld, zal authentik de autorisatieheader onderscheppen om het verzoek te authenticeren.</target>
        
      </trans-unit>
      <trans-unit id="s36e630ba56617556">
        <source>Send HTTP-Basic Authentication</source>
        <target>Verstuur HTTP-Basic Authenticatie</target>
        
      </trans-unit>
      <trans-unit id="s9d5796a4b9b7560e">
        <source>Send a custom HTTP-Basic Authentication header based on values from authentik.</source>
        <target>Verstuur een aangepaste HTTP-Basic authenticatieheader op basis van waarden uit authentik.</target>
        
      </trans-unit>
      <trans-unit id="s11204eeb1e27ea8f">
        <source>ACS URL</source>
        <target>ACS URL</target>
        
      </trans-unit>
      <trans-unit id="sb7a30abc1dcf6c36">
        <source>Issuer</source>
        <target>Uitgever</target>
        
      </trans-unit>
      <trans-unit id="sf54c562d8a10ce77">
        <source>Also known as EntityID.</source>
        <target>Ook bekend als EntityID.</target>
        
      </trans-unit>
      <trans-unit id="s991b750e2d5c4234">
        <source>Service Provider Binding</source>
        <target>Service Provider Binding</target>
        
      </trans-unit>
      <trans-unit id="sd8f220c999726151">
        <source>Redirect</source>
        <target>Doorverwijzing</target>
        
      </trans-unit>
      <trans-unit id="sb357ea19a722d827">
        <source>Post</source>
        <target>Post</target>
        
      </trans-unit>
      <trans-unit id="s4e28e2899e08a5f8">
        <source>Determines how authentik sends the response back to the Service Provider.</source>
        <target>Bepaalt hoe authentik de reactie terugstuurt naar de Service Provider.</target>
        
      </trans-unit>
      <trans-unit id="sd5a4b41c6c883b03">
        <source>Audience</source>
        <target>Publiek</target>
        
      </trans-unit>
      <trans-unit id="sc741d9ebe07ad103">
        <source>Signing Certificate</source>
        <target>Ondertekeningscertificaat</target>
        
      </trans-unit>
      <trans-unit id="sd6c3ddb62de0e8f7">
        <source>Certificate used to sign outgoing Responses going to the Service Provider.</source>
        <target>Certificaat gebruikt om uitgaande reacties naar de Service Provider te ondertekenen.</target>
        
      </trans-unit>
      <trans-unit id="s5be3b0567172e415">
        <source>Verification Certificate</source>
        <target>Verificatiecertificaat</target>
        
      </trans-unit>
      <trans-unit id="s7c27e113f90a89e0">
        <source>When selected, incoming assertion's Signatures will be validated against this certificate. To allow unsigned Requests, leave on default.</source>
        <target>Indien geselecteerd, worden handtekeningen van inkomende assertions gevalideerd tegen dit certificaat. Laat op standaard staan om niet-ondertekende verzoeken toe te staan.</target>
        
      </trans-unit>
      <trans-unit id="se6d950402810c34f">
        <source>Property mappings</source>
        <target>Kenmerkmapping</target>
        
      </trans-unit>
      <trans-unit id="s1a2797874b7fe852">
        <source>NameID Property Mapping</source>
        <target>Naam-ID-kenmerkmapping</target>
        
      </trans-unit>
      <trans-unit id="s256b8452664ccae4">
        <source>Configure how the NameID value will be created. When left empty, the NameIDPolicy of the incoming request will be respected.</source>
        <target>Configureer hoe de NameID-waarde wordt gecreëerd. Wanneer leeggelaten, wordt de NameIDPolicy van het inkomende verzoek gerespecteerd.</target>
        
      </trans-unit>
      <trans-unit id="s9f91cc8bcfabb40f">
        <source>Assertion valid not before</source>
        <target>Assertion geldig vanaf</target>
        
      </trans-unit>
      <trans-unit id="s733f83ff9d50da30">
        <source>Configure the maximum allowed time drift for an assertion.</source>
        <target>Configureer de maximale toegestane tijdsafwijking voor een assertion.</target>
        
      </trans-unit>
      <trans-unit id="s2af5754090898640">
        <source>Assertion valid not on or after</source>
        <target>Assertion geldig tot en met</target>
        
      </trans-unit>
      <trans-unit id="s43c1f927936f0a02">
        <source>Assertion not valid on or after current time + this value.</source>
        <target>Assertion is niet geldig op of na de huidige tijd + deze waarde.</target>
        
      </trans-unit>
      <trans-unit id="sad8550b8731518d8">
        <source>Session valid not on or after</source>
        <target>Sessie geldig tot en met</target>
        
      </trans-unit>
      <trans-unit id="s0dd00fbaba08748a">
        <source>Session not valid on or after current time + this value.</source>
        <target>Sessie is niet geldig op of na de huidige tijd + deze waarde.</target>
        
      </trans-unit>
      <trans-unit id="s2a0f60e74b478804">
        <source>Digest algorithm</source>
        <target>Samenvatting-algoritme</target>
        
      </trans-unit>
      <trans-unit id="s693d975d38ff0214">
        <source>Signature algorithm</source>
        <target>Handtekening-algoritme</target>
        
      </trans-unit>
      <trans-unit id="sd1a5560fde6f2271">
        <source>Successfully imported provider.</source>
        <target>Provider succesvol geïmporteerd.</target>
        
      </trans-unit>
      <trans-unit id="s252a52330d32b900">
        <source>Metadata</source>
        <target>Metadata</target>
        
      </trans-unit>
      <trans-unit id="s7181a5504472e856">
        <source>Apply changes</source>
        <target>Wijzigingen toepassen</target>
        
      </trans-unit>
      <trans-unit id="s5e8250fb85d64c23">
        <source>Close</source>
        <target>Sluiten</target>
        
      </trans-unit>
      <trans-unit id="sad59707375956ad2">
        <source>Finish</source>
        <target>Voltooien</target>
        
      </trans-unit>
      <trans-unit id="sc16e00a7a8b2fde2">
        <source>Back</source>
        <target>Terug</target>
        
      </trans-unit>
      <trans-unit id="sd5903cc8de68b3fc">
        <source>No form found</source>
        <target>Geen formulier gevonden</target>
        
      </trans-unit>
      <trans-unit id="s45935843b1b5b496">
        <source>Form didn't return a promise for submitting</source>
        <target>Formulier heeft geen promise geretourneerd voor indienen</target>
        
      </trans-unit>
      <trans-unit id="s74475586afc1fb0f">
        <source>Select type</source>
        <target>Selecteer type</target>
        
      </trans-unit>
      <trans-unit id="s0b3bf19b31dd6bac">
        <source>Try the new application wizard</source>
        <target>Probeer de nieuwe applicatie-wizard</target>
        
      </trans-unit>
      <trans-unit id="sa18e1c6e0e6f16cc">
        <source>The new application wizard greatly simplifies the steps required to create applications and providers.</source>
        <target>De nieuwe applicatie-wizard vereenvoudigt sterk de stappen die nodig zijn om applicaties en providers te maken.</target>
        
      </trans-unit>
      <trans-unit id="s01ef54f5d7c6ed47">
        <source>Try it now</source>
        <target>Probeer het nu</target>
        
      </trans-unit>
      <trans-unit id="s382a2aa3984474dd">
        <source>Create</source>
        <target>Aanmaken</target>
        
      </trans-unit>
      <trans-unit id="s58d1eb482059da12">
        <source>New provider</source>
        <target>Nieuwe provider</target>
        
      </trans-unit>
      <trans-unit id="sa661ea7d7a50f2e9">
        <source>Create a new provider.</source>
        <target>Maak een nieuwe provider aan.</target>
        
      </trans-unit>
      <trans-unit id="s5d6af4c100ad321b">
        <source>Create <x id="0" equiv-text="${type.name}"/></source>
        <target>Maak <x id="0" equiv-text="${type.name}"/> aan</target>
        
      </trans-unit>
      <trans-unit id="sb95baab425322600">
        <source>Shared secret</source>
        <target>Gedeeld geheim</target>
        
      </trans-unit>
      <trans-unit id="s9e9316a6b0c16231">
        <source>Client Networks</source>
        <target>Clientnetwerken</target>
        
      </trans-unit>
      <trans-unit id="s7f2dcf01f7a8c0b7">
        <source>List of CIDRs (comma-seperated) that clients can connect from. A more specific
                            CIDR will match before a looser one. Clients connecting from a non-specified CIDR
                            will be dropped.</source>
        <target>Lijst van CIDR's (komma-gescheiden) waarvandaan clients kunnen verbinden. Een specifiekere
                            CIDR komt overeen voordat een ruimere. Clients die verbinding maken vanaf een niet-gespecificeerde CIDR
                            worden geweigerd.</target>
      </trans-unit>
      <trans-unit id="s61eacb19db252f5e">
        <source>URL</source>
        <target>URL</target>
        
      </trans-unit>
      <trans-unit id="sb21f33b039c86322">
        <source>SCIM base url, usually ends in /v2.</source>
        <target>Basis-URL voor SCIM, eindigt meestal op /v2.</target>
        
      </trans-unit>
      <trans-unit id="se68398e3c2c760b2">
        <source>Token</source>
        <target>Token</target>
        
      </trans-unit>
      <trans-unit id="s33ed903c210a6209">
        <source>Token to authenticate with. Currently only bearer authentication is supported.</source>
        <target>Token om mee te authenticeren. Momenteel wordt alleen drager-authenticatie ondersteund.</target>
        
      </trans-unit>
      <trans-unit id="sfc8bb104e2c05af8">
        <source>User filtering</source>
        <target>Gebruikersfiltering</target>
        
      </trans-unit>
      <trans-unit id="sc0d0890fbd46ef62">
        <source>Exclude service accounts</source>
        <target>Uitsluiten van serviceaccounts</target>
        
      </trans-unit>
      <trans-unit id="s98b1cb8fb62909ec">
        <source>Group</source>
        <target>Groep</target>
        
      </trans-unit>
      <trans-unit id="s23ab136ad85f0ad2">
        <source>Only sync users within the selected group.</source>
        <target>Synchroniseer alleen gebruikers binnen de geselecteerde groep.</target>
        
      </trans-unit>
      <trans-unit id="sfdedc3b0b2b7ce3d">
        <source>Attribute mapping</source>
        <target>Attribuutmapping</target>
        
      </trans-unit>
      <trans-unit id="saf794c74c9ea731e">
        <source>User Property Mappings</source>
        <target>Gebruikerskenmerkmapping</target>
        
      </trans-unit>
      <trans-unit id="s019555b5a442aa00">
        <source>Property mappings used to user mapping.</source>
        <target>Kenmerkmapping gebruikt voor gebruikersmapping.</target>
        
      </trans-unit>
      <trans-unit id="s7cb9aa9ee1783f00">
        <source>Group Property Mappings</source>
        <target>Groep-kenmerkmapping</target>
        
      </trans-unit>
      <trans-unit id="sa319e3bf44c85963">
        <source>Property mappings used to group creation.</source>
        <target>Kenmerkmapping gebruikt voor groepscreatie.</target>
        
      </trans-unit>
      <trans-unit id="se09ab93d69f7f45b">
        <source>Not used by any other object.</source>
        <target>Niet gebruikt door een ander object.</target>
        
      </trans-unit>
      <trans-unit id="s10922bd0ac765562">
        <source>object will be DELETED</source>
        <target>object zal worden VERWIJDERD</target>
        
      </trans-unit>
      <trans-unit id="sf3981f36525b0dbd">
        <source>connection will be deleted</source>
        <target>verbinding zal worden verwijderd</target>
        
      </trans-unit>
      <trans-unit id="s93cf77a59db53395">
        <source>reference will be reset to default value</source>
        <target>referentie wordt gereset naar standaardwaarde</target>
        
      </trans-unit>
      <trans-unit id="s3e211d29fa10f843">
        <source>reference will be set to an empty value</source>
        <target>referentie wordt ingesteld naar een lege waarde</target>
        
      </trans-unit>
      <trans-unit id="s55fa598b754cc3cc">
        <source><x id="0" equiv-text="${ub.name}"/> (<x id="1" equiv-text="${consequence}"/>)</source>
        <target><x id="0" equiv-text="${ub.name}"/> (<x id="1" equiv-text="${consequence}"/>)</target>
        
      </trans-unit>
      <trans-unit id="s09240e07b5b8d640">
        <source>ID</source>
        <target>ID</target>
        
      </trans-unit>
      <trans-unit id="se33b158a1ec02a09">
        <source>Successfully deleted <x id="0" equiv-text="${this.objects.length} ${this.objectLabel}"/></source>
        <target><x id="0" equiv-text="${this.objects.length} ${this.objectLabel}"/> succesvol verwijderd</target>
      </trans-unit>
      <trans-unit id="sf6eb148db23d19de">
        <source>Failed to delete <x id="0" equiv-text="${this.objectLabel}"/>: <x id="1" equiv-text="${e.toString()}"/></source>
        <target>Kon <x id="0" equiv-text="${this.objectLabel}"/> niet verwijderen: <x id="1" equiv-text="${e.toString()}"/></target>
        
      </trans-unit>
      <trans-unit id="s039b6434e8a75560">
        <source>Delete <x id="0" equiv-text="${this.objectLabel}"/></source>
        <target>Verwijder <x id="0" equiv-text="${this.objectLabel}"/></target>
        
      </trans-unit>
      <trans-unit id="s5819a49638f6d7cb">
        <source>Are you sure you want to delete <x id="0" equiv-text="${this.objects.length} ${this.objectLabel}"/>?</source>
        <target>Weet je zeker dat je <x id="0" equiv-text="${this.objects.length} ${this.objectLabel}"/> wilt verwijderen?</target>
      </trans-unit>
      <trans-unit id="sdc673e73b5c13aea">
        <source>Delete</source>
        <target>Verwijderen</target>
        
      </trans-unit>
      <trans-unit id="sb0b86b8ca6ab13bd">
        <source>Providers</source>
        <target>Providers</target>
        
      </trans-unit>
      <trans-unit id="s3ffa320128991a45">
        <source>Provide support for protocols like SAML and OAuth to assigned applications.</source>
        <target>Bied ondersteuning voor protocollen zoals SAML en OAuth aan toegewezen applicaties.</target>
        
      </trans-unit>
      <trans-unit id="sd2223afb7d6b100d">
        <source>Type</source>
        <target>Type</target>
        
      </trans-unit>
      <trans-unit id="s10929ca568ae10bc">
        <source>Provider(s)</source>
        <target>Provider(s)</target>
        
      </trans-unit>
      <trans-unit id="sb2b3b281954752c4">
        <source>Assigned to application </source>
        <target>Toegewezen aan applicatie </target>
        
      </trans-unit>
      <trans-unit id="sa6c0ba4910c7ad7f">
        <source>Assigned to application (backchannel) </source>
        <target>Toegewezen aan applicatie (backchannel) </target>
        
      </trans-unit>
      <trans-unit id="s97f5e0c138eae172">
        <source>Warning: Provider not assigned to any application.</source>
        <target>Waarschuwing: Provider is niet toegewezen aan een applicatie.</target>
        
      </trans-unit>
      <trans-unit id="s8b0432eecbd8b034">
        <source>Update</source>
        <target>Update</target>
        
      </trans-unit>
      <trans-unit id="sc9175cb129fdc306">
        <source>Update <x id="0" equiv-text="${item.verboseName}"/></source>
        <target>Update <x id="0" equiv-text="${item.verboseName}"/></target>
        
      </trans-unit>
      <trans-unit id="s398f6ba74ba8943a">
        <source>Select providers to add to application</source>
        <target>Selecteer providers om aan de applicatie toe te voegen</target>
        
      </trans-unit>
      <trans-unit id="sf9aee319a006c9b4">
        <source>Add</source>
        <target>Toevoegen</target>
        
      </trans-unit>
      <trans-unit id="sa90b7809586c35ce">
        <source>Either input a full URL, a relative path, or use 'fa://fa-test' to use the Font Awesome icon "fa-test".</source>
        <target>Voer een volledige URL, een relatief pad in, of gebruik 'fa://fa-test' om het Font Awesome-pictogram "fa-test" te gebruiken.</target>
        
      </trans-unit>
      <trans-unit id="s0410779cb47de312">
        <source>Path template for users created. Use placeholders like `%(slug)s` to insert the source slug.</source>
        <target>Padtemplate voor aangemaakte gebruikers. Gebruik plaatshouders zoals `%(slug)s` om de bron-slug in te voegen.</target>
        
      </trans-unit>
      <trans-unit id="s58fd2aafa4261c55">
        <source>Successfully updated application.</source>
        <target>Applicatie succesvol bijgewerkt.</target>
        
      </trans-unit>
      <trans-unit id="s9222ca30ae7786e4">
        <source>Successfully created application.</source>
        <target>Applicatie succesvol aangemaakt.</target>
        
      </trans-unit>
      <trans-unit id="s03907d7a66c6164e">
        <source>Application's display Name.</source>
        <target>Weergavenaam van de applicatie.</target>
        
      </trans-unit>
      <trans-unit id="s91f70424f5d5d23e">
        <source>Slug</source>
        <target>Slug</target>
        
      </trans-unit>
      <trans-unit id="sdae55084f6cb2662">
        <source>Optionally enter a group name. Applications with identical groups are shown grouped together.</source>
        <target>Voer optioneel een groepsnaam in. Applicaties met identieke groepen worden samen weergegeven.</target>
        
      </trans-unit>
      <trans-unit id="s7f5869b3d14d7cbc">
        <source>Provider</source>
        <target>Provider</target>
        
      </trans-unit>
      <trans-unit id="s350a616ff5e145ec">
        <source>Select a provider that this application should use.</source>
        <target>Selecteer een provider die door deze applicatie moet worden gebruikt.</target>
        
      </trans-unit>
      <trans-unit id="s4c6534a118f52fdd">
        <source>Select backchannel providers which augment the functionality of the main provider.</source>
        <target>Selecteer backchannel providers die de functionaliteit van de hoofdprovider versterken.</target>
        
      </trans-unit>
      <trans-unit id="s0639662111324466">
        <source>Policy engine mode</source>
        <target>Modus beleidsengine</target>
        
      </trans-unit>
      <trans-unit id="s1a0e95458b44d7f8">
        <source>Any policy must match to grant access</source>
        <target>Elk beleid moet overeenkomen om toegang te verlenen</target>
        
      </trans-unit>
      <trans-unit id="s7fc1ace65486dc25">
        <source>All policies must match to grant access</source>
        <target>Alle beleidsregels moeten overeenkomen om toegang te verlenen</target>
        
      </trans-unit>
      <trans-unit id="s8be4abc7ca71da6c">
        <source>UI settings</source>
        <target>UI-instellingen</target>
        
      </trans-unit>
      <trans-unit id="s427f788ff333f45b">
        <source>Launch URL</source>
        <target>Start-URL</target>
        
      </trans-unit>
      <trans-unit id="s992f8d1a776e763c">
        <source>If left empty, authentik will try to extract the launch URL based on the selected provider.</source>
        <target>Indien leeg gelaten, zal authentik proberen om de start-URL te extraheren op basis van de geselecteerde provider.</target>
        
      </trans-unit>
      <trans-unit id="s2348f46ebf436671">
        <source>Open in new tab</source>
        <target>Openen in nieuw tabblad</target>
        
      </trans-unit>
      <trans-unit id="s8655c52824caac63">
        <source>If checked, the launch URL will open in a new browser tab or window from the user's application library.</source>
        <target>Indien aangevinkt, zal de start-URL worden geopend in een nieuw browser-tabblad of venster vanuit de applicatiebibliotheek van de gebruiker.</target>
        
      </trans-unit>
      <trans-unit id="s068d4dd16d9106d0">
        <source>Icon</source>
        <target>Pictogram</target>
        
      </trans-unit>
      <trans-unit id="s67e20cd8018d7e3c">
        <source>Currently set to:</source>
        <target>Momenteel ingesteld op:</target>
        
      </trans-unit>
      <trans-unit id="s80e6d6fe5ad458d3">
        <source>Clear icon</source>
        <target>Pictogram wissen</target>
        
      </trans-unit>
      <trans-unit id="s6d3b4d0561ba1cff">
        <source>Publisher</source>
        <target>Uitgever</target>
        
      </trans-unit>
      <trans-unit id="sa8c45b6b92a8ba1f">
        <source>Create Application</source>
        <target>Applicatie aanmaken</target>
        
      </trans-unit>
      <trans-unit id="s3d197283cb019b5a">
        <source>Overview</source>
        <target>Overzicht</target>
        
      </trans-unit>
      <trans-unit id="s6c3daaac4eed12f9">
        <source>Changelog</source>
        <target>Changelog</target>
        
      </trans-unit>
      <trans-unit id="s05e395ff60af047b">
        <source>Warning: Provider is not used by any Outpost.</source>
        <target>Waarschuwing: Provider wordt niet gebruikt door een Outpost.</target>
        
      </trans-unit>
      <trans-unit id="sccbfc4dec0c8d80c">
        <source>Assigned to application</source>
        <target>Toegewezen aan applicatie</target>
        
      </trans-unit>
      <trans-unit id="s2d46e3a9ee8e0e7e">
        <source>Update LDAP Provider</source>
        <target>LDAP-provider bijwerken</target>
        
      </trans-unit>
      <trans-unit id="s64ef2a6c2dd1d3d1">
        <source>Edit</source>
        <target>Bewerken</target>
        
      </trans-unit>
      <trans-unit id="saf24e253b3b006d4">
        <source>How to connect</source>
        <target>Hoe te verbinden</target>
        
      </trans-unit>
      <trans-unit id="s02b3fade1795d03f">
        <source>Connect to the LDAP Server on port 389:</source>
        <target>Verbinding maken met de LDAP-server op poort 389:</target>
        
      </trans-unit>
      <trans-unit id="sa00cf67b54c44c71">
        <source>Check the IP of the Kubernetes service, or</source>
        <target>Controleer het IP-adres van de Kubernetes-service, of</target>
        
      </trans-unit>
      <trans-unit id="s28f270859c5f4d51">
        <source>The Host IP of the docker host</source>
        <target>Het host-IP van de Docker-host</target>
        
      </trans-unit>
      <trans-unit id="sb7794c2910b1a9ec">
        <source>Bind DN</source>
        <target>Bind DN</target>
        
      </trans-unit>
      <trans-unit id="s5694f9421c428227">
        <source>Bind Password</source>
        <target>Bind-wachtwoord</target>
        
      </trans-unit>
      <trans-unit id="s086e1bbe7c97ea16">
        <source>Search base</source>
        <target>Zoekbasis</target>
        
      </trans-unit>
      <trans-unit id="s417b90913e05bc17">
        <source>Preview</source>
        <target>Voorbeeld</target>
        
      </trans-unit>
      <trans-unit id="s17f3eaf3b07ece26">
        <source>Warning: Provider is not used by an Application.</source>
        <target>Waarschuwing: Provider wordt niet gebruikt door een applicatie.</target>
        
      </trans-unit>
      <trans-unit id="s56806e9f63efa298">
        <source>Redirect URIs</source>
        <target>Omleidings-URL's</target>
        
      </trans-unit>
      <trans-unit id="sdbc08adee233f180">
        <source>Update OAuth2 Provider</source>
        <target>OAuth2-provider bijwerken</target>
        
      </trans-unit>
      <trans-unit id="s9d96eb5ca93e6473">
        <source>OpenID Configuration URL</source>
        <target>OpenID-configuratie-URL</target>
        
      </trans-unit>
      <trans-unit id="s74f809a69e030351">
        <source>OpenID Configuration Issuer</source>
        <target>OpenID-configuratie-issuer</target>
        
      </trans-unit>
      <trans-unit id="s028be8989873f001">
        <source>Authorize URL</source>
        <target>Authorize-URL</target>
        
      </trans-unit>
      <trans-unit id="sebda1d54a3f9f967">
        <source>Token URL</source>
        <target>Token-URL</target>
        
      </trans-unit>
      <trans-unit id="s2fc3eb68c7ced3af">
        <source>Userinfo URL</source>
        <target>Gebruikersinfo-URL</target>
        
      </trans-unit>
      <trans-unit id="s145483489b87a622">
        <source>Logout URL</source>
        <target>Uitlog-URL</target>
        
      </trans-unit>
      <trans-unit id="s59f5eda30a904b75">
        <source>JWKS URL</source>
        <target>JWKS-URL</target>
        
      </trans-unit>
      <trans-unit id="s453b0c150a7ca58e">
        <source>Example JWT payload (for currently authenticated user)</source>
        <target>Voorbeeld JWT-payload (voor momenteel geauthenticeerde gebruiker)</target>
        
      </trans-unit>
      <trans-unit id="sc6e8a34361c7c272">
        <source>Forward auth (domain-level)</source>
        <target>Doorsturen van autorisatie (domein-niveau)</target>
        
      </trans-unit>
      <trans-unit id="s6df42b3072a2d7e9">
        <source>Nginx (Ingress)</source>
        <target>Nginx (Ingress)</target>
        
      </trans-unit>
      <trans-unit id="s8e01a852c1db8d29">
        <source>Nginx (Proxy Manager)</source>
        <target>Nginx (Proxy Manager)</target>
        
      </trans-unit>
      <trans-unit id="sabebdc7fa6a5bddb">
        <source>Nginx (standalone)</source>
        <target>Nginx (standalone)</target>
        
      </trans-unit>
      <trans-unit id="s5d9f93f1fe1c19d3">
        <source>Traefik (Ingress)</source>
        <target>Traefik (Ingress)</target>
        
      </trans-unit>
      <trans-unit id="se2b62f7e9017965e">
        <source>Traefik (Compose)</source>
        <target>Traefik (Compose)</target>
        
      </trans-unit>
      <trans-unit id="s4c4c504a48c3b7bd">
        <source>Traefik (Standalone)</source>
        <target>Traefik (Standalone)</target>
        
      </trans-unit>
      <trans-unit id="s7ba9677d069e5f02">
        <source>Caddy (Standalone)</source>
        <target>Caddy (Standalone)</target>
        
      </trans-unit>
      <trans-unit id="s4a1e774ab25aa232">
        <source>Internal Host</source>
        <target>Interne host</target>
        
      </trans-unit>
      <trans-unit id="sc9c3578cce3cf7a8">
        <source>External Host</source>
        <target>Externe host</target>
        
      </trans-unit>
      <trans-unit id="s7a141f1b61074fbe">
        <source>Basic-Auth</source>
        <target>Basis-Authenticatie</target>
        
      </trans-unit>
      <trans-unit id="scb489a1a173ac3f0">
        <source>Yes</source>
        <target>Ja</target>
        
      </trans-unit>
      <trans-unit id="s37cbecaec58e2192">
        <source>Mode</source>
        <target>Modus</target>
        
      </trans-unit>
      <trans-unit id="s4e474b9e2e737dd1">
        <source>Update Proxy Provider</source>
        <target>Proxy-provider bijwerken</target>
        
      </trans-unit>
      <trans-unit id="s37eb2f1b6e3c19c2">
        <source>Protocol Settings</source>
        <target>Protocolinstellingen</target>
        
      </trans-unit>
      <trans-unit id="s5116b89f7db1fbec">
        <source>Allowed Redirect URIs</source>
        <target>Toegestane omleidings-URL's</target>
        
      </trans-unit>
      <trans-unit id="saeff3596e1ac31b6">
        <source>Setup</source>
        <target>Opzetten</target>
        
      </trans-unit>
      <trans-unit id="s1b783856ab4aaaf3">
        <source>No additional setup is required.</source>
        <target>Er is geen aanvullende configuratie vereist.</target>
        
      </trans-unit>
      <trans-unit id="s09b671b120443043">
        <source>Update Radius Provider</source>
        <target>Radius-provider bijwerken</target>
        
      </trans-unit>
      <trans-unit id="sd3386a2ef42e80b9">
        <source>Download</source>
        <target>Downloaden</target>
        
      </trans-unit>
      <trans-unit id="sf417c13d7a0f7995">
        <source>Copy download URL</source>
        <target>Kopieer download-URL</target>
        
      </trans-unit>
      <trans-unit id="sc1cfce89ebcf1bf9">
        <source>Download signing certificate</source>
        <target>Download ondertekend certificaat</target>
        
      </trans-unit>
      <trans-unit id="s2c0de3d35a7bc784">
        <source>Related objects</source>
        <target>Gerelateerde objecten</target>
        
      </trans-unit>
      <trans-unit id="s803b0621006085be">
        <source>Update SAML Provider</source>
        <target>SAML-provider bijwerken</target>
        
      </trans-unit>
      <trans-unit id="s44b1f042790cd1a2">
        <source>SAML Configuration</source>
        <target>SAML-configuratie</target>
        
      </trans-unit>
      <trans-unit id="sba999428083abce3">
        <source>EntityID/Issuer</source>
        <target>EntityID/Uitgever</target>
        
      </trans-unit>
      <trans-unit id="scd2984ee5552643a">
        <source>SSO URL (Post)</source>
        <target>SSO-URL (Post)</target>
        
      </trans-unit>
      <trans-unit id="saa79b47f60c66458">
        <source>SSO URL (Redirect)</source>
        <target>SSO-URL (Omleiding)</target>
        
      </trans-unit>
      <trans-unit id="s2da51a6287118ba8">
        <source>SSO URL (IdP-initiated Login)</source>
        <target>SSO-URL (IdP-geïnitieerde login)</target>
        
      </trans-unit>
      <trans-unit id="s0a57e911e457302b">
        <source>SLO URL (Post)</source>
        <target>SLO-URL (Post)</target>
        
      </trans-unit>
      <trans-unit id="s1e7308bb1ca323e1">
        <source>SLO URL (Redirect)</source>
        <target>SLO-URL (Omleiding)</target>
        
      </trans-unit>
      <trans-unit id="sd2c58d7c6dddc515">
        <source>SAML Metadata</source>
        <target>SAML-metadata</target>
        
      </trans-unit>
      <trans-unit id="s382b702673776873">
        <source>Example SAML attributes</source>
        <target>Voorbeeld SAML-eigenschappen</target>
        
      </trans-unit>
      <trans-unit id="sea3bfc143ced73db">
        <source>NameID attribute</source>
        <target>NameID-eigenschap</target>
        
      </trans-unit>
      <trans-unit id="s2f0f6691de0b0388">
        <source>Warning: Provider is not assigned to an application as backchannel provider.</source>
        <target>Waarschuwing: Provider is niet toegewezen aan een applicatie als backchannel-provider.</target>
        
      </trans-unit>
      <trans-unit id="sc6c575c5ff64cdb1">
        <source>Update SCIM Provider</source>
        <target>SCIM-provider bijwerken</target>
        
      </trans-unit>
      <trans-unit id="sbecf8dc03c978d15">
        <source>Run sync again</source>
        <target>Voer synchronisatie opnieuw uit</target>
        
      </trans-unit>
      <trans-unit id="sc2cedfb22488ccb2">
        <source>Modern applications, APIs and Single-page applications.</source>
        <target>Moderne applicaties, API's en Single-page applicaties.</target>
        
      </trans-unit>
      <trans-unit id="sc3259eb55cf91e8c">
        <source>LDAP</source>
        <target>LDAP</target>
        
      </trans-unit>
      <trans-unit id="sffd5481034a1bd41">
        <source>Provide an LDAP interface for applications and users to authenticate against.</source>
        <target>Geef een LDAP-interface voor applicaties en gebruikers om tegen te verifiëren.</target>
        
      </trans-unit>
      <trans-unit id="s0c9670f429e74283">
        <source>New application</source>
        <target>Nieuwe applicatie</target>
        
      </trans-unit>
      <trans-unit id="s6ba50bb0842ba1e2">
        <source>Applications</source>
        <target>Applicaties</target>
        
      </trans-unit>
      <trans-unit id="s96b2fefc550e4b1c">
        <source>Provider Type</source>
        <target>Provider Type</target>
        
      </trans-unit>
      <trans-unit id="sd20f6cd02c90867f">
        <source>Application(s)</source>
        <target>Applicatie(s)</target>
        
      </trans-unit>
      <trans-unit id="sb564f81eb057342e">
        <source>Application Icon</source>
        <target>Applicatie Icoon</target>
        
      </trans-unit>
      <trans-unit id="sa347e31efbb60be2">
        <source>Update Application</source>
        <target>Applicatie bijwerken</target>
        
      </trans-unit>
      <trans-unit id="sd9b556a84ae25690">
        <source>Successfully sent test-request.</source>
        <target>Testverzoek succesvol verzonden.</target>
        
      </trans-unit>
      <trans-unit id="s5deac600e329de1b">
        <source>Log messages</source>
        <target>Logberichten</target>
        
      </trans-unit>
      <trans-unit id="s3feea7b49673bef2">
        <source>No log messages.</source>
        <target>Geen logberichten.</target>
        
      </trans-unit>
      <trans-unit id="sa45a194b58837e4f">
        <source>Active</source>
        <target>Actief</target>
        
      </trans-unit>
      <trans-unit id="s58c867aac77b9158">
        <source>Last login</source>
        <target>Laatste aanmelding</target>
        
      </trans-unit>
      <trans-unit id="s3e3bb9e7cb1de4fd">
        <source>Select users to add</source>
        <target>Selecteer gebruikers om toe te voegen</target>
        
      </trans-unit>
      <trans-unit id="s75d5ff5dd8d3c6d2">
        <source>Successfully updated group.</source>
        <target>Groep succesvol bijgewerkt.</target>
        
      </trans-unit>
      <trans-unit id="s3079ca1184e77573">
        <source>Successfully created group.</source>
        <target>Groep succesvol aangemaakt.</target>
        
      </trans-unit>
      <trans-unit id="s63cb05541b294335">
        <source>Is superuser</source>
        <target>Is supergebruiker</target>
        
      </trans-unit>
      <trans-unit id="s29315e374008d0c5">
        <source>Users added to this group will be superusers.</source>
        <target>Gebruikers toegevoegd aan deze groep zullen supergebruikers zijn.</target>
        
      </trans-unit>
      <trans-unit id="s4eb514ebcb80553d">
        <source>Parent</source>
        <target>Bovenliggend</target>
        
      </trans-unit>
      <trans-unit id="s16b9446e3a70e1f4">
        <source>Attributes</source>
        <target>Eigenschappen</target>
        
      </trans-unit>
      <trans-unit id="sec97cdaf7af8648b">
        <source>Set custom attributes using YAML or JSON.</source>
        <target>Stel aangepaste eigenschappen in met behulp van YAML of JSON.</target>
        
      </trans-unit>
      <trans-unit id="s1e36813d3504ed48">
        <source>Successfully updated binding.</source>
        <target>Binding succesvol bijgewerkt.</target>
        
      </trans-unit>
      <trans-unit id="s1bf56ee106e9e711">
        <source>Successfully created binding.</source>
        <target>Binding succesvol aangemaakt.</target>
        
      </trans-unit>
      <trans-unit id="s042baf59902a711f">
        <source>Policy</source>
        <target>Beleid</target>
        
      </trans-unit>
      <trans-unit id="s5f5bf4ef2bd93c04">
        <source>Group mappings can only be checked if a user is already logged in when trying to access this source.</source>
        <target>Groeptoewijzingen kunnen alleen worden gecontroleerd als een gebruiker al is aangemeld bij het proberen toegang te krijgen tot deze bron.</target>
        
      </trans-unit>
      <trans-unit id="s6c607d74bdfe9f36">
        <source>User mappings can only be checked if a user is already logged in when trying to access this source.</source>
        <target>Gebruikerstoewijzingen kunnen alleen worden gecontroleerd als een gebruiker al is aangemeld bij het proberen toegang te krijgen tot deze bron.</target>
        
      </trans-unit>
      <trans-unit id="s965c503c3e42fdfe">
        <source>Enabled</source>
        <target>Ingeschakeld</target>
        
      </trans-unit>
      <trans-unit id="s6b85380416964890">
        <source>Negate result</source>
        <target>Resultaat omkeren</target>
        
      </trans-unit>
      <trans-unit id="s3bfa0258999fb629">
        <source>Negates the outcome of the binding. Messages are unaffected.</source>
        <target>Keert de uitkomst van de binding om. Berichten worden niet beïnvloed.</target>
        
      </trans-unit>
      <trans-unit id="s2ba5f4d8f3bd7c57">
        <source>Order</source>
        <target>Volgorde</target>
        
      </trans-unit>
      <trans-unit id="se1e040b55319a0e8">
        <source>Timeout</source>
        <target>Time-out</target>
        
      </trans-unit>
      <trans-unit id="s29ec5e7889f4787f">
        <source>Successfully updated policy.</source>
        <target>Beleid succesvol bijgewerkt.</target>
        
      </trans-unit>
      <trans-unit id="sfc400b2d71e49d28">
        <source>Successfully created policy.</source>
        <target>Beleid succesvol aangemaakt.</target>
        
      </trans-unit>
      <trans-unit id="safc0e0656d572f4e">
        <source>A policy used for testing. Always returns the same result as specified below after waiting a random duration.</source>
        <target>Een beleid gebruikt voor testen. Geeft altijd hetzelfde resultaat terug als hieronder gespecificeerd, na een willekeurige duur te hebben gewacht.</target>
        
      </trans-unit>
      <trans-unit id="s9ffa1ac03ce6fd20">
        <source>Execution logging</source>
        <target>Uitvoeringslogging</target>
        
      </trans-unit>
      <trans-unit id="saf31b3c610036ed6">
        <source>When this option is enabled, all executions of this policy will be logged. By default, only execution errors are logged.</source>
        <target>Wanneer deze optie is ingeschakeld, worden alle uitvoeringen van dit beleid gelogd. Standaard worden alleen uitvoeringsfouten gelogd.</target>
        
      </trans-unit>
      <trans-unit id="sa879d5ce584875cf">
        <source>Policy-specific settings</source>
        <target>Beleid-specifieke instellingen</target>
        
      </trans-unit>
      <trans-unit id="s838418d1a0815157">
        <source>Pass policy?</source>
        <target>Beleid doorgeven?</target>
        
      </trans-unit>
      <trans-unit id="sd8c5339b82b71507">
        <source>Wait (min)</source>
        <target>Wachten (min)</target>
        
      </trans-unit>
      <trans-unit id="sda4e78c19f5b6f35">
        <source>The policy takes a random time to execute. This controls the minimum time it will take.</source>
        <target>Het beleid neemt een willekeurige tijd om uit te voeren. Dit regelt de minimale tijd die het zal duren.</target>
        
      </trans-unit>
      <trans-unit id="s1d30ff9ba938e68d">
        <source>Wait (max)</source>
        <target>Wachten (max)</target>
        
      </trans-unit>
      <trans-unit id="s303b5e552246e613">
        <source>Matches an event against a set of criteria. If any of the configured values match, the policy passes.</source>
        <target>Matcht een gebeurtenis met een reeks criteria. Als een van de geconfigureerde waarden overeenkomt, wordt het beleid goedgekeurd.</target>
        
      </trans-unit>
      <trans-unit id="s890810efbe103cbc">
        <source>Match created events with this action type. When left empty, all action types will be matched.</source>
        <target>Match gecreëerde gebeurtenissen met dit actietype. Wanneer leeg gelaten, worden alle actietypen gematcht.</target>
        
      </trans-unit>
      <trans-unit id="sfab527528ea64618">
        <source>Matches Event's Client IP (strict matching, for network matching use an Expression Policy.</source>
        <target>Matcht de cliënt IP van een gebeurtenis (strikt matchen, voor netwerk matchen gebruik een Expressie Beleid).</target>
        
      </trans-unit>
      <trans-unit id="s5a15a8f39c699273">
        <source>Match events created by selected application. When left empty, all applications are matched.</source>
        <target>Match gebeurtenissen gecreëerd door de geselecteerde applicatie. Wanneer leeg gelaten, worden alle applicaties gematcht.</target>
        
      </trans-unit>
      <trans-unit id="s5a13f4bbe004503f">
        <source>Checks if the request's user's password has been changed in the last x days, and denys based on settings.</source>
        <target>Controleert of het wachtwoord van de gebruiker van het verzoek in de laatste x dagen is gewijzigd en wijst af op basis van instellingen.</target>
        
      </trans-unit>
      <trans-unit id="sfad8af8ce38104a3">
        <source>Maximum age (in days)</source>
        <target>Maximale leeftijd (in dagen)</target>
        
      </trans-unit>
      <trans-unit id="s9307f3dbb07a73b5">
        <source>Only fail the policy, don't invalidate user's password</source>
        <target>Keur alleen het beleid af, maak het wachtwoord van de gebruiker niet ongeldig</target>
        
      </trans-unit>
      <trans-unit id="scea1f16238093e35">
        <source>Executes the python snippet to determine whether to allow or deny a request.</source>
        <target>Voert het Python fragment uit om te bepalen of een verzoek wordt toegestaan of geweigerd.</target>
        
      </trans-unit>
      <trans-unit id="sabd1bc9fb7da71e7">
        <source>Expression using Python.</source>
        <target>Expressie met behulp van Python.</target>
        
      </trans-unit>
      <trans-unit id="s8d08843f397d9e81">
        <source>See documentation for a list of all variables.</source>
        <target>Zie documentatie voor een lijst van alle beschikbare variabelen. </target>
        
      </trans-unit>
      <trans-unit id="se2cc93bd2647baec">
        <source>Static rules</source>
        <target>Statische regels</target>
        
      </trans-unit>
      <trans-unit id="sc96dd9d2e7b05fc5">
        <source>Minimum length</source>
        <target>Minimale lengte</target>
        
      </trans-unit>
      <trans-unit id="s33d48fb745f4d4ae">
        <source>Minimum amount of Uppercase Characters</source>
        <target>Minimale hoeveelheid hoofdletters</target>
        
      </trans-unit>
      <trans-unit id="s883b544e2b4aa3b5">
        <source>Minimum amount of Lowercase Characters</source>
        <target>Minimale hoeveelheid kleine letters</target>
        
      </trans-unit>
      <trans-unit id="s43be3ce2439ffe9c">
        <source>Minimum amount of Digits</source>
        <target>Minimale hoeveelheid cijfers</target>
        
      </trans-unit>
      <trans-unit id="sb3651834cca86735">
        <source>Minimum amount of Symbols Characters</source>
        <target>Minimale hoeveelheid symbooltekens</target>
        
      </trans-unit>
      <trans-unit id="sc2f116c0ea77d58a">
        <source>Error message</source>
        <target>Foutmelding</target>
        
      </trans-unit>
      <trans-unit id="s21d0e290c51a8ef9">
        <source>Symbol charset</source>
        <target>Symbooltekenreeks</target>
        
      </trans-unit>
      <trans-unit id="s545d99afa61e4095">
        <source>Characters which are considered as symbols.</source>
        <target>Karakters die als symbolen worden beschouwd.</target>
        
      </trans-unit>
      <trans-unit id="s1293ad87acc7a609">
        <source>HaveIBeenPwned settings</source>
        <target>HaveIBeenPwned-instellingen</target>
        
      </trans-unit>
      <trans-unit id="sdf4e1c6a2f072600">
        <source>Allowed count</source>
        <target>Toegestane telling</target>
        
      </trans-unit>
      <trans-unit id="scd8062ff5e1326d8">
        <source>Allow up to N occurrences in the HIBP database.</source>
        <target>Sta tot N voorkomens toe in de HIBP-database.</target>
        
      </trans-unit>
      <trans-unit id="s3fd219b045193507">
        <source>zxcvbn settings</source>
        <target>zxcvbn-instellingen</target>
        
      </trans-unit>
      <trans-unit id="s28d84abfbaf555ea">
        <source>Score threshold</source>
        <target>Score drempelwaarde</target>
        
      </trans-unit>
      <trans-unit id="s7b3148ffba9f4527">
        <source>If the password's score is less than or equal this value, the policy will fail.</source>
        <target>Als de score van het wachtwoord kleiner is dan of gelijk is aan deze waarde, zal het beleid falen.</target>
        
      </trans-unit>
      <trans-unit id="sd6cd7ce2310a73a4">
        <source>Checks the value from the policy request against several rules, mostly used to ensure password strength.</source>
        <target>Controleert de waarde van het beleidsverzoek aan de hand van verschillende regels, meestal gebruikt om wachtwoordsterkte te garanderen.</target>
        
      </trans-unit>
      <trans-unit id="s2a957e843960b604">
        <source>Password field</source>
        <target>Wachtwoordveld</target>
        
      </trans-unit>
      <trans-unit id="se8a81c75b6e30a33">
        <source>Field key to check, field keys defined in Prompt stages are available.</source>
        <target>Veldsleutel om te controleren, veldsleutels gedefinieerd in Prompt-stadia zijn beschikbaar.</target>
        
      </trans-unit>
      <trans-unit id="s2f8c4cf12350a36c">
        <source>Check static rules</source>
        <target>Controleer statische regels</target>
        
      </trans-unit>
      <trans-unit id="sd75a9a71309fb387">
        <source>Check haveibeenpwned.com</source>
        <target>Controleer haveibeenpwned.com</target>
        
      </trans-unit>
      <trans-unit id="se5cb18408df3284e">
        <source>For more info see:</source>
        <target>Voor meer informatie zie:</target>
        
      </trans-unit>
      <trans-unit id="scef7abb8456b06d6">
        <source>Check zxcvbn</source>
        <target>Controleer zxcvbn</target>
        
      </trans-unit>
      <trans-unit id="sdfdb58cd232b363d">
        <source>Password strength estimator created by Dropbox, see:</source>
        <target>Wachtwoordsterkteschatting gemaakt door Dropbox, zie:</target>
        
      </trans-unit>
      <trans-unit id="s40b034801fcb843b">
        <source>Allows/denys requests based on the users and/or the IPs reputation.</source>
        <target>Staat verzoeken toe/weigert verzoeken op basis van de reputatie van de gebruikers en/of de IP-adressen.</target>
        
      </trans-unit>
      <trans-unit id="scf4afecb0f1e69b2">
        <source>Invalid login attempts will decrease the score for the client's IP, and the
username they are attempting to login as, by one.</source>
        <target>Ongeldige inlogpogingen zullen de score voor het IP-adres van de client verlagen, en de
gebruikersnaam waarmee ze proberen in te loggen, met één verlagen.</target>
      </trans-unit>
      <trans-unit id="s8323a9af28e10502">
        <source>The policy passes when the reputation score is below the threshold, and
doesn't pass when either or both of the selected options are equal or above the threshold.</source>
        <target>Het beleid slaagt wanneer de reputatiescore onder de drempelwaarde ligt, en
slaagt niet wanneer een of beide geselecteerde opties gelijk zijn aan of boven de drempelwaarde liggen.</target>
      </trans-unit>
      <trans-unit id="s1828fbfc2c56379c">
        <source>Check IP</source>
        <target>Controleer IP</target>
        
      </trans-unit>
      <trans-unit id="s4751df77cfd8a5f9">
        <source>Check Username</source>
        <target>Controleer Gebruikersnaam</target>
        
      </trans-unit>
      <trans-unit id="se19cc57dd8675498">
        <source>Threshold</source>
        <target>Drempelwaarde</target>
        
      </trans-unit>
      <trans-unit id="sdbccb39a658f0e45">
        <source>New policy</source>
        <target>Nieuw beleid</target>
        
      </trans-unit>
      <trans-unit id="sf693300708a40d2c">
        <source>Create a new policy.</source>
        <target>Maak een nieuw beleid aan.</target>
        
      </trans-unit>
      <trans-unit id="s5b1fb0d4c0daeba8">
        <source>Create Binding</source>
        <target>Creëer Binding</target>
        
      </trans-unit>
      <trans-unit id="s9fb28be12e2c6317">
        <source>Superuser</source>
        <target>Supergebruiker</target>
        
      </trans-unit>
      <trans-unit id="s9f5a5f23312798f0">
        <source>Members</source>
        <target>Leden</target>
        
      </trans-unit>
      <trans-unit id="s7eb3d239e0b491ab">
        <source>Select groups to add user to</source>
        <target>Selecteer groepen om gebruiker aan toe te voegen</target>
        
      </trans-unit>
      <trans-unit id="sec5cdfa358f9dbf7">
        <source>Warning: Adding the user to the selected group(s) will give them superuser permissions.</source>
        <target>Waarschuwing: Door de gebruiker aan de geselecteerde groep(en) toe te voegen, krijgen ze supergebruikersrechten.</target>
        
      </trans-unit>
      <trans-unit id="scab2900019953050">
        <source>Successfully updated user.</source>
        <target>Gebruiker succesvol bijgewerkt.</target>
        
      </trans-unit>
      <trans-unit id="s9c3c272944dcfca3">
        <source>Successfully created user.</source>
        <target>Gebruiker succesvol aangemaakt.</target>
        
      </trans-unit>
      <trans-unit id="s03f42eea72154959">
        <source>Username</source>
        <target>Gebruikersnaam</target>
        
      </trans-unit>
      <trans-unit id="s5a802e46a033c8af">
        <source>User's primary identifier. 150 characters or fewer.</source>
        <target>Primaire identificator van de gebruiker. 150 tekens of minder.</target>
        
      </trans-unit>
      <trans-unit id="sd34be0d0fcb39971">
        <source>User's display name.</source>
        <target>Weergavenaam van de gebruiker.</target>
        
      </trans-unit>
      <trans-unit id="sd1f44f1a8bc20e67">
        <source>Email</source>
        <target>E-mail</target>
        
      </trans-unit>
      <trans-unit id="sbe3b416a356f1c91">
        <source>Is active</source>
        <target>Is actief</target>
        
      </trans-unit>
      <trans-unit id="s35fac2e5677d55cd">
        <source>Designates whether this user should be treated as active. Unselect this instead of deleting accounts.</source>
        <target>Geeft aan of deze gebruiker als actief moet worden beschouwd. Deselecteer dit in plaats van accounts te verwijderen.</target>
        
      </trans-unit>
      <trans-unit id="s2e532e19ed477a56">
        <source>Path</source>
        <target>Pad</target>
        
      </trans-unit>
      <trans-unit id="s67560d7e37d984c3">
        <source>Policy / User / Group</source>
        <target>Beleid / Gebruiker / Groep</target>
        
      </trans-unit>
      <trans-unit id="s030ac0829bb50a49">
        <source>Policy <x id="0" equiv-text="${item.policyObj?.name}"/></source>
        <target>Beleid <x id="0" equiv-text="${item.policyObj?.name}"/></target>
        
      </trans-unit>
      <trans-unit id="s2a64d2dca3da9b0e">
        <source>Group <x id="0" equiv-text="${item.groupObj?.name}"/></source>
        <target>Groep <x id="0" equiv-text="${item.groupObj?.name}"/></target>
        
      </trans-unit>
      <trans-unit id="se5dc026819a32ff8">
        <source>User <x id="0" equiv-text="${item.userObj?.name}"/></source>
        <target>Gebruiker <x id="0" equiv-text="${item.userObj?.name}"/></target>
        
      </trans-unit>
      <trans-unit id="s50c312bea93b6925">
        <source>Edit Policy</source>
        <target>Beleid bewerken</target>
        
      </trans-unit>
      <trans-unit id="s0b55a57f473ab8af">
        <source>Update Group</source>
        <target>Groep bijwerken</target>
        
      </trans-unit>
      <trans-unit id="s494e1ed913d9351a">
        <source>Edit Group</source>
        <target>Groep bewerken</target>
        
      </trans-unit>
      <trans-unit id="sad130c2d925fb7bf">
        <source>Update User</source>
        <target>Gebruiker bijwerken</target>
        
      </trans-unit>
      <trans-unit id="s5cd31f4a88adf180">
        <source>Edit User</source>
        <target>Gebruiker bewerken</target>
        
      </trans-unit>
      <trans-unit id="se291dfd2a59d7842">
        <source>Policy binding(s)</source>
        <target>Beleid koppeling(en)</target>
        
      </trans-unit>
      <trans-unit id="s7e87ab366c199345">
        <source>Update Binding</source>
        <target>Binding bijwerken</target>
        
      </trans-unit>
      <trans-unit id="s40b80eb4cc1f0e0c">
        <source>Edit Binding</source>
        <target>Binding bewerken</target>
        
      </trans-unit>
      <trans-unit id="sbad5b96fb855ef36">
        <source>No Policies bound.</source>
        <target>Geen beleid gekoppeld.</target>
        
      </trans-unit>
      <trans-unit id="sc15d60377cc8aaac">
        <source>No policies are currently bound to this object.</source>
        <target>Er zijn momenteel geen beleidsregels aan dit object gekoppeld.</target>
        
      </trans-unit>
      <trans-unit id="sddb040c47daae56b">
        <source>Bind existing policy</source>
        <target>Bestaand beleid koppelen</target>
        
      </trans-unit>
      <trans-unit id="saa855c61e0403fe6">
        <source>Warning: Application is not used by any Outpost.</source>
        <target>Waarschuwing: De applicatie wordt door geen enkele Outpost gebruikt.</target>
        
      </trans-unit>
      <trans-unit id="sb6cbd4f92ebaf5d8">
        <source>Related</source>
        <target>Gerelateerd</target>
        
      </trans-unit>
      <trans-unit id="sc92ea8fbf9ba06a7">
        <source>Backchannel Providers</source>
        <target>Backchannel Aanbieders</target>
        
      </trans-unit>
      <trans-unit id="sd71081c23d1cd38b">
        <source>Check access</source>
        <target>Toegang controleren</target>
        
      </trans-unit>
      <trans-unit id="s42cbd8dca939a9c7">
        <source>Check</source>
        <target>Controleren</target>
        
      </trans-unit>
      <trans-unit id="sf22f7f8a9309b4ed">
        <source>Check Application access</source>
        <target>Applicatietoegang controleren</target>
        
      </trans-unit>
      <trans-unit id="s2474e7fb1aec9f05">
        <source>Test</source>
        <target>Test</target>
        
      </trans-unit>
      <trans-unit id="s512957aa09384646">
        <source>Launch</source>
        <target>Start</target>
        
      </trans-unit>
      <trans-unit id="sed02f831e653deb3">
        <source>Logins over the last week (per 8 hours)</source>
        <target>Inloggen in de afgelopen week (per 8 uur)</target>
        
      </trans-unit>
      <trans-unit id="s2b1bc31276c4c477">
        <source>Policy / Group / User Bindings</source>
        <target>Beleid / Groep / Gebruiker Koppelingen</target>
        
      </trans-unit>
      <trans-unit id="s473f0143efa3f706">
        <source>These policies control which users can access this application.</source>
        <target>Deze beleidsregels bepalen welke gebruikers toegang hebben tot deze applicatie.</target>
        
      </trans-unit>
      <trans-unit id="s24875d5475e82526">
        <source>Successfully updated source.</source>
        <target>Bron succesvol bijgewerkt.</target>
        
      </trans-unit>
      <trans-unit id="s60d891ed3ee9ebc5">
        <source>Successfully created source.</source>
        <target>Bron succesvol aangemaakt.</target>
        
      </trans-unit>
      <trans-unit id="s8af7239354f7e7b6">
        <source>Sync users</source>
        <target>Gebruikers synchroniseren</target>
        
      </trans-unit>
      <trans-unit id="sd80b0b8aeae3abe3">
        <source>User password writeback</source>
        <target>Gebruikerswachtwoord terugzetten</target>
        
      </trans-unit>
      <trans-unit id="s2b952e9dc99cbded">
        <source>Login password is synced from LDAP into authentik automatically. Enable this option only to write password changes in authentik back to LDAP.</source>
        <target>Login wachtwoord wordt automatisch gesynchroniseerd van LDAP naar authentik. Schakel deze optie alleen in om wachtwoordwijzigingen in authentik terug te schrijven naar LDAP.</target>
        
      </trans-unit>
      <trans-unit id="saf7ce4165a1025f6">
        <source>Sync groups</source>
        <target>Groepen synchroniseren</target>
        
      </trans-unit>
      <trans-unit id="s2035f889f576bca6">
        <source>Connection settings</source>
        <target>Verbindingsinstellingen</target>
        
      </trans-unit>
      <trans-unit id="s0a72e65aef45b1e8">
        <source>Server URI</source>
        <target>Server URI</target>
        
      </trans-unit>
      <trans-unit id="sa599dbe5776897ad">
        <source>Specify multiple server URIs by separating them with a comma.</source>
        <target>Specificeer meerdere server URI's door ze te scheiden met een komma.</target>
        
      </trans-unit>
      <trans-unit id="se36b55dfcf5dc80b">
        <source>Enable StartTLS</source>
        <target>StartTLS inschakelen</target>
        
      </trans-unit>
      <trans-unit id="s33683c3b1dbaf264">
        <source>To use SSL instead, use 'ldaps://' and disable this option.</source>
        <target>Gebruik 'ldaps://' om SSL te gebruiken en schakel deze optie uit.</target>
        
      </trans-unit>
      <trans-unit id="s2221fef80f4753a2">
        <source>TLS Verification Certificate</source>
        <target>TLS Verificatie Certificaat</target>
        
      </trans-unit>
      <trans-unit id="sb8c13bd58191cea2">
        <source>When connecting to an LDAP Server with TLS, certificates are not checked by default. Specify a keypair to validate the remote certificate.</source>
        <target>Bij het verbinden met een LDAP-server met TLS worden certificaten standaard niet gecontroleerd. Geef een sleutelpaar op om het externe certificaat te valideren.</target>
        
      </trans-unit>
      <trans-unit id="sb7684e2910a33a1f">
        <source>Bind CN</source>
        <target>Bind CN</target>
        
      </trans-unit>
      <trans-unit id="s3de6db803012016a">
        <source>LDAP Attribute mapping</source>
        <target>LDAP Attribuuttoewijzing</target>
        
      </trans-unit>
      <trans-unit id="s7c05ee41d634aa45">
        <source>Property mappings used to user creation.</source>
        <target>Eigenschapstoewijzingen gebruikt voor het aanmaken van gebruikers.</target>
        
      </trans-unit>
      <trans-unit id="s94333971a07803b9">
        <source>Additional settings</source>
        <target>Extra instellingen</target>
        
      </trans-unit>
      <trans-unit id="sd14a19a19d507f9e">
        <source>Parent group for all the groups imported from LDAP.</source>
        <target>Bovenliggende groep voor alle groepen die zijn geïmporteerd uit LDAP.</target>
        
      </trans-unit>
      <trans-unit id="sfbc59ff17a73503d">
        <source>User path</source>
        <target>Gebruikerspad</target>
        
      </trans-unit>
      <trans-unit id="sd18170637295bace">
        <source>Addition User DN</source>
        <target>Aanvullende gebruikers-DN</target>
        
      </trans-unit>
      <trans-unit id="s9ae089fd248e72db">
        <source>Additional user DN, prepended to the Base DN.</source>
        <target>Aanvullende gebruikers-DN, toegevoegd aan de basale DN.</target>
        
      </trans-unit>
      <trans-unit id="s5944355d69db1fb8">
        <source>Addition Group DN</source>
        <target>Aanvullende groeps-DN</target>
        
      </trans-unit>
      <trans-unit id="sfae9f4ea5749a36b">
        <source>Additional group DN, prepended to the Base DN.</source>
        <target>Extra groep DN, toegevoegd aan de Basis DN.</target>
        
      </trans-unit>
      <trans-unit id="s66ffc06300964849">
        <source>User object filter</source>
        <target>Filter voor gebruikersobjecten</target>
        
      </trans-unit>
      <trans-unit id="s1c2a173db0e1ec61">
        <source>Consider Objects matching this filter to be Users.</source>
        <target>Beschouw objecten die aan deze filter voldoen als gebruikers.</target>
        
      </trans-unit>
      <trans-unit id="s2ec94a7c7f5bcd1b">
        <source>Group object filter</source>
        <target>Filter voor groepsobjecten</target>
        
      </trans-unit>
      <trans-unit id="saf5eb7596b3a355b">
        <source>Consider Objects matching this filter to be Groups.</source>
        <target>Beschouw objecten die aan deze filter voldoen als groepen.</target>
        
      </trans-unit>
      <trans-unit id="sf325a4adba4d6278">
        <source>Group membership field</source>
        <target>Veld dat leden van een groep bevat. Let op dat als het veld "memberUid" wordt gebruikt, de waarde wordt verondersteld een relatieve Distinguished Name te bevatten. Bijv. 'memberUid=some-user' in plaats van 'memberUid=cn=some-user,ou=groups,...'</target>
        
      </trans-unit>
      <trans-unit id="s76768bebabb7d543">
        <source>Field which contains members of a group. Note that if using the "memberUid" field, the value is assumed to contain a relative distinguished name. e.g. 'memberUid=some-user' instead of 'memberUid=cn=some-user,ou=groups,...'</source>
        <target>Veld dat leden van een groep bevat. Let op dat als het veld "memberUid" wordt gebruikt, de waarde wordt verondersteld een relatieve Distinguished Name te bevatten. Bijv. 'memberUid=some-user' in plaats van 'memberUid=cn=some-user,ou=groups,...'</target>
        
      </trans-unit>
      <trans-unit id="s026555347e589f0e">
        <source>Object uniqueness field</source>
        <target>Veld dat een unieke identificatie bevat.</target>
        
      </trans-unit>
      <trans-unit id="s24211f319e5b7e98">
        <source>Field which contains a unique Identifier.</source>
        <target>Veld dat een unieke identificatie bevat.</target>
        
      </trans-unit>
      <trans-unit id="s900b0d85b872d134">
        <source>Link users on unique identifier</source>
        <target>Koppel gebruikers op basis van een unieke identificatie</target>
        
      </trans-unit>
      <trans-unit id="s6c70a73265e14521">
        <source>Link to a user with identical email address. Can have security implications when a source doesn't validate email addresses</source>
        <target>Koppel aan een gebruiker met een identiek e-mailadres. Kan beveiligingsimplicaties hebben wanneer een bron e-mailadressen niet valideert.</target>
        
      </trans-unit>
      <trans-unit id="s995535e7af30d754">
        <source>Use the user's email address, but deny enrollment when the email address already exists</source>
        <target>Gebruik het e-mailadres van de gebruiker, maar weiger inschrijving als het e-mailadres al bestaat</target>
        
      </trans-unit>
      <trans-unit id="s542ecb4130f6cea5">
        <source>Link to a user with identical username. Can have security implications when a username is used with another source</source>
        <target>Koppel aan een gebruiker met een identieke gebruikersnaam. Kan beveiligingsimplicaties hebben wanneer een gebruikersnaam wordt gebruikt met een andere bron.</target>
        
      </trans-unit>
      <trans-unit id="s2a1debf34e5aeba4">
        <source>Use the user's username, but deny enrollment when the username already exists</source>
        <target>Gebruik de gebruikersnaam van de gebruiker, maar weiger inschrijving als de gebruikersnaam al bestaat</target>
        
      </trans-unit>
      <trans-unit id="s81ce0d54727f42d2">
        <source>Unknown user matching mode</source>
        <target>Onbekende modus voor overeenkomst met gebruikers</target>
        
      </trans-unit>
      <trans-unit id="sd04376c4216c921f">
        <source>URL settings</source>
        <target>URL-instellingen</target>
        
      </trans-unit>
      <trans-unit id="s872d0e88ab34ed83">
        <source>Authorization URL</source>
        <target>Autorisatie-URL</target>
        
      </trans-unit>
      <trans-unit id="see3ff55262fd6500">
        <source>URL the user is redirect to to consent the authorization.</source>
        <target>URL waar de gebruiker naartoe wordt geleid om toestemming te geven voor autorisatie.</target>
        
      </trans-unit>
      <trans-unit id="sb932dead79567c7b">
        <source>Access token URL</source>
        <target>Toegangstoken-URL</target>
        
      </trans-unit>
      <trans-unit id="s88b8a2892635a2fc">
        <source>URL used by authentik to retrieve tokens.</source>
        <target>URL die door authentik wordt gebruikt om tokens op te halen.</target>
        
      </trans-unit>
      <trans-unit id="s69bd313dd12fc2f3">
        <source>Profile URL</source>
        <target>Profiel-URL</target>
        
      </trans-unit>
      <trans-unit id="sa8d83cd8023e8e4d">
        <source>URL used by authentik to get user information.</source>
        <target>URL die door authentik wordt gebruikt om gebruikersinformatie op te halen.</target>
        
      </trans-unit>
      <trans-unit id="sc7707b3ba3a2a7ca">
        <source>Request token URL</source>
        <target>URL voor het aanvragen van een token</target>
        
      </trans-unit>
      <trans-unit id="s3926da5b20cdf3b6">
        <source>URL used to request the initial token. This URL is only required for OAuth 1.</source>
        <target>URL die wordt gebruikt om het initiële token aan te vragen. Deze URL is alleen vereist voor OAuth 1.</target>
        
      </trans-unit>
      <trans-unit id="s199b55513a739f43">
        <source>OIDC Well-known URL</source>
        <target>OIDC Well-known URL</target>
        
      </trans-unit>
      <trans-unit id="s8b149b30b5b523ef">
        <source>OIDC well-known configuration URL. Can be used to automatically configure the URLs above.</source>
        <target>URL voor de bekende configuratie van OIDC. Kan worden gebruikt om de bovenstaande URLs automatisch te configureren.</target>
        
      </trans-unit>
      <trans-unit id="s9db2c836ade1339c">
        <source>OIDC JWKS URL</source>
        <target>OIDC JWKS URL</target>
        
      </trans-unit>
      <trans-unit id="s4b2a1b657c160f5b">
        <source>JSON Web Key URL. Keys from the URL will be used to validate JWTs from this source.</source>
        <target>JSON Web Key URL. Sleutels van de URL worden gebruikt om JWT's van deze bron te valideren.</target>
        
      </trans-unit>
      <trans-unit id="s2df0b65125600de9">
        <source>OIDC JWKS</source>
        <target>OIDC JWKS</target>
        
      </trans-unit>
      <trans-unit id="s02de8d9e8583b480">
        <source>Raw JWKS data.</source>
        <target>Raw JWKS-gegevens.</target>
        
      </trans-unit>
      <trans-unit id="s81a87652ade099e4">
        <source>User matching mode</source>
        <target>Modus voor overeenkomst met gebruikers</target>
        
      </trans-unit>
      <trans-unit id="s485c05d34eb00415">
        <source>Delete currently set icon.</source>
        <target>Huidig ingesteld pictogram verwijderen.</target>
        
      </trans-unit>
      <trans-unit id="se8987bdfb35e46b2">
        <source>Consumer key</source>
        <target>Consumentensleutel</target>
        
      </trans-unit>
      <trans-unit id="sabaf0061f7e41b0b">
        <source>Consumer secret</source>
        <target>Consumentengeheim</target>
        
      </trans-unit>
      <trans-unit id="sa61966cd83b4924c">
        <source>Additional scopes to be passed to the OAuth Provider, separated by space. To replace existing scopes, prefix with *.</source>
        <target>Extra scopes die aan de OAuth-provider worden doorgegeven, gescheiden door spaties. Om bestaande scopes te vervangen, voeg een * toe als prefix.</target>
        
      </trans-unit>
      <trans-unit id="s1cc0e66dbd2b5502">
        <source>Flow settings</source>
        <target>Flowinstellingen</target>
        
      </trans-unit>
      <trans-unit id="sfe6977a3aea3ee6e">
        <source>Flow to use when authenticating existing users.</source>
        <target>Flow om te gebruiken bij het authenticeren van bestaande gebruikers.</target>
        
      </trans-unit>
      <trans-unit id="s2801a48ceac691b3">
        <source>Enrollment flow</source>
        <target>Inschrijvingsflow</target>
        
      </trans-unit>
      <trans-unit id="s5d0a14d29ebad561">
        <source>Flow to use when enrolling new users.</source>
        <target>Flow om te gebruiken bij het inschrijven van nieuwe gebruikers.</target>
        
      </trans-unit>
      <trans-unit id="s91f389c796720a81">
        <source>Load servers</source>
        <target>Servers laden</target>
        
      </trans-unit>
      <trans-unit id="s24f405197ede5ebb">
        <source>Re-authenticate with plex</source>
        <target>Opnieuw authenticeren met Plex</target>
        
      </trans-unit>
      <trans-unit id="sc297b2e13c28ecf9">
        <source>Allow friends to authenticate via Plex, even if you don't share any servers</source>
        <target>Sta vrienden toe om via Plex te authenticeren, zelfs als je geen servers deelt</target>
        
      </trans-unit>
      <trans-unit id="sfee91e08b8b47477">
        <source>Allowed servers</source>
        <target>Toegestane servers</target>
        
      </trans-unit>
      <trans-unit id="s216eb300543edd91">
        <source>Select which server a user has to be a member of to be allowed to authenticate.</source>
        <target>Selecteer welke server een gebruiker lid van moet zijn om toegestaan te zijn te authenticeren.</target>
        
      </trans-unit>
      <trans-unit id="s31d7f3ba04d306a5">
        <source>SSO URL</source>
        <target>SSO-URL</target>
        
      </trans-unit>
      <trans-unit id="s1d9d6c5b424fdc1f">
        <source>URL that the initial Login request is sent to.</source>
        <target>URL waarnaar het initiële inlogverzoek wordt verzonden.</target>
        
      </trans-unit>
      <trans-unit id="sd94db2b8c85d10a6">
        <source>SLO URL</source>
        <target>SLO-URL</target>
        
      </trans-unit>
      <trans-unit id="sc764ddf60b5149de">
        <source>Optional URL if the IDP supports Single-Logout.</source>
        <target>Optionele URL als de IDP Single Logout ondersteunt.</target>
        
      </trans-unit>
      <trans-unit id="se7430794fa89005a">
        <source>Also known as Entity ID. Defaults the Metadata URL.</source>
        <target>Ook wel bekend als Entiteit-ID. Standaard de Metagegevens-URL.</target>
        
      </trans-unit>
      <trans-unit id="s5615bb595ad6ded6">
        <source>Binding Type</source>
        <target>Bindings type</target>
        
      </trans-unit>
      <trans-unit id="sa2e4d6830226d3ec">
        <source>Redirect binding</source>
        <target>Doorverwijzingsbinding</target>
        
      </trans-unit>
      <trans-unit id="s6f96a78d81ef277c">
        <source>Post-auto binding</source>
        <target>Automatische postbinding</target>
        
      </trans-unit>
      <trans-unit id="sc2c70fd56f5d0b48">
        <source>Post binding but the request is automatically sent and the user doesn't have to confirm.</source>
        <target>Postbinding waarbij het verzoek automatisch wordt verzonden en de gebruiker dit niet hoeft te bevestigen.</target>
        
      </trans-unit>
      <trans-unit id="s968c90258dcf7562">
        <source>Post binding</source>
        <target>Postbinding</target>
        
      </trans-unit>
      <trans-unit id="se10bbf4cf861c81b">
        <source>Signing keypair</source>
        <target>Ondertekenend sleutelpaar</target>
        
      </trans-unit>
      <trans-unit id="s838ed611b533b19e">
        <source>Keypair which is used to sign outgoing requests. Leave empty to disable signing.</source>
        <target>Sleutelpaar dat wordt gebruikt om uitgaande verzoeken te ondertekenen. Laat leeg om ondertekening uit te schakelen.</target>
        
      </trans-unit>
      <trans-unit id="s39c8c0bf4d927c9f">
        <source> Allow IDP-initiated logins</source>
        <target>IDP-geïnitieerde logins toestaan</target>
        
      </trans-unit>
      <trans-unit id="s65d507f1513c2f03">
        <source>Allows authentication flows initiated by the IdP. This can be a security risk, as no validation of the request ID is done.</source>
        <target>Staat authenticatiestromen toe die door de IdP zijn geïnitieerd. Dit kan een beveiligingsrisico zijn, omdat er geen validatie van het verzoek-ID wordt uitgevoerd.</target>
        
      </trans-unit>
      <trans-unit id="s297a2075bd7e40db">
        <source>NameID Policy</source>
        <target>NameID-beleid</target>
        
      </trans-unit>
      <trans-unit id="s004e9a2c90f23900">
        <source>Persistent</source>
        <target>Permanent</target>
        
      </trans-unit>
      <trans-unit id="s38887b94b3320533">
        <source>Email address</source>
        <target>E-mailadres</target>
        
      </trans-unit>
      <trans-unit id="s2d34c87f67f66c6a">
        <source>Windows</source>
        <target>Windows</target>
        
      </trans-unit>
      <trans-unit id="s1665454e31e14941">
        <source>X509 Subject</source>
        <target>X509-onderwerp</target>
        
      </trans-unit>
      <trans-unit id="s0c3ac7f9383a8cfd">
        <source>Transient</source>
        <target>Tijdelijk</target>
        
      </trans-unit>
      <trans-unit id="s20a0ce62823bfa97">
        <source>Delete temporary users after</source>
        <target>Tijdelijke gebruikers verwijderen na</target>
        
      </trans-unit>
      <trans-unit id="s3198c384c2f68b08">
        <source>Time offset when temporary users should be deleted. This only applies if your IDP uses the NameID Format 'transient', and the user doesn't log out manually.</source>
        <target>Tijdsverschil wanneer tijdelijke gebruikers moeten worden verwijderd. Dit is alleen van toepassing als je IDP de NameID-indeling 'tijdelijk' gebruikt en de gebruiker niet handmatig uitlogt.</target>
        
      </trans-unit>
      <trans-unit id="sb32e9c1faa0b8673">
        <source>Pre-authentication flow</source>
        <target>Flow voorafgaand aan authenticatie</target>
        
      </trans-unit>
      <trans-unit id="sa3c1f6ac5e63a70f">
        <source>Flow used before authentication.</source>
        <target>Flow die wordt gebruikt vóór authenticatie.</target>
        
      </trans-unit>
      <trans-unit id="se12969ade44cd2b6">
        <source>New source</source>
        <target>Nieuwe bron</target>
        
      </trans-unit>
      <trans-unit id="s19b09f4fc72175d1">
        <source>Create a new source.</source>
        <target>Een nieuwe bron aanmaken.</target>
        
      </trans-unit>
      <trans-unit id="s6152026c364ad974">
        <source>Sources of identities, which can either be synced into authentik's database, or can be used by users to authenticate and enroll themselves.</source>
        <target>Bronnen van identiteiten, die kunnen worden gesynchroniseerd met de database van authentik, of kunnen worden gebruikt door gebruikers om zichzelf te authenticeren en in te schrijven.</target>
        
      </trans-unit>
      <trans-unit id="s0a0ca63b967f1630">
        <source>Source(s)</source>
        <target>Bron(nen)</target>
        
      </trans-unit>
      <trans-unit id="s66722bc2ea775e05">
        <source>Disabled</source>
        <target>Uitgeschakeld</target>
        
      </trans-unit>
      <trans-unit id="s4ff2c202b4e5bdc5">
        <source>Built-in</source>
        <target>Ingebouwd</target>
        
      </trans-unit>
      <trans-unit id="s52b500138a2d2b8a">
        <source>Update LDAP Source</source>
        <target>LDAP-bron bijwerken</target>
        
      </trans-unit>
      <trans-unit id="s31a2d43bc1cf1790">
        <source>Not synced yet.</source>
        <target>Nog niet gesynchroniseerd.</target>
        
      </trans-unit>
      <trans-unit id="s388ee787bbf2271b">
        <source>Task finished with warnings</source>
        <target>Taak voltooid met waarschuwingen</target>
        
      </trans-unit>
      <trans-unit id="s949826fad0fe0909">
        <source>Task finished with errors</source>
        <target>Taak voltooid met fouten</target>
        
      </trans-unit>
      <trans-unit id="sbedb77365a066648">
        <source>Last sync: <x id="0" equiv-text="${task.taskFinishTimestamp.toLocaleString()}"/></source>
        <target>Laatste synchronisatie: <x id="0" equiv-text="${task.taskFinishTimestamp.toLocaleString()}"/></target>
        
      </trans-unit>
      <trans-unit id="sf3fec8353106ac2f">
        <source>OAuth Source <x id="0" equiv-text="${this.source.name}"/></source>
        <target>OAuth-bron <x id="0" equiv-text="${this.source.name}"/></target>
        
      </trans-unit>
      <trans-unit id="se09d055771f3a11d">
        <source>Generic OpenID Connect</source>
        <target>Generieke OpenID Connect</target>
        
      </trans-unit>
      <trans-unit id="s5c1dc164c89ac13e">
        <source>Unknown provider type</source>
        <target>Onbekend leverancierstype</target>
        
      </trans-unit>
      <trans-unit id="s355b21b89ce5d9c5">
        <source>Details</source>
        <target>Details</target>
        
      </trans-unit>
      <trans-unit id="s01088b6625d2443b">
        <source>Callback URL</source>
        <target>Terugroep-URL</target>
        
      </trans-unit>
      <trans-unit id="sb6d5146d5efb3058">
        <source>Access Key</source>
        <target>Toegangssleutel</target>
        
      </trans-unit>
      <trans-unit id="s065604a41e9d1584">
        <source>Update OAuth Source</source>
        <target>OAuth-bron bijwerken</target>
        
      </trans-unit>
      <trans-unit id="s7b576aa71acb36a6">
        <source>Diagram</source>
        <target>Diagram</target>
        
      </trans-unit>
      <trans-unit id="s587ba266269297ab">
        <source>Policy Bindings</source>
        <target>Beleidsbindings</target>
        
      </trans-unit>
      <trans-unit id="s2feae323f46479f8">
        <source>These bindings control which users can access this source.
            You can only use policies here as access is checked before the user is authenticated.</source>
        <target>Deze bindings bepalen welke gebruikers toegang hebben tot deze bron.
            Je kunt hier alleen beleidsregels gebruiken, omdat toegang wordt gecontroleerd voordat de gebruiker is geauthenticeerd.</target>
      </trans-unit>
      <trans-unit id="se17fcb1f159ee382">
        <source>Update Plex Source</source>
        <target>Plex-bron bijwerken</target>
        
      </trans-unit>
      <trans-unit id="saa10777250a6deca">
        <source>Update SAML Source</source>
        <target>SAML-bron bijwerken</target>
        
      </trans-unit>
      <trans-unit id="s643d8f2e5e5e930d">
        <source>Successfully updated mapping.</source>
        <target>Succesvol bijgewerkte mapping.</target>
        
      </trans-unit>
      <trans-unit id="sffeef5b119d8625c">
        <source>Successfully created mapping.</source>
        <target>Succesvol aangemaakte mapping.</target>
        
      </trans-unit>
      <trans-unit id="s1c33d22492029aba">
        <source>Object field</source>
        <target>Objectveld</target>
        
      </trans-unit>
      <trans-unit id="s06df3c3b6a503da8">
        <source>Field of the user object this value is written to.</source>
        <target>Veld van het gebruikersobject waarde naar wordt geschreven.</target>
        
      </trans-unit>
      <trans-unit id="sd39c5e998efecf93">
        <source>SAML Attribute Name</source>
        <target>SAML-kenmerknaam</target>
        
      </trans-unit>
      <trans-unit id="scf2790cf3ad89283">
        <source>Attribute name used for SAML Assertions. Can be a URN OID, a schema reference, or a any other string. If this property mapping is used for NameID Property, this field is discarded.</source>
        <target>Attribuutnaam die wordt gebruikt voor SAML-asserties. Kan een URN OID, een schema-referentie of een andere tekenreeks zijn. Als deze eigenschapsmapping wordt gebruikt voor NameID-eigenschap, wordt dit veld genegeerd.</target>
        
      </trans-unit>
      <trans-unit id="sab6d24c5ec8dc361">
        <source>Friendly Name</source>
        <target>Vriendelijke naam</target>
        
      </trans-unit>
      <trans-unit id="s9f8aac89fe318acc">
        <source>Optionally set the 'FriendlyName' value of the Assertion attribute.</source>
        <target>Optioneel de 'FriendlyName'-waarde van het Assertieattribuut instellen.</target>
        
      </trans-unit>
      <trans-unit id="s851c108679653d2a">
        <source>Scope name</source>
        <target>Scope-naam</target>
        
      </trans-unit>
      <trans-unit id="s23fd4411419fca06">
        <source>Scope which the client can specify to access these properties.</source>
        <target>Scope die de client kan specificeren om toegang te krijgen tot deze eigenschappen.</target>
        
      </trans-unit>
      <trans-unit id="s7754f0e34f27fb6e">
        <source>Description shown to the user when consenting. If left empty, the user won't be informed.</source>
        <target>Beschrijving die aan de gebruiker wordt getoond bij instemming. Als dit leeg wordt gelaten, wordt de gebruiker niet geïnformeerd.</target>
        
      </trans-unit>
      <trans-unit id="sb6c3bf5489d7556e">
        <source>Example context data</source>
        <target>Voorbeeld contextuele gegevens</target>
        
      </trans-unit>
      <trans-unit id="s4a697f0b36c4fe83">
        <source>Active Directory User</source>
        <target>Actieve directorygebruiker</target>
        
      </trans-unit>
      <trans-unit id="s9277b90db38e1983">
        <source>Active Directory Group</source>
        <target>Actieve directorygroep</target>
        
      </trans-unit>
      <trans-unit id="sc2e03590269d5a10">
        <source>New property mapping</source>
        <target>Nieuwe eigenschapsmapping</target>
        
      </trans-unit>
      <trans-unit id="s713e8666ed70f8b3">
        <source>Create a new property mapping.</source>
        <target>Maak een nieuwe eigenschapsmapping aan.</target>
        
      </trans-unit>
      <trans-unit id="sce106606ae84d46f">
        <source>Property Mappings</source>
        <target>Eigenschapsmappings</target>
        
      </trans-unit>
      <trans-unit id="s271a7e04ff9865b1">
        <source>Control how authentik exposes and interprets information.</source>
        <target>Beheer hoe authentik informatie blootstelt en interpreteert.</target>
        
      </trans-unit>
      <trans-unit id="s59dc0eda07f9e2b6">
        <source>Property Mapping(s)</source>
        <target>Eigenschapsmapping(en)</target>
        
      </trans-unit>
      <trans-unit id="sa57c393736e2732c">
        <source>Test Property Mapping</source>
        <target>Test eigenschapsmapping</target>
        
      </trans-unit>
      <trans-unit id="sc39fb3ff3753d5ab">
        <source>Hide managed mappings</source>
        <target>Beheerde mappings verbergen</target>
        
      </trans-unit>
      <trans-unit id="s476ffc07e6d66f18">
        <source>Successfully updated token.</source>
        <target>Succesvol bijgewerkte token.</target>
        
      </trans-unit>
      <trans-unit id="s93c1e5fbe8184895">
        <source>Successfully created token.</source>
        <target>Succesvol aangemaakte token.</target>
        
      </trans-unit>
      <trans-unit id="s5fc4269c2addee61">
        <source>Unique identifier the token is referenced by.</source>
        <target>Unieke identifier waarnaar de token wordt verwezen.</target>
        
      </trans-unit>
      <trans-unit id="sb8bc2b8376c96a6b">
        <source>Intent</source>
        <target>Intentie</target>
        
      </trans-unit>
      <trans-unit id="sbd34d118bcb1aaf2">
        <source>API Token</source>
        <target>API-token</target>
        
      </trans-unit>
      <trans-unit id="se31d92bea7f3a186">
        <source>Used to access the API programmatically</source>
        <target>Gebruikt om toegang te krijgen tot de API programmatisch</target>
        
      </trans-unit>
      <trans-unit id="sfd586951c75eb291">
        <source>App password.</source>
        <target>App-wachtwoord.</target>
        
      </trans-unit>
      <trans-unit id="s59bf194136d0d13a">
        <source>Used to login using a flow executor</source>
        <target>Gebruikt om in te loggen met behulp van een flow-uitvoerder</target>
        
      </trans-unit>
      <trans-unit id="s1b14062c44e5ef45">
        <source>Expiring</source>
        <target>Vervalt</target>
        
      </trans-unit>
      <trans-unit id="safcc54b2aedb1a17">
        <source>If this is selected, the token will expire. Upon expiration, the token will be rotated.</source>
        <target>Als dit is geselecteerd, verloopt de token. Bij verloop wordt de token geroteerd.</target>
        
      </trans-unit>
      <trans-unit id="s4165cd175bc4c0c4">
        <source>Expires on</source>
        <target>Vervalt op</target>
        
      </trans-unit>
      <trans-unit id="s1cd198d689c66e4b">
        <source>API Access</source>
        <target>API-toegang</target>
        
      </trans-unit>
      <trans-unit id="sf29883ac9ec43085">
        <source>App password</source>
        <target>App-wachtwoord</target>
        
      </trans-unit>
      <trans-unit id="sfe211545fd02f73e">
        <source>Verification</source>
        <target>Verificatie</target>
        
      </trans-unit>
      <trans-unit id="sd73b202ec04eefd9">
        <source>Unknown intent</source>
        <target>Onbekende intentie</target>
        
      </trans-unit>
      <trans-unit id="s78fd8c03f8c967f3">
        <source>Tokens</source>
        <target>Tokens</target>
        
      </trans-unit>
      <trans-unit id="sdcc7b2c109ce9775">
        <source>Tokens are used throughout authentik for Email validation stages, Recovery keys and API access.</source>
        <target>Tokens worden in authentik gebruikt voor e-mail validatie, herstelsleutels en API-toegang.</target>
        
      </trans-unit>
      <trans-unit id="sf71dba2c30283a54">
        <source>Expires?</source>
        <target>Verloopt?</target>
        
      </trans-unit>
      <trans-unit id="sc7be80a7f8ec597e">
        <source>Expiry date</source>
        <target>Vervaldatum</target>
        
      </trans-unit>
      <trans-unit id="s71dcd9cf808449aa">
        <source>Token(s)</source>
        <target>Tokens</target>
        
      </trans-unit>
      <trans-unit id="sb15e8daacf26bdfc">
        <source>Create Token</source>
        <target>Token aanmaken</target>
        
      </trans-unit>
      <trans-unit id="s8d7ecd944ebe834b">
        <source>Token is managed by authentik.</source>
        <target>Token wordt beheerd door authentik.</target>
        
      </trans-unit>
      <trans-unit id="sd1288ca57e221cf9">
        <source>Update Token</source>
        <target>Token bijwerken</target>
        
      </trans-unit>
      <trans-unit id="s41706a202b6c40f1">
        <source>Domain</source>
        <target>Domein</target>
        
      </trans-unit>
      <trans-unit id="se74ce42d41e392ba">
        <source>Matching is done based on domain suffix, so if you enter domain.tld, foo.domain.tld will still match.</source>
        <target>Matching wordt gedaan op basis van domeinachtervoegsel, dus als je domein.tld invoert, zal foo.domein.tld nog steeds overeenkomen.</target>
        
      </trans-unit>
      <trans-unit id="s11326fd2590f4e5e">
        <source>Default</source>
        <target>Standaard</target>
        
      </trans-unit>
      <trans-unit id="sc19838ca8c135c1b">
        <source>Branding settings</source>
        <target>Merkinstellingen</target>
        
      </trans-unit>
      <trans-unit id="s99f110d27e30b289">
        <source>Title</source>
        <target>Titel</target>
        
      </trans-unit>
      <trans-unit id="sab6bad52985c6676">
        <source>Branding shown in page title and several other places.</source>
        <target>Merk getoond in paginatitel en verschillende andere plaatsen.</target>
        
      </trans-unit>
      <trans-unit id="s4f1af2b48a5e249a">
        <source>Logo</source>
        <target>Logo</target>
        
      </trans-unit>
      <trans-unit id="sd6b8b4156f7df696">
        <source>Icon shown in sidebar/header and flow executor.</source>
        <target>Pictogram getoond in zijbalk/koptekst en flowuitvoerder.</target>
        
      </trans-unit>
      <trans-unit id="s3626433940124897">
        <source>Favicon</source>
        <target>Favicon</target>
        
      </trans-unit>
      <trans-unit id="se99efc0873031976">
        <source>Icon shown in the browser tab.</source>
        <target>Pictogram weergegeven in het browser tabblad.</target>
        
      </trans-unit>
      <trans-unit id="s10356fd921037fbf">
        <source>Default flows</source>
        <target>Standaard stromen</target>
        
      </trans-unit>
      <trans-unit id="sd216b08bafb297ee">
        <source>Flow used to authenticate users. If left empty, the first applicable flow sorted by the slug is used.</source>
        <target>Flow die wordt gebruikt om gebruikers te authenticeren. Als dit leeg wordt gelaten, wordt de eerste toepasselijke flow gesorteerd op de slug gebruikt.</target>
        
      </trans-unit>
      <trans-unit id="s35e6e60e83a8c003">
        <source>Invalidation flow</source>
        <target>Ongeldigheidsflow</target>
        
      </trans-unit>
      <trans-unit id="s7989db5f4819af89">
        <source>Flow used to logout. If left empty, the first applicable flow sorted by the slug is used.</source>
        <target>Flow die wordt gebruikt om uit te loggen. Als dit leeg wordt gelaten, wordt de eerste toepasselijke flow gesorteerd op de slug gebruikt.</target>
        
      </trans-unit>
      <trans-unit id="sfeb779d4ccbc5a0e">
        <source>Recovery flow</source>
        <target>Herstelflow</target>
        
      </trans-unit>
      <trans-unit id="s1c2fd8097e14a608">
        <source>Recovery flow. If left empty, the first applicable flow sorted by the slug is used.</source>
        <target>Herstelflow. Als dit leeg wordt gelaten, wordt de eerste toepasselijke flow gesorteerd op de slug gebruikt.</target>
        
      </trans-unit>
      <trans-unit id="s836aa192b30c21da">
        <source>Unenrollment flow</source>
        <target>Uitschrijvingsflow</target>
        
      </trans-unit>
      <trans-unit id="s081d3c4b47a6ff83">
        <source>If set, users are able to unenroll themselves using this flow. If no flow is set, option is not shown.</source>
        <target>Als dit is ingesteld, kunnen gebruikers zichzelf uitschrijven met behulp van deze flow. Als er geen flow is ingesteld, wordt de optie niet weergegeven.</target>
        
      </trans-unit>
      <trans-unit id="secbfd13bdae95a59">
        <source>User settings flow</source>
        <target>Gebruikersinstellingenflow</target>
        
      </trans-unit>
      <trans-unit id="s523160b433311521">
        <source>If set, users are able to configure details of their profile.</source>
        <target>Als dit is ingesteld, kunnen gebruikers details van hun profiel configureren.</target>
        
      </trans-unit>
      <trans-unit id="s134177568525dbc8">
        <source>Device code flow</source>
        <target>Apparaatcode-flow</target>
        
      </trans-unit>
      <trans-unit id="s7b298427bdea81ae">
        <source>If set, the OAuth Device Code profile can be used, and the selected flow will be used to enter the code.</source>
        <target>Als dit is ingesteld, kan het OAuth Apparaatcode-profiel worden gebruikt en wordt de geselecteerde flow gebruikt om de code in te voeren.</target>
        
      </trans-unit>
      <trans-unit id="s7f4e4054fbe132e1">
        <source>Other global settings</source>
        <target>Andere globale instellingen</target>
        
      </trans-unit>
      <trans-unit id="sbadde673052efc02">
        <source>Web Certificate</source>
        <target>Webcertificaat</target>
        
      </trans-unit>
      <trans-unit id="s84c5a011acd608c9">
        <source>Event retention</source>
        <target>Evenementbehoud</target>
        
      </trans-unit>
      <trans-unit id="s2536ac8d32d2e63f">
        <source>Duration after which events will be deleted from the database.</source>
        <target>Duur waarna gebeurtenissen uit de database worden verwijderd.</target>
        
      </trans-unit>
      <trans-unit id="s7b1fba26d245cb1c">
        <source>When using an external logging solution for archiving, this can be set to "minutes=5".</source>
        <target>Als je een externe logoplossing gebruikt voor archivering, kan dit worden ingesteld op "minutes=5".</target>
        
      </trans-unit>
      <trans-unit id="s44536d20bb5c8257">
        <source>This setting only affects new Events, as the expiration is saved per-event.</source>
        <target>Deze instelling heeft alleen invloed op nieuwe gebeurtenissen, omdat de vervaldatum per gebeurtenis wordt opgeslagen.</target>
        
      </trans-unit>
<<<<<<< HEAD
=======
      <trans-unit id="s3bb51cabb02b997e">
        <source>Format: "weeks=3;days=2;hours=3,seconds=2".</source>
        <target>Indeling: "weeks=3;days=2;hours=3,seconds=2".</target>
        
      </trans-unit>
      <trans-unit id="s04bfd02201db5ab8">
        <source>Set custom attributes using YAML or JSON. Any attributes set here will be inherited by users, if the request is handled by this tenant.</source>
        <target>Stel aangepaste eigenschappen in met behulp van YAML of JSON. Alle hier ingestelde eigenschappen worden overgenomen door gebruikers als het verzoek wordt afgehandeld door deze tenant.</target>
        
      </trans-unit>
      <trans-unit id="s7f9e79189a3d19e2">
        <source>Tenants</source>
        <target>Tenants</target>
        
      </trans-unit>
>>>>>>> b1c7c228
      <trans-unit id="s164be9a7537b99f6">
        <source>Configure visual settings and defaults for different domains.</source>
        <target>Configureer visuele instellingen en standaardwaarden voor verschillende domeinen.</target>
        
      </trans-unit>
      <trans-unit id="s4802636d55022ed3">
        <source>Default?</source>
        <target>Standaard?</target>
        
      </trans-unit>
      <trans-unit id="s8cb7bb82e96d5d77">
        <source>Policies</source>
        <target>Beleidsregels</target>
        
      </trans-unit>
      <trans-unit id="sec1808532fe107b9">
        <source>Allow users to use Applications based on properties, enforce Password Criteria and selectively apply Stages.</source>
        <target>Sta gebruikers toe om applicaties te gebruiken op basis van eigenschappen, dwing wachtwoordcriteria af en pas selectief stadia toe.</target>
        
      </trans-unit>
      <trans-unit id="se16ac750b81fa93d">
        <source>Assigned to <x id="0" equiv-text="${item.boundTo}"/> object(s).</source>
        <target>Toegewezen aan <x id="0" equiv-text="${item.boundTo}"/> object(en).</target>
        
      </trans-unit>
      <trans-unit id="s5a48d5171e1a1522">
        <source>Warning: Policy is not assigned.</source>
        <target>Waarschuwing: beleidsregel is niet toegewezen.</target>
        
      </trans-unit>
      <trans-unit id="s544142ce35050751">
        <source>Test Policy</source>
        <target>Testbeleid</target>
        
      </trans-unit>
      <trans-unit id="s00c8354318addfa0">
        <source>Policy / Policies</source>
        <target>Beleid / Beleidsregels</target>
        
      </trans-unit>
      <trans-unit id="s76da2c978dcc5ef4">
        <source>Successfully cleared policy cache</source>
        <target>Beleidscache succesvol gewist</target>
        
      </trans-unit>
      <trans-unit id="sa717841a602fe7d8">
        <source>Failed to delete policy cache</source>
        <target>Beleidscache verwijderen mislukt</target>
        
      </trans-unit>
      <trans-unit id="s3ed5607ad78d4224">
        <source>Clear cache</source>
        <target>Cache wissen</target>
        
      </trans-unit>
      <trans-unit id="s1b07757762cda372">
        <source>Clear Policy cache</source>
        <target>Beleidscache wissen</target>
        
      </trans-unit>
      <trans-unit id="s15b46b78edebb20a">
        <source>Are you sure you want to clear the policy cache? This will cause all policies to be re-evaluated on their next usage.</source>
        <target>Weet je zeker dat je de beleidscache wilt wissen? Dit zal ertoe leiden dat alle beleidsregels opnieuw worden geëvalueerd bij hun volgende gebruik.</target>
      </trans-unit>
      <trans-unit id="s62ddcbaaa91d120d">
        <source>Reputation scores</source>
        <target>Reputatiescores</target>
        
      </trans-unit>
      <trans-unit id="sd080b2370aa82967">
        <source>Reputation for IP and user identifiers. Scores are decreased for each failed login and increased for each successful login.</source>
        <target>Reputatie voor IP- en gebruikersidentificatie. Scores worden verlaagd voor elke mislukte aanmelding en verhoogd voor elke geslaagde aanmelding.</target>
        
      </trans-unit>
      <trans-unit id="s09242207b5b8f83c">
        <source>IP</source>
        <target>IP</target>
        
      </trans-unit>
      <trans-unit id="s7d684b6257284e55">
        <source>Score</source>
        <target>Score</target>
        
      </trans-unit>
      <trans-unit id="s10d2dbc4613397f0">
        <source>Updated</source>
        <target>Bijgewerkt</target>
        
      </trans-unit>
      <trans-unit id="sa33d061d2ade20aa">
        <source>Reputation</source>
        <target>Reputatie</target>
        
      </trans-unit>
      <trans-unit id="s9f26843287bb592d">
        <source>Groups</source>
        <target>Groepen</target>
        
      </trans-unit>
      <trans-unit id="s4dcb9288f7e9e4d7">
        <source>Group users together and give them permissions based on the membership.</source>
        <target>Groepeer gebruikers en geef ze machtigingen op basis van het lidmaatschap.</target>
        
      </trans-unit>
      <trans-unit id="s62f93cfcb45d5a06">
        <source>Superuser privileges?</source>
        <target>Supergebruiker-privileges?</target>
        
      </trans-unit>
      <trans-unit id="s9fdda7ea4642306c">
        <source>Group(s)</source>
        <target>Groep(en)</target>
        
      </trans-unit>
      <trans-unit id="s416a540b16275f2e">
        <source>Create Group</source>
        <target>Groep aanmaken</target>
        
      </trans-unit>
      <trans-unit id="s7c5774fad9d050ce">
        <source>Create group</source>
        <target>Groep aanmaken</target>
        
      </trans-unit>
      <trans-unit id="s2a12e0b5527ff99a">
        <source>Enabling this toggle will create a group named after the user, with the user as member.</source>
        <target>Het inschakelen van deze schakelaar zal een groep aanmaken genaamd naar de gebruiker, met de gebruiker als lid.</target>
        
      </trans-unit>
      <trans-unit id="s6b6e6eb037aef7da">
        <source>Use the username and password below to authenticate. The password can be retrieved later on the Tokens page.</source>
        <target>Gebruik de onderstaande gebruikersnaam en wachtwoord om te authenticeren. Het wachtwoord kan later worden opgehaald op de Tokens-pagina.</target>
        
      </trans-unit>
      <trans-unit id="sf6e1665c7022a1f8">
        <source>Password</source>
        <target>Wachtwoord</target>
        
      </trans-unit>
      <trans-unit id="sbb57cd8a3ed12915">
        <source>Valid for 360 days, after which the password will automatically rotate. You can copy the password from the Token List.</source>
        <target>Geldig voor 360 dagen, waarna het wachtwoord automatisch wordt gewijzigd. Je kunt het wachtwoord kopiëren vanuit de Tokenlijst.</target>
        
      </trans-unit>
      <trans-unit id="s4414164d120de61a">
        <source>The following objects use <x id="0" equiv-text="${objName}"/></source>
        <target>De volgende objecten gebruiken <x id="0" equiv-text="${objName}"/></target>
        
      </trans-unit>
      <trans-unit id="s92e241c9f3c101a2">
        <source>connecting object will be deleted</source>
        <target>verbindend object wordt verwijderd</target>
        
      </trans-unit>
      <trans-unit id="se6a13beff646557b">
        <source>Successfully updated <x id="0" equiv-text="${this.objectLabel} ${this.obj?.name}"/></source>
        <target>Succesvol bijgewerkt <x id="0" equiv-text="${this.objectLabel} ${this.obj?.name}"/></target>
      </trans-unit>
      <trans-unit id="s14401ff4a0cba208">
        <source>Failed to update <x id="0" equiv-text="${this.objectLabel}"/>: <x id="1" equiv-text="${e.toString()}"/></source>
        <target>Update van <x id="0" equiv-text="${this.objectLabel}"/> mislukt: <x id="1" equiv-text="${e.toString()}"/></target>
        
      </trans-unit>
      <trans-unit id="sa95a538bfbb86111">
        <source>Are you sure you want to update <x id="0" equiv-text="${this.objectLabel}"/> "<x id="1" equiv-text="${this.obj?.name}"/>"?</source>
        <target>Weet je zeker dat je <x id="0" equiv-text="${this.objectLabel}"/> "<x id="1" equiv-text="${this.obj?.name}"/>" wilt bijwerken?</target>
        
      </trans-unit>
      <trans-unit id="sc92d7cfb6ee1fec6">
        <source>Successfully updated password.</source>
        <target>Wachtwoord succesvol bijgewerkt.</target>
        
      </trans-unit>
      <trans-unit id="se5498954255620b4">
        <source>Successfully sent email.</source>
        <target>E-mail succesvol verzonden.</target>
        
      </trans-unit>
      <trans-unit id="s44ea4e9a81ce730d">
        <source>Email stage</source>
        <target>E-mail fase</target>
        
      </trans-unit>
      <trans-unit id="sdb53ccdd6174e6e3">
        <source>Successfully added user(s).</source>
        <target>Gebruiker(s) succesvol toegevoegd.</target>
        
      </trans-unit>
      <trans-unit id="s306a35df5d0d38bb">
        <source>Users to add</source>
        <target>Gebruikers om toe te voegen</target>
        
      </trans-unit>
      <trans-unit id="s7d499be3b781a3ca">
        <source>User(s)</source>
        <target>Gebruiker(s)</target>
        
      </trans-unit>
      <trans-unit id="s7220fcf4fec4e0df">
        <source>Remove Users(s)</source>
        <target>Gebruiker(s) verwijderen</target>
        
      </trans-unit>
      <trans-unit id="s5d7748b1d2363478">
        <source>Are you sure you want to remove the selected users from the group <x id="0" equiv-text="${this.targetGroup?.name}"/>?</source>
        <target>Weet je zeker dat je de geselecteerde gebruikers uit de groep <x id="0" equiv-text="${this.targetGroup?.name}"/> wilt verwijderen?</target>
        
      </trans-unit>
      <trans-unit id="sea4f08110bb8f15d">
        <source>Remove</source>
        <target>Verwijderen</target>
        
      </trans-unit>
      <trans-unit id="sf466142da6a65052">
        <source>Impersonate</source>
        <target>Imiteren</target>
        
      </trans-unit>
      <trans-unit id="s58888ef1ee9b5bb8">
        <source>User status</source>
        <target>Gebruikersstatus</target>
        
      </trans-unit>
      <trans-unit id="sf9e61f4f8e90f0f1">
        <source>Change status</source>
        <target>Status wijzigen</target>
        
      </trans-unit>
      <trans-unit id="sf56998949bdf6b33">
        <source>Deactivate</source>
        <target>Deactiveren</target>
        
      </trans-unit>
      <trans-unit id="s3794c596ee7964ad">
        <source>Update password</source>
        <target>Wachtwoord bijwerken</target>
        
      </trans-unit>
      <trans-unit id="sce8d867ca5f35304">
        <source>Set password</source>
        <target>Wachtwoord instellen</target>
        
      </trans-unit>
      <trans-unit id="s0ae3395d8f48e624">
        <source>Successfully generated recovery link</source>
        <target>Herstelkoppeling succesvol gegenereerd</target>
        
      </trans-unit>
      <trans-unit id="s8ca0dbaec5d48563">
        <source>No recovery flow is configured.</source>
        <target>Er is geen herstelflow geconfigureerd.</target>
        
      </trans-unit>
      <trans-unit id="sb69119c9f0547bed">
        <source>Copy recovery link</source>
        <target>Kopieer herstelkoppeling</target>
        
      </trans-unit>
      <trans-unit id="s7fa236d26b798301">
        <source>Send link</source>
        <target>Stuur koppeling</target>
        
      </trans-unit>
      <trans-unit id="sa9dbe2fb284e26fe">
        <source>Send recovery link to user</source>
        <target>Stuur herstelkoppeling naar gebruiker</target>
        
      </trans-unit>
      <trans-unit id="s03fd2c252ad7972a">
        <source>Email recovery link</source>
        <target>Herstelkoppeling per e-mail</target>
        
      </trans-unit>
      <trans-unit id="sd7fa99e4d82b374a">
        <source>Recovery link cannot be emailed, user has no email address saved.</source>
        <target>Herstelkoppeling kan niet per e-mail worden verzonden, gebruiker heeft geen opgeslagen e-mailadres.</target>
        
      </trans-unit>
      <trans-unit id="s720594461542943f">
        <source>Add User</source>
        <target>Gebruiker toevoegen</target>
        
      </trans-unit>
      <trans-unit id="s4c41f3f4c23e8eaa">
        <source>Warning: This group is configured with superuser access. Added users will have superuser access.</source>
        <target>Waarschuwing: Deze groep is geconfigureerd met supergebruikerstoegang. Toegevoegde gebruikers krijgen supergebruikerstoegang.</target>
        
      </trans-unit>
      <trans-unit id="scee721983b1c28d0">
        <source>Add existing user</source>
        <target>Bestaande gebruiker toevoegen</target>
        
      </trans-unit>
      <trans-unit id="sd600334ec2c39b74">
        <source>Create user</source>
        <target>Gebruiker aanmaken</target>
        
      </trans-unit>
      <trans-unit id="s53ad3455d9523b54">
        <source>Create User</source>
        <target>Gebruiker aanmaken</target>
        
      </trans-unit>
      <trans-unit id="s06c163334767a381">
        <source>Create Service account</source>
        <target>Service-account aanmaken</target>
        
      </trans-unit>
      <trans-unit id="sc744f3691efe310d">
        <source>Hide service-accounts</source>
        <target>Service-accounts verbergen</target>
        
      </trans-unit>
      <trans-unit id="secdb4b4c4e66aa38">
        <source>Group Info</source>
        <target>Groepsinformatie</target>
        
      </trans-unit>
      <trans-unit id="s005053d82b712e0a">
        <source>Notes</source>
        <target>Notities</target>
        
      </trans-unit>
      <trans-unit id="s634448e4942cf452">
        <source>Edit the notes attribute of this group to add notes here.</source>
        <target>Bewerk het notitieattribuut van deze groep om hier notities toe te voegen.</target>
        
      </trans-unit>
      <trans-unit id="s586d6bd2eca2da93">
        <source>Users</source>
        <target>Gebruikers</target>
        
      </trans-unit>
      <trans-unit id="sca7cfe2bef51b2a5">
        <source>Root</source>
        <target>Root</target>
        
      </trans-unit>
      <trans-unit id="s3616cc78631f5893">
        <source>Warning: You're about to delete the user you're logged in as (<x id="0" equiv-text="${shouldShowWarning.username}"/>). Proceed at your own risk.</source>
        <target>Waarschuwing: Je staat op het punt om de gebruiker te verwijderen waarmee je bent ingelogd (<x id="0" equiv-text="${shouldShowWarning.username}"/>). Ga verder op eigen risico.</target>
        
      </trans-unit>
      <trans-unit id="s510c7add9e24c306">
        <source>Hide deactivated user</source>
        <target>Deactieve gebruiker verbergen</target>
        
      </trans-unit>
      <trans-unit id="s94055b4eb957dc8f">
        <source>User folders</source>
        <target>Gebruikersmappen</target>
        
      </trans-unit>
      <trans-unit id="sa982875b258fea07">
        <source>Successfully added user to group(s).</source>
        <target>Gebruiker succesvol toegevoegd aan groep(en).</target>
        
      </trans-unit>
      <trans-unit id="s1bd5920d8adf2bd5">
        <source>Groups to add</source>
        <target>Groepen om toe te voegen</target>
        
      </trans-unit>
      <trans-unit id="s5f71fa3c53828e30">
        <source>Remove from Group(s)</source>
        <target>Verwijderen uit groep(en)</target>
        
      </trans-unit>
      <trans-unit id="sb4c9ed2a487b238f">
        <source>Are you sure you want to remove user <x id="0" equiv-text="${this.targetUser?.username}"/> from the following groups?</source>
        <target>Weet je zeker dat je gebruiker <x id="0" equiv-text="${this.targetUser?.username}"/> wilt verwijderen uit de volgende groepen?</target>
        
      </trans-unit>
      <trans-unit id="s964f6725aeb7662f">
        <source>Add Group</source>
        <target>Groep toevoegen</target>
        
      </trans-unit>
      <trans-unit id="s65ca2f256ea09c11">
        <source>Add to existing group</source>
        <target>Toevoegen aan bestaande groep</target>
        
      </trans-unit>
      <trans-unit id="s505fbbdcbc6aa921">
        <source>Add new group</source>
        <target>Nieuwe groep toevoegen</target>
        
      </trans-unit>
      <trans-unit id="s506beb486fa41241">
        <source>Application authorizations</source>
        <target>Toepassingsmachtigingen</target>
        
      </trans-unit>
      <trans-unit id="s7301a7069b7bc83e">
        <source>Revoked?</source>
        <target>Ingetrokken?</target>
        
      </trans-unit>
      <trans-unit id="sd924045605feea63">
        <source>Expires</source>
        <target>Vervalt</target>
        
      </trans-unit>
      <trans-unit id="s1c8916418c334935">
        <source>ID Token</source>
        <target>ID-token</target>
        
      </trans-unit>
      <trans-unit id="s90760e5e02e95dfe">
        <source>Refresh Tokens(s)</source>
        <target>Verfris tokens</target>
        
      </trans-unit>
      <trans-unit id="s1b88fa3df4423292">
        <source>Last IP</source>
        <target>Laatste IP</target>
        
      </trans-unit>
      <trans-unit id="se63f9d833700af49">
        <source>Session(s)</source>
        <target>Sessie(s)</target>
        
      </trans-unit>
      <trans-unit id="sf679b7a62808287e">
        <source>Expiry</source>
        <target>Vervaldatum</target>
        
      </trans-unit>
      <trans-unit id="sde1907073fd96017">
        <source>(Current session)</source>
        <target>(Huidige sessie)</target>
        
      </trans-unit>
      <trans-unit id="se8dca0132c66ae03">
        <source>Permissions</source>
        <target>Machtigingen</target>
        
      </trans-unit>
      <trans-unit id="s76881c01b6a3a8c7">
        <source>Consent(s)</source>
        <target>Toestemming(en)</target>
        
      </trans-unit>
      <trans-unit id="sea2f00b34b385a43">
        <source>Successfully updated device.</source>
        <target>Apparaat succesvol bijgewerkt.</target>
        
      </trans-unit>
      <trans-unit id="s858e7ac4b3cf955f">
        <source>Static tokens</source>
        <target>Statische tokens</target>
        
      </trans-unit>
      <trans-unit id="sfcfcf85a57eea78a">
        <source>TOTP Device</source>
        <target>TOTP-apparaat</target>
        
      </trans-unit>
      <trans-unit id="s6a406aecb2c0e5c5">
        <source>Enroll</source>
        <target>Inschrijven</target>
        
      </trans-unit>
      <trans-unit id="sa0b01f479f40c52d">
        <source>Device(s)</source>
        <target>Apparaat/Apparaten</target>
        
      </trans-unit>
      <trans-unit id="sabb56f74492e7e96">
        <source>Update Device</source>
        <target>Apparaat bijwerken</target>
        
      </trans-unit>
      <trans-unit id="sf05c700a1250824e">
        <source>Confirmed</source>
        <target>Bevestigd</target>
        
      </trans-unit>
      <trans-unit id="s64a33dcdaf90af26">
        <source>User Info</source>
        <target>Gebruikersinformatie</target>
        
      </trans-unit>
      <trans-unit id="sc44bae5cde0083fa">
        <source>Actions over the last week (per 8 hours)</source>
        <target>Acties van de afgelopen week (per 8 uur)</target>
        
      </trans-unit>
      <trans-unit id="sb57dbcda1929c642">
        <source>Edit the notes attribute of this user to add notes here.</source>
        <target>Bewerk het notitieattribuut van deze gebruiker om hier notities toe te voegen.</target>
        
      </trans-unit>
      <trans-unit id="s5c18cae48b93138c">
        <source>Sessions</source>
        <target>Sessies</target>
        
      </trans-unit>
      <trans-unit id="s27586544c447d9e3">
        <source>User events</source>
        <target>Gebruikersevenementen</target>
        
      </trans-unit>
      <trans-unit id="s4d31797d81e9cea3">
        <source>Explicit Consent</source>
        <target>Expliciete Toestemming</target>
        
      </trans-unit>
      <trans-unit id="sb6770fa90be6d8b3">
        <source>OAuth Refresh Tokens</source>
        <target>OAuth Vernieuwings Tokens</target>
        
      </trans-unit>
      <trans-unit id="s28b3de1561da72b3">
        <source>MFA Authenticators</source>
        <target>MFA-authenticators</target>
        
      </trans-unit>
      <trans-unit id="s7a322c89298dd27c">
        <source>Successfully updated invitation.</source>
        <target>Uitnodiging succesvol bijgewerkt.</target>
        
      </trans-unit>
      <trans-unit id="sc554339ffc7b04e7">
        <source>Successfully created invitation.</source>
        <target>Uitnodiging succesvol aangemaakt.</target>
        
      </trans-unit>
      <trans-unit id="sfcebd18506f1e535">
        <source>Flow</source>
        <target>Flow</target>
        
      </trans-unit>
      <trans-unit id="sa84a7fd11ba85e88">
        <source>When selected, the invite will only be usable with the flow. By default the invite is accepted on all flows with invitation stages.</source>
        <target>Indien geselecteerd, is de uitnodiging alleen bruikbaar met de flow. Standaard wordt de uitnodiging geaccepteerd voor alle stromen met uitnodigingsfasen.</target>
        
      </trans-unit>
      <trans-unit id="s7520286c8419a266">
        <source>Optional data which is loaded into the flow's 'prompt_data' context variable. YAML or JSON.</source>
        <target>Optionele gegevens die worden geladen in de contextvariabele 'prompt_data' van de flow. YAML of JSON.</target>
        
      </trans-unit>
      <trans-unit id="sb8795b799c70776a">
        <source>Single use</source>
        <target>Eenmalig gebruik</target>
        
      </trans-unit>
      <trans-unit id="sf232d42142eacc23">
        <source>When enabled, the invitation will be deleted after usage.</source>
        <target>Indien ingeschakeld, wordt de uitnodiging na gebruik verwijderd.</target>
        
      </trans-unit>
      <trans-unit id="sa4a8086275475714">
        <source>Select an enrollment flow</source>
        <target>Selecteer een inschrijvingsflow</target>
        
      </trans-unit>
      <trans-unit id="s839cb09cb2193da9">
        <source>Link to use the invitation.</source>
        <target>Link om de uitnodiging te gebruiken.</target>
        
      </trans-unit>
      <trans-unit id="s8226f48cb1a80997">
        <source>Invitations</source>
        <target>Uitnodigingen</target>
        
      </trans-unit>
      <trans-unit id="s57448f10eb973100">
        <source>Create Invitation Links to enroll Users, and optionally force specific attributes of their account.</source>
        <target>Maak uitnodigingskoppelingen aan om gebruikers in te schrijven en indien nodig specifieke attributen van hun account te forceren.</target>
        
      </trans-unit>
      <trans-unit id="s4aee34a672e5cfc0">
        <source>Created by</source>
        <target>Gemaakt door</target>
        
      </trans-unit>
      <trans-unit id="sd5ba2d61ee4796fe">
        <source>Invitation(s)</source>
        <target>Uitnodiging(en)</target>
        
      </trans-unit>
      <trans-unit id="s96dcf7ec8342c335">
        <source>Invitation not limited to any flow, and can be used with any enrollment flow.</source>
        <target>Uitnodiging niet beperkt tot een specifieke flow en kan worden gebruikt met elke inschrijvingsflow.</target>
        
      </trans-unit>
      <trans-unit id="s1b42b49e7b392013">
        <source>Update Invitation</source>
        <target>Uitnodiging bijwerken</target>
        
      </trans-unit>
      <trans-unit id="s38c72e1cf120b8d8">
        <source>Create Invitation</source>
        <target>Uitnodiging aanmaken</target>
        
      </trans-unit>
      <trans-unit id="s802826db4e2c852e">
        <source>Warning: No invitation stage is bound to any flow. Invitations will not work as expected.</source>
        <target>Waarschuwing: Geen uitnodigingsfase is gekoppeld aan een flow. Uitnodigingen werken niet zoals verwacht.</target>
        
      </trans-unit>
      <trans-unit id="s2f995efbb1e46b18">
        <source>Auto-detect (based on your browser)</source>
        <target>Automatische detectie (op basis van je browser)</target>
        
      </trans-unit>
      <trans-unit id="s296fbffaaa7c910a">
        <source>Required.</source>
        <target>Vereist.</target>
        
      </trans-unit>
      <trans-unit id="s81ecf2d4386b8e84">
        <source>Continue</source>
        <target>Doorgaan</target>
        
      </trans-unit>
      <trans-unit id="s8b2b2a43fcf688a3">
        <source>Successfully updated prompt.</source>
        <target>Prompt succesvol bijgewerkt.</target>
        
      </trans-unit>
      <trans-unit id="s5572ac4d2208f5ec">
        <source>Successfully created prompt.</source>
        <target>Prompt succesvol aangemaakt.</target>
        
      </trans-unit>
      <trans-unit id="s54e7a23a95d99649">
        <source>Text: Simple Text input</source>
        <target>Tekst: Eenvoudige tekstinvoer</target>
        
      </trans-unit>
      <trans-unit id="s63e54b86e2a2cc43">
        <source>Text Area: Multiline text input</source>
        <target>Tekstgebied: Tekstinvoer met meerdere regels</target>
        
      </trans-unit>
      <trans-unit id="s12de1c06a1e18cc5">
        <source>Text (read-only): Simple Text input, but cannot be edited.</source>
        <target>Tekst (alleen lezen): Eenvoudige tekstinvoer, maar kan niet worden bewerkt.</target>
        
      </trans-unit>
      <trans-unit id="s4e5646b23e41231f">
        <source>Text Area (read-only): Multiline text input, but cannot be edited.</source>
        <target>Tekstgebied (alleen lezen): Tekstinvoer met meerdere regels, maar kan niet worden bewerkt.</target>
        
      </trans-unit>
      <trans-unit id="s1e4c3de6e12cd87b">
        <source>Username: Same as Text input, but checks for and prevents duplicate usernames.</source>
        <target>Gebruikersnaam: Hetzelfde als tekstinvoer, maar controleert op en voorkomt dubbele gebruikersnamen.</target>
        
      </trans-unit>
      <trans-unit id="s5462c7f56ed65e6c">
        <source>Email: Text field with Email type.</source>
        <target>E-mail: Tekstveld met e-mailtype.</target>
        
      </trans-unit>
      <trans-unit id="s1c5574968b29ab1c">
        <source>Password: Masked input, multiple inputs of this type on the same prompt need to be identical.</source>
        <target>Wachtwoord: Verborgen invoer, meerdere invoeren van dit type op dezelfde prompt moeten identiek zijn.</target>
        
      </trans-unit>
      <trans-unit id="sbbb97b1c63507dc0">
        <source>Number</source>
        <target>Nummer</target>
        
      </trans-unit>
      <trans-unit id="sdae649fae731e838">
        <source>Checkbox</source>
        <target>Checkbox</target>
        
      </trans-unit>
      <trans-unit id="s34edeb18f887161d">
        <source>Radio Button Group (fixed choice)</source>
        <target>Keuzerondje Groep (vaste keuze)</target>
        
      </trans-unit>
      <trans-unit id="s57730b6870e8916c">
        <source>Dropdown (fixed choice)</source>
        <target>Keuzelijst (vaste keuze)</target>
        
      </trans-unit>
      <trans-unit id="sac8252732f2edb19">
        <source>Date</source>
        <target>Datum</target>
        
      </trans-unit>
      <trans-unit id="s45960273852a61b2">
        <source>Date Time</source>
        <target>Datum Tijd</target>
        
      </trans-unit>
      <trans-unit id="sd1f81284eeb7b503">
        <source>File</source>
        <target>Bestand</target>
        
      </trans-unit>
      <trans-unit id="s21e3c227cc2c5873">
        <source>Separator: Static Separator Line</source>
        <target>Scheider: Statische scheiderlijn</target>
        
      </trans-unit>
      <trans-unit id="s706af57c1af42c6d">
        <source>Hidden: Hidden field, can be used to insert data into form.</source>
        <target>Verborgen: Verborgen veld, kan worden gebruikt om gegevens in te voeren in het formulier.</target>
        
      </trans-unit>
      <trans-unit id="s40e2c72dae905a50">
        <source>Static: Static value, displayed as-is.</source>
        <target>Statisch: Statische waarde, zoals het wordt weergegeven.</target>
        
      </trans-unit>
      <trans-unit id="sdd4bd4224c4e943d">
        <source>authentik: Locale: Displays a list of locales authentik supports.</source>
        <target>authentik: Lokalisatie: Toont een lijst van talen die authentik ondersteunt.</target>
        
      </trans-unit>
      <trans-unit id="saf84e7732a9e1336">
        <source>Preview errors</source>
        <target>Fouten vooraf bekijken</target>
        
      </trans-unit>
      <trans-unit id="sb71ace8e9b35c749">
        <source>Data preview</source>
        <target>Datavoorbeeld</target>
        
      </trans-unit>
      <trans-unit id="s4d53f4b7ff33bedd">
        <source>Unique name of this field, used for selecting fields in prompt stages.</source>
        <target>Unieke naam van dit veld, gebruikt voor het selecteren van velden in promptfasen.</target>
        
      </trans-unit>
      <trans-unit id="s3b58f8d2155ae90c">
        <source>Field Key</source>
        <target>Veldsleutel</target>
        
      </trans-unit>
      <trans-unit id="s2b088ba65eb69b7e">
        <source>Name of the form field, also used to store the value.</source>
        <target>Naam van het formulierenveld, wordt ook gebruikt om de waarde op te slaan.</target>
        
      </trans-unit>
      <trans-unit id="s662fcb3761ad9df7">
        <source>When used in conjunction with a User Write stage, use attributes.foo to write attributes.</source>
        <target>Indien gebruikt in combinatie met een Gebruiker Schrijf-fase, gebruik attributes.foo om attributen te schrijven.</target>
        
      </trans-unit>
      <trans-unit id="s5590dbf7e425789d">
        <source>Label</source>
        <target>Label</target>
        
      </trans-unit>
      <trans-unit id="s0c135eba6017d94f">
        <source>Label shown next to/above the prompt.</source>
        <target>Label weergegeven naast/boven de prompt.</target>
        
      </trans-unit>
      <trans-unit id="sae5d87e99fe081e0">
        <source>Required</source>
        <target>Verplicht</target>
        
      </trans-unit>
      <trans-unit id="s37dbfe2133b74d2d">
        <source>Interpret placeholder as expression</source>
        <target>Interpreteer aanduiding als expressie</target>
        
      </trans-unit>
      <trans-unit id="s4a953e6234cb4808">
        <source>When checked, the placeholder will be evaluated in the same way a property mapping is.
            If the evaluation fails, the placeholder itself is returned.</source>
        <target>Indien aangevinkt, wordt de aanduiding geëvalueerd op dezelfde manier als een eigenschapsafbeelding.
            Als de evaluatie mislukt, wordt de aanduiding zelf geretourneerd.</target>
      </trans-unit>
      <trans-unit id="sf90be97cb08f3d5a">
        <source>Placeholder</source>
        <target>Aanduiding</target>
        
      </trans-unit>
      <trans-unit id="sf76ead4c4708dd06">
        <source>Optionally provide a short hint that describes the expected input value.
            When creating a fixed choice field, enable interpreting as expression and return a
        list to return multiple choices.</source>
        <target>Optioneel een korte aanwijzing geven die de verwachte invoerwaarde beschrijft.
            Bij het maken van een veld met een vaste keuze, schakel interpreteren als expressie in en retourneer een lijst om meerdere keuzes te maken.</target>
      </trans-unit>
      <trans-unit id="saa7ba2057bd524a1">
        <source>Interpret initial value as expression</source>
        <target>Interpreteer de initiële waarde als expressie</target>
        
      </trans-unit>
      <trans-unit id="sd60415c7666859f0">
        <source>When checked, the initial value will be evaluated in the same way a property mapping is.
            If the evaluation fails, the initial value itself is returned.</source>
        <target>Indien aangevinkt, wordt de initiële waarde geëvalueerd op dezelfde manier als een eigenschapsafbeelding.
            Als de evaluatie mislukt, wordt de initiële waarde zelf geretourneerd.</target>
      </trans-unit>
      <trans-unit id="sa9c7044d9fd1f3e6">
        <source>Initial value</source>
        <target>Initiële waarde</target>
        
      </trans-unit>
      <trans-unit id="seab35681cbf36755">
        <source>Optionally pre-fill the input with an initial value.
            When creating a fixed choice field, enable interpreting as expression and
        return a list to return multiple default choices.</source>
        <target>Optioneel de invoer vooraf invullen met een initiële waarde.
            Bij het maken van een veld met een vaste keuze, schakel interpreteren als expressie in en retourneer een lijst om meerdere standaardkeuzes te maken.</target>
      </trans-unit>
      <trans-unit id="s72c1c17a9bdc76ad">
        <source>Help text</source>
        <target>Helptekst</target>
        
      </trans-unit>
      <trans-unit id="s584d1c38ad20d560">
        <source>Any HTML can be used.</source>
        <target>Elke HTML kan worden gebruikt.</target>
        
      </trans-unit>
      <trans-unit id="s2be6121210e2a2f8">
        <source>Prompts</source>
        <target>Prompts</target>
        
      </trans-unit>
      <trans-unit id="s42fc6f4b64eff5d9">
        <source>Single Prompts that can be used for Prompt Stages.</source>
        <target>Enkele prompts die kunnen worden gebruikt voor promptfasen.</target>
        
      </trans-unit>
      <trans-unit id="s42a1ebe17efda727">
        <source>Field</source>
        <target>Veld</target>
        
      </trans-unit>
      <trans-unit id="s41b105819b67ee7a">
        <source>Stages</source>
        <target>Fasen</target>
        
      </trans-unit>
      <trans-unit id="sec7443a45fd141e5">
        <source>Prompt(s)</source>
        <target>Prompt(s)</target>
        
      </trans-unit>
      <trans-unit id="scc733ba98740038a">
        <source>Update Prompt</source>
        <target>Prompt bijwerken</target>
        
      </trans-unit>
      <trans-unit id="s61b6f3e6bc59c6dd">
        <source>Create Prompt</source>
        <target>Prompt aanmaken</target>
        
      </trans-unit>
      <trans-unit id="sff5bb7742c2896c8">
        <source>Target</source>
        <target>Doel</target>
        
      </trans-unit>
      <trans-unit id="sae5da213b7f896ed">
        <source>Stage</source>
        <target>Fase</target>
        
      </trans-unit>
      <trans-unit id="s0a61796c1956d32c">
        <source>Evaluate when flow is planned</source>
        <target>Evalueer wanneer flow is gepland</target>
        
      </trans-unit>
      <trans-unit id="sf533f13321fee530">
        <source>Evaluate policies during the Flow planning process.</source>
        <target>Evalueer beleid tijdens het flowplanningsproces.</target>
        
      </trans-unit>
      <trans-unit id="s6336fa345e96dde9">
        <source>Evaluate when stage is run</source>
        <target>Evalueer wanneer fase wordt uitgevoerd</target>
        
      </trans-unit>
      <trans-unit id="sff3b708e23bb96b2">
        <source>Evaluate policies before the Stage is present to the user.</source>
        <target>Evalueer beleid voordat de fase aan de gebruiker wordt gepresenteerd.</target>
        
      </trans-unit>
      <trans-unit id="s0dc46deb8f181baf">
        <source>Invalid response behavior</source>
        <target>Ongeldig responsgedrag</target>
        
      </trans-unit>
      <trans-unit id="seb0805249661d15b">
        <source>Returns the error message and a similar challenge to the executor</source>
        <target>Geeft de foutmelding en een vergelijkbare uitdaging terug aan de uitvoerder</target>
        
      </trans-unit>
      <trans-unit id="sd891d8463d0ebace">
        <source>Restarts the flow from the beginning</source>
        <target>Start de flow opnieuw vanaf het begin</target>
        
      </trans-unit>
      <trans-unit id="s6b9a1dd402750a8a">
        <source>Restarts the flow from the beginning, while keeping the flow context</source>
        <target>Start de flow opnieuw vanaf het begin, terwijl de flowcontext behouden blijft</target>
        
      </trans-unit>
      <trans-unit id="sbc88fb27a4c3b894">
        <source>Configure how the flow executor should handle an invalid response to a challenge given by this bound stage.</source>
        <target>Configureer hoe de uitvoerder van de flow moet omgaan met een ongeldig antwoord op een uitdaging die wordt gegeven door deze gebonden fase.</target>
        
      </trans-unit>
      <trans-unit id="s916b32ac64ea2b05">
        <source>Successfully updated stage.</source>
        <target>Fase succesvol bijgewerkt.</target>
        
      </trans-unit>
      <trans-unit id="s14c8f36e180d6bbc">
        <source>Successfully created stage.</source>
        <target>Fase succesvol aangemaakt.</target>
        
      </trans-unit>
      <trans-unit id="sf22a28f83cc45fcc">
        <source>Stage used to configure a duo-based authenticator. This stage should be used for configuration flows.</source>
        <target>Fase gebruikt om een op Duo gebaseerde authenticator te configureren. Deze fase moet worden gebruikt voor configuratiestromen.</target>
        
      </trans-unit>
      <trans-unit id="s5adafce329aaa853">
        <source>Authenticator type name</source>
        <target>Naam van authenticatortype</target>
        
      </trans-unit>
      <trans-unit id="s23e6a57201fba25e">
        <source>Display name of this authenticator, used by users when they enroll an authenticator.</source>
        <target>Weergavenaam van deze authenticator, gebruikt door gebruikers wanneer ze een authenticator inschrijven.</target>
        
      </trans-unit>
      <trans-unit id="s276d751eb7a186cc">
        <source>API Hostname</source>
        <target>API-hostnaam</target>
        
      </trans-unit>
      <trans-unit id="s5b6b6e2cb884d59f">
        <source>Duo Auth API</source>
        <target>Duo Auth API</target>
        
      </trans-unit>
      <trans-unit id="s240ff02ce3a53dee">
        <source>Integration key</source>
        <target>Integratiesleutel</target>
        
      </trans-unit>
      <trans-unit id="s56fd9ed596c724fa">
        <source>Secret key</source>
        <target>Geheime sleutel</target>
        
      </trans-unit>
      <trans-unit id="s88870d7e499e848b">
        <source>Duo Admin API (optional)</source>
        <target>Duo Admin API (optioneel)</target>
        
      </trans-unit>
      <trans-unit id="s7f13f4a2d0370cf6">
        <source>When using a Duo MFA, Access or Beyond plan, an Admin API application can be created.
            This will allow authentik to import devices automatically.</source>
        <target>Bij gebruik van een Duo MFA, Access of Beyond plan kan een Admin API-toepassing worden aangemaakt.
            Dit stelt authentik in staat om apparaten automatisch te importeren.</target>
      </trans-unit>
      <trans-unit id="s9a34d1520e320465">
        <source>Stage-specific settings</source>
        <target>Fase-specifieke instellingen</target>
        
      </trans-unit>
      <trans-unit id="s0dfc6838c9d07677">
        <source>Configuration flow</source>
        <target>Configuratieflow</target>
        
      </trans-unit>
      <trans-unit id="sebf44d2471b608ad">
        <source>Flow used by an authenticated user to configure this Stage. If empty, user will not be able to configure this stage.</source>
        <target>Flow gebruikt door een geauthenticeerde gebruiker om deze fase te configureren. Als leeg, kan de gebruiker deze fase niet configureren.</target>
        
      </trans-unit>
      <trans-unit id="s3baf512851453712">
        <source>Twilio Account SID</source>
        <target>Twilio Account SID</target>
        
      </trans-unit>
      <trans-unit id="sa738ce390bc24875">
        <source>Get this value from https://console.twilio.com</source>
        <target>Haal deze waarde op van https://console.twilio.com</target>
        
      </trans-unit>
      <trans-unit id="sa7b56a80ab1801f0">
        <source>Twilio Auth Token</source>
        <target>Twilio Auth Token</target>
        
      </trans-unit>
      <trans-unit id="sfe99a8caa70232ab">
        <source>Authentication Type</source>
        <target>Authenticatietype</target>
        
      </trans-unit>
      <trans-unit id="safd0363143a46a91">
        <source>Basic Auth</source>
        <target>Basisverificatie</target>
        
      </trans-unit>
      <trans-unit id="sd06b47084fec0ec5">
        <source>Bearer Token</source>
        <target>Bearer-token</target>
        
      </trans-unit>
      <trans-unit id="sb1751a1411d6874f">
        <source>External API URL</source>
        <target>Externe API-URL</target>
        
      </trans-unit>
      <trans-unit id="sbdc1176ff9f93da2">
        <source>This is the full endpoint to send POST requests to.</source>
        <target>Dit is het volledige eindpunt om POST-verzoeken naartoe te sturen.</target>
        
      </trans-unit>
      <trans-unit id="s51da4de00984fe51">
        <source>API Auth Username</source>
        <target>API Verificatiegebruikersnaam</target>
        
      </trans-unit>
      <trans-unit id="s293ab4331c1dd387">
        <source>This is the username to be used with basic auth or the token when used with bearer token</source>
        <target>Dit is de gebruikersnaam die wordt gebruikt met basisverificatie of de token bij gebruik met een bearer-token</target>
        
      </trans-unit>
      <trans-unit id="s634d041fd954ab20">
        <source>API Auth password</source>
        <target>API Verificatiewachtwoord</target>
        
      </trans-unit>
      <trans-unit id="sb635ad3c2e357d3c">
        <source>This is the password to be used with basic auth</source>
        <target>Dit is het wachtwoord dat wordt gebruikt bij basisverificatie</target>
        
      </trans-unit>
      <trans-unit id="sa92398dba8b12d85">
        <source>Mapping</source>
        <target>Toewijzing</target>
        
      </trans-unit>
      <trans-unit id="s38162f615710c7b4">
        <source>Modify the payload sent to the custom provider.</source>
        <target>Wijzig het payload-bericht dat naar de aangepaste provider wordt verzonden.</target>
        
      </trans-unit>
      <trans-unit id="s5e830ae7688d1219">
        <source>Stage used to configure an SMS-based TOTP authenticator.</source>
        <target>Fase gebruikt om een SMS-gebaseerde TOTP-authenticator te configureren.</target>
        
      </trans-unit>
      <trans-unit id="s0d5d05bf3d122ced">
        <source>Twilio</source>
        <target>Twilio</target>
        
      </trans-unit>
      <trans-unit id="sc3c74f5273df459a">
        <source>Generic</source>
        <target>Algemeen</target>
        
      </trans-unit>
      <trans-unit id="sbbb2180b6aed196e">
        <source>From number</source>
        <target>Van nummer</target>
        
      </trans-unit>
      <trans-unit id="sc647dcb91f6958dd">
        <source>Number the SMS will be sent from.</source>
        <target>Nummer van waaruit de SMS wordt verzonden.</target>
        
      </trans-unit>
      <trans-unit id="s0ae0072614320ae2">
        <source>Hash phone number</source>
        <target>Hash telefoonnummer</target>
        
      </trans-unit>
      <trans-unit id="s9ca3310e1999fd5b">
        <source>If enabled, only a hash of the phone number will be saved. This can be done for data-protection reasons. Devices created from a stage with this enabled cannot be used with the authenticator validation stage.</source>
        <target>Indien ingeschakeld, wordt alleen een hash van het telefoonnummer opgeslagen. Dit kan om redenen van gegevensbescherming worden gedaan. Apparaten die zijn gemaakt vanuit een fase met deze functie ingeschakeld, kunnen niet worden gebruikt met de authenticator-validatiefase.</target>
        
      </trans-unit>
      <trans-unit id="s128e7f5f34bfa155">
        <source>Stage used to configure a static authenticator (i.e. static tokens). This stage should be used for configuration flows.</source>
        <target>Fase gebruikt om een statische authenticator te configureren (bijv. statische tokens). Deze fase moet worden gebruikt voor configuratiestromen.</target>
        
      </trans-unit>
      <trans-unit id="sabf67834e35dede5">
        <source>Token count</source>
        <target>Aantal tokens</target>
        
      </trans-unit>
      <trans-unit id="sc5a4711395ffb043">
        <source>Stage used to configure a TOTP authenticator (i.e. Authy/Google Authenticator).</source>
        <target>Fase gebruikt om een TOTP-authenticator te configureren (bijv. Authy/Google Authenticator).</target>
        
      </trans-unit>
      <trans-unit id="s9d8ad4b85287131f">
        <source>Digits</source>
        <target>Cijfers</target>
        
      </trans-unit>
      <trans-unit id="sc04e92d753742189">
        <source>6 digits, widely compatible</source>
        <target>6 cijfers, breed compatibel</target>
        
      </trans-unit>
      <trans-unit id="sdc70195469e83e3f">
        <source>8 digits, not compatible with apps like Google Authenticator</source>
        <target>8 cijfers, niet compatibel met apps zoals Google Authenticator</target>
        
      </trans-unit>
      <trans-unit id="s0e15f678445dfc45">
        <source>Stage used to validate any authenticator. This stage should be used during authentication or authorization flows.</source>
        <target>Fase gebruikt om elke authenticator te valideren. Deze fase moet worden gebruikt tijdens authenticatie- of autorisatiestromen.</target>
        
      </trans-unit>
      <trans-unit id="s73c13e5a6f5e38a3">
        <source>Device classes</source>
        <target>Apparaatklassen</target>
        
      </trans-unit>
      <trans-unit id="s97d1b0070f50c07f">
        <source>Static Tokens</source>
        <target>Statische tokens</target>
        
      </trans-unit>
      <trans-unit id="sb8168ae309c66abc">
        <source>TOTP Authenticators</source>
        <target>TOTP-authenticators</target>
        
      </trans-unit>
      <trans-unit id="sde47e4d8b9b21b59">
        <source>WebAuthn Authenticators</source>
        <target>WebAuthn-authenticators</target>
        
      </trans-unit>
      <trans-unit id="s8da88a8a5750bce1">
        <source>Duo Authenticators</source>
        <target>Duo-authenticators</target>
        
      </trans-unit>
      <trans-unit id="s4d182bae8a578010">
        <source>SMS-based Authenticators</source>
        <target>SMS-gebaseerde authenticators</target>
        
      </trans-unit>
      <trans-unit id="sd8d9451f86502d1a">
        <source>Device classes which can be used to authenticate.</source>
        <target>Apparaatklassen die kunnen worden gebruikt om te verifiëren.</target>
        
      </trans-unit>
      <trans-unit id="se2e9f5a32c93e5f7">
        <source>Last validation threshold</source>
        <target>Laatste validatiedrempel</target>
        
      </trans-unit>
      <trans-unit id="s951281efc92b03fc">
        <source>If any of the devices user of the types selected above have been used within this duration, this stage will be skipped.</source>
        <target>Als een van de geselecteerde apparaattypen in deze periode is gebruikt, wordt deze fase overgeslagen.</target>
        
      </trans-unit>
      <trans-unit id="s681074b6c1f19c08">
        <source>Not configured action</source>
        <target>Niet geconfigureerde actie</target>
        
      </trans-unit>
      <trans-unit id="sa2c29dc5ed47b26d">
        <source>Force the user to configure an authenticator</source>
        <target>Forceer de gebruiker om een authenticator te configureren</target>
        
      </trans-unit>
      <trans-unit id="sa30c58514a3dc0fb">
        <source>Deny the user access</source>
        <target>Weiger de gebruiker toegang</target>
        
      </trans-unit>
      <trans-unit id="s1e0de9c4f66dc371">
        <source>WebAuthn User verification</source>
        <target>WebAuthn Gebruikersverificatie</target>
        
      </trans-unit>
      <trans-unit id="sdb7b2173869822bc">
        <source>User verification must occur.</source>
        <target>Gebruikersverificatie moet plaatsvinden.</target>
        
      </trans-unit>
      <trans-unit id="s7683363cdf78cf31">
        <source>User verification is preferred if available, but not required.</source>
        <target>Gebruikersverificatie heeft de voorkeur indien beschikbaar, maar is niet vereist.</target>
        
      </trans-unit>
      <trans-unit id="scb43f5faeb6a7ca9">
        <source>User verification should not occur.</source>
        <target>Gebruikersverificatie mag niet plaatsvinden.</target>
        
      </trans-unit>
      <trans-unit id="scae166352a31032c">
        <source>Configuration stages</source>
        <target>Configuratiefases</target>
        
      </trans-unit>
      <trans-unit id="s6941a67f0038ba4c">
        <source>Stages used to configure Authenticator when user doesn't have any compatible devices. After this configuration Stage passes, the user is not prompted again.</source>
        <target>Fases gebruikt om Authenticator te configureren wanneer de gebruiker geen compatibele apparaten heeft. Nadat deze configuratiefase is doorlopen, wordt de gebruiker niet opnieuw gevraagd.</target>
        
      </trans-unit>
      <trans-unit id="s7e5af9c6ba6f5cc6">
        <source>When multiple stages are selected, the user can choose which one they want to enroll.</source>
        <target>Als meerdere fases zijn geselecteerd, kan de gebruiker kiezen welke hij wil inschrijven.</target>
        
      </trans-unit>
      <trans-unit id="s34b23ebbac9f6ab9">
        <source>User verification</source>
        <target>Gebruikersverificatie</target>
        
      </trans-unit>
      <trans-unit id="s9ea472b555374771">
        <source>Resident key requirement</source>
        <target>Vereiste residente sleutel</target>
        
      </trans-unit>
      <trans-unit id="s5fbaeb14f42815e5">
        <source>Authenticator Attachment</source>
        <target>Authenticatorbijlage</target>
        
      </trans-unit>
      <trans-unit id="s502d2473587032e1">
        <source>No preference is sent</source>
        <target>Geen voorkeur wordt verzonden</target>
        
      </trans-unit>
      <trans-unit id="s60cc554fde2676cb">
        <source>A non-removable authenticator, like TouchID or Windows Hello</source>
        <target>Een niet-verwijderbare authenticator, zoals TouchID of Windows Hello</target>
        
      </trans-unit>
      <trans-unit id="sdf1d8edef27236f0">
        <source>A "roaming" authenticator, like a YubiKey</source>
        <target>Een "roaming" authenticator, zoals een YubiKey</target>
        
      </trans-unit>
      <trans-unit id="sfffba7b23d8fb40c">
        <source>This stage checks the user's current session against the Google reCaptcha (or compatible) service.</source>
        <target>Deze stap controleert de huidige sessie van de gebruiker bij de Google reCaptcha (of compatibele) service.</target>
        
      </trans-unit>
      <trans-unit id="sfd1af96798dd8a5f">
        <source>Public Key</source>
        <target>Openbare sleutel</target>
        
      </trans-unit>
      <trans-unit id="sf339673f0f76a8bd">
        <source>Public key, acquired from https://www.google.com/recaptcha/intro/v3.html.</source>
        <target>Openbare sleutel, verkregen van https://www.google.com/recaptcha/intro/v3.html.</target>
        
      </trans-unit>
      <trans-unit id="s83d0f62ad1731a03">
        <source>Private Key</source>
        <target>Privésleutel</target>
        
      </trans-unit>
      <trans-unit id="s892d2731a6f22e59">
        <source>Private key, acquired from https://www.google.com/recaptcha/intro/v3.html.</source>
        <target>Privésleutel, verkregen van https://www.google.com/recaptcha/intro/v3.html.</target>
        
      </trans-unit>
      <trans-unit id="scb6620fcd5bff04c">
        <source>Advanced settings</source>
        <target>Geavanceerde instellingen</target>
        
      </trans-unit>
      <trans-unit id="s39e436de1dc4df4f">
        <source>JS URL</source>
        <target>JS-URL</target>
        
      </trans-unit>
      <trans-unit id="s170b705c55ecb2ae">
        <source>URL to fetch JavaScript from, defaults to recaptcha. Can be replaced with any compatible alternative.</source>
        <target>URL om JavaScript op te halen, standaard naar recaptcha. Kan worden vervangen door een compatibel alternatief.</target>
        
      </trans-unit>
      <trans-unit id="s275021658614ce9e">
        <source>API URL</source>
        <target>API-URL</target>
        
      </trans-unit>
      <trans-unit id="sc8a79fddea3ab4a9">
        <source>URL used to validate captcha response, defaults to recaptcha. Can be replaced with any compatible alternative.</source>
        <target>URL gebruikt om captcha-reactie te valideren, standaard naar recaptcha. Kan worden vervangen door een compatibel alternatief.</target>
        
      </trans-unit>
      <trans-unit id="s1cd617e7bbe278d0">
        <source>Prompt for the user's consent. The consent can either be permanent or expire in a defined amount of time.</source>
        <target>Vraag om toestemming van de gebruiker. De toestemming kan permanent zijn of na een bepaalde tijd verlopen.</target>
        
      </trans-unit>
      <trans-unit id="s26513c9dd154f041">
        <source>Always require consent</source>
        <target>Vereis altijd toestemming</target>
        
      </trans-unit>
      <trans-unit id="s8ce8bdc9cc9c8604">
        <source>Consent given last indefinitely</source>
        <target>Toestemming blijft onbeperkt geldig</target>
        
      </trans-unit>
      <trans-unit id="sb986f15fa9b17805">
        <source>Consent expires.</source>
        <target>Toestemming verloopt.</target>
        
      </trans-unit>
      <trans-unit id="s6f328f2d8382d998">
        <source>Consent expires in</source>
        <target>Toestemming verloopt over</target>
        
      </trans-unit>
      <trans-unit id="se0c660020d9cf5b7">
        <source>Offset after which consent expires.</source>
        <target>Vertraging na verloop waarvan toestemming vervalt.</target>
        
      </trans-unit>
      <trans-unit id="s22b10ed263b96194">
        <source>Dummy stage used for testing. Shows a simple continue button and always passes.</source>
        <target>Dummyfase voor testdoeleinden. Toont een eenvoudige knop "Doorgaan" en slaagt altijd.</target>
        
      </trans-unit>
      <trans-unit id="sdb861d9906f18ac2">
        <source>Throw error?</source>
        <target>Fout gooien?</target>
        
      </trans-unit>
      <trans-unit id="s31ebc5431d677f5d">
        <source>SMTP Host</source>
        <target>SMTP-host</target>
        
      </trans-unit>
      <trans-unit id="s289fce7e694b98ac">
        <source>SMTP Port</source>
        <target>SMTP-poort</target>
        
      </trans-unit>
      <trans-unit id="se4a9da0295597e73">
        <source>SMTP Username</source>
        <target>SMTP-gebruikersnaam</target>
        
      </trans-unit>
      <trans-unit id="s593db2c00d6516a2">
        <source>SMTP Password</source>
        <target>SMTP-wachtwoord</target>
        
      </trans-unit>
      <trans-unit id="s0d4268408182491d">
        <source>Use TLS</source>
        <target>TLS gebruiken</target>
        
      </trans-unit>
      <trans-unit id="s480c6c40a248f7d2">
        <source>Use SSL</source>
        <target>SSL gebruiken</target>
        
      </trans-unit>
      <trans-unit id="sc1feadd25659c94d">
        <source>From address</source>
        <target>Afzenderadres</target>
        
      </trans-unit>
      <trans-unit id="sa248e1021d2c27b5">
        <source>Verify the user's email address by sending them a one-time-link. Can also be used for recovery to verify the user's authenticity.</source>
        <target>Verifieer het e-mailadres van de gebruiker door hen een eenmalige link te sturen. Kan ook worden gebruikt voor herstel om de authenticiteit van de gebruiker te verifiëren.</target>
        
      </trans-unit>
      <trans-unit id="s87b7e3bc944c728c">
        <source>Activate pending user on success</source>
        <target>Activeer de in behandeling zijnde gebruiker bij succes</target>
        
      </trans-unit>
      <trans-unit id="s9e9c8d99f4c26baf">
        <source>When a user returns from the email successfully, their account will be activated.</source>
        <target>Wanneer een gebruiker succesvol terugkeert vanuit de e-mail, wordt hun account geactiveerd.</target>
        
      </trans-unit>
      <trans-unit id="s618d4e53f455c834">
        <source>Use global settings</source>
        <target>Gebruik wereldwijde instellingen</target>
        
      </trans-unit>
      <trans-unit id="sae1e1a59d22609c4">
        <source>When enabled, global Email connection settings will be used and connection settings below will be ignored.</source>
        <target>Indien ingeschakeld, worden de wereldwijde e-mail verbindingsinstellingen gebruikt en worden de onderstaande verbindingsinstellingen genegeerd.</target>
        
      </trans-unit>
      <trans-unit id="sb1fe947f9ad27b9d">
        <source>Token expiry</source>
        <target>Token-verval</target>
        
      </trans-unit>
      <trans-unit id="s1c6ba8d100453392">
        <source>Time in minutes the token sent is valid.</source>
        <target>Tijd in minuten dat het verzonden token geldig is.</target>
        
      </trans-unit>
      <trans-unit id="se47baf2fd16b9d2b">
        <source>Template</source>
        <target>Sjabloon</target>
        
      </trans-unit>
      <trans-unit id="s4af8a3ce5a600855">
        <source>Let the user identify themselves with their username or Email address.</source>
        <target>Laat de gebruiker zichzelf identificeren met hun gebruikersnaam of e-mailadres.</target>
        
      </trans-unit>
      <trans-unit id="s592ab7d2bc1b8973">
        <source>User fields</source>
        <target>Gebruikersvelden</target>
        
      </trans-unit>
      <trans-unit id="s61e48919db20538a">
        <source>UPN</source>
        <target>UPN</target>
        
      </trans-unit>
      <trans-unit id="s4cdae7635e757555">
        <source>Fields a user can identify themselves with. If no fields are selected, the user will only be able to use sources.</source>
        <target>Velden waarmee een gebruiker zich kan identificeren. Als er geen velden zijn geselecteerd, kan de gebruiker alleen bronnen gebruiken.</target>
        
      </trans-unit>
      <trans-unit id="s3380d7cbcebe50f6">
        <source>Password stage</source>
        <target>Wachtwoordfase</target>
        
      </trans-unit>
      <trans-unit id="s08c91cb1a2cd3d97">
        <source>When selected, a password field is shown on the same page instead of a separate page. This prevents username enumeration attacks.</source>
        <target>Indien geselecteerd, wordt een wachtwoordveld weergegeven op dezelfde pagina in plaats van een aparte pagina. Dit voorkomt aanvallen voor het opsporen van gebruikersnamen.</target>
        
      </trans-unit>
      <trans-unit id="sd97d8d0906e6cc47">
        <source>Case insensitive matching</source>
        <target>Hoofdletterongevoelige vergelijking</target>
        
      </trans-unit>
      <trans-unit id="s8aaad223e954f9ca">
        <source>When enabled, user fields are matched regardless of their casing.</source>
        <target>Indien ingeschakeld, worden gebruikersvelden vergeleken ongeacht de hoofdletters.</target>
        
      </trans-unit>
      <trans-unit id="sbab723b98dcfe23f">
        <source>Show matched user</source>
        <target>Toon overeenkomende gebruiker</target>
        
      </trans-unit>
      <trans-unit id="se50a08ab71bb96ed">
        <source>When a valid username/email has been entered, and this option is enabled, the user's username and avatar will be shown. Otherwise, the text that the user entered will be shown.</source>
        <target>Wanneer een geldige gebruikersnaam/e-mail is ingevoerd en deze optie is ingeschakeld, wordt de gebruikersnaam en avatar van de gebruiker weergegeven. Anders wordt de tekst die de gebruiker heeft ingevoerd, weergegeven.</target>
        
      </trans-unit>
      <trans-unit id="s0295ce5d6f635d75">
        <source>Source settings</source>
        <target>Broninstellingen</target>
        
      </trans-unit>
      <trans-unit id="s91e3a47599412f51">
        <source>Sources</source>
        <target>Bronnen</target>
        
      </trans-unit>
      <trans-unit id="s17a679298216aca9">
        <source>Select sources should be shown for users to authenticate with. This only affects web-based sources, not LDAP.</source>
        <target>Selectiebronnen moeten worden getoond aan gebruikers om mee te authenticeren. Dit heeft alleen invloed op webgebaseerde bronnen, niet op LDAP.</target>
        
      </trans-unit>
      <trans-unit id="sa41aee3ae04c9216">
        <source>Show sources' labels</source>
        <target>Toon labels van bronnen</target>
        
      </trans-unit>
      <trans-unit id="s54cd35e6224ba65d">
        <source>By default, only icons are shown for sources. Enable this to show their full names.</source>
        <target>Standaard worden alleen pictogrammen weergegeven voor bronnen. Schakel dit in om hun volledige namen te tonen.</target>
        
      </trans-unit>
      <trans-unit id="s9ee20003cb116abf">
        <source>Passwordless flow</source>
        <target>Wachtwoordloze flow</target>
        
      </trans-unit>
      <trans-unit id="s0c8c4d2bb0a9162a">
        <source>Optional passwordless flow, which is linked at the bottom of the page. When configured, users can use this flow to authenticate with a WebAuthn authenticator, without entering any details.</source>
        <target>Optionele wachtwoordloze flow, die onder aan de pagina is gekoppeld. Wanneer geconfigureerd, kunnen gebruikers deze flow gebruiken om te authenticeren met een WebAuthn-authenticator zonder enige gegevens in te voeren.</target>
        
      </trans-unit>
      <trans-unit id="s01a3a7f48ee4edaf">
        <source>Optional enrollment flow, which is linked at the bottom of the page.</source>
        <target>Optionele inschrijvingsflow, die onder aan de pagina is gekoppeld.</target>
        
      </trans-unit>
      <trans-unit id="s82188c9542510212">
        <source>Optional recovery flow, which is linked at the bottom of the page.</source>
        <target>Optionele herstelflow, die onder aan de pagina is gekoppeld.</target>
        
      </trans-unit>
      <trans-unit id="s3e59b8b2debf0209">
        <source>This stage can be included in enrollment flows to accept invitations.</source>
        <target>Deze fase kan worden opgenomen in inschrijvingsflows om uitnodigingen te accepteren.</target>
        
      </trans-unit>
      <trans-unit id="s79ad406777feab1f">
        <source>Continue flow without invitation</source>
        <target>Doorgaan met de flow zonder uitnodiging</target>
        
      </trans-unit>
      <trans-unit id="s61ccefd661ac2296">
        <source>If this flag is set, this Stage will jump to the next Stage when no Invitation is given. By default this Stage will cancel the Flow when no invitation is given.</source>
        <target>Als deze vlag is ingesteld, springt deze fase naar de volgende fase wanneer er geen uitnodiging is gegeven. Standaard wordt de flow geannuleerd als er geen uitnodiging is gegeven.</target>
        
      </trans-unit>
      <trans-unit id="sdc30bddeda2f0225">
        <source>Validate the user's password against the selected backend(s).</source>
        <target>Valideer het wachtwoord van de gebruiker tegen de geselecteerde backend(s).</target>
        
      </trans-unit>
      <trans-unit id="sb8d4f44a1d5b9a14">
        <source>Backends</source>
        <target>Back-ends</target>
        
      </trans-unit>
      <trans-unit id="sba42248f3f27955c">
        <source>User database + standard password</source>
        <target>Gebruikersdatabase + standaard wachtwoord</target>
        
      </trans-unit>
      <trans-unit id="s3330adb3f0922f7b">
        <source>User database + app passwords</source>
        <target>Gebruikersdatabase + app-wachtwoorden</target>
        
      </trans-unit>
      <trans-unit id="sc10db51c9bb77d5c">
        <source>User database + LDAP password</source>
        <target>Gebruikersdatabase + LDAP-wachtwoord</target>
        
      </trans-unit>
      <trans-unit id="sd35ae4be63df1f9f">
        <source>Selection of backends to test the password against.</source>
        <target>Selectie van back-ends om het wachtwoord tegen te testen.</target>
        
      </trans-unit>
      <trans-unit id="s482ae78809a6822b">
        <source>Flow used by an authenticated user to configure their password. If empty, user will not be able to configure change their password.</source>
        <target>Flow gebruikt door een geauthenticeerde gebruiker om hun wachtwoord te configureren. Als het leeg is, kan de gebruiker hun wachtwoord niet configureren of wijzigen.</target>
        
      </trans-unit>
      <trans-unit id="s77994108c886b965">
        <source>Failed attempts before cancel</source>
        <target>Mislukte pogingen voordat annuleren</target>
        
      </trans-unit>
      <trans-unit id="sa9020b93c3bd7235">
        <source>How many attempts a user has before the flow is canceled. To lock the user out, use a reputation policy and a user_write stage.</source>
        <target>Hoeveel pogingen een gebruiker heeft voordat de flow wordt geannuleerd. Gebruik een reputatiebeleid en een user_write-fase om de gebruiker uit te sluiten.</target>
        
      </trans-unit>
      <trans-unit id="s5170f9ef331949c0">
        <source>Show arbitrary input fields to the user, for example during enrollment. Data is saved in the flow context under the 'prompt_data' variable.</source>
        <target>Toon willekeurige invoervelden aan de gebruiker, bijvoorbeeld tijdens inschrijving. Gegevens worden opgeslagen in de flow-context onder de variabele 'prompt_data'.</target>
        
      </trans-unit>
      <trans-unit id="s36cb242ac90353bc">
        <source>Fields</source>
        <target>Velden</target>
        
      </trans-unit>
      <trans-unit id="s2d5f69929bb7221d">
        <source><x id="0" equiv-text="${prompt.name}"/> ("<x id="1" equiv-text="${prompt.fieldKey}"/>", of type <x id="2" equiv-text="${prompt.type}"/>)</source>
        <target><x id="0" equiv-text="${prompt.name}"/> ("<x id="1" equiv-text="${prompt.fieldKey}"/>", van het type <x id="2" equiv-text="${prompt.type}"/>)</target>
        
      </trans-unit>
      <trans-unit id="s3b7b519444181264">
        <source>Validation Policies</source>
        <target>Validatiebeleid</target>
        
      </trans-unit>
      <trans-unit id="s59691290a232c687">
        <source>Selected policies are executed when the stage is submitted to validate the data.</source>
        <target>Geselecteerde beleidsregels worden uitgevoerd wanneer de fase wordt ingediend om de gegevens te valideren.</target>
        
      </trans-unit>
      <trans-unit id="sbf4ef82e04772a4e">
        <source>Delete the currently pending user. CAUTION, this stage does not ask for confirmation. Use a consent stage to ensure the user is aware of their actions.</source>
        <target>Verwijder de momenteel in behandeling zijnde gebruiker. LET OP, deze fase vraagt niet om bevestiging. Gebruik een toestemmingsfase om ervoor te zorgen dat de gebruiker zich bewust is van hun acties.</target>
      </trans-unit>
      <trans-unit id="s8cc920e6a8430a0d">
        <source>Log the currently pending user in.</source>
        <target>Meld de momenteel in behandeling zijnde gebruiker aan.</target>
        
      </trans-unit>
      <trans-unit id="sb85ffe141d7c229d">
        <source>Session duration</source>
        <target>Sessieduur</target>
        
      </trans-unit>
      <trans-unit id="sece294cd51a85745">
        <source>Determines how long a session lasts. Default of 0 seconds means that the sessions lasts until the browser is closed.</source>
        <target>Bepaalt hoelang een sessie duurt. De standaardwaarde van 0 seconden betekent dat de sessie duurt tot de browser wordt gesloten.</target>
        
      </trans-unit>
      <trans-unit id="sf7949fbbab2eb566">
        <source>Different browsers handle session cookies differently, and might not remove them even when the browser is closed.</source>
        <target>Verschillende browsers behandelen sessiecookies anders en verwijderen ze mogelijk niet, zelfs niet wanneer de browser is gesloten.</target>
        
      </trans-unit>
      <trans-unit id="s53bbc3ae4b5fa1d0">
        <source>See here.</source>
        <target>Zie hier.</target>
        
      </trans-unit>
      <trans-unit id="s2512334108f06a5a">
        <source>Stay signed in offset</source>
        <target>Verblijf ingelogd verschuiving</target>
        
      </trans-unit>
      <trans-unit id="s1608b2f94fa0dbd4">
        <source>If set to a duration above 0, the user will have the option to choose to "stay signed in", which will extend their session by the time specified here.</source>
        <target>Als ingesteld op een duur boven 0, heeft de gebruiker de mogelijkheid om te kiezen voor "ingelogd blijven", wat hun sessie zal verlengen met de hier opgegeven tijd.</target>
        
      </trans-unit>
      <trans-unit id="s542a71bb8f41e057">
        <source>Terminate other sessions</source>
        <target>Beëindig andere sessies</target>
        
      </trans-unit>
      <trans-unit id="sa920231366378c90">
        <source>When enabled, all previous sessions of the user will be terminated.</source>
        <target>Indien ingeschakeld, worden alle vorige sessies van de gebruiker beëindigd.</target>
        
      </trans-unit>
      <trans-unit id="sfee06600c15082a9">
        <source>Remove the user from the current session.</source>
        <target>Verwijder de gebruiker uit de huidige sessie.</target>
        
      </trans-unit>
      <trans-unit id="s927398c400970760">
        <source>Write any data from the flow's context's 'prompt_data' to the currently pending user. If no user
        is pending, a new user is created, and data is written to them.</source>
        <target>Schrijf alle gegevens van 'prompt_data' in de context van de flow naar de huidige in behandeling zijnde gebruiker. Als er geen gebruiker in behandeling is, wordt er een nieuwe gebruiker aangemaakt en worden de gegevens naar hen geschreven.</target>
      </trans-unit>
      <trans-unit id="sb379d861cbed0b47">
        <source>Never create users</source>
        <target>Maak nooit gebruikers aan</target>
        
      </trans-unit>
      <trans-unit id="s81d673755a86a4f0">
        <source>When no user is present in the flow context, the stage will fail.</source>
        <target>Als er geen gebruiker aanwezig is in de flow-context, zal de fase mislukken.</target>
        
      </trans-unit>
      <trans-unit id="s9940e3f073fbdbd4">
        <source>Create users when required</source>
        <target>Maak gebruikers aan wanneer nodig</target>
        
      </trans-unit>
      <trans-unit id="s5414356cc10e80fe">
        <source>When no user is present in the the flow context, a new user is created.</source>
        <target>Als er geen gebruiker aanwezig is in de flow-context, wordt er een nieuwe gebruiker aangemaakt.</target>
        
      </trans-unit>
      <trans-unit id="s57337099d96ce6d2">
        <source>Always create new users</source>
        <target>Maak altijd nieuwe gebruikers aan</target>
        
      </trans-unit>
      <trans-unit id="se80dd66f23b4fc39">
        <source>Create a new user even if a user is in the flow context.</source>
        <target>Maak een nieuwe gebruiker aan, zelfs als er al een gebruiker aanwezig is in de flow-context.</target>
        
      </trans-unit>
      <trans-unit id="sed3512fe4560c7f4">
        <source>Create users as inactive</source>
        <target>Maak gebruikers aan als inactief</target>
        
      </trans-unit>
      <trans-unit id="s9193ef1a39a6c872">
        <source>Mark newly created users as inactive.</source>
        <target>Markeer nieuw aangemaakte gebruikers als inactief.</target>
        
      </trans-unit>
      <trans-unit id="s89d1847b5e4ad225">
        <source>User path template</source>
        <target>Gebruikerspad sjabloon</target>
        
      </trans-unit>
      <trans-unit id="s18269e3889d6fa54">
        <source>Path new users will be created under. If left blank, the default path will be used.</source>
        <target>Pad waar nieuwe gebruikers onder worden gemaakt. Als dit leeg wordt gelaten, wordt het standaard pad gebruikt.</target>
        
      </trans-unit>
      <trans-unit id="sc1cb0eef9ed94e6a">
        <source>Newly created users are added to this group, if a group is selected.</source>
        <target>Nieuw aangemaakte gebruikers worden aan deze groep toegevoegd als er een groep is geselecteerd.</target>
        
      </trans-unit>
      <trans-unit id="sd8417b41ca27bc8f">
        <source>New stage</source>
        <target>Nieuwe fase</target>
        
      </trans-unit>
      <trans-unit id="s293801033f9fc0d0">
        <source>Create a new stage.</source>
        <target>Maak een nieuwe fase aan.</target>
        
      </trans-unit>
      <trans-unit id="s71633a67e0d7c0e4">
        <source>Successfully imported device.</source>
        <target>Apparaat succesvol geïmporteerd.</target>
        
      </trans-unit>
      <trans-unit id="s7d61705dfb120d7b">
        <source>The user in authentik this device will be assigned to.</source>
        <target>De gebruiker in authentik aan dit apparaat wordt toegewezen.</target>
        
      </trans-unit>
      <trans-unit id="s5eaf1d304e03ed4b">
        <source>Duo User ID</source>
        <target>Duo gebruikers-ID</target>
        
      </trans-unit>
      <trans-unit id="s003847d8bc01c676">
        <source>The user ID in Duo, can be found in the URL after clicking on a user.</source>
        <target>De gebruikers-ID in Duo, te vinden in de URL na het klikken op een gebruiker.</target>
        
      </trans-unit>
      <trans-unit id="sbbc806ea3987c781">
        <source>Automatic import</source>
        <target>Automatische import</target>
        
      </trans-unit>
      <trans-unit id="s77299a9d3dd932cd">
        <source>Successfully imported <x id="0" equiv-text="${res.count}"/> devices.</source>
        <target>Succesvol <x id="0" equiv-text="${res.count}"/> apparaten geïmporteerd.</target>
        
      </trans-unit>
      <trans-unit id="s6a615f6165ef01c9">
        <source>Start automatic import</source>
        <target>Start automatische import</target>
        
      </trans-unit>
      <trans-unit id="s9f83d7768aea548a">
        <source>Or manually import</source>
        <target>Of handmatig importeren</target>
        
      </trans-unit>
      <trans-unit id="sddc8efe94cb8c210">
        <source>Stages are single steps of a Flow that a user is guided through. A stage can only be executed from within a flow.</source>
        <target>Fases zijn afzonderlijke stappen in een Flow waardoor een gebruiker wordt geleid. Een fase kan alleen worden uitgevoerd vanuit een flow.</target>
        
      </trans-unit>
      <trans-unit id="sb69a4b0acd0895f2">
        <source>Flows</source>
        <target>Flows</target>
        
      </trans-unit>
      <trans-unit id="s0eaf755fa88c8d97">
        <source>Stage(s)</source>
        <target>Fase(s)</target>
        
      </trans-unit>
      <trans-unit id="s3914cb410fca44d4">
        <source>Import</source>
        <target>Importeren</target>
        
      </trans-unit>
      <trans-unit id="s8a67b33a0d70d322">
        <source>Import Duo device</source>
        <target>Importeer Duo-apparaat</target>
        
      </trans-unit>
      <trans-unit id="s48cf8fd56b1237ed">
        <source>Successfully updated flow.</source>
        <target>Flow succesvol bijgewerkt.</target>
        
      </trans-unit>
      <trans-unit id="sc3e0c240b159fbce">
        <source>Successfully created flow.</source>
        <target>Flow succesvol aangemaakt.</target>
        
      </trans-unit>
      <trans-unit id="s925936f647ae52cc">
        <source>Shown as the Title in Flow pages.</source>
        <target>Weergegeven als de titel op flowpagina's.</target>
        
      </trans-unit>
      <trans-unit id="s50719dda8f90abf4">
        <source>Visible in the URL.</source>
        <target>Zichtbaar in de URL.</target>
        
      </trans-unit>
      <trans-unit id="s0f4c6540c30bd8b4">
        <source>Designation</source>
        <target>Aanduiding</target>
        
      </trans-unit>
      <trans-unit id="sb25d9afe10941425">
        <source>Decides what this Flow is used for. For example, the Authentication flow is redirect to when an un-authenticated user visits authentik.</source>
        <target>Bepaalt waarvoor deze Flow wordt gebruikt. Bijvoorbeeld, de Authenticatie flow wordt doorverwezen wanneer een niet-geauthenticeerde gebruiker authentik bezoekt.</target>
        
      </trans-unit>
      <trans-unit id="sb36e4c05244278c1">
        <source>No requirement</source>
        <target>Geen vereiste</target>
        
      </trans-unit>
      <trans-unit id="s7b105164d209f670">
        <source>Require authentication</source>
        <target>Vereis authenticatie</target>
        
      </trans-unit>
      <trans-unit id="s239c2a351cde6d39">
        <source>Require no authentication.</source>
        <target>Vereis geen authenticatie.</target>
        
      </trans-unit>
      <trans-unit id="s98beadfeeb3acb66">
        <source>Require superuser.</source>
        <target>Vereis supergebruiker.</target>
        
      </trans-unit>
      <trans-unit id="sfad9279cc42c6b61">
        <source>Required authentication level for this flow.</source>
        <target>Vereist authenticatieniveau voor deze flow.</target>
        
      </trans-unit>
      <trans-unit id="sb56674c9ea4f0588">
        <source>Behavior settings</source>
        <target>Gedrag instellingen</target>
        
      </trans-unit>
      <trans-unit id="sb6d7d58cb0a1544e">
        <source>Compatibility mode</source>
        <target>Compatibiliteitsmodus</target>
        
      </trans-unit>
      <trans-unit id="s14ace18ccf4fb86d">
        <source>Increases compatibility with password managers and mobile devices.</source>
        <target>Verhoogt de compatibiliteit met wachtwoordbeheerders en mobiele apparaten.</target>
        
      </trans-unit>
      <trans-unit id="scfbc2f1396ee8550">
        <source>Denied action</source>
        <target>Geweigerde actie</target>
        
      </trans-unit>
      <trans-unit id="sff38031cf061e3ae">
        <source>Will follow the ?next parameter if set, otherwise show a message</source>
        <target>Volgt de parameter ?next als ingesteld, anders wordt een bericht weergegeven</target>
        
      </trans-unit>
      <trans-unit id="s936bf4342b182ad4">
        <source>Will either follow the ?next parameter or redirect to the default interface</source>
        <target>Volgt óf de parameter ?next óf wordt doorgestuurd naar de standaard interface</target>
        
      </trans-unit>
      <trans-unit id="s22b0e8c5277dd5a9">
        <source>Will notify the user the flow isn't applicable</source>
        <target>Zal de gebruiker op de hoogte stellen dat de flow niet van toepassing is</target>
        
      </trans-unit>
      <trans-unit id="s2eeca5cfc99ef19b">
        <source>Decides the response when a policy denies access to this flow for a user.</source>
        <target>Bepaalt de reactie wanneer een beleid de toegang tot deze flow voor een gebruiker weigert.</target>
        
      </trans-unit>
      <trans-unit id="sbaf20067de176c90">
        <source>Appearance settings</source>
        <target>Weergave-instellingen</target>
        
      </trans-unit>
      <trans-unit id="s2e4818861000b13f">
        <source>Layout</source>
        <target>Indeling</target>
        
      </trans-unit>
      <trans-unit id="s1efbfc3937d565bd">
        <source>Background</source>
        <target>Achtergrond</target>
        
      </trans-unit>
      <trans-unit id="s374abf1a54d87b67">
        <source>Background shown during execution.</source>
        <target>Achtergrond weergegeven tijdens uitvoering.</target>
        
      </trans-unit>
      <trans-unit id="s3ebf4c166058afce">
        <source>Clear background</source>
        <target>Wis achtergrond</target>
        
      </trans-unit>
      <trans-unit id="sb24755ea94bef31d">
        <source>Delete currently set background image.</source>
        <target>Verwijder momenteel ingestelde achtergrondafbeelding.</target>
        
      </trans-unit>
      <trans-unit id="sb904f23f17b60c3a">
        <source>Successfully imported flow.</source>
        <target>Flow succesvol geïmporteerd.</target>
        
      </trans-unit>
      <trans-unit id="s344c4a2a48997e18">
        <source>.yaml files, which can be found on goauthentik.io and can be exported by authentik.</source>
        <target>.yaml-bestanden, die te vinden zijn op goauthentik.io en geëxporteerd kunnen worden door authentik.</target>
        
      </trans-unit>
      <trans-unit id="sc816360d6f5a1eeb">
        <source>Flows describe a chain of Stages to authenticate, enroll or recover a user. Stages are chosen based on policies applied to them.</source>
        <target>Flows beschrijven een reeks fases om een gebruiker te authenticeren, in te schrijven of te herstellen. Fases worden gekozen op basis van toegepaste beleidsregels.</target>
        
      </trans-unit>
      <trans-unit id="s6f857299d5db1ecf">
        <source>Flow(s)</source>
        <target>Flow(s)</target>
        
      </trans-unit>
      <trans-unit id="s9e830cbc0b42a514">
        <source>Update Flow</source>
        <target>Flow bijwerken</target>
        
      </trans-unit>
      <trans-unit id="s2f1bcfcc5cae94c3">
        <source>Create Flow</source>
        <target>Flow aanmaken</target>
        
      </trans-unit>
      <trans-unit id="s832282d415294df4">
        <source>Import Flow</source>
        <target>Flow importeren</target>
        
      </trans-unit>
      <trans-unit id="s098237f7ccb4dc4a">
        <source>Successfully cleared flow cache</source>
        <target>Flowcache succesvol gewist</target>
        
      </trans-unit>
      <trans-unit id="s59572c1be31a812e">
        <source>Failed to delete flow cache</source>
        <target>Kon flowcache niet wissen</target>
        
      </trans-unit>
      <trans-unit id="sa2b727168b090d34">
        <source>Clear Flow cache</source>
        <target>Flowcache wissen</target>
        
      </trans-unit>
      <trans-unit id="sf12d588a76ba7e51">
        <source>Are you sure you want to clear the flow cache?
            This will cause all flows to be re-evaluated on their next usage.</source>
        <target>Weet je zeker dat je de flow-cache wilt wissen?
            Dit zal ertoe leiden dat alle flows opnieuw worden geëvalueerd bij hun volgende gebruik.</target>
      </trans-unit>
      <trans-unit id="sbe47a5bdeec19ab0">
        <source>Stage binding(s)</source>
        <target>Fasebinding(en)</target>
        
      </trans-unit>
      <trans-unit id="sfa88f413e287bb0f">
        <source>Stage type</source>
        <target>Fasetype</target>
        
      </trans-unit>
      <trans-unit id="s04440099d97c0bef">
        <source>Edit Stage</source>
        <target>Fase bewerken</target>
        
      </trans-unit>
      <trans-unit id="s980270d0fab7ecb3">
        <source>Update Stage binding</source>
        <target>Fasebinding bijwerken</target>
        
      </trans-unit>
      <trans-unit id="sfe938c1585e0bf68">
        <source>These bindings control if this stage will be applied to the flow.</source>
        <target>Deze bindingen bepalen of deze fase aan de flow zal worden toegevoegd.</target>
        
      </trans-unit>
      <trans-unit id="sfac6f995c7670559">
        <source>No Stages bound</source>
        <target>Geen fasen gebonden</target>
        
      </trans-unit>
      <trans-unit id="s955c1fec1c6fb970">
        <source>No stages are currently bound to this flow.</source>
        <target>Er zijn momenteel geen fasen gebonden aan deze flow.</target>
        
      </trans-unit>
      <trans-unit id="s9a393a04eaf1eb0e">
        <source>Create Stage binding</source>
        <target>Fasebinding aanmaken</target>
        
      </trans-unit>
      <trans-unit id="s207e8b106806d7e4">
        <source>Bind stage</source>
        <target>Fase binden</target>
        
      </trans-unit>
      <trans-unit id="scc2e420c54dc8089">
        <source>Bind existing stage</source>
        <target>Bestaande fase binden</target>
        
      </trans-unit>
      <trans-unit id="s30d1f50f476c3f48">
        <source>Flow Overview</source>
        <target>Flow-overzicht</target>
        
      </trans-unit>
      <trans-unit id="s77099d752f1ab773">
        <source>Related actions</source>
        <target>Gerelateerde acties</target>
        
      </trans-unit>
      <trans-unit id="sd07866d9f38b2c50">
        <source>Execute flow</source>
        <target>Flow uitvoeren</target>
        
      </trans-unit>
      <trans-unit id="s9ff3121d30f88d52">
        <source>Normal</source>
        <target>Normaal</target>
        
      </trans-unit>
      <trans-unit id="s6e4c997a101b6abf">
        <source>with current user</source>
        <target>met de huidige gebruiker</target>
        
      </trans-unit>
      <trans-unit id="s8ecdbff1a7329b64">
        <source>with inspector</source>
        <target>met inspecteur</target>
        
      </trans-unit>
      <trans-unit id="s3576aead3e68c5c9">
        <source>Export flow</source>
        <target>Flow exporteren</target>
        
      </trans-unit>
      <trans-unit id="s293aa6a6446fb153">
        <source>Export</source>
        <target>Exporteren</target>
        
      </trans-unit>
      <trans-unit id="se2c3cbf2ed1403f1">
        <source>Stage Bindings</source>
        <target>Fasebindingen</target>
        
      </trans-unit>
      <trans-unit id="s78c08391ffbfb8c0">
        <source>These bindings control which users can access this flow.</source>
        <target>Deze bindingen bepalen welke gebruikers toegang hebben tot deze flow.</target>
        
      </trans-unit>
      <trans-unit id="sc1a1ff47c058bb09">
        <source>Event Log</source>
        <target>Gebeurtenissenlogboek</target>
        
      </trans-unit>
      <trans-unit id="s65d67612999165e9">
        <source>Event <x id="0" equiv-text="${this.event.pk}"/></source>
        <target>Gebeurtenis <x id="0" equiv-text="${this.event.pk}"/></target>
        
      </trans-unit>
      <trans-unit id="s455de2f740b073fd">
        <source>Event info</source>
        <target>Gebeurtenisinformatie</target>
        
      </trans-unit>
      <trans-unit id="sb41b2cfbbc52565b">
        <source>Created</source>
        <target>Aangemaakt</target>
        
      </trans-unit>
      <trans-unit id="s037bc6d25a03c3c8">
        <source>Successfully updated transport.</source>
        <target>Transport succesvol bijgewerkt.</target>
        
      </trans-unit>
      <trans-unit id="s1575a15cee001915">
        <source>Successfully created transport.</source>
        <target>Transport succesvol aangemaakt.</target>
        
      </trans-unit>
      <trans-unit id="s4acf840bc792c3ae">
        <source>Local (notifications will be created within authentik)</source>
        <target>Lokaal (meldingen worden binnen authentik aangemaakt)</target>
        
      </trans-unit>
      <trans-unit id="sede0abbf2b612812">
        <source>Webhook (generic)</source>
        <target>Webhook (algemeen)</target>
        
      </trans-unit>
      <trans-unit id="s76f5dca6404a1210">
        <source>Webhook (Slack/Discord)</source>
        <target>Webhook (Slack/Discord)</target>
        
      </trans-unit>
      <trans-unit id="s6873bdbfa24615fb">
        <source>Webhook URL</source>
        <target>Webhook-URL</target>
        
      </trans-unit>
      <trans-unit id="s25ec2846f6b88214">
        <source>Webhook Mapping</source>
        <target>Webhook-toewijzing</target>
        
      </trans-unit>
      <trans-unit id="sca2879d96f58a39c">
        <source>Send once</source>
        <target>Eenmaal verzenden</target>
        
      </trans-unit>
      <trans-unit id="s2430e000b7cfefd0">
        <source>Only send notification once, for example when sending a webhook into a chat channel.</source>
        <target>Alleen een melding verzenden, bijvoorbeeld wanneer een webhook naar een chatkanaal wordt gestuurd.</target>
        
      </trans-unit>
      <trans-unit id="s819509c33a7534ac">
        <source>Notification Transports</source>
        <target>Meldingstransporten</target>
        
      </trans-unit>
      <trans-unit id="s57072ffb92b6c9c8">
        <source>Define how notifications are sent to users, like Email or Webhook.</source>
        <target>Definieer hoe meldingen naar gebruikers worden gestuurd, zoals e-mail of webhook.</target>
        
      </trans-unit>
      <trans-unit id="s624256f8a4bb4c89">
        <source>Notification transport(s)</source>
        <target>Meldingstransport(en)</target>
        
      </trans-unit>
      <trans-unit id="sac1332e6f421526e">
        <source>Update Notification Transport</source>
        <target>Meldingstransport bijwerken</target>
        
      </trans-unit>
      <trans-unit id="s6b5002c605b39d6d">
        <source>Create Notification Transport</source>
        <target>Meldingstransport aanmaken</target>
        
      </trans-unit>
      <trans-unit id="s0a39e4f61ccafacb">
        <source>Successfully updated rule.</source>
        <target>Regel succesvol bijgewerkt.</target>
        
      </trans-unit>
      <trans-unit id="s72e102414fec81a4">
        <source>Successfully created rule.</source>
        <target>Regel succesvol aangemaakt.</target>
        
      </trans-unit>
      <trans-unit id="sa55ee64c5c51df0f">
        <source>Select the group of users which the alerts are sent to. If no group is selected the rule is disabled.</source>
        <target>Selecteer de groep gebruikers waar de waarschuwingen naartoe worden gestuurd. Als er geen groep is geselecteerd, is de regel uitgeschakeld.</target>
        
      </trans-unit>
      <trans-unit id="sffa171e11d4ae513">
        <source>Transports</source>
        <target>Transporten</target>
        
      </trans-unit>
      <trans-unit id="s7b18721be331241e">
        <source>Select which transports should be used to notify the user. If none are selected, the notification will only be shown in the authentik UI.</source>
        <target>Selecteer welke transporten moeten worden gebruikt om de gebruiker op de hoogte te stellen. Als er geen zijn geselecteerd, wordt de melding alleen weergegeven in de authentik-gebruikersinterface.</target>
        
      </trans-unit>
      <trans-unit id="scd0cfe87af6f2ff2">
        <source>Severity</source>
        <target>Ernst</target>
        
      </trans-unit>
      <trans-unit id="s98c3bdf4fd5cdf65">
        <source>Notification Rules</source>
        <target>Meldingsregels</target>
        
      </trans-unit>
      <trans-unit id="s107bf77afb93c9b8">
        <source>Send notifications whenever a specific Event is created and matched by policies.</source>
        <target>Stuur meldingen wanneer een specifieke gebeurtenis wordt aangemaakt en overeenkomt met beleidsregels.</target>
        
      </trans-unit>
      <trans-unit id="sf3f9a0feaf083207">
        <source>Sent to group</source>
        <target>Naar groep gestuurd</target>
        
      </trans-unit>
      <trans-unit id="sc92ed9d5e01d3f24">
        <source>Notification rule(s)</source>
        <target>Meldingsregel(s)</target>
        
      </trans-unit>
      <trans-unit id="s5140d157642d7362">
        <source>None (rule disabled)</source>
        <target>Geen (regel uitgeschakeld)</target>
        
      </trans-unit>
      <trans-unit id="sd1146418b344f81f">
        <source>Update Notification Rule</source>
        <target>Meldingsregel bijwerken</target>
        
      </trans-unit>
      <trans-unit id="sbbc1de43ab6c1f76">
        <source>Create Notification Rule</source>
        <target>Meldingsregel aanmaken</target>
        
      </trans-unit>
      <trans-unit id="s5795b310ab271d20">
        <source>These bindings control upon which events this rule triggers.
Bindings to groups/users are checked against the user of the event.</source>
        <target>Deze bindingen bepalen op welke gebeurtenissen deze regel wordt geactiveerd.
Bindingen naar groepen/gebruikers worden gecontroleerd tegen de gebruiker van de gebeurtenis.</target>
      </trans-unit>
      <trans-unit id="s90c3b62194fe8508">
        <source>Outpost Deployment Info</source>
        <target>Info over buitenpost-implementatie</target>
        
      </trans-unit>
      <trans-unit id="s35f9df7668d5fa79">
        <source>View deployment documentation</source>
        <target>Bekijk implementatiedocumentatie</target>
        
      </trans-unit>
      <trans-unit id="sad09c62cb4ebae68">
        <source>Click to copy token</source>
        <target>Klik om token te kopiëren</target>
        
      </trans-unit>
      <trans-unit id="s0e03fe2dc5b9164b">
        <source>If your authentik Instance is using a self-signed certificate, set this value.</source>
        <target>Als uw authentik-instantie een zelfondertekend certificaat gebruikt, stelt u deze waarde in.</target>
        
      </trans-unit>
      <trans-unit id="sc21032b0d37882a0">
        <source>If your authentik_host setting does not match the URL you want to login with, add this setting.</source>
        <target>Als de instelling authentik_host niet overeenkomt met de URL waarmee u wilt inloggen, voegt u deze instelling toe.</target>
        
      </trans-unit>
      <trans-unit id="s6f270e1668c036e9">
        <source>Successfully updated outpost.</source>
        <target>Buitenpost succesvol bijgewerkt.</target>
        
      </trans-unit>
      <trans-unit id="s79aed8154d7c472c">
        <source>Successfully created outpost.</source>
        <target>Buitenpost succesvol aangemaakt.</target>
        
      </trans-unit>
      <trans-unit id="s8afc8c5aafb392d3">
        <source>Radius</source>
        <target>Radius</target>
        
      </trans-unit>
      <trans-unit id="s03970aa76a09982d">
        <source>Integration</source>
        <target>Integratie</target>
        
      </trans-unit>
      <trans-unit id="s9c29565c5ae1cc92">
        <source>Selecting an integration enables the management of the outpost by authentik.</source>
        <target>Het selecteren van een integratie maakt het beheer van de buitenpost mogelijk door authentik.</target>
        
      </trans-unit>
      <trans-unit id="s554ce268e9727e79">
        <source>You can only select providers that match the type of the outpost.</source>
        <target>U kunt alleen providers selecteren die overeenkomen met het type van de buitenpost.</target>
        
      </trans-unit>
      <trans-unit id="sf9b1c0661a02d9f9">
        <source>Configuration</source>
        <target>Configuratie</target>
        
      </trans-unit>
      <trans-unit id="s3abecf1e778c9625">
        <source>See more here:</source>
        <target>Zie hier voor meer informatie:</target>
        
      </trans-unit>
      <trans-unit id="s74cb3d66f6a668e1">
        <source>Documentation</source>
        <target>Documentatie</target>
        
      </trans-unit>
      <trans-unit id="saa8939ac88a76f98">
        <source>Last seen</source>
        <target>Laatst gezien</target>
        
      </trans-unit>
      <trans-unit id="s1ac2653a6492b435">
        <source><x id="0" equiv-text="${this.outpostHealth.version}"/>, should be <x id="1" equiv-text="${this.outpostHealth.versionShould}"/></source>
        <target><x id="0" equiv-text="${this.outpostHealth.version}"/>, moet <x id="1" equiv-text="${this.outpostHealth.versionShould}"/> zijn</target>
        
      </trans-unit>
      <trans-unit id="s1e176e35c828318c">
        <source>Hostname</source>
        <target>Hostnaam</target>
        
      </trans-unit>
      <trans-unit id="s322e34cfcba47155">
        <source>Not available</source>
        <target>Niet beschikbaar</target>
        
      </trans-unit>
      <trans-unit id="s02b632a9ac24a824">
        <source>Last seen: <x id="0" equiv-text="${this.outpostHealth.lastSeen?.toLocaleTimeString()}"/></source>
        <target>Laatst gezien: <x id="0" equiv-text="${this.outpostHealth.lastSeen?.toLocaleTimeString()}"/></target>
        
      </trans-unit>
      <trans-unit id="sa43153d53ae65063">
        <source>Unknown type</source>
        <target>Onbekend type</target>
        
      </trans-unit>
      <trans-unit id="s5e169e1bac20b4a6">
        <source>Outposts</source>
        <target>Buitenposten</target>
        
      </trans-unit>
      <trans-unit id="s8802553bc57617ee">
        <source>Outposts are deployments of authentik components to support different environments and protocols, like reverse proxies.</source>
        <target>Buitenposten zijn implementaties van authentik-componenten om verschillende omgevingen en protocollen te ondersteunen, zoals omgekeerde proxies.</target>
        
      </trans-unit>
      <trans-unit id="s84d7d6ebbedcb586">
        <source>Health and Version</source>
        <target>Gezondheid en versie</target>
        
      </trans-unit>
      <trans-unit id="s9bf48a89367282cd">
        <source>Warning: authentik Domain is not configured, authentication will not work.</source>
        <target>Waarschuwing: het authentik-domein is niet geconfigureerd, authenticatie werkt niet.</target>
        
      </trans-unit>
      <trans-unit id="sbf5f4c5ba679e847">
        <source>Logging in via <x id="0" equiv-text="${item.config.authentik_host}"/>.</source>
        <target>Inloggen via <x id="0" equiv-text="${item.config.authentik_host}"/>.</target>
        
      </trans-unit>
      <trans-unit id="s59b6028f19d15cda">
        <source>No integration active</source>
        <target>Geen actieve integratie</target>
        
      </trans-unit>
      <trans-unit id="s9bd59e0ea70a3e4a">
        <source>Update Outpost</source>
        <target>Buitenpost bijwerken</target>
        
      </trans-unit>
      <trans-unit id="sc8f286ac783c385d">
        <source>View Deployment Info</source>
        <target>Bekijk implementatie-informatie</target>
        
      </trans-unit>
      <trans-unit id="s9ee92717d7f63247">
        <source>Detailed health (one instance per column, data is cached so may be out of date)</source>
        <target>Gedetailleerde gezondheid (één instantie per kolom, gegevens worden gecachet dus kunnen verouderd zijn)</target>
        
      </trans-unit>
      <trans-unit id="s1d49ec5030447643">
        <source>Outpost(s)</source>
        <target>Buitenpost(en)</target>
        
      </trans-unit>
      <trans-unit id="s1a2f8f4b3861583b">
        <source>Create Outpost</source>
        <target>Buitenpost aanmaken</target>
        
      </trans-unit>
      <trans-unit id="sdc1ef94016f0d855">
        <source>Successfully updated integration.</source>
        <target>Integratie succesvol bijgewerkt.</target>
        
      </trans-unit>
      <trans-unit id="sc2a1a40a1b4b0170">
        <source>Successfully created integration.</source>
        <target>Integratie succesvol aangemaakt.</target>
        
      </trans-unit>
      <trans-unit id="se9b1fec72ffd8f48">
        <source>Local</source>
        <target>Lokaal</target>
        
      </trans-unit>
      <trans-unit id="sc1231049879b8d33">
        <source>If enabled, use the local connection. Required Docker socket/Kubernetes Integration.</source>
        <target>Indien ingeschakeld, gebruik de lokale verbinding. Vereist Docker-socket/Kubernetes-integratie.</target>
        
      </trans-unit>
      <trans-unit id="s13de04774ff0f210">
        <source>Docker URL</source>
        <target>Docker-URL</target>
        
      </trans-unit>
      <trans-unit id="sa7fcf026bd25f231">
        <source>Can be in the format of 'unix://' when connecting to a local docker daemon, using 'ssh://' to connect via SSH, or 'https://:2376' when connecting to a remote system.</source>
        <target>Kan in het formaat 'unix://' zijn bij het verbinden met een lokale Docker-daemon, 'ssh://' gebruiken om via SSH te verbinden, of 'https://:2376' bij het verbinden met een extern systeem.</target>
        
      </trans-unit>
      <trans-unit id="saf1d289e3137c2ea">
        <source>CA which the endpoint's Certificate is verified against. Can be left empty for no validation.</source>
        <target>CA waarmee het certificaat van het eindpunt wordt geverifieerd. Kan leeg worden gelaten voor geen validatie.</target>
        
      </trans-unit>
      <trans-unit id="s0f2e070d38cd36df">
        <source>TLS Authentication Certificate/SSH Keypair</source>
        <target>TLS-authenticatiecertificaat/SSH-sleutelpaar</target>
        
      </trans-unit>
      <trans-unit id="s2f58bb9905d2b76f">
        <source>Certificate/Key used for authentication. Can be left empty for no authentication.</source>
        <target>Certificaat/sleutel gebruikt voor authenticatie. Kan leeg worden gelaten voor geen authenticatie.</target>
        
      </trans-unit>
      <trans-unit id="s8b33660e2ed7212c">
        <source>When connecting via SSH, this keypair is used for authentication.</source>
        <target>Bij verbinding via SSH wordt dit sleutelpaar gebruikt voor authenticatie.</target>
        
      </trans-unit>
      <trans-unit id="sa668bd79645c3e06">
        <source>Kubeconfig</source>
        <target>Kubeconfig</target>
        
      </trans-unit>
      <trans-unit id="sa85cfb884c17d85d">
        <source>Verify Kubernetes API SSL Certificate</source>
        <target>Verifieer het SSL-certificaat van de Kubernetes API</target>
        
      </trans-unit>
      <trans-unit id="se78364ee913ae2bd">
        <source>New outpost integration</source>
        <target>Nieuwe buitenpost-integratie</target>
        
      </trans-unit>
      <trans-unit id="s68d69ad0271c8ef6">
        <source>Create a new outpost integration.</source>
        <target>Maak een nieuwe buitenpost-integratie aan.</target>
        
      </trans-unit>
      <trans-unit id="sae239213b7c70376">
        <source>State</source>
        <target>Status</target>
        
      </trans-unit>
      <trans-unit id="sb96629f50f2e7fab">
        <source>Unhealthy</source>
        <target>Ongezond</target>
        
      </trans-unit>
      <trans-unit id="sa8e255492bb6ae0d">
        <source>Outpost integration(s)</source>
        <target>Buitenpost-integratie(s)</target>
        
      </trans-unit>
      <trans-unit id="s9d18948d25c68d66">
        <source>Successfully generated certificate-key pair.</source>
        <target>Sleutelpaar voor certificaat succesvol gegenereerd.</target>
        
      </trans-unit>
      <trans-unit id="sd4ac926e4ebb1cd7">
        <source>Common Name</source>
        <target>Algemene naam</target>
        
      </trans-unit>
      <trans-unit id="s592425143c4f5834">
        <source>Subject-alt name</source>
        <target>Onderwerp-alternatieve naam</target>
        
      </trans-unit>
      <trans-unit id="se9d0f12f95b14095">
        <source>Optional, comma-separated SubjectAlt Names.</source>
        <target>Optioneel, door komma's gescheiden alternatieve SubjectAlt-namen.</target>
        
      </trans-unit>
      <trans-unit id="s7609ee54e8a7b05a">
        <source>Validity days</source>
        <target>Geldigheidsduur in dagen</target>
        
      </trans-unit>
      <trans-unit id="s4c24b2baa377e870">
        <source>Successfully updated certificate-key pair.</source>
        <target>Sleutelpaar voor certificaat succesvol bijgewerkt.</target>
        
      </trans-unit>
      <trans-unit id="s122f308b5f198ba7">
        <source>Successfully created certificate-key pair.</source>
        <target>Sleutelpaar voor certificaat succesvol aangemaakt.</target>
        
      </trans-unit>
      <trans-unit id="s08a8716c214a0efb">
        <source>PEM-encoded Certificate data.</source>
        <target>PEM-gecodeerde certificaatgegevens.</target>
        
      </trans-unit>
      <trans-unit id="s6e612e5a6a359bbb">
        <source>Optional Private Key. If this is set, you can use this keypair for encryption.</source>
        <target>Optionele privésleutel. Als dit is ingesteld, kunt u dit sleutelpaar gebruiken voor versleuteling.</target>
        
      </trans-unit>
      <trans-unit id="s27ac7a47b390e3cb">
        <source>Certificate-Key Pairs</source>
        <target>Certificaat-sleutelparen</target>
        
      </trans-unit>
      <trans-unit id="sb72ebab438cb2983">
        <source>Import certificates of external providers or create certificates to sign requests with.</source>
        <target>Importeer certificaten van externe leveranciers of maak certificaten aan om verzoeken te ondertekenen.</target>
        
      </trans-unit>
      <trans-unit id="s4b5af7736aedd6c1">
        <source>Private key available?</source>
        <target>Privésleutel beschikbaar?</target>
        
      </trans-unit>
      <trans-unit id="s1d6e16d86961c782">
        <source>Certificate-Key Pair(s)</source>
        <target>Certificaat-sleutelpaar(len)</target>
        
      </trans-unit>
      <trans-unit id="sc1ce2f758935ff48">
        <source>Managed by authentik</source>
        <target>Beheerd door authentik</target>
        
      </trans-unit>
      <trans-unit id="sf53a78d889b6c775">
        <source>Managed by authentik (Discovered)</source>
        <target>Beheerd door authentik (Ontdekt)</target>
        
      </trans-unit>
      <trans-unit id="sef50d248448e0df1">
        <source>Yes (<x id="0" equiv-text="${item.privateKeyType?.toUpperCase()}"/>)</source>
        <target>Ja (<x id="0" equiv-text="${item.privateKeyType?.toUpperCase()}"/>)</target>
        
      </trans-unit>
      <trans-unit id="s09205907b5b56cda">
        <source>No</source>
        <target>Nee</target>
        
      </trans-unit>
      <trans-unit id="s33aa05f435c29753">
        <source>Update Certificate-Key Pair</source>
        <target>Certificaat-sleutelpaar bijwerken</target>
        
      </trans-unit>
      <trans-unit id="seffdf887fed7f668">
        <source>Certificate Fingerprint (SHA1)</source>
        <target>Certificaat vingerafdruk (SHA1)</target>
        
      </trans-unit>
      <trans-unit id="sdd6b8b56a811080e">
        <source>Certificate Fingerprint (SHA256)</source>
        <target>Certificaat vingerafdruk (SHA256)</target>
        
      </trans-unit>
      <trans-unit id="s2a2d3e7c379e9518">
        <source>Certificate Subject</source>
        <target>Certificaatonderwerp</target>
        
      </trans-unit>
      <trans-unit id="s351246c52548086a">
        <source>Download Certificate</source>
        <target>Certificaat downloaden</target>
        
      </trans-unit>
      <trans-unit id="s47bd537a3bcebf19">
        <source>Download Private key</source>
        <target>Privésleutel downloaden</target>
        
      </trans-unit>
      <trans-unit id="s3a5fec3d73ac9edc">
        <source>Create Certificate-Key Pair</source>
        <target>Certificaat-sleutelpaar aanmaken</target>
        
      </trans-unit>
      <trans-unit id="s45cb501abd43ba52">
        <source>Generate</source>
        <target>Genereren</target>
        
      </trans-unit>
      <trans-unit id="sf9bddaf910f4eea5">
        <source>Generate Certificate-Key Pair</source>
        <target>Genereren Certificaat-sleutelpaar</target>
        
      </trans-unit>
      <trans-unit id="see2bcbc11bb91960">
        <source>Successfully updated instance.</source>
        <target>Instantie succesvol bijgewerkt.</target>
        
      </trans-unit>
      <trans-unit id="s9e51d6de369f320b">
        <source>Successfully created instance.</source>
        <target>Instantie succesvol aangemaakt.</target>
        
      </trans-unit>
      <trans-unit id="s92e91071c6a45eb4">
        <source>Disabled blueprints are never applied.</source>
        <target>Uitgeschakelde blueprints worden nooit toegepast.</target>
        
      </trans-unit>
      <trans-unit id="sf63c89c0604c288f">
        <source>Local path</source>
        <target>Lokaal pad</target>
        
      </trans-unit>
      <trans-unit id="sd6422f7004036cdd">
        <source>OCI Registry</source>
        <target>OCI-register</target>
        
      </trans-unit>
      <trans-unit id="se2d65e13768468e0">
        <source>Internal</source>
        <target>Intern</target>
        
      </trans-unit>
      <trans-unit id="scbb7d3154da629f3">
        <source>OCI URL, in the format of oci://registry.domain.tld/path/to/manifest.</source>
        <target>OCI-URL, in het formaat oci://register.domein.tld/pad/naar/manifest.</target>
        
      </trans-unit>
      <trans-unit id="s0195c0df7294228a">
        <source>See more about OCI support here:</source>
        <target>Zie hier voor meer informatie over OCI-ondersteuning:</target>
        
      </trans-unit>
      <trans-unit id="sfae395b94a5a0040">
        <source>Blueprint</source>
        <target>Blauwdruk</target>
        
      </trans-unit>
      <trans-unit id="s7e1342d37124b65b">
        <source>Configure the blueprint context, used for templating.</source>
        <target>Configureer de blauwdrukcontext, gebruikt voor sjablonering.</target>
        
      </trans-unit>
      <trans-unit id="s6ec8c9d11310300a">
        <source>Orphaned</source>
        <target>Wees</target>
        
      </trans-unit>
      <trans-unit id="saab79cd956ee56a9">
        <source>Blueprints</source>
        <target>Blauwdrukken</target>
        
      </trans-unit>
      <trans-unit id="s6835db03209b4f94">
        <source>Automate and template configuration within authentik.</source>
        <target>Automatiseer en sjabloniseer configuratie binnen authentik.</target>
        
      </trans-unit>
      <trans-unit id="s23de62f931f7d754">
        <source>Last applied</source>
        <target>Laatst toegepast</target>
        
      </trans-unit>
      <trans-unit id="s2708cac1f4942708">
        <source>Blueprint(s)</source>
        <target>Blauwdruk(ken)</target>
        
      </trans-unit>
      <trans-unit id="s880b8b70b22f9977">
        <source>Update Blueprint</source>
        <target>Blauwdruk bijwerken</target>
        
      </trans-unit>
      <trans-unit id="sef3d102324bf8561">
        <source>Create Blueprint Instance</source>
        <target>Blauwdrukinstantie aanmaken</target>
        
      </trans-unit>
      <trans-unit id="s32a3efa23718e713">
        <source>API Requests</source>
        <target>API-verzoeken</target>
        
      </trans-unit>
      <trans-unit id="sddb3b0176f437721">
        <source>Open API Browser</source>
        <target>Open API-browser</target>
        
      </trans-unit>
      <trans-unit id="s5be3c6d61cd9182f">
        <source>Notifications</source>
        <target>Meldingen</target>
        
      </trans-unit>
      <trans-unit id="sa3438c7bb4e9cce8">
        <source><x id="0" equiv-text="${this.unread}"/> unread</source>
        <target><x id="0" equiv-text="${this.unread}"/> ongelezen</target>
        
      </trans-unit>
      <trans-unit id="s6e6e737601f44b2c">
        <source>Successfully cleared notifications</source>
        <target>Meldingen succesvol gewist</target>
        
      </trans-unit>
      <trans-unit id="s8cda828dac449ea5">
        <source>Clear all</source>
        <target>Alles wissen</target>
        
      </trans-unit>
      <trans-unit id="s4207178ba0b99418">
        <source>A newer version of the frontend is available.</source>
        <target>Een nieuwere versie van de front-end is beschikbaar.</target>
        
      </trans-unit>
      <trans-unit id="s96b3cddf33e1c853">
        <source>You're currently impersonating <x id="0" equiv-text="${this.impersonation}"/>. Click to stop.</source>
        <target>Je doet momenteel alsof je <x id="0" equiv-text="${this.impersonation}"/> bent. Klik om te stoppen.</target>
        
      </trans-unit>
      <trans-unit id="s7031e6928c44cedd">
        <source>User interface</source>
        <target>Gebruikersinterface</target>
        
      </trans-unit>
      <trans-unit id="s8849ece8c65e3a18">
        <source>Dashboards</source>
        <target>Dashboards</target>
        
      </trans-unit>
      <trans-unit id="sc265a3e29e1206e4">
        <source>Events</source>
        <target>Gebeurtenissen</target>
        
      </trans-unit>
      <trans-unit id="s4f1ad6b48a5df506">
        <source>Logs</source>
        <target>Logboeken</target>
        
      </trans-unit>
      <trans-unit id="s1823625e6f831d73">
        <source>Customisation</source>
        <target>Aanpassing</target>
        
      </trans-unit>
      <trans-unit id="sc0829ee663ced008">
        <source>Directory</source>
        <target>Map</target>
        
      </trans-unit>
      <trans-unit id="sa81e2cdaf6921adc">
        <source>System</source>
        <target>Systeem</target>
        
      </trans-unit>
      <trans-unit id="s5515a897ae98bed9">
        <source>Certificates</source>
        <target>Certificaten</target>
        
      </trans-unit>
      <trans-unit id="s6b79e73ca77148a0">
        <source>Outpost Integrations</source>
        <target>Outpost-integraties</target>
        
      </trans-unit>
      <trans-unit id="sab85321d3b0840b7">
        <source>API request failed</source>
        <target>API-verzoek mislukt</target>
        
      </trans-unit>
      <trans-unit id="sa3599457b9418bc5">
        <source>User's avatar</source>
        <target>Avatar van de gebruiker</target>
        
      </trans-unit>
      <trans-unit id="s9bd9ba84819493d4">
        <source>Something went wrong! Please try again later.</source>
        <target>Er is iets fout gegaan! Probeer het later opnieuw.</target>
        
      </trans-unit>
      <trans-unit id="s4090dd0c0e45988b">
        <source>Request ID</source>
        <target>Aanvraag-ID</target>
        
      </trans-unit>
      <trans-unit id="s4d7fe7be1c49896c">
        <source>You may close this page now.</source>
        <target>U kunt deze pagina nu sluiten.</target>
        
      </trans-unit>
      <trans-unit id="sf8c76d5fb408de7b">
        <source>You're about to be redirect to the following URL.</source>
        <target>U wordt zo naar de volgende URL omgeleid.</target>
        
      </trans-unit>
      <trans-unit id="s197420b40df164f8">
        <source>Follow redirect</source>
        <target>Volg omleiding</target>
        
      </trans-unit>
      <trans-unit id="sa11e92683c5860c7">
        <source>Request has been denied.</source>
        <target>Aanvraag is geweigerd.</target>
        
      </trans-unit>
      <trans-unit id="s8939f574b096054a">
        <source>Not you?</source>
        <target>Niet uzelf?</target>
        
      </trans-unit>
      <trans-unit id="sc4eedb434536bdb4">
        <source>Need an account?</source>
        <target>Heeft u een account nodig?</target>
        
      </trans-unit>
      <trans-unit id="s38f774cd7e9b9dad">
        <source>Sign up.</source>
        <target>Meld u aan.</target>
        
      </trans-unit>
      <trans-unit id="sa03aa46068460c95">
        <source>Forgot username or password?</source>
        <target>Gebruikersnaam of wachtwoord vergeten?</target>
        
      </trans-unit>
      <trans-unit id="s4a87445f3108db7c">
        <source>Select one of the sources below to login.</source>
        <target>Selecteer een van de onderstaande bronnen om in te loggen.</target>
        
      </trans-unit>
      <trans-unit id="s091d5407b5b32e84">
        <source>Or</source>
        <target>Of</target>
        
      </trans-unit>
      <trans-unit id="se5fd752dbbc3cd28">
        <source>Use a security key</source>
        <target>Gebruik een beveiligingssleutel</target>
        
      </trans-unit>
      <trans-unit id="s670ad066cc0e50a3">
        <source>Login to continue to <x id="0" equiv-text="${this.challenge.applicationPre}"/>.</source>
        <target>Log in om door te gaan naar <x id="0" equiv-text="${this.challenge.applicationPre}"/>.</target>
        
      </trans-unit>
      <trans-unit id="scf5ce91bfba10a61">
        <source>Please enter your password</source>
        <target>Voer uw wachtwoord in</target>
        
      </trans-unit>
      <trans-unit id="s85366fac18679f28">
        <source>Forgot password?</source>
        <target>Wachtwoord vergeten?</target>
        
      </trans-unit>
      <trans-unit id="s14c552fb0a4c0186">
        <source>Application requires following permissions:</source>
        <target>Toepassing vereist de volgende rechten:</target>
        
      </trans-unit>
      <trans-unit id="s7073489bb01b3c24">
        <source>Application already has access to the following permissions:</source>
        <target>Toepassing heeft al toegang tot de volgende rechten:</target>
        
      </trans-unit>
      <trans-unit id="s98dc556f8bf707dc">
        <source>Application requires following new permissions:</source>
        <target>Toepassing vereist de volgende nieuwe rechten:</target>
        
      </trans-unit>
      <trans-unit id="sbd19064fc3f405c1">
        <source>Check your Inbox for a verification email.</source>
        <target>Controleer uw Postvak IN voor een verificatie-e-mail.</target>
        
      </trans-unit>
      <trans-unit id="s8aff572e64b7936b">
        <source>Send Email again.</source>
        <target>Stuur de e-mail opnieuw.</target>
        
      </trans-unit>
      <trans-unit id="sdc323c6af4ae9f01">
        <source>Successfully copied TOTP Config.</source>
        <target>TOTP-configuratie succesvol gekopieerd.</target>
        
      </trans-unit>
      <trans-unit id="s3687049d1af562c4">
        <source>Copy</source>
        <target>Kopiëren</target>
        
      </trans-unit>
      <trans-unit id="s3643189d1abbb7f4">
        <source>Code</source>
        <target>Code</target>
        
      </trans-unit>
      <trans-unit id="sfe1c86b42ba13376">
        <source>Please enter your TOTP Code</source>
        <target>Voer uw TOTP-code in</target>
        
      </trans-unit>
      <trans-unit id="sc2ec367e3108fe65">
        <source>Duo activation QR code</source>
        <target>Duo-activerings-QR-code</target>
        
      </trans-unit>
      <trans-unit id="sc5668cb23167e9bb">
        <source>Alternatively, if your current device has Duo installed, click on this link:</source>
        <target>Of klik op deze link als uw huidige apparaat Duo geïnstalleerd heeft:</target>
        
      </trans-unit>
      <trans-unit id="s721d94ae700b5dfd">
        <source>Duo activation</source>
        <target>Duo-activering</target>
        
      </trans-unit>
      <trans-unit id="s708d9a4a0db0be8f">
        <source>Check status</source>
        <target>Status controleren</target>
        
      </trans-unit>
      <trans-unit id="s31fba571065f2c87">
        <source>Make sure to keep these tokens in a safe place.</source>
        <target>Zorg ervoor dat u deze tokens op een veilige plaats bewaart.</target>
        
      </trans-unit>
      <trans-unit id="sc0a0c87d5c556c38">
        <source>Phone number</source>
        <target>Telefoonnummer</target>
        
      </trans-unit>
      <trans-unit id="s04c1210202f48dc9">
        <source>Please enter your Phone number.</source>
        <target>Voer uw telefoonnummer in.</target>
        
      </trans-unit>
      <trans-unit id="seb0c08d9f233bbfe">
        <source>Please enter the code you received via SMS</source>
        <target>Voer de code in die u via sms heeft ontvangen</target>
        
      </trans-unit>
      <trans-unit id="s2b7dbba348234a36">
        <source>A code has been sent to you via SMS.</source>
        <target>Er is een code naar u verzonden via sms.</target>
        
      </trans-unit>
      <trans-unit id="sa84adff85b5e505c">
        <source>Open your two-factor authenticator app to view your authentication code.</source>
        <target>Open uw authenticator-app met twee factoren om uw verificatiecode te bekijken.</target>
        
      </trans-unit>
      <trans-unit id="s7abc9d08b0f70fd6">
        <source>Static token</source>
        <target>Statische token</target>
        
      </trans-unit>
      <trans-unit id="s844fea0bfb10a72a">
        <source>Authentication code</source>
        <target>Verificatiecode</target>
        
      </trans-unit>
      <trans-unit id="s3cd84e82e83e35ad">
        <source>Please enter your code</source>
        <target>Voer uw code in</target>
        
      </trans-unit>
      <trans-unit id="s18b910437b73e8e8">
        <source>Return to device picker</source>
        <target>Terug naar apparaatkeuze</target>
        
      </trans-unit>
      <trans-unit id="sbcf8604929b6a27a">
        <source>Sending Duo push notification</source>
        <target>Duo pushmelding verzenden</target>
        
      </trans-unit>
      <trans-unit id="s3b68883dda2682ed">
        <source>Assertions is empty</source>
        <target>Beweringen zijn leeg</target>
        
      </trans-unit>
      <trans-unit id="sbbb7318812d64e51">
        <source>Error when creating credential: <x id="0" equiv-text="${err}"/></source>
        <target>Fout bij aanmaken van referentie: <x id="0" equiv-text="${err}"/></target>
        
      </trans-unit>
      <trans-unit id="sfe199b2564b66054">
        <source>Error when validating assertion on server: <x id="0" equiv-text="${err}"/></source>
        <target>Fout bij valideren van bewering op server: <x id="0" equiv-text="${err}"/></target>
        
      </trans-unit>
      <trans-unit id="se409d01b52c4e12f">
        <source>Retry authentication</source>
        <target>Herhaal authenticatie</target>
        
      </trans-unit>
      <trans-unit id="s8d857061510fe794">
        <source>Duo push-notifications</source>
        <target>Duo pushmeldingen</target>
        
      </trans-unit>
      <trans-unit id="s47490298c17b753a">
        <source>Receive a push notification on your device.</source>
        <target>Ontvang een pushmelding op uw apparaat.</target>
        
      </trans-unit>
      <trans-unit id="s16bc281dce5685e8">
        <source>Authenticator</source>
        <target>Authenticator</target>
        
      </trans-unit>
      <trans-unit id="sdefec5401bf67eba">
        <source>Use a security key to prove your identity.</source>
        <target>Gebruik een beveiligingssleutel om uw identiteit te bewijzen.</target>
        
      </trans-unit>
      <trans-unit id="sd6a025d66f2637d1">
        <source>Traditional authenticator</source>
        <target>Traditionele authenticator</target>
        
      </trans-unit>
      <trans-unit id="sb25e689e00c61829">
        <source>Use a code-based authenticator.</source>
        <target>Gebruik een op codes gebaseerde authenticator.</target>
        
      </trans-unit>
      <trans-unit id="s9e568afec3810bfe">
        <source>Recovery keys</source>
        <target>Herstelsleutels</target>
        
      </trans-unit>
      <trans-unit id="sb17e8c70f9a05c77">
        <source>In case you can't access any other method.</source>
        <target>In het geval dat u geen toegang heeft tot een andere methode.</target>
        
      </trans-unit>
      <trans-unit id="s97f2dc19fa556a6a">
        <source>SMS</source>
        <target>SMS</target>
        
      </trans-unit>
      <trans-unit id="s0e516232f2ab4e04">
        <source>Tokens sent via SMS.</source>
        <target>Tokens verstuurd via SMS.</target>
        
      </trans-unit>
      <trans-unit id="s6ae0d087036e6d6d">
        <source>Select an authentication method.</source>
        <target>Selecteer een authenticatiemethode.</target>
        
      </trans-unit>
      <trans-unit id="sac17f177f884e238">
        <source>Stay signed in?</source>
        <target>Aangemeld blijven?</target>
        
      </trans-unit>
      <trans-unit id="s859b2e00391da380">
        <source>Select Yes to reduce the number of times you're asked to sign in.</source>
        <target>Selecteer Ja om het aantal keren dat u wordt gevraagd om u aan te melden te verminderen.</target>
        
      </trans-unit>
      <trans-unit id="s420d2cdedcaf8cd0">
        <source>Authenticating with Plex...</source>
        <target>Authenticatie met Plex...</target>
        
      </trans-unit>
      <trans-unit id="s2ddbebcb8a49b005">
        <source>Waiting for authentication...</source>
        <target>Wachten op authenticatie...</target>
        
      </trans-unit>
      <trans-unit id="sb15fe7b9d09bb419">
        <source>If no Plex popup opens, click the button below.</source>
        <target>Als er geen Plex pop-up wordt geopend, klik dan op de onderstaande knop.</target>
        
      </trans-unit>
      <trans-unit id="sbc625b4c669b9ce8">
        <source>Open login</source>
        <target>Open aanmelding</target>
        
      </trans-unit>
      <trans-unit id="sd766cdc29b25ff95">
        <source>Authenticating with Apple...</source>
        <target>Authenticatie met Apple...</target>
        
      </trans-unit>
      <trans-unit id="s2c8189544e3ea679">
        <source>Retry</source>
        <target>Opnieuw proberen</target>
        
      </trans-unit>
      <trans-unit id="sc1589121ae2f5f92">
        <source>Enter the code shown on your device.</source>
        <target>Voer de code in die op uw apparaat wordt weergegeven.</target>
        
      </trans-unit>
      <trans-unit id="s67664f8ee9aea98d">
        <source>Please enter your Code</source>
        <target>Voer uw code in</target>
        
      </trans-unit>
      <trans-unit id="s455a8fc21077e7f9">
        <source>You've successfully authenticated your device.</source>
        <target>U heeft uw apparaat succesvol geauthenticeerd.</target>
        
      </trans-unit>
      <trans-unit id="s3ab772345f78aee0">
        <source>Flow inspector</source>
        <target>Flowinspecteur</target>
        
      </trans-unit>
      <trans-unit id="s502884e1977b2c06">
        <source>Next stage</source>
        <target>Volgende fase</target>
        
      </trans-unit>
      <trans-unit id="sb3fa80ccfa97ee54">
        <source>Stage name</source>
        <target>Fasenaam</target>
        
      </trans-unit>
      <trans-unit id="sbea3c1e4f2fd623d">
        <source>Stage kind</source>
        <target>Fasetype</target>
        
      </trans-unit>
      <trans-unit id="s2bc8aa1740d3da34">
        <source>Stage object</source>
        <target>Stadium object</target>
        
      </trans-unit>
      <trans-unit id="sc3e1c4f1fff8e1ca">
        <source>This flow is completed.</source>
        <target>Deze flow is voltooid.</target>
        
      </trans-unit>
      <trans-unit id="s342eccabf83c9bde">
        <source>Plan history</source>
        <target>Plangeschiedenis</target>
        
      </trans-unit>
      <trans-unit id="sb2f307e79d20bb56">
        <source>Current plan context</source>
        <target>Huidige plancontext</target>
        
      </trans-unit>
      <trans-unit id="sa13e6c8310000e30">
        <source>Session ID</source>
        <target>Sessie-ID</target>
        
      </trans-unit>
      <trans-unit id="s6fe64b4625517333">
        <source>Powered by authentik</source>
        <target>Ondersteund door authentik</target>
        
      </trans-unit>
      <trans-unit id="sdf34a5599d66f85c">
        <source>Background image</source>
        <target>Achtergrondafbeelding</target>
        
      </trans-unit>
      <trans-unit id="s7fa4e5e409d43573">
        <source>Error creating credential: <x id="0" equiv-text="${err}"/></source>
        <target>Fout bij aanmaken van referentie: <x id="0" equiv-text="${err}"/></target>
        
      </trans-unit>
      <trans-unit id="s9d95f09deb601f34">
        <source>Server validation of credential failed: <x id="0" equiv-text="${err}"/></source>
        <target>Servervalidatie van referentie mislukt: <x id="0" equiv-text="${err}"/></target>
        
      </trans-unit>
      <trans-unit id="s6c8f05e3be04f62a">
        <source>Register device</source>
        <target>Apparaat registreren</target>
        
      </trans-unit>
      <trans-unit id="s3fb39fc45e840f78">
        <source>Refer to documentation</source>
        <target>Zie documentatie</target>
      </trans-unit>
      <trans-unit id="sc741dfb09d3395f0">
        <source>No Applications available.</source>
        <target>Geen beschikbare toepassingen.</target>
        
      </trans-unit>
      <trans-unit id="sf34026321b35315c">
        <source>Either no applications are defined, or you don’t have access to any.</source>
        <target>Of er zijn geen toepassingen gedefinieerd, of u heeft geen toegang tot een van hen.</target>
      </trans-unit>
      <trans-unit id="s1cf2298d92c327a6">
        <source>My Applications</source>
        <target>Mijn toepassingen</target>
        
      </trans-unit>
      <trans-unit id="s2656433a3b1f7e86">
        <source>My applications</source>
        <target>Mijn toepassingen</target>
        
      </trans-unit>
      <trans-unit id="s06c92148da82be0d">
        <source>Change your password</source>
        <target>Wijzig uw wachtwoord</target>
        
      </trans-unit>
      <trans-unit id="sff50532a2d85e32e">
        <source>Change password</source>
        <target>Wachtwoord wijzigen</target>
        
      </trans-unit>
      <trans-unit id="saf63d34c8601dd41">
        <source><x id="0" equiv-text="${prompt.label}"/></source>
        <target>
          <x id="0" equiv-text="${prompt.label}"/>
        </target>
        
      </trans-unit>
      <trans-unit id="s33f85f24c0f5f008">
        <source>Save</source>
        <target>Opslaan</target>
        
      </trans-unit>
      <trans-unit id="s045c3b86aae073c1">
        <source>Delete account</source>
        <target>Account verwijderen</target>
        
      </trans-unit>
      <trans-unit id="s4a6aa26413287069">
        <source>Successfully updated details</source>
        <target>Gegevens succesvol bijgewerkt</target>
        
      </trans-unit>
      <trans-unit id="s6fcd9b5a87ceccd6">
        <source>Open settings</source>
        <target>Instellingen openen</target>
        
      </trans-unit>
      <trans-unit id="s8c05cccd470f6b5f">
        <source>No settings flow configured.</source>
        <target>Geen instellingenflow geconfigureerd.</target>
        
      </trans-unit>
      <trans-unit id="sb546eb04425e07fa">
        <source>Update details</source>
        <target>Gegevens bijwerken</target>
        
      </trans-unit>
      <trans-unit id="s30205d424e710818">
        <source>Successfully disconnected source</source>
        <target>Met succes de bron losgekoppeld</target>
        
      </trans-unit>
      <trans-unit id="s67dedada007d4067">
        <source>Failed to disconnected source: <x id="0" equiv-text="${exc}"/></source>
        <target>Kon de bron niet loskoppelen: <x id="0" equiv-text="${exc}"/></target>
        
      </trans-unit>
      <trans-unit id="sd2208cd1a767644b">
        <source>Disconnect</source>
        <target>Ontkoppelen</target>
        
      </trans-unit>
      <trans-unit id="s7a4f059aaa029719">
        <source>Connect</source>
        <target>Verbinden</target>
        
      </trans-unit>
      <trans-unit id="sababff57115130a0">
        <source>Error: unsupported source settings: <x id="0" equiv-text="${source.component}"/></source>
        <target>Fout: niet-ondersteunde broninstellingen: <x id="0" equiv-text="${source.component}"/></target>
        
      </trans-unit>
      <trans-unit id="sd1031bddc66dc495">
        <source>Connect your user account to the services listed below, to allow you to login using the service instead of traditional credentials.</source>
        <target>Koppel uw gebruikersaccount aan de hieronder vermelde diensten om in te loggen met behulp van de dienst in plaats van traditionele referenties.</target>
        
      </trans-unit>
      <trans-unit id="s7968dbed9b106c29">
        <source>No services available.</source>
        <target>Geen beschikbare diensten.</target>
        
      </trans-unit>
      <trans-unit id="s3a135682bd30bdbb">
        <source>Create App password</source>
        <target>Maak een App-wachtwoord aan</target>
        
      </trans-unit>
      <trans-unit id="s588796ee929a2e4c">
        <source>User details</source>
        <target>Gebruikersgegevens</target>
        
      </trans-unit>
      <trans-unit id="s332a5235948c1a1d">
        <source>Consent</source>
        <target>Toestemming</target>
        
      </trans-unit>
      <trans-unit id="sff945d3f59b93c5e">
        <source>MFA Devices</source>
        <target>MFA-apparaten</target>
        
      </trans-unit>
      <trans-unit id="sc54aafeea9c9bab0">
        <source>Connected services</source>
        <target>Verbonden diensten</target>
        
      </trans-unit>
      <trans-unit id="sc6b4ebd37b7a91c7">
        <source>Tokens and App passwords</source>
        <target>Tokens en App-wachtwoorden</target>
        
      </trans-unit>
      <trans-unit id="sba65ae54d6585c1a">
        <source>Unread notifications</source>
        <target>Ongelezen meldingen</target>
        
      </trans-unit>
      <trans-unit id="s5599c62bb78c631f">
        <source>Admin interface</source>
        <target>Beheerdersinterface</target>
        
      </trans-unit>
      <trans-unit id="s1298e361e40ee1c5">
        <source>Stop impersonation</source>
        <target>Stop impersonatie</target>
        
      </trans-unit>
      <trans-unit id="s6abff64e7ff7fde9">
        <source>Avatar image</source>
        <target>Avatarafbeelding</target>
        
      </trans-unit>
      <trans-unit id="sbf9c5c5a8e5efad4">
        <source>Failed</source>
        <target>Mislukt</target>
        
      </trans-unit>
      <trans-unit id="se4cd073c125382af">
        <source>Unsynced / N/A</source>
        <target>Niet-gesynchroniseerd / N.v.t.</target>
        
      </trans-unit>
      <trans-unit id="s21b3058faf874368">
        <source>Outdated outposts</source>
        <target>Verouderde buitenposten</target>
        
      </trans-unit>
      <trans-unit id="s51f92b6fa76656ca">
        <source>Unhealthy outposts</source>
        <target>Ongezonde buitenposten</target>
        
      </trans-unit>
      <trans-unit id="s0fbf6dc6a1966408">
        <source>Next</source>
        <target>Volgende</target>
        
      </trans-unit>
      <trans-unit id="s4409ada9c5c2a7f8">
        <source>Inactive</source>
        <target>Inactief</target>
        
      </trans-unit>
      <trans-unit id="s7ec7036b249f4f22">
        <source>Regular user</source>
        <target>Normale gebruiker</target>
        
      </trans-unit>
      <trans-unit id="s27976e94b05c6970">
        <source>Activate</source>
        <target>Activeren</target>
        
      </trans-unit>
<trans-unit id="s1024166475850a65">
  <source>Use Server URI for SNI verification</source>
  <target>Gebruik Server-URI voor SNI-verificatie</target>
</trans-unit>
<trans-unit id="se65beb94fffc3c4b">
  <source>Required for servers using TLS 1.3+</source>
  <target>Vereist voor servers die TLS 1.3+ gebruiken</target>
</trans-unit>
<trans-unit id="s5506b35a1bceb141">
  <source>Client certificate keypair to authenticate against the LDAP Server's Certificate.</source>
  <target>Clientcertificaatsleutelpaar om te verifiëren tegen het certificaat van de LDAP-server.</target>
</trans-unit>
<trans-unit id="s4647b2c92638d6fd">
  <source>The certificate for the above configured Base DN. As a fallback, the provider uses a self-signed certificate.</source>
  <target>Het certificaat voor de hierboven geconfigureerde basis-DN. Als back-up gebruikt de aanbieder een zelfondertekend certificaat.</target>
</trans-unit>
<trans-unit id="scd247ffad6e04ac0">
  <source>TLS Server name</source>
  <target>TLS-servernaam</target>
</trans-unit>
<trans-unit id="s2acef4f6ba39bf11">
  <source>DNS name for which the above configured certificate should be used. The certificate cannot be detected based on the base DN, as the SSL/TLS negotiation happens before such data is exchanged.</source>
  <target>DNS-naam waarvoor het geconfigureerde certificaat hierboven moet worden gebruikt. Het certificaat kan niet worden gedetecteerd op basis van de basis-DN, omdat de SSL/TLS-onderhandeling plaatsvindt voordat dergelijke gegevens worden uitgewisseld.</target>
</trans-unit>
<trans-unit id="s000ee3e634868b3c">
  <source>TLS Client authentication certificate</source>
  <target>TLS-clientverificatiecertificaat</target>
</trans-unit>
<trans-unit id="s5da52af9b083c29a">
  <source>Model</source>
  <target>Model</target>
</trans-unit>
<trans-unit id="s3ba9b8aeb686d9f7">
  <source>Match events created by selected model. When left empty, all models are matched.</source>
  <target>Gebeurtenissen die zijn gemaakt door het geselecteerde model. Indien leeg gelaten, worden alle modellen gematcht.</target>
</trans-unit>
<trans-unit id="s254d527e3a53dbb7">
  <source>Code-based MFA Support</source>
  <target>Ondersteuning voor op codes gebaseerde MFA</target>
</trans-unit>
<trans-unit id="s1889ba2eaeec2f1e">
  <source>When enabled, code-based multi-factor authentication can be used by appending a semicolon and the TOTP code to the password. This should only be enabled if all users that will bind to this provider have a TOTP device configured, as otherwise a password may incorrectly be rejected if it contains a semicolon.</source>
  <target>Indien ingeschakeld, kan op codes gebaseerde multi-factor authenticatie worden gebruikt door een puntkomma en de TOTP-code toe te voegen aan het wachtwoord. Dit moet alleen worden ingeschakeld als alle gebruikers die zich aan deze provider zullen binden, een TOTP-apparaat hebben geconfigureerd, aangezien anders een wachtwoord mogelijk onterecht wordt afgewezen als het een puntkomma bevat.</target>
</trans-unit>
<trans-unit id="s9f9492d30a96b9c6">
  <source>User type</source>
  <target>Gebruikerstype</target>
</trans-unit>
<trans-unit id="s0e427111d750cc02">
  <source>Successfully updated license.</source>
  <target>Licentie succesvol bijgewerkt.</target>
</trans-unit>
<trans-unit id="s06ae64e621f302eb">
  <source>Successfully created license.</source>
  <target>Licentie succesvol aangemaakt.</target>
</trans-unit>
<trans-unit id="s2905c425adae99bd">
  <source>Install ID</source>
  <target>Installatie-ID</target>
</trans-unit>
<trans-unit id="sb18ec434a8a3aafb">
  <source>License key</source>
  <target>Licentiesleutel</target>
</trans-unit>
<trans-unit id="s2e109263b73c12d5">
  <source>Licenses</source>
  <target>Licenties</target>
</trans-unit>
<trans-unit id="sd49099e9522635f4">
  <source>License(s)</source>
  <target>Licentie(s)</target>
</trans-unit>
<trans-unit id="s3be1d90ffa46b7f1">
  <source>Enterprise is in preview.</source>
  <target>Enterprise is in voorbeeldweergave.</target>
</trans-unit>
<trans-unit id="sd22bd01bdf28c548">
  <source>Cumulative license expiry</source>
  <target>Cumulatieve licentieverloop</target>
</trans-unit>
<trans-unit id="sdeb6cee42435dd07">
  <source>Update License</source>
  <target>Licentie bijwerken</target>
</trans-unit>
<trans-unit id="s7df5b92a3f93544f">
  <source>Warning: The current user count has exceeded the configured licenses.</source>
  <target>Waarschuwing: Het huidige aantal gebruikers heeft de geconfigureerde licenties overschreden.</target>
</trans-unit>
<trans-unit id="s0141f42936495787">
  <source>Click here for more info.</source>
  <target>Klik hier voor meer informatie.</target>
</trans-unit>
<trans-unit id="s7be2df39f727faa2">
  <source>Enterprise</source>
  <target>Onderneming</target>
</trans-unit>
<trans-unit id="s9ce7cc01fb9b5b53">
  <source>Manage enterprise licenses</source>
  <target>Ondernemingslicenties beheren</target>
</trans-unit>
<trans-unit id="sf9ebf11ac2645820">
  <source>No licenses found.</source>
  <target>Geen licenties gevonden.</target>
</trans-unit>
<trans-unit id="sa1db89262360550b">
  <source>Send us feedback!</source>
  <target>Stuur ons feedback!</target>
</trans-unit>
<trans-unit id="s4015746f55a8d89f">
  <source>Get a license</source>
  <target>Verkrijg een licentie</target>
</trans-unit>
<trans-unit id="sb2cbd06f8e25b47e">
  <source>Go to Customer Portal</source>
  <target>Ga naar het klantenportaal</target>
</trans-unit>
<trans-unit id="sf58825457d61c429">
  <source>Forecast internal users</source>
  <target>Voorspel interne gebruikers</target>
</trans-unit>
<trans-unit id="sde9a3f41977ec1f8">
  <source>Estimated user count one year from now based on <x id="0" equiv-text="${this.forecast?.internalUsers}"/> current internal users and <x id="1" equiv-text="${this.forecast?.forecastedInternalUsers}"/> forecasted internal users.</source>
  <target>Geschat aantal gebruikers over één jaar op basis van <x id="0" equiv-text="${this.forecast?.internalUsers}"/> huidige interne gebruikers en <x id="1" equiv-text="${this.forecast?.forecastedInternalUsers}"/> voorspelde interne gebruikers.</target>
</trans-unit>
<trans-unit id="s4557b6b9da258643">
  <source>Forecast external users</source>
  <target>Voorspel externe gebruikers</target>
</trans-unit>
<trans-unit id="sf52479d6daa0a4a8">
  <source>Estimated user count one year from now based on <x id="0" equiv-text="${this.forecast?.externalUsers}"/> current external users and <x id="1" equiv-text="${this.forecast?.forecastedExternalUsers}"/> forecasted external users.</source>
  <target>Geschat aantal gebruikers over één jaar op basis van <x id="0" equiv-text="${this.forecast?.externalUsers}"/> huidige externe gebruikers en <x id="1" equiv-text="${this.forecast?.forecastedExternalUsers}"/> voorspelde externe gebruikers.</target>
</trans-unit>
<trans-unit id="s6196153c4b0c1ea0">
  <source>Install</source>
  <target>Installeren</target>
</trans-unit>
<trans-unit id="s0285b4bd69130fa3">
  <source>Install License</source>
  <target>Licentie installeren</target>
</trans-unit>
<trans-unit id="scef2eb6a2bfe3110">
  <source>Internal users might be users such as company employees, which will get access to the full Enterprise feature set.</source>
  <target>Interne gebruikers kunnen gebruikers zijn zoals bedrijfsmedewerkers, die toegang krijgen tot de volledige set Enterprise-functies.</target>
</trans-unit>
<trans-unit id="sf66389b04fcc219c">
  <source>External users might be external consultants or B2C customers. These users don't get access to enterprise features.</source>
  <target>Externe gebruikers kunnen externe consultants of B2C-klanten zijn. Deze gebruikers hebben geen toegang tot enterprise functies.</target>
</trans-unit>
<trans-unit id="s77e8668a27dbc402">
  <source>Service accounts should be used for machine-to-machine authentication or other automations.</source>
  <target>Serviceaccounts moeten worden gebruikt voor machine-to-machine-verificatie of andere automatiseringen.</target>
</trans-unit>
<trans-unit id="s28cbd874ba450b4e">
  <source>Less details</source>
  <target>Minder details</target>
</trans-unit>
<trans-unit id="s8fa26f65aed77c96">
  <source>More details</source>
  <target>Meer details</target>
</trans-unit>
<trans-unit id="s08df8d0a773a3ea0">
  <source>Remove item</source>
  <target>Item verwijderen</target>
</trans-unit>
<trans-unit id="s364c4f177a2f8322">
  <source>Open API drawer</source>
  <target>API-lade openen</target>
</trans-unit>
<trans-unit id="s9ba989e69344ff29">
  <source>Open Notification drawer</source>
  <target>Meldingenlade openen</target>
</trans-unit>
<trans-unit id="s14bf17e2a1a2c381">
  <source>Restart task</source>
  <target>Taak opnieuw starten</target>
</trans-unit>
<trans-unit id="s19409e8712ddd369">
  <source>Add provider</source>
  <target>Provider toevoegen</target>
</trans-unit>
<trans-unit id="s1f7698c061c208c9">
  <source>Open</source>
  <target>Openen</target>
</trans-unit>
<trans-unit id="scc3487e74c5a3e89">
  <source>Copy token</source>
  <target>Token kopiëren</target>
</trans-unit>
<trans-unit id="s424f57afae0caac4">
  <source>Add users</source>
  <target>Gebruikers toevoegen</target>
</trans-unit>
<trans-unit id="sd9f67fbf3f86efcf">
  <source>Add group</source>
  <target>Groep toevoegen</target>
</trans-unit>
<trans-unit id="s254a9a23dc1635df">
  <source>Import devices</source>
  <target>Apparaten importeren</target>
</trans-unit>
<trans-unit id="sc4fdeccf14be5378">
  <source>Execute</source>
  <target>Uitvoeren</target>
</trans-unit>
<trans-unit id="s3b3c333481944862">
  <source>Show details</source>
  <target>Details tonen</target>
</trans-unit>
<trans-unit id="sb8f855b49234b81b">
  <source>Apply</source>
  <target>Toepassen</target>
</trans-unit>
<trans-unit id="s9d8b8aa2b404c2c8">
  <source>Settings</source>
  <target>Instellingen</target>
</trans-unit>
<trans-unit id="s7cfe12cd14df9950">
  <source>Sign out</source>
  <target>Afmelden</target>
</trans-unit>
<trans-unit id="s7caa8f7edb920909">
  <source>The number of tokens generated whenever this stage is used. Every token generated per stage execution will be attached to a single static device.</source>
  <target>Het aantal tokens dat wordt gegenereerd telkens wanneer deze fase wordt gebruikt. Elke gegenereerde token per fase-uitvoering wordt gekoppeld aan een enkel statisch apparaat.</target>
</trans-unit>
<trans-unit id="s4aacc4e0277c1042">
  <source>Token length</source>
  <target>Tokenlengte</target>
</trans-unit>
<trans-unit id="s6931695c4f563bc4">
  <source>The length of the individual generated tokens. Can be increased to improve security.</source>
  <target>De lengte van de individueel gegenereerde tokens. Kan worden verhoogd voor een betere beveiliging.</target>
</trans-unit>
<trans-unit id="s0dd031b58ed4017c">
  <source>Internal: <x id="0" equiv-text="${item.internalUsers}"/></source>
  <target>Intern: <x id="0" equiv-text="${item.internalUsers}"/></target>
</trans-unit>
<trans-unit id="s57b07e524f8f5c2a">
  <source>External: <x id="0" equiv-text="${item.externalUsers}"/></source>
  <target>Extern: <x id="0" equiv-text="${item.externalUsers}"/></target>
</trans-unit>
<trans-unit id="s7f68101a50f526ee">
  <source>Statically deny the flow. To use this stage effectively, disable *Evaluate when flow is planned* on the respective binding.</source>
  <target>Statisch de flow weigeren. Om deze fase effectief te gebruiken, schakelt u Evalueren wanneer de flow is gepland uit bij de betreffende binding.</target>
</trans-unit>
<trans-unit id="s911a27022aba349f">
  <source>Create and bind Policy</source>
  <target>Beleid aanmaken &amp; koppelen</target>
</trans-unit>
<trans-unit id="sb1a4e9b288e2f005">
  <source>Federation and Social login</source>
  <target>Federatie en sociale aanmelding</target>
</trans-unit>
<trans-unit id="s6f367f5604d5056d">
  <source>Create and bind Stage</source>
  <target>Fase aanmaken en binden</target>
</trans-unit>
<trans-unit id="s1a65ee08832fbfe2">
  <source>Flows and Stages</source>
  <target>Procedures &amp; Fases</target>
</trans-unit>
<trans-unit id="s3e99ea082ca5ade9">
  <source>Failed to fetch</source>
</trans-unit>
<trans-unit id="s84fcddede27b8e2a">
  <source>External</source>
</trans-unit>
<trans-unit id="s1a635369edaf4dc3">
  <source>Service account</source>
</trans-unit>
<trans-unit id="sff930bf2834e2201">
  <source>Service account (internal)</source>
</trans-unit>
<trans-unit id="s4ba4473f3d4ec896">
  <source>New version available</source>
</trans-unit>
<<<<<<< HEAD
<trans-unit id="s744401846fea6e76">
  <source>Brand</source>
</trans-unit>
=======
>>>>>>> b1c7c228
<trans-unit id="s98327528f00365a7">
  <source>Failed to fetch data.</source>
</trans-unit>
<trans-unit id="s66313b45b69cfc88">
  <source>Check the release notes</source>
</trans-unit>
<trans-unit id="sb4d7bae2440d9781">
  <source>User Statistics</source>
</trans-unit>
<trans-unit id="s4a34a6be4c68ec87">
  <source>Users created</source>
</trans-unit>
<trans-unit id="s275c956687e2e656">
  <source>Failed logins</source>
</trans-unit>
<trans-unit id="sb3d4f79d9d8b71e5">
  <source>Submit</source>
</trans-unit>
<trans-unit id="s1cffe58249b04669">
  <source>Internal application name used in URLs.</source>
</trans-unit>
<trans-unit id="se2b29e6cfe59414c">
  <source>UI Settings</source>
</trans-unit>
<trans-unit id="s4498e890d47a8066">
  <source>OAuth2/OIDC (Open Authorization/OpenID Connect)</source>
</trans-unit>
<trans-unit id="s4f2e195d09e2868c">
  <source>LDAP (Lightweight Directory Access Protocol)</source>
</trans-unit>
<trans-unit id="s836148f721d8913b">
  <source>Transparent Reverse Proxy</source>
</trans-unit>
<trans-unit id="s945a6b94361ee45b">
  <source>For transparent reverse proxies with required authentication</source>
</trans-unit>
<trans-unit id="s7f5bb0c9923315ed">
  <source>Forward Auth (Single Application)</source>
</trans-unit>
<trans-unit id="sdc9a6ad1af30572c">
  <source>For nginx's auth_request or traefik's forwardAuth</source>
</trans-unit>
<trans-unit id="sf8008d2d6b064b95">
  <source>Forward Auth (Domain Level)</source>
</trans-unit>
<trans-unit id="sfc31264ef7ff86ef">
  <source>For nginx's auth_request or traefik's forwardAuth per root domain</source>
</trans-unit>
<trans-unit id="sfa8a1ffa9fee07d3">
  <source>SAML (Security Assertion Markup Language)</source>
</trans-unit>
<trans-unit id="s40830ec037f34626">
  <source>Configure SAML provider manually</source>
</trans-unit>
<trans-unit id="s848a23972e388662">
  <source>RADIUS (Remote Authentication Dial-In User Service)</source>
</trans-unit>
<trans-unit id="sea9fc40dfd1d18b1">
  <source>Configure RADIUS provider manually</source>
</trans-unit>
<trans-unit id="s3e902999ddf7b50e">
  <source>SCIM (System for Cross-domain Identity Management)</source>
</trans-unit>
<trans-unit id="sa1b0052ae095b9b3">
  <source>Configure SCIM provider manually</source>
</trans-unit>
<trans-unit id="s15831fa50a116545">
  <source>Saving Application...</source>
</trans-unit>
<trans-unit id="s823abdb61543a826">
  <source>Authentik was unable to save this application:</source>
</trans-unit>
<trans-unit id="s848288f8c2265aad">
  <source>Your application has been saved</source>
</trans-unit>
<trans-unit id="scda8dc24b561e205">
  <source>There was an error in the application.</source>
</trans-unit>
<trans-unit id="sdaca9c2c0361ed3a">
  <source>Review the application.</source>
</trans-unit>
<trans-unit id="sb50000a8fada5672">
  <source>There was an error in the provider.</source>
</trans-unit>
<trans-unit id="s21f95eaf151d4ce3">
  <source>Review the provider.</source>
</trans-unit>
<trans-unit id="s9fd39a5cb20b4e61">
  <source>There was an error</source>
</trans-unit>
<trans-unit id="s7a6b3453209e1066">
  <source>There was an error creating the application, but no error message was sent. Please review the server logs.</source>
</trans-unit>
<trans-unit id="s1a711c19cda48375">
  <source>Configure LDAP Provider</source>
</trans-unit>
<trans-unit id="s67d858051b34c38b">
  <source>Method's display Name.</source>
</trans-unit>
<trans-unit id="s9368e965b5c292ab">
  <source>Configure OAuth2/OpenId Provider</source>
</trans-unit>
<trans-unit id="sf5cbccdc6254c8dc">
  <source>Configure Proxy Provider</source>
</trans-unit>
<trans-unit id="sf6d46bb442b77e91">
  <source>AdditionalScopes</source>
</trans-unit>
<trans-unit id="h10ef80d434185070">
  <source>Use this provider with nginx's <x id="0" equiv-text="&lt;code&gt;"/>auth_request<x id="1" equiv-text="&lt;/code&gt;"/> or traefik's
                    <x id="2" equiv-text="&lt;code&gt;"/>forwardAuth<x id="3" equiv-text="&lt;/code&gt;"/>. Each application/domain needs its own provider.
                    Additionally, on each domain, <x id="4" equiv-text="&lt;code&gt;"/>/outpost.goauthentik.io<x id="5" equiv-text="&lt;/code&gt;"/> must be
                    routed to the outpost (when using a managed outpost, this is done for you).</source>
</trans-unit>
<trans-unit id="s2c8c6f89089b31d4">
  <source>Configure Radius Provider</source>
</trans-unit>
<trans-unit id="sfe906cde5dddc041">
  <source>Configure SAML Provider</source>
</trans-unit>
<trans-unit id="sb3defbacd01ad972">
  <source>Property mappings used for user mapping.</source>
</trans-unit>
<trans-unit id="s7ccce0ec8d228db6">
  <source>Configure SCIM Provider</source>
</trans-unit>
<trans-unit id="sd7728d2b6e1d25e9">
  <source>Property mappings used for group creation.</source>
</trans-unit>
<trans-unit id="s4bd386db7302bb22">
  <source>Create With Wizard</source>
</trans-unit>
<trans-unit id="s71c5d51d5a357dbd">
  <source>Don't show this message again.</source>
</trans-unit>
<trans-unit id="s070fdfb03034ca9b">
  <source>One hint, 'New Application Wizard', is currently hidden</source>
</trans-unit>
<trans-unit id="sff0ac1ace2d90709">
  <source>Use this provider with nginx's auth_request or traefik's forwardAuth. Each application/domain needs its own provider. Additionally, on each domain, /outpost.goauthentik.io must be routed to the outpost (when using a managed outpost, this is done for you).</source>
</trans-unit>
<trans-unit id="scb58b8a60cad8762">
  <source>Default relay state</source>
</trans-unit>
<trans-unit id="s6827a456c9dfc6ee">
  <source>When using IDP-initiated logins, the relay state will be set to this value.</source>
</trans-unit>
<trans-unit id="scc7f34824150bfb8">
  <source>Provider require enterprise.</source>
</trans-unit>
<trans-unit id="s31f1afc1bfe1cb3a">
  <source>Learn more</source>
</trans-unit>
<trans-unit id="sa2ea0fcd3ffa80e0">
  <source>Connection expiry</source>
</trans-unit>
<trans-unit id="s6dd297c217729828">
  <source>Determines how long a session lasts before being disconnected and requiring re-authorization.</source>
</trans-unit>
<trans-unit id="s3271da6c18c25b18">
  <source>Connection settings.</source>
</trans-unit>
<trans-unit id="sf485014051ad0cf7">
  <source>Successfully assigned permission.</source>
</trans-unit>
<trans-unit id="sca7fed2bef53cb99">
  <source>Role</source>
</trans-unit>
<trans-unit id="sc92c1a54034e21cc">
  <source>Assign</source>
</trans-unit>
<trans-unit id="scd84d10ee9137070">
  <source>Assign permission to role</source>
</trans-unit>
<trans-unit id="s5ee6f1b84e9ebc69">
  <source>Assign to new role</source>
</trans-unit>
<trans-unit id="sb923723d27df40ba">
  <source>Permission(s)</source>
</trans-unit>
<trans-unit id="sc5fb00b25c7f5a02">
  <source>Permission</source>
</trans-unit>
<trans-unit id="s4afb26a8fae257e9">
  <source>Directly assigned</source>
</trans-unit>
<trans-unit id="sd8051c26e155f043">
  <source>Assign permission to user</source>
</trans-unit>
<trans-unit id="sf79f8681e5ffaee2">
  <source>Assign to new user</source>
</trans-unit>
<trans-unit id="sc615309d10a9228c">
  <source>RBAC is in preview.</source>
</trans-unit>
<trans-unit id="saabeb4cab074b0b9">
  <source>User Object Permissions</source>
</trans-unit>
<trans-unit id="s8489d5559dda260c">
  <source>Role Object Permissions</source>
</trans-unit>
<trans-unit id="s2f4ca2148183d692">
  <source>Successfully updated endpoint.</source>
</trans-unit>
<trans-unit id="s5adee855dbe191d9">
  <source>Successfully created endpoint.</source>
</trans-unit>
<trans-unit id="s61e136c0658e27d5">
  <source>Protocol</source>
</trans-unit>
<trans-unit id="sa062b019ff0c8809">
  <source>RDP</source>
</trans-unit>
<trans-unit id="s97f9bf19fa5b57d1">
  <source>SSH</source>
</trans-unit>
<trans-unit id="s7c100119e9ffcc32">
  <source>VNC</source>
</trans-unit>
<trans-unit id="s6b05f9d8801fc14f">
  <source>Host</source>
</trans-unit>
<trans-unit id="sb474f652a2c2fc76">
  <source>Hostname/IP to connect to.</source>
</trans-unit>
<trans-unit id="sc39f6abf0daedb0f">
  <source>Maximum concurrent connections</source>
</trans-unit>
<trans-unit id="s62418cbcd2a25498">
  <source>Maximum concurrent allowed connections to this endpoint. Can be set to -1 to disable the limit.</source>
</trans-unit>
<trans-unit id="s6b2beba7ab637e9e">
  <source>Roles</source>
</trans-unit>
<trans-unit id="s96d2bb4be3f5e8aa">
  <source>Select roles to grant this groups' users' permissions from the selected roles.</source>
</trans-unit>
<trans-unit id="s6b1ed7507f26cb4a">
  <source>Failure result</source>
</trans-unit>
<trans-unit id="s2e422519ed38f7d8">
  <source>Pass</source>
</trans-unit>
<trans-unit id="s81a45c4fd11e8e1a">
  <source>Don't pass</source>
</trans-unit>
<trans-unit id="s95b73e0f4e47eb9a">
  <source>Result used when policy execution fails.</source>
</trans-unit>
<trans-unit id="sd94e99af8b41ff54">
  <source>0: Too guessable: risky password. (guesses &amp;lt; 10^3)</source>
</trans-unit>
<trans-unit id="sc926385d1a624c3a">
  <source>1: Very guessable: protection from throttled online attacks. (guesses &amp;lt; 10^6)</source>
</trans-unit>
<trans-unit id="s8aae61c41319602c">
  <source>2: Somewhat guessable: protection from unthrottled online attacks. (guesses &amp;lt; 10^8)</source>
</trans-unit>
<trans-unit id="sc1f4b57e722a89d6">
  <source>3: Safely unguessable: moderate protection from offline slow-hash scenario. (guesses &amp;lt; 10^10)</source>
</trans-unit>
<trans-unit id="sd47f3d3c9741343d">
  <source>4: Very unguessable: strong protection from offline slow-hash scenario. (guesses &amp;gt;= 10^10)</source>
</trans-unit>
<trans-unit id="s3d2a8b86a4f5a810">
  <source>Successfully created user and added to group <x id="0" equiv-text="${this.group.name}"/></source>
</trans-unit>
<trans-unit id="sb37880a2a7288ef0">
  <source>Update Permissions</source>
</trans-unit>
<trans-unit id="s8276649077e8715c">
  <source>Endpoint(s)</source>
</trans-unit>
<trans-unit id="sf1dabfe0fe8a75ad">
  <source>Update Endpoint</source>
</trans-unit>
<trans-unit id="s008496c7716b9812">
  <source>These bindings control which users will have access to this endpoint. Users must also have access to the application.</source>
</trans-unit>
<trans-unit id="s38e7cd1a24e70faa">
  <source>Create Endpoint</source>
</trans-unit>
<trans-unit id="s4770c10e5b1c028c">
  <source>RAC is in preview.</source>
</trans-unit>
<trans-unit id="s168565f5ac74a89f">
  <source>Update RAC Provider</source>
</trans-unit>
<trans-unit id="s8465a2caa2d9ea5d">
  <source>Endpoints</source>
</trans-unit>
<trans-unit id="sadadfe9dfa06d7dd">
  <source>No sync status.</source>
</trans-unit>
<trans-unit id="s2b1c81130a65a55b">
  <source>Sync currently running.</source>
</trans-unit>
<trans-unit id="s61bd841e66966325">
  <source>External applications that use authentik as an identity provider via protocols like OAuth2 and SAML. All applications are shown here, even ones you cannot access.</source>
</trans-unit>
<trans-unit id="sb35c08e3a541188f">
  <source>Also known as Client ID.</source>
</trans-unit>
<trans-unit id="sd46fd9b647cfea10">
  <source>Also known as Client Secret.</source>
</trans-unit>
<trans-unit id="s4476e9c50cfd13f4">
  <source>Global status</source>
</trans-unit>
<trans-unit id="sd21a971eea208533">
  <source>Vendor</source>
</trans-unit>
<trans-unit id="sf36170f71cea38c2">
  <source>Connectivity</source>
</trans-unit>
<trans-unit id="s9857d883d8eb98fc">
  <source>General settings</source>
</trans-unit>
<trans-unit id="sd2066881798a1b96">
  <source>RDP settings</source>
</trans-unit>
<trans-unit id="sb864dc36a463a155">
  <source>Ignore server certificate</source>
</trans-unit>
<trans-unit id="s20366a8d1eaaca54">
  <source>Enable wallpaper</source>
</trans-unit>
<trans-unit id="s1e44c5350ef7598c">
  <source>Enable font-smoothing</source>
</trans-unit>
<trans-unit id="s04ff5d6ae711e6d6">
  <source>Enable full window dragging</source>
</trans-unit>
<trans-unit id="sdc5690be4a342985">
  <source>The token has been copied to your clipboard</source>
</trans-unit>
<trans-unit id="s7f3edfee24690c9f">
  <source>The token was displayed because authentik does not have permission to write to the clipboard</source>
</trans-unit>
<trans-unit id="se9c07cf256774d81">
  <source>Editing is disabled for managed tokens</source>
</trans-unit>
<<<<<<< HEAD
<trans-unit id="sab21e1f62676b56c">
  <source>Successfully updated brand.</source>
</trans-unit>
<trans-unit id="sa43e43fd3a23e22d">
  <source>Successfully created brand.</source>
</trans-unit>
<trans-unit id="s41b3f9b4c98aabd9">
  <source>Use this brand for each domain that doesn't have a dedicated brand.</source>
</trans-unit>
<trans-unit id="s17260b71484b307f">
  <source>Set custom attributes using YAML or JSON. Any attributes set here will be inherited by users, if the request is handled by this brand.</source>
</trans-unit>
<trans-unit id="s79fc990a2b58f27f">
  <source>Brands</source>
</trans-unit>
<trans-unit id="s02774bc46a167346">
  <source>Brand(s)</source>
</trans-unit>
<trans-unit id="s801bf3d03f4a3ff1">
  <source>Update Brand</source>
</trans-unit>
<trans-unit id="s5c3efec5330e0000">
  <source>Create Brand</source>
</trans-unit>
<trans-unit id="sa9d13ce9e83aac17">
  <source>To let a user directly reset a their password, configure a recovery flow on the currently active brand.</source>
</trans-unit>
=======
>>>>>>> b1c7c228
<trans-unit id="s824e0943a7104668">
  <source>This user will be added to the group "<x id="0" equiv-text="${this.targetGroup.name}"/>".</source>
</trans-unit>
<trans-unit id="s2da4aa7a9abeb653">
  <source>Pseudolocale (for testing)</source>
</trans-unit>
<trans-unit id="s94d61907ee22a8c1">
  <source>Korean</source>
</trans-unit>
<trans-unit id="s95d56e58f816d211">
  <source>Dutch</source>
</trans-unit>
<trans-unit id="saf6097bfa25205b8">
  <source>A copy of this recovery link has been placed in your clipboard</source>
</trans-unit>
<<<<<<< HEAD
<trans-unit id="s6709b81e1ed4e39f">
  <source>The current brand must have a recovery flow configured to use a recovery link</source>
=======
<trans-unit id="s5b8ee296ed258568">
  <source>The current tenant must have a recovery flow configured to use a recovery link</source>
>>>>>>> b1c7c228
</trans-unit>
<trans-unit id="s0924f51b028233a3">
  <source>&lt;No name set&gt;</source>
</trans-unit>
<trans-unit id="s895514dda9cb9c94">
  <source>Create recovery link</source>
</trans-unit>
<trans-unit id="s78ab26da7f067de8">
  <source>Select permissions to grant</source>
</trans-unit>
<trans-unit id="sdeb90bfd8a80b86b">
  <source>Permissions to add</source>
</trans-unit>
<trans-unit id="s36247910d67421e1">
  <source>Select permissions</source>
</trans-unit>
<trans-unit id="s67e136af8fc1107b">
  <source>Assign permission</source>
</trans-unit>
<trans-unit id="s1455753daa00f1bc">
  <source>User doesn't have view permission so description cannot be retrieved.</source>
</trans-unit>
<trans-unit id="s028d385389b5aac0">
  <source>Lock the user out of this system</source>
</trans-unit>
<trans-unit id="sd2122c514f0778b5">
  <source>Allow the user to log in and use this system</source>
</trans-unit>
<trans-unit id="s43fe853bf219a9b8">
  <source>Temporarily assume the identity of this user</source>
</trans-unit>
<trans-unit id="se28b5f3fcadaeeb1">
  <source>Enter a new password for this user</source>
</trans-unit>
<trans-unit id="s6f5bb31e2733ecd5">
  <source>Create a link for this user to reset their password</source>
</trans-unit>
<trans-unit id="se5c795faf2c07514">
  <source>Create Recovery Link</source>
</trans-unit>
<trans-unit id="sa3a3e09b88ed9791">
  <source>Assigned permissions</source>
</trans-unit>
<trans-unit id="s9cc631505c17b028">
  <source>Assigned global permissions</source>
</trans-unit>
<trans-unit id="s8f85a0e678846080">
  <source>Assigned object permissions</source>
</trans-unit>
<trans-unit id="s9103a949a3963aa9">
  <source>Successfully updated role.</source>
</trans-unit>
<trans-unit id="sdf87c5661b31359e">
  <source>Successfully created role.</source>
</trans-unit>
<trans-unit id="s3484b1e6d0b5335f">
  <source>Manage roles which grant permissions to objects within authentik.</source>
</trans-unit>
<trans-unit id="s259de999919316db">
  <source>Role(s)</source>
</trans-unit>
<trans-unit id="s2ffad156e8332f04">
  <source>Update Role</source>
</trans-unit>
<trans-unit id="sc5f923729564fbf3">
  <source>Create Role</source>
</trans-unit>
<trans-unit id="s14bfa8fd1bec8889">
  <source>Role doesn't have view permission so description cannot be retrieved.</source>
</trans-unit>
<trans-unit id="s7e796fe83982863f">
  <source>Role <x id="0" equiv-text="${this._role?.name || &quot;&quot;}"/></source>
</trans-unit>
<trans-unit id="s526e2c66bd51ff5f">
  <source>Role Info</source>
</trans-unit>
<trans-unit id="sd18b18f91b804c3f">
  <source>Custom attributes</source>
</trans-unit>
<trans-unit id="s24bce955914b1f0a">
  <source>Stage used to configure a WebAuthn authenticator (i.e. Yubikey, FaceID/Windows Hello).</source>
</trans-unit>
<trans-unit id="s6a3cf855140b9511">
  <source>Required: User verification must occur.</source>
</trans-unit>
<trans-unit id="sc498a3b05cfe2b08">
  <source>Preferred: User verification is preferred if available, but not required.</source>
</trans-unit>
<trans-unit id="s9d2239d2b0402795">
  <source>Discouraged: User verification should not occur.</source>
</trans-unit>
<trans-unit id="s428b7859907f6db2">
  <source>Required: The authenticator MUST create a dedicated credential. If it cannot, the RP is prepared for an error to occur</source>
</trans-unit>
<trans-unit id="s33e3766d4a02b042">
  <source>Preferred: The authenticator can create and store a dedicated credential, but if it doesn't that's alright too</source>
</trans-unit>
<trans-unit id="sfb852dd507c25c24">
  <source>Discouraged: The authenticator should not create a dedicated credential</source>
</trans-unit>
<trans-unit id="s1cc306d8e28c4464">
  <source>Deny message</source>
</trans-unit>
<trans-unit id="s6985c401e1100122">
  <source>Message shown when this stage is run.</source>
</trans-unit>
<trans-unit id="s62e7f6ed7d9cb3ca">
  <source>Pretend user exists</source>
</trans-unit>
<trans-unit id="s52bdc80690a9a8dc">
  <source>When enabled, the stage will always accept the given user identifier and continue.</source>
</trans-unit>
<trans-unit id="s663ccbfdf27e8dd0">
  <source>Network binding</source>
</trans-unit>
<trans-unit id="sb108a06693c67753">
  <source>No binding</source>
</trans-unit>
<trans-unit id="s5aab90c74f1233b8">
  <source>Bind ASN</source>
</trans-unit>
<trans-unit id="s488303b048afe83b">
  <source>Bind ASN and Network</source>
</trans-unit>
<trans-unit id="s3268dcfe0c8234dc">
  <source>Bind ASN, Network and IP</source>
</trans-unit>
<trans-unit id="s226381aca231644f">
  <source>Configure if sessions created by this stage should be bound to the Networks they were created in.</source>
</trans-unit>
<trans-unit id="s2555a1f20f3fd93e">
  <source>GeoIP binding</source>
</trans-unit>
<trans-unit id="s3d63c78f93c9a92e">
  <source>Bind Continent</source>
</trans-unit>
<trans-unit id="s395d5863b3a259b5">
  <source>Bind Continent and Country</source>
</trans-unit>
<trans-unit id="s625ea0c32b4b136c">
  <source>Bind Continent, Country and City</source>
</trans-unit>
<trans-unit id="s4bc7a1a88961be90">
  <source>Configure if sessions created by this stage should be bound to their GeoIP-based location</source>
</trans-unit>
<trans-unit id="s32babfed740fd3c1">
  <source>User type used for newly created users.</source>
</trans-unit>
<trans-unit id="s047a5f0211fedc72">
  <source>Require Outpost (flow can only be executed from an outpost).</source>
</trans-unit>
<trans-unit id="s01794c0ee3629c1b">
  <source>Flow Info</source>
</trans-unit>
<trans-unit id="s7513372fe60f6387">
  <source>Event volume</source>
</trans-unit>
<trans-unit id="sa06cd519ff151b6d">
  <source>RAC</source>
</trans-unit>
<<<<<<< HEAD
<trans-unit id="s634e2fd82c397576">
  <source>Successfully updated settings.</source>
</trans-unit>
<trans-unit id="sb8e4edaea6f1d935">
  <source>Avatars</source>
</trans-unit>
<trans-unit id="s945856050217c828">
  <source>Configure how authentik should show avatars for users. The following values can be set:</source>
</trans-unit>
<trans-unit id="sf4ef4c8ce713f775">
  <source>Disables per-user avatars and just shows a 1x1 pixel transparent picture</source>
</trans-unit>
<trans-unit id="s5446842a7e4a963b">
  <source>Uses gravatar with the user's email address</source>
</trans-unit>
<trans-unit id="s35363b9e1cc2abd3">
  <source>Generated avatars based on the user's name</source>
</trans-unit>
<trans-unit id="s48110ca292cad513">
  <source>Any URL: If you want to use images hosted on another server, you can set any URL. Additionally, these placeholders can be used:</source>
</trans-unit>
<trans-unit id="sbe1dfda044bdc93b">
  <source>The user's username</source>
</trans-unit>
<trans-unit id="s653f257c9c2d4dc5">
  <source>The email address, md5 hashed</source>
</trans-unit>
<trans-unit id="s9c9183cd80916b4f">
  <source>The user's UPN, if set (otherwise an empty string)</source>
</trans-unit>
<trans-unit id="h4963ed14d7e239a9">
  <source>An attribute path like
                                    <x id="0" equiv-text="&lt;code&gt;"/>attributes.something.avatar<x id="1" equiv-text="&lt;/code&gt;"/>, which can be used in
                                    combination with the file field to allow users to upload custom
                                    avatars for themselves.</source>
</trans-unit>
<trans-unit id="s4c80c34a67a6f1c9">
  <source>Multiple values can be set, comma-separated, and authentik will fallback to the next mode when no avatar could be found.</source>
</trans-unit>
<trans-unit id="h2fafcc3ebafea2f8">
  <source>For example, setting this to <x id="0" equiv-text="&lt;code&gt;"/>gravatar,initials<x id="1" equiv-text="&lt;/code&gt;"/> will
                                attempt to get an avatar from Gravatar, and if the user has not
                                configured on there, it will fallback to a generated avatar.</source>
</trans-unit>
<trans-unit id="s078ffec0257621c0">
  <source>Enable the ability for users to change their name.</source>
</trans-unit>
<trans-unit id="s5fc6c14d106f40d3">
  <source>Enable the ability for users to change their email.</source>
</trans-unit>
<trans-unit id="s6d816a95ca43a99d">
  <source>Enable the ability for users to change their username.</source>
</trans-unit>
<trans-unit id="s57b52b60ed5e2bc7">
  <source>Footer links</source>
</trans-unit>
<trans-unit id="s7349802b2f7f99c2">
  <source>This option configures the footer links on the flow executor pages. It must be a valid JSON list and can be used as follows:</source>
</trans-unit>
<trans-unit id="s166b59f3cc5d8ec3">
  <source>GDPR compliance</source>
</trans-unit>
<trans-unit id="sb8b23770f899e5bb">
  <source>When enabled, all the events caused by a user will be deleted upon the user's deletion.</source>
</trans-unit>
<trans-unit id="s29501761df0fe837">
  <source>Impersonation</source>
</trans-unit>
<trans-unit id="s8f503553d8432487">
  <source>Globally enable/disable impersonation.</source>
</trans-unit>
<trans-unit id="see1eb81c1f734079">
  <source>System settings</source>
</trans-unit>
=======
>>>>>>> b1c7c228
<trans-unit id="s67ac11d47f1ce794">
  <source>WebAuthn requires this page to be accessed via HTTPS.</source>
</trans-unit>
<trans-unit id="se9e9e1d6799b86a5">
  <source>WebAuthn not supported by browser.</source>
</trans-unit>
<trans-unit id="s09f0c100d0ad2fec">
  <source>Open Wizard</source>
</trans-unit>
<trans-unit id="sf2ef885f7d0a101d">
  <source>Demo Wizard</source>
</trans-unit>
<trans-unit id="s77505ee5d2e45e53">
  <source>Run the demo wizard</source>
</trans-unit>
<trans-unit id="s28b99b59541f54ca">
  <source>Connection failed after <x id="0" equiv-text="${this.connectionAttempt}"/> attempts.</source>
</trans-unit>
<trans-unit id="s7c7d956418e1c8c8">
  <source>Re-connecting in <x id="0" equiv-text="${Math.max(1, delay / 1000)}"/> second(s).</source>
</trans-unit>
<trans-unit id="sfc003381f593d943">
  <source>Connecting...</source>
</trans-unit>
<trans-unit id="s31aa94a0b3c7edb2">
  <source>Select endpoint to connect to</source>
</trans-unit>
<<<<<<< HEAD
<trans-unit id="s5faec5eb5faf62ac">
  <source>Allow users to change name</source>
</trans-unit>
<trans-unit id="s456d88f3679190fd">
  <source>Allow users to change email</source>
</trans-unit>
<trans-unit id="s628e414bb2367057">
  <source>Allow users to change username</source>
=======
<trans-unit id="s16a15af46bc9aeef">
  <source>Failed to fetch objects: <x id="0" equiv-text="${this.error.detail}"/></source>
>>>>>>> b1c7c228
</trans-unit>
    </body>
  </file>
</xliff><|MERGE_RESOLUTION|>--- conflicted
+++ resolved
@@ -3740,24 +3740,6 @@
         <target>Deze instelling heeft alleen invloed op nieuwe gebeurtenissen, omdat de vervaldatum per gebeurtenis wordt opgeslagen.</target>
         
       </trans-unit>
-<<<<<<< HEAD
-=======
-      <trans-unit id="s3bb51cabb02b997e">
-        <source>Format: "weeks=3;days=2;hours=3,seconds=2".</source>
-        <target>Indeling: "weeks=3;days=2;hours=3,seconds=2".</target>
-        
-      </trans-unit>
-      <trans-unit id="s04bfd02201db5ab8">
-        <source>Set custom attributes using YAML or JSON. Any attributes set here will be inherited by users, if the request is handled by this tenant.</source>
-        <target>Stel aangepaste eigenschappen in met behulp van YAML of JSON. Alle hier ingestelde eigenschappen worden overgenomen door gebruikers als het verzoek wordt afgehandeld door deze tenant.</target>
-        
-      </trans-unit>
-      <trans-unit id="s7f9e79189a3d19e2">
-        <source>Tenants</source>
-        <target>Tenants</target>
-        
-      </trans-unit>
->>>>>>> b1c7c228
       <trans-unit id="s164be9a7537b99f6">
         <source>Configure visual settings and defaults for different domains.</source>
         <target>Configureer visuele instellingen en standaardwaarden voor verschillende domeinen.</target>
@@ -7399,12 +7381,6 @@
 <trans-unit id="s4ba4473f3d4ec896">
   <source>New version available</source>
 </trans-unit>
-<<<<<<< HEAD
-<trans-unit id="s744401846fea6e76">
-  <source>Brand</source>
-</trans-unit>
-=======
->>>>>>> b1c7c228
 <trans-unit id="s98327528f00365a7">
   <source>Failed to fetch data.</source>
 </trans-unit>
@@ -7747,7 +7723,213 @@
 <trans-unit id="se9c07cf256774d81">
   <source>Editing is disabled for managed tokens</source>
 </trans-unit>
-<<<<<<< HEAD
+<trans-unit id="s824e0943a7104668">
+  <source>This user will be added to the group "<x id="0" equiv-text="${this.targetGroup.name}"/>".</source>
+</trans-unit>
+<trans-unit id="s2da4aa7a9abeb653">
+  <source>Pseudolocale (for testing)</source>
+</trans-unit>
+<trans-unit id="s94d61907ee22a8c1">
+  <source>Korean</source>
+</trans-unit>
+<trans-unit id="s95d56e58f816d211">
+  <source>Dutch</source>
+</trans-unit>
+<trans-unit id="saf6097bfa25205b8">
+  <source>A copy of this recovery link has been placed in your clipboard</source>
+</trans-unit>
+<trans-unit id="s0924f51b028233a3">
+  <source>&lt;No name set&gt;</source>
+</trans-unit>
+<trans-unit id="s895514dda9cb9c94">
+  <source>Create recovery link</source>
+</trans-unit>
+<trans-unit id="s78ab26da7f067de8">
+  <source>Select permissions to grant</source>
+</trans-unit>
+<trans-unit id="sdeb90bfd8a80b86b">
+  <source>Permissions to add</source>
+</trans-unit>
+<trans-unit id="s36247910d67421e1">
+  <source>Select permissions</source>
+</trans-unit>
+<trans-unit id="s67e136af8fc1107b">
+  <source>Assign permission</source>
+</trans-unit>
+<trans-unit id="s1455753daa00f1bc">
+  <source>User doesn't have view permission so description cannot be retrieved.</source>
+</trans-unit>
+<trans-unit id="s028d385389b5aac0">
+  <source>Lock the user out of this system</source>
+</trans-unit>
+<trans-unit id="sd2122c514f0778b5">
+  <source>Allow the user to log in and use this system</source>
+</trans-unit>
+<trans-unit id="s43fe853bf219a9b8">
+  <source>Temporarily assume the identity of this user</source>
+</trans-unit>
+<trans-unit id="se28b5f3fcadaeeb1">
+  <source>Enter a new password for this user</source>
+</trans-unit>
+<trans-unit id="s6f5bb31e2733ecd5">
+  <source>Create a link for this user to reset their password</source>
+</trans-unit>
+<trans-unit id="se5c795faf2c07514">
+  <source>Create Recovery Link</source>
+</trans-unit>
+<trans-unit id="sa3a3e09b88ed9791">
+  <source>Assigned permissions</source>
+</trans-unit>
+<trans-unit id="s9cc631505c17b028">
+  <source>Assigned global permissions</source>
+</trans-unit>
+<trans-unit id="s8f85a0e678846080">
+  <source>Assigned object permissions</source>
+</trans-unit>
+<trans-unit id="s9103a949a3963aa9">
+  <source>Successfully updated role.</source>
+</trans-unit>
+<trans-unit id="sdf87c5661b31359e">
+  <source>Successfully created role.</source>
+</trans-unit>
+<trans-unit id="s3484b1e6d0b5335f">
+  <source>Manage roles which grant permissions to objects within authentik.</source>
+</trans-unit>
+<trans-unit id="s259de999919316db">
+  <source>Role(s)</source>
+</trans-unit>
+<trans-unit id="s2ffad156e8332f04">
+  <source>Update Role</source>
+</trans-unit>
+<trans-unit id="sc5f923729564fbf3">
+  <source>Create Role</source>
+</trans-unit>
+<trans-unit id="s14bfa8fd1bec8889">
+  <source>Role doesn't have view permission so description cannot be retrieved.</source>
+</trans-unit>
+<trans-unit id="s7e796fe83982863f">
+  <source>Role <x id="0" equiv-text="${this._role?.name || &quot;&quot;}"/></source>
+</trans-unit>
+<trans-unit id="s526e2c66bd51ff5f">
+  <source>Role Info</source>
+</trans-unit>
+<trans-unit id="sd18b18f91b804c3f">
+  <source>Custom attributes</source>
+</trans-unit>
+<trans-unit id="s24bce955914b1f0a">
+  <source>Stage used to configure a WebAuthn authenticator (i.e. Yubikey, FaceID/Windows Hello).</source>
+</trans-unit>
+<trans-unit id="s6a3cf855140b9511">
+  <source>Required: User verification must occur.</source>
+</trans-unit>
+<trans-unit id="sc498a3b05cfe2b08">
+  <source>Preferred: User verification is preferred if available, but not required.</source>
+</trans-unit>
+<trans-unit id="s9d2239d2b0402795">
+  <source>Discouraged: User verification should not occur.</source>
+</trans-unit>
+<trans-unit id="s428b7859907f6db2">
+  <source>Required: The authenticator MUST create a dedicated credential. If it cannot, the RP is prepared for an error to occur</source>
+</trans-unit>
+<trans-unit id="s33e3766d4a02b042">
+  <source>Preferred: The authenticator can create and store a dedicated credential, but if it doesn't that's alright too</source>
+</trans-unit>
+<trans-unit id="sfb852dd507c25c24">
+  <source>Discouraged: The authenticator should not create a dedicated credential</source>
+</trans-unit>
+<trans-unit id="s1cc306d8e28c4464">
+  <source>Deny message</source>
+</trans-unit>
+<trans-unit id="s6985c401e1100122">
+  <source>Message shown when this stage is run.</source>
+</trans-unit>
+<trans-unit id="s62e7f6ed7d9cb3ca">
+  <source>Pretend user exists</source>
+</trans-unit>
+<trans-unit id="s52bdc80690a9a8dc">
+  <source>When enabled, the stage will always accept the given user identifier and continue.</source>
+</trans-unit>
+<trans-unit id="s663ccbfdf27e8dd0">
+  <source>Network binding</source>
+</trans-unit>
+<trans-unit id="sb108a06693c67753">
+  <source>No binding</source>
+</trans-unit>
+<trans-unit id="s5aab90c74f1233b8">
+  <source>Bind ASN</source>
+</trans-unit>
+<trans-unit id="s488303b048afe83b">
+  <source>Bind ASN and Network</source>
+</trans-unit>
+<trans-unit id="s3268dcfe0c8234dc">
+  <source>Bind ASN, Network and IP</source>
+</trans-unit>
+<trans-unit id="s226381aca231644f">
+  <source>Configure if sessions created by this stage should be bound to the Networks they were created in.</source>
+</trans-unit>
+<trans-unit id="s2555a1f20f3fd93e">
+  <source>GeoIP binding</source>
+</trans-unit>
+<trans-unit id="s3d63c78f93c9a92e">
+  <source>Bind Continent</source>
+</trans-unit>
+<trans-unit id="s395d5863b3a259b5">
+  <source>Bind Continent and Country</source>
+</trans-unit>
+<trans-unit id="s625ea0c32b4b136c">
+  <source>Bind Continent, Country and City</source>
+</trans-unit>
+<trans-unit id="s4bc7a1a88961be90">
+  <source>Configure if sessions created by this stage should be bound to their GeoIP-based location</source>
+</trans-unit>
+<trans-unit id="s32babfed740fd3c1">
+  <source>User type used for newly created users.</source>
+</trans-unit>
+<trans-unit id="s047a5f0211fedc72">
+  <source>Require Outpost (flow can only be executed from an outpost).</source>
+</trans-unit>
+<trans-unit id="s01794c0ee3629c1b">
+  <source>Flow Info</source>
+</trans-unit>
+<trans-unit id="s7513372fe60f6387">
+  <source>Event volume</source>
+</trans-unit>
+<trans-unit id="sa06cd519ff151b6d">
+  <source>RAC</source>
+</trans-unit>
+<trans-unit id="s67ac11d47f1ce794">
+  <source>WebAuthn requires this page to be accessed via HTTPS.</source>
+</trans-unit>
+<trans-unit id="se9e9e1d6799b86a5">
+  <source>WebAuthn not supported by browser.</source>
+</trans-unit>
+<trans-unit id="s09f0c100d0ad2fec">
+  <source>Open Wizard</source>
+</trans-unit>
+<trans-unit id="sf2ef885f7d0a101d">
+  <source>Demo Wizard</source>
+</trans-unit>
+<trans-unit id="s77505ee5d2e45e53">
+  <source>Run the demo wizard</source>
+</trans-unit>
+<trans-unit id="s28b99b59541f54ca">
+  <source>Connection failed after <x id="0" equiv-text="${this.connectionAttempt}"/> attempts.</source>
+</trans-unit>
+<trans-unit id="s7c7d956418e1c8c8">
+  <source>Re-connecting in <x id="0" equiv-text="${Math.max(1, delay / 1000)}"/> second(s).</source>
+</trans-unit>
+<trans-unit id="sfc003381f593d943">
+  <source>Connecting...</source>
+</trans-unit>
+<trans-unit id="s31aa94a0b3c7edb2">
+  <source>Select endpoint to connect to</source>
+</trans-unit>
+<trans-unit id="s16a15af46bc9aeef">
+  <source>Failed to fetch objects: <x id="0" equiv-text="${this.error.detail}"/></source>
+</trans-unit>
+<trans-unit id="s744401846fea6e76">
+  <source>Brand</source>
+</trans-unit>
 <trans-unit id="sab21e1f62676b56c">
   <source>Successfully updated brand.</source>
 </trans-unit>
@@ -7775,191 +7957,9 @@
 <trans-unit id="sa9d13ce9e83aac17">
   <source>To let a user directly reset a their password, configure a recovery flow on the currently active brand.</source>
 </trans-unit>
-=======
->>>>>>> b1c7c228
-<trans-unit id="s824e0943a7104668">
-  <source>This user will be added to the group "<x id="0" equiv-text="${this.targetGroup.name}"/>".</source>
-</trans-unit>
-<trans-unit id="s2da4aa7a9abeb653">
-  <source>Pseudolocale (for testing)</source>
-</trans-unit>
-<trans-unit id="s94d61907ee22a8c1">
-  <source>Korean</source>
-</trans-unit>
-<trans-unit id="s95d56e58f816d211">
-  <source>Dutch</source>
-</trans-unit>
-<trans-unit id="saf6097bfa25205b8">
-  <source>A copy of this recovery link has been placed in your clipboard</source>
-</trans-unit>
-<<<<<<< HEAD
 <trans-unit id="s6709b81e1ed4e39f">
   <source>The current brand must have a recovery flow configured to use a recovery link</source>
-=======
-<trans-unit id="s5b8ee296ed258568">
-  <source>The current tenant must have a recovery flow configured to use a recovery link</source>
->>>>>>> b1c7c228
-</trans-unit>
-<trans-unit id="s0924f51b028233a3">
-  <source>&lt;No name set&gt;</source>
-</trans-unit>
-<trans-unit id="s895514dda9cb9c94">
-  <source>Create recovery link</source>
-</trans-unit>
-<trans-unit id="s78ab26da7f067de8">
-  <source>Select permissions to grant</source>
-</trans-unit>
-<trans-unit id="sdeb90bfd8a80b86b">
-  <source>Permissions to add</source>
-</trans-unit>
-<trans-unit id="s36247910d67421e1">
-  <source>Select permissions</source>
-</trans-unit>
-<trans-unit id="s67e136af8fc1107b">
-  <source>Assign permission</source>
-</trans-unit>
-<trans-unit id="s1455753daa00f1bc">
-  <source>User doesn't have view permission so description cannot be retrieved.</source>
-</trans-unit>
-<trans-unit id="s028d385389b5aac0">
-  <source>Lock the user out of this system</source>
-</trans-unit>
-<trans-unit id="sd2122c514f0778b5">
-  <source>Allow the user to log in and use this system</source>
-</trans-unit>
-<trans-unit id="s43fe853bf219a9b8">
-  <source>Temporarily assume the identity of this user</source>
-</trans-unit>
-<trans-unit id="se28b5f3fcadaeeb1">
-  <source>Enter a new password for this user</source>
-</trans-unit>
-<trans-unit id="s6f5bb31e2733ecd5">
-  <source>Create a link for this user to reset their password</source>
-</trans-unit>
-<trans-unit id="se5c795faf2c07514">
-  <source>Create Recovery Link</source>
-</trans-unit>
-<trans-unit id="sa3a3e09b88ed9791">
-  <source>Assigned permissions</source>
-</trans-unit>
-<trans-unit id="s9cc631505c17b028">
-  <source>Assigned global permissions</source>
-</trans-unit>
-<trans-unit id="s8f85a0e678846080">
-  <source>Assigned object permissions</source>
-</trans-unit>
-<trans-unit id="s9103a949a3963aa9">
-  <source>Successfully updated role.</source>
-</trans-unit>
-<trans-unit id="sdf87c5661b31359e">
-  <source>Successfully created role.</source>
-</trans-unit>
-<trans-unit id="s3484b1e6d0b5335f">
-  <source>Manage roles which grant permissions to objects within authentik.</source>
-</trans-unit>
-<trans-unit id="s259de999919316db">
-  <source>Role(s)</source>
-</trans-unit>
-<trans-unit id="s2ffad156e8332f04">
-  <source>Update Role</source>
-</trans-unit>
-<trans-unit id="sc5f923729564fbf3">
-  <source>Create Role</source>
-</trans-unit>
-<trans-unit id="s14bfa8fd1bec8889">
-  <source>Role doesn't have view permission so description cannot be retrieved.</source>
-</trans-unit>
-<trans-unit id="s7e796fe83982863f">
-  <source>Role <x id="0" equiv-text="${this._role?.name || &quot;&quot;}"/></source>
-</trans-unit>
-<trans-unit id="s526e2c66bd51ff5f">
-  <source>Role Info</source>
-</trans-unit>
-<trans-unit id="sd18b18f91b804c3f">
-  <source>Custom attributes</source>
-</trans-unit>
-<trans-unit id="s24bce955914b1f0a">
-  <source>Stage used to configure a WebAuthn authenticator (i.e. Yubikey, FaceID/Windows Hello).</source>
-</trans-unit>
-<trans-unit id="s6a3cf855140b9511">
-  <source>Required: User verification must occur.</source>
-</trans-unit>
-<trans-unit id="sc498a3b05cfe2b08">
-  <source>Preferred: User verification is preferred if available, but not required.</source>
-</trans-unit>
-<trans-unit id="s9d2239d2b0402795">
-  <source>Discouraged: User verification should not occur.</source>
-</trans-unit>
-<trans-unit id="s428b7859907f6db2">
-  <source>Required: The authenticator MUST create a dedicated credential. If it cannot, the RP is prepared for an error to occur</source>
-</trans-unit>
-<trans-unit id="s33e3766d4a02b042">
-  <source>Preferred: The authenticator can create and store a dedicated credential, but if it doesn't that's alright too</source>
-</trans-unit>
-<trans-unit id="sfb852dd507c25c24">
-  <source>Discouraged: The authenticator should not create a dedicated credential</source>
-</trans-unit>
-<trans-unit id="s1cc306d8e28c4464">
-  <source>Deny message</source>
-</trans-unit>
-<trans-unit id="s6985c401e1100122">
-  <source>Message shown when this stage is run.</source>
-</trans-unit>
-<trans-unit id="s62e7f6ed7d9cb3ca">
-  <source>Pretend user exists</source>
-</trans-unit>
-<trans-unit id="s52bdc80690a9a8dc">
-  <source>When enabled, the stage will always accept the given user identifier and continue.</source>
-</trans-unit>
-<trans-unit id="s663ccbfdf27e8dd0">
-  <source>Network binding</source>
-</trans-unit>
-<trans-unit id="sb108a06693c67753">
-  <source>No binding</source>
-</trans-unit>
-<trans-unit id="s5aab90c74f1233b8">
-  <source>Bind ASN</source>
-</trans-unit>
-<trans-unit id="s488303b048afe83b">
-  <source>Bind ASN and Network</source>
-</trans-unit>
-<trans-unit id="s3268dcfe0c8234dc">
-  <source>Bind ASN, Network and IP</source>
-</trans-unit>
-<trans-unit id="s226381aca231644f">
-  <source>Configure if sessions created by this stage should be bound to the Networks they were created in.</source>
-</trans-unit>
-<trans-unit id="s2555a1f20f3fd93e">
-  <source>GeoIP binding</source>
-</trans-unit>
-<trans-unit id="s3d63c78f93c9a92e">
-  <source>Bind Continent</source>
-</trans-unit>
-<trans-unit id="s395d5863b3a259b5">
-  <source>Bind Continent and Country</source>
-</trans-unit>
-<trans-unit id="s625ea0c32b4b136c">
-  <source>Bind Continent, Country and City</source>
-</trans-unit>
-<trans-unit id="s4bc7a1a88961be90">
-  <source>Configure if sessions created by this stage should be bound to their GeoIP-based location</source>
-</trans-unit>
-<trans-unit id="s32babfed740fd3c1">
-  <source>User type used for newly created users.</source>
-</trans-unit>
-<trans-unit id="s047a5f0211fedc72">
-  <source>Require Outpost (flow can only be executed from an outpost).</source>
-</trans-unit>
-<trans-unit id="s01794c0ee3629c1b">
-  <source>Flow Info</source>
-</trans-unit>
-<trans-unit id="s7513372fe60f6387">
-  <source>Event volume</source>
-</trans-unit>
-<trans-unit id="sa06cd519ff151b6d">
-  <source>RAC</source>
-</trans-unit>
-<<<<<<< HEAD
+</trans-unit>
 <trans-unit id="s634e2fd82c397576">
   <source>Successfully updated settings.</source>
 </trans-unit>
@@ -8004,12 +8004,21 @@
                                 attempt to get an avatar from Gravatar, and if the user has not
                                 configured on there, it will fallback to a generated avatar.</source>
 </trans-unit>
+<trans-unit id="s5faec5eb5faf62ac">
+  <source>Allow users to change name</source>
+</trans-unit>
 <trans-unit id="s078ffec0257621c0">
   <source>Enable the ability for users to change their name.</source>
 </trans-unit>
+<trans-unit id="s456d88f3679190fd">
+  <source>Allow users to change email</source>
+</trans-unit>
 <trans-unit id="s5fc6c14d106f40d3">
   <source>Enable the ability for users to change their email.</source>
 </trans-unit>
+<trans-unit id="s628e414bb2367057">
+  <source>Allow users to change username</source>
+</trans-unit>
 <trans-unit id="s6d816a95ca43a99d">
   <source>Enable the ability for users to change their username.</source>
 </trans-unit>
@@ -8033,49 +8042,6 @@
 </trans-unit>
 <trans-unit id="see1eb81c1f734079">
   <source>System settings</source>
-</trans-unit>
-=======
->>>>>>> b1c7c228
-<trans-unit id="s67ac11d47f1ce794">
-  <source>WebAuthn requires this page to be accessed via HTTPS.</source>
-</trans-unit>
-<trans-unit id="se9e9e1d6799b86a5">
-  <source>WebAuthn not supported by browser.</source>
-</trans-unit>
-<trans-unit id="s09f0c100d0ad2fec">
-  <source>Open Wizard</source>
-</trans-unit>
-<trans-unit id="sf2ef885f7d0a101d">
-  <source>Demo Wizard</source>
-</trans-unit>
-<trans-unit id="s77505ee5d2e45e53">
-  <source>Run the demo wizard</source>
-</trans-unit>
-<trans-unit id="s28b99b59541f54ca">
-  <source>Connection failed after <x id="0" equiv-text="${this.connectionAttempt}"/> attempts.</source>
-</trans-unit>
-<trans-unit id="s7c7d956418e1c8c8">
-  <source>Re-connecting in <x id="0" equiv-text="${Math.max(1, delay / 1000)}"/> second(s).</source>
-</trans-unit>
-<trans-unit id="sfc003381f593d943">
-  <source>Connecting...</source>
-</trans-unit>
-<trans-unit id="s31aa94a0b3c7edb2">
-  <source>Select endpoint to connect to</source>
-</trans-unit>
-<<<<<<< HEAD
-<trans-unit id="s5faec5eb5faf62ac">
-  <source>Allow users to change name</source>
-</trans-unit>
-<trans-unit id="s456d88f3679190fd">
-  <source>Allow users to change email</source>
-</trans-unit>
-<trans-unit id="s628e414bb2367057">
-  <source>Allow users to change username</source>
-=======
-<trans-unit id="s16a15af46bc9aeef">
-  <source>Failed to fetch objects: <x id="0" equiv-text="${this.error.detail}"/></source>
->>>>>>> b1c7c228
 </trans-unit>
     </body>
   </file>
