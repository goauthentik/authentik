<?xml version="1.0"?><xliff xmlns="urn:oasis:names:tc:xliff:document:1.2" version="1.2">
  <file target-language="ko" source-language="en" original="lit-localize-inputs" datatype="plaintext">
    <body>
      <trans-unit id="s4caed5b7a7e5d89b">
        <source>English</source>
        <target>영어</target>

      </trans-unit>
      <trans-unit id="s75a27f43413e02c5">
        <source>French</source>
        <target>프랑스어</target>

      </trans-unit>
      <trans-unit id="s9d2d00982edafabb">
        <source>Turkish</source>
        <target>터키어</target>

      </trans-unit>
      <trans-unit id="sf1868dc19e3917bb">
        <source>Spanish</source>
        <target>스페인어</target>

      </trans-unit>
      <trans-unit id="s03f49e598ffb11cc">
        <source>Polish</source>
        <target>폴란드어</target>

      </trans-unit>
      <trans-unit id="s4660da32fb311ac0">
        <source>Taiwanese Mandarin</source>
        <target>대만어</target>

      </trans-unit>
      <trans-unit id="s354e0a9f146d2869">
        <source>Chinese (simplified)</source>
        <target>중국어 (간체)</target>

      </trans-unit>
      <trans-unit id="se3e6af2ce24d80e8">
        <source>Chinese (traditional)</source>
        <target>중국어 (번체)</target>

      </trans-unit>
      <trans-unit id="s63e71d20d1eaca93">
        <source>German</source>
        <target>독일어</target>

      </trans-unit>
      <trans-unit id="s49730f3d5751a433">
        <source>Loading...</source>
        <target>로드 중...</target>

      </trans-unit>
      <trans-unit id="sf1e9d421f35b51e5">
        <source>Application</source>
        <target>애플리케이션</target>

      </trans-unit>
      <trans-unit id="s310d8757ce319673">
        <source>Logins</source>
        <target>로그인</target>

      </trans-unit>
      <trans-unit id="sa50a6326530d8a0d">
        <source>Show less</source>
        <target>적게 표시</target>

      </trans-unit>
      <trans-unit id="sb2c57b2d347203dd">
        <source>Show more</source>
        <target>자세히 보기</target>

      </trans-unit>
      <trans-unit id="s6238f519db67980d">
        <source>UID</source>
        <target>UID</target>

      </trans-unit>
      <trans-unit id="sef49aec68fd1dc66">
        <source>Name</source>
        <target>이름</target>

      </trans-unit>
      <trans-unit id="sf9f2c719a04066ec">
        <source>App</source>
        <target>앱</target>

      </trans-unit>
      <trans-unit id="sda796c87fa97ed4d">
        <source>Model Name</source>
        <target>모델 이름</target>

      </trans-unit>
      <trans-unit id="s79e8cc71a5975b04">
        <source>Message</source>
        <target>메시지</target>

      </trans-unit>
      <trans-unit id="sbbc53e0e54d7946f">
        <source>Subject</source>
        <target>Subject</target>

      </trans-unit>
      <trans-unit id="sa6ab5184d6315895">
        <source>From</source>
        <target>From</target>

      </trans-unit>
      <trans-unit id="s09353907b5c79284">
        <source>To</source>
        <target>To</target>

      </trans-unit>
      <trans-unit id="s63e03c70f67ebf9c">
        <source>Context</source>
        <target>맥락</target>

      </trans-unit>
      <trans-unit id="sa48f81f001b893d2">
        <source>User</source>
        <target>사용자</target>

      </trans-unit>
      <trans-unit id="s119498d4e4cf59a6">
        <source>Affected model:</source>
        <target>영향 받는 모델:</target>

      </trans-unit>
      <trans-unit id="sa3660d505e7011e0">
        <source>Authorized application:</source>
        <target>인가된 애플리케이션:</target>

      </trans-unit>
      <trans-unit id="s95a032ae86881bf5">
        <source>Using flow</source>
        <target>플로우 사용</target>

      </trans-unit>
      <trans-unit id="scb5c9a7cc4ccd68d">
        <source>Email info:</source>
        <target>이메일 정보:</target>

      </trans-unit>
      <trans-unit id="s677f1b675fc21bb1">
        <source>Secret:</source>
        <target>비밀:</target>

      </trans-unit>
      <trans-unit id="sd947d57c9a9b7108">
        <source>Open issue on GitHub...</source>
        <target>GitHub에서 이슈 열기...</target>

      </trans-unit>
      <trans-unit id="sa6905be242387f36">
        <source>Exception</source>
        <target>예외</target>

      </trans-unit>
      <trans-unit id="s6ab73c998850c5ab">
        <source>Expression</source>
        <target>표현식</target>

      </trans-unit>
      <trans-unit id="s50ebe627b4bc7d02">
        <source>Binding</source>
        <target>바인딩</target>

      </trans-unit>
      <trans-unit id="s3c6de3f257e0c912">
        <source>Request</source>
        <target>요청</target>

      </trans-unit>
      <trans-unit id="s730182ad28374cda">
        <source>Object</source>
        <target>오브젝트</target>

      </trans-unit>
      <trans-unit id="s890e983a7be64da4">
        <source>Result</source>
        <target>결과</target>

      </trans-unit>
      <trans-unit id="sd3a853f63f45dcb0">
        <source>Passing</source>
        <target>통과</target>

      </trans-unit>
      <trans-unit id="sbdeedc1c60306b35">
        <source>Messages</source>
        <target>메시지</target>

      </trans-unit>
      <trans-unit id="s0a5401d4419f9958">
        <source>Using source</source>
        <target>소스 사용</target>

      </trans-unit>
      <trans-unit id="s14622ee6de586485">
        <source>Attempted to log in as <x id="0" equiv-text="${this.event.context.username}"/></source>
        <target><x id="0" equiv-text="${this.event.context.username}"/>로 로그인을 시도함</target>

      </trans-unit>
      <trans-unit id="sb07bf992e3d00664">
        <source>No additional data available.</source>
        <target>추가 데이터를 사용할 수 없습니다.</target>

      </trans-unit>
      <trans-unit id="s09810653c832e935">
        <source>Click to change value</source>
        <target>클릭하여 값 변경</target>

      </trans-unit>
      <trans-unit id="sfefce784ec55868f">
        <source>Select an object.</source>
        <target>오브젝트를 선택합니다.</target>

      </trans-unit>
      <trans-unit id="s04ceadb276bbe149">
        <source>Loading options...</source>
        <target>옵션 로드 중...</target>

      </trans-unit>
      <trans-unit id="sfe629863ba1338c2">
        <source>Connection error, reconnecting...</source>
        <target>연결 오류, 다시 연결 중...</target>

      </trans-unit>
      <trans-unit id="sc8da3cc71de63832">
        <source>Login</source>
        <target>로그인</target>

      </trans-unit>
      <trans-unit id="sb4564c127ab8b921">
        <source>Failed login</source>
        <target>로그인 실패</target>

      </trans-unit>
      <trans-unit id="s67749057edb2586b">
        <source>Logout</source>
        <target>로그아웃</target>

      </trans-unit>
      <trans-unit id="s7e537ad68d7c16e1">
        <source>User was written to</source>
        <target>사용자가 다음에 기록됨</target>

      </trans-unit>
      <trans-unit id="sa0e0bdd7e244416b">
        <source>Suspicious request</source>
        <target>의심스러운 요청</target>

      </trans-unit>
      <trans-unit id="s7bda44013984fc48">
        <source>Password set</source>
        <target>비밀번호 설정</target>

      </trans-unit>
      <trans-unit id="sa1b41e334ad89d94">
        <source>Secret was viewed</source>
        <target>비밀이 표시됨</target>

      </trans-unit>
      <trans-unit id="s92ca679592a36b35">
        <source>Secret was rotated</source>
        <target>비밀이 회전됨</target>

      </trans-unit>
      <trans-unit id="s8a1d9403ca90989b">
        <source>Invitation used</source>
        <target>사용된 초대</target>

      </trans-unit>
      <trans-unit id="s5f496533610103f2">
        <source>Application authorized</source>
        <target>승인된 애플리케이션</target>

      </trans-unit>
      <trans-unit id="sdc9e222be9612939">
        <source>Source linked</source>
        <target>링크된 소스</target>

      </trans-unit>
      <trans-unit id="sb1c91762ae3a9bee">
        <source>Impersonation started</source>
        <target>사용자 위장 시작</target>

      </trans-unit>
      <trans-unit id="s9c73bd29b279d26b">
        <source>Impersonation ended</source>
        <target>사용자 위장 종료</target>

      </trans-unit>
      <trans-unit id="s1cd264012278c047">
        <source>Flow execution</source>
        <target>플로우 실행</target>

      </trans-unit>
      <trans-unit id="s32f04d33924ce8ad">
        <source>Policy execution</source>
        <target>정책 실행</target>

      </trans-unit>
      <trans-unit id="sb6d7128df5978cee">
        <source>Policy exception</source>
        <target>정책 예외</target>

      </trans-unit>
      <trans-unit id="s77f572257f69a8db">
        <source>Property Mapping exception</source>
        <target>속성 매핑 예외</target>

      </trans-unit>
      <trans-unit id="s2543cffd6ebb6803">
        <source>System task execution</source>
        <target>시스템 작업 실행</target>

      </trans-unit>
      <trans-unit id="se2f258b996f7279c">
        <source>System task exception</source>
        <target>시스템 작업 예외</target>

      </trans-unit>
      <trans-unit id="s81eff3409d572a21">
        <source>General system exception</source>
        <target>일반 시스템 예외</target>

      </trans-unit>
      <trans-unit id="sf8f49cdbf0036343">
        <source>Configuration error</source>
        <target>구성 오류</target>

      </trans-unit>
      <trans-unit id="s9c6f61dc47bc4f0a">
        <source>Model created</source>
        <target>모델 생성함</target>

      </trans-unit>
      <trans-unit id="s47a4983a2c6bb749">
        <source>Model updated</source>
        <target>모델 업데이트함</target>

      </trans-unit>
      <trans-unit id="sc9f69360b58706c7">
        <source>Model deleted</source>
        <target>모델 삭제함</target>

      </trans-unit>
      <trans-unit id="sa266303caf1bd27f">
        <source>Email sent</source>
        <target>이메일 보냄</target>

      </trans-unit>
      <trans-unit id="s6c410fedda2a575f">
        <source>Update available</source>
        <target>업데이트 가능</target>

      </trans-unit>
      <trans-unit id="s02240309358f557c">
        <source>Unknown severity</source>
        <target>심각도 불명</target>

      </trans-unit>
      <trans-unit id="sf1ec4acb8d744ed9">
        <source>Alert</source>
        <target>경고</target>

      </trans-unit>
      <trans-unit id="s9117fb5195e75151">
        <source>Notice</source>
        <target>공지</target>

      </trans-unit>
      <trans-unit id="s34be76c6b1eadbef">
        <source>Warning</source>
        <target>주의</target>

      </trans-unit>
      <trans-unit id="sf45a0d2f00bcc6ff">
        <source>no tabs defined</source>
        <target>탭이 정의되지 않음</target>

      </trans-unit>
      <trans-unit id="s04c5a637328c9b67">
        <source><x id="0" equiv-text="${this.pages?.startIndex}"/> - <x id="1" equiv-text="${this.pages?.endIndex}"/> of <x id="2" equiv-text="${this.pages?.count}"/></source>
        <target>
        <x id="0" equiv-text="${this.pages?.startIndex}"/>-
        <x id="1" equiv-text="${this.pages?.endIndex}"/>of
        <x id="2" equiv-text="${this.pages?.count}"/></target>

      </trans-unit>
      <trans-unit id="s6a89bb10338369b4">
        <source>Go to previous page</source>
        <target>이전 페이지 가기</target>

      </trans-unit>
      <trans-unit id="s7edad99c6b7bfe88">
        <source>Go to next page</source>
        <target>다음 페이지 가기</target>

      </trans-unit>
      <trans-unit id="sffa721bb6aa3128d">
        <source>Search...</source>
        <target>검색...</target>

      </trans-unit>
      <trans-unit id="sb59d68ed12d46377">
        <source>Loading</source>
        <target>로드 중</target>

      </trans-unit>
      <trans-unit id="s7bc8c327f1f7c82c">
        <source>No objects found.</source>
        <target>오브젝트를 찾을 수 없습니다.</target>

      </trans-unit>
      <trans-unit id="sfd44ce578f643145">
        <source>Failed to fetch objects.</source>
        <target>오브젝트를 가져오는데 실패했습니다.</target>

      </trans-unit>
      <trans-unit id="s7b7163270e57e8b4">
        <source>Refresh</source>
        <target>새로고침</target>

      </trans-unit>
      <trans-unit id="s909e876731a8febb">
        <source>Select all rows</source>
        <target>모든 행 선택</target>

      </trans-unit>
      <trans-unit id="sa442044b586ec8bf">
        <source>Action</source>
        <target>액션</target>

      </trans-unit>
      <trans-unit id="s02839b01844d6ca8">
        <source>Creation Date</source>
        <target>생성일</target>

      </trans-unit>
      <trans-unit id="s4d00f1de1c82281b">
        <source>Client IP</source>
        <target>클라이언트 IP</target>

      </trans-unit>
      <trans-unit id="s2152f3482784705f">
        <source>Recent events</source>
        <target>최근 이력</target>

      </trans-unit>
      <trans-unit id="sc35581d9c1cd67ff">
        <source>On behalf of <x id="0" equiv-text="${event.user.on_behalf_of.username}"/></source>
        <target><x id="0" equiv-text="${event.user.on_behalf_of.username}"/>
을 대신하여</target>

      </trans-unit>
      <trans-unit id="saf63a04c86018698">
        <source>-</source>
        <target>-</target>

      </trans-unit>
      <trans-unit id="s1b448a4ea79d4eef">
        <source>No Events found.</source>
        <target>이력을 찾을 수 없습니다.</target>

      </trans-unit>
      <trans-unit id="s50911ec1c8aee99a">
        <source>No matching events could be found.</source>
        <target>일치하는 이력을 찾을 수 없습니다.</target>

      </trans-unit>
      <trans-unit id="s113c05ef9996ca4b">
        <source>Embedded outpost is not configured correctly.</source>
        <target>내장된 Outpost가 올바르게 구성되지 않았습니다.</target>

      </trans-unit>
      <trans-unit id="seb5ba88f21937c98">
        <source>Check outposts.</source>
        <target>Outpost를 확인합니다.</target>

      </trans-unit>
      <trans-unit id="sd0bc94e11935ee5a">
        <source>HTTPS is not detected correctly</source>
        <target>HTTPS가 올바르게 감지되지 않음</target>

      </trans-unit>
      <trans-unit id="s40bf151b56a64f51">
        <source>Server and client are further than 5 seconds apart.</source>
        <target>서버와 클라이언트의 간격이 5초 이상입니다.</target>

      </trans-unit>
      <trans-unit id="s091d3d07b5b3076f">
        <source>OK</source>
        <target>OK</target>

      </trans-unit>
      <trans-unit id="sae486938be80729c">
        <source>Everything is ok.</source>
        <target>모든 것이 양호합니다.</target>

      </trans-unit>
      <trans-unit id="sea91c57b3d3969fe">
        <source>System status</source>
        <target>시스템 상태</target>

      </trans-unit>
      <trans-unit id="scefe482c547fb3f3">
        <source>Based on <x id="0" equiv-text="${value.versionCurrent}"/></source>
        <target><x id="0" equiv-text="${value.versionCurrent}"/>
기반</target>

      </trans-unit>
      <trans-unit id="s68a50b1ee6efee7b">
        <source><x id="0" equiv-text="${value.versionLatest}"/> is available!</source>
        <target>
        <x id="0" equiv-text="${value.versionLatest}"/> 버전 사용가능!</target>

      </trans-unit>
      <trans-unit id="s713d147e1761d0f0">
        <source>Up-to-date!</source>
        <target>최신-버전!</target>

      </trans-unit>
      <trans-unit id="sf4122b220926be97">
        <source>Version</source>
        <target>버전</target>

      </trans-unit>
      <trans-unit id="s0a63a8be0b2b422c">
        <source>Workers</source>
        <target>워커</target>

      </trans-unit>
      <trans-unit id="s341ab68d4130de20">
        <source>No workers connected. Background tasks will not run.</source>
        <target>연결된 워커가 없습니다. 백그라운드 작업이 실행되지 않습니다.</target>

      </trans-unit>
      <trans-unit id="s2ed8eb02525a920a">
        <source><x id="0" equiv-text="${ago}"/> hour(s) ago</source>
        <target>
        <x id="0" equiv-text="${ago}"/>시간 전</target>

      </trans-unit>
      <trans-unit id="s1f1c857c0c4250e4">
        <source><x id="0" equiv-text="${ago}"/> day(s) ago</source>
        <target>
        <x id="0" equiv-text="${ago}"/> 일 전</target>

      </trans-unit>
      <trans-unit id="s11bc220e8fa9d797">
        <source>Authorizations</source>
        <target>인가됨</target>

      </trans-unit>
      <trans-unit id="s3ef3c252ada78076">
        <source>Failed Logins</source>
        <target>실패한 로그인</target>

      </trans-unit>
      <trans-unit id="sc2f1e5dd74c1b7df">
        <source>Successful Logins</source>
        <target>성공한 로그인</target>

      </trans-unit>
      <trans-unit id="s0382d73823585617">
        <source><x id="0" equiv-text="${this.errorMessage}"/>: <x id="1" equiv-text="${e.toString()}"/></source>
        <target>
        <x id="0" equiv-text="${this.errorMessage}"/>:
        <x id="1" equiv-text="${e.toString()}"/></target>

      </trans-unit>
      <trans-unit id="s2ceb11be2290bb1b">
        <source>Cancel</source>
        <target>취소</target>

      </trans-unit>
      <trans-unit id="se085f35c8a9203a1">
        <source>LDAP Source</source>
        <target>LDAP 소스</target>

      </trans-unit>
      <trans-unit id="s477de089b505a6ea">
        <source>SCIM Provider</source>
        <target>SCIM 공급자</target>

      </trans-unit>
      <trans-unit id="s8a75e83497a183a2">
        <source>Healthy</source>
        <target>양호</target>

      </trans-unit>
      <trans-unit id="sfeb82261bcf99edd">
        <source>Healthy outposts</source>
        <target>양호한 outpost</target>

      </trans-unit>
      <trans-unit id="saae1c70e168b45b4">
        <source>Admin</source>
        <target>관리자</target>

      </trans-unit>
      <trans-unit id="s0a11c2ffb8309d1a">
        <source>Not found</source>
        <target>찾을 수 없음</target>

      </trans-unit>
      <trans-unit id="saa0e2675da69651b">
        <source>The URL "<x id="0" equiv-text="${this.url}"/>" was not found.</source>
        <target>URL "<x id="0" equiv-text="${this.url}"/>" 을 찾을 수 없습니다.</target>
<<<<<<< HEAD
        
=======

>>>>>>> 035795d4
      </trans-unit>
      <trans-unit id="s58cd9c2fe836d9c6">
        <source>Return home</source>
        <target>홈으로 가기</target>

      </trans-unit>
      <trans-unit id="s41e035c4bb8d15f2">
        <source>General system status</source>
        <target>일반 시스템 상태</target>

      </trans-unit>
      <trans-unit id="s6dfd15978586d05f">
        <source>Welcome, <x id="0" equiv-text="${name}"/>.</source>
        <target><x id="0" equiv-text="${name}"/> 님 반갑습니다.</target>

      </trans-unit>
      <trans-unit id="sc381422c585b867f">
        <source>Quick actions</source>
        <target>빠른 액션</target>

      </trans-unit>
      <trans-unit id="sfd13ca8ebd857c2e">
        <source>Create a new application</source>
        <target>새로운 애플리케이션 생성</target>

      </trans-unit>
      <trans-unit id="s079d388d3cbfa54f">
        <source>Check the logs</source>
        <target>로그 확인</target>

      </trans-unit>
      <trans-unit id="sed8d4c3fd5f60e1f">
        <source>Explore integrations</source>
        <target>통합 살펴보기</target>

      </trans-unit>
      <trans-unit id="sfffb0d0958bfbc42">
        <source>Manage users</source>
        <target>사용자 관리</target>

      </trans-unit>
      <trans-unit id="s8763a33c3d46aaf5">
        <source>Outpost status</source>
        <target>Outpost 상태</target>

      </trans-unit>
      <trans-unit id="scc286303aa9c6cb0">
        <source>Sync status</source>
        <target>동기화 상태</target>

      </trans-unit>
      <trans-unit id="sbdc4a833de9ca502">
        <source>Logins and authorizations over the last week (per 8 hours)</source>
        <target>최근 한 주 동안의 로그인 및 승인(8시간당)</target>

      </trans-unit>
      <trans-unit id="s6e09a19aa3952509">
        <source>Apps with most usage</source>
        <target>사용량이 가장 많은 앱</target>

      </trans-unit>
      <trans-unit id="sda5e1499f93146ad">
        <source><x id="0" equiv-text="${ago}"/> days ago</source>
        <target>
        <x id="0" equiv-text="${ago}"/> 일 전</target>

      </trans-unit>
      <trans-unit id="s51ea3a244c781b1f">
        <source>Objects created</source>
        <target>오브젝트 생성됨</target>

      </trans-unit>
      <trans-unit id="sfbadb77fbc61efb8">
        <source>Users created per day in the last month</source>
        <target>최근 한 달 동안 하루에 생성된 사용자 수</target>

      </trans-unit>
      <trans-unit id="sb0669da3df95837c">
        <source>Logins per day in the last month</source>
        <target>최근 한 달 일일 로그인 수</target>

      </trans-unit>
      <trans-unit id="s835da49b4dc83a51">
        <source>Failed Logins per day in the last month</source>
        <target>최근 한 달 일일 로그인 실패 횟수</target>

      </trans-unit>
      <trans-unit id="s5f4586bc1e2740e6">
        <source>Clear search</source>
        <target>검색 삭제</target>

      </trans-unit>
      <trans-unit id="s3b34d9930e33bd46">
        <source>System Tasks</source>
        <target>시스템 작업</target>

      </trans-unit>
      <trans-unit id="saaa3abe03c7260f9">
        <source>Long-running operations which authentik executes in the background.</source>
        <target>authentik이 백그라운드에서 실행하는 장기 실행 작업입니다.</target>

      </trans-unit>
      <trans-unit id="s7468e87263dfff7e">
        <source>Identifier</source>
        <target>식별자</target>

      </trans-unit>
      <trans-unit id="s63d894b1ddb06289">
        <source>Description</source>
        <target>기술</target>

      </trans-unit>
      <trans-unit id="sa9b2a245441557dc">
        <source>Last run</source>
        <target>마지막 실행</target>

      </trans-unit>
      <trans-unit id="sad3e3c8146fc920f">
        <source>Status</source>
        <target>상태</target>

      </trans-unit>
      <trans-unit id="s8af61807443f32a4">
        <source>Actions</source>
        <target>액션</target>

      </trans-unit>
      <trans-unit id="sbe9a51f29a4a2c5b">
        <source>Successful</source>
        <target>성공</target>

      </trans-unit>
      <trans-unit id="s5f343a43e7ea9f91">
        <source>Error</source>
        <target>오류</target>

      </trans-unit>
      <trans-unit id="sc592307ea80f16b9">
        <source>Unknown</source>
        <target>알 수 없음</target>

      </trans-unit>
      <trans-unit id="s92921878e886e36d">
        <source>Duration</source>
        <target>지속시간</target>

      </trans-unit>
      <trans-unit id="se7e1ababbc4868b8">
        <source><x id="0" equiv-text="${item.duration.toFixed(2)}"/> seconds</source>
        <target>
        <x id="0" equiv-text="${item.duration.toFixed(2)}"/> 초</target>

      </trans-unit>
      <trans-unit id="sc25edca57df81461">
        <source>Authentication</source>
        <target>인증</target>

      </trans-unit>
      <trans-unit id="s6dfb7283452f78fe">
        <source>Authorization</source>
        <target>인가</target>

      </trans-unit>
      <trans-unit id="sddcfc6ab24e3a6ed">
        <source>Enrollment</source>
        <target>등록</target>

      </trans-unit>
      <trans-unit id="s1fc9c70610c4c67d">
        <source>Invalidation</source>
        <target>무효</target>

      </trans-unit>
      <trans-unit id="s6ac670086eb137c6">
        <source>Recovery</source>
        <target>Recovery</target>

      </trans-unit>
      <trans-unit id="sdf22dcf939c27cc7">
        <source>Stage Configuration</source>
        <target>스테이지 설정</target>

      </trans-unit>
      <trans-unit id="s6d5bce4321f57cda">
        <source>Unenrollment</source>
        <target>등록 취소</target>

      </trans-unit>
      <trans-unit id="sde2bb5418562c5b2">
        <source>Unknown designation</source>
        <target>지정할 수 없는 지정</target>

      </trans-unit>
      <trans-unit id="sb9834316ffd4ae3e">
        <source>Stacked</source>
        <target>Stacked</target>

      </trans-unit>
      <trans-unit id="s12146091b2b539a3">
        <source>Content left</source>
        <target>왼쪽 콘텐츠</target>

      </trans-unit>
      <trans-unit id="sa800871782eba1ac">
        <source>Content right</source>
        <target>오른쪽 콘텐츠</target>

      </trans-unit>
      <trans-unit id="sb4e50ca3cffdbc10">
        <source>Sidebar left</source>
        <target>왼쪽 사이드바</target>

      </trans-unit>
      <trans-unit id="s745a55f9abf9f2e5">
        <source>Sidebar right</source>
        <target>오른쪽 사이드바</target>

      </trans-unit>
      <trans-unit id="sb3182a87ded1bc91">
        <source>Unknown layout</source>
        <target>지정할 수 없는 배치</target>

      </trans-unit>
      <trans-unit id="sdfd22a21660f6002">
        <source>Successfully updated provider.</source>
        <target>성공적으로 공급자 업데이트 했습니다.</target>

      </trans-unit>
      <trans-unit id="s457c639088c547c5">
        <source>Successfully created provider.</source>
        <target>성공적으로 공급자를 만들었습니다.</target>

      </trans-unit>
      <trans-unit id="sff69c1a637f899a6">
        <source>Bind flow</source>
        <target>플로우 바인드</target>

      </trans-unit>
      <trans-unit id="s319040353f479853">
        <source>Flow used for users to authenticate.</source>
        <target>사용자가 인증하는 데 사용되는 플로우입니다.</target>

      </trans-unit>
      <trans-unit id="sbc80eab557fbf782">
        <source>Search group</source>
        <target>그룹 검색</target>

      </trans-unit>
      <trans-unit id="s04b7f8d6aaef3756">
        <source>Users in the selected group can do search queries. If no group is selected, no LDAP Searches are allowed.</source>
        <target>선택한 그룹의 사용자는 검색 쿼리를 수행할 수 있습니다. 그룹이 선택되지 않은 경우, LDAP 검색을 할 수 없습니다.</target>

      </trans-unit>
      <trans-unit id="se5973e7c8ba0fc71">
        <source>Bind mode</source>
        <target>모드 바인드</target>

      </trans-unit>
      <trans-unit id="s8915e64b8b999bfe">
        <source>Cached binding</source>
        <target>캐시된 바인딩</target>

      </trans-unit>
      <trans-unit id="s842d690eb3c11762">
        <source>Flow is executed and session is cached in memory. Flow is executed when session expires</source>
        <target>플로우가 실행되고 세션이 메모리에 캐시됩니다. 세션이 만료되면 플로우를 실행</target>

      </trans-unit>
      <trans-unit id="s6a66759749bf31ed">
        <source>Direct binding</source>
        <target>직접 바인딩</target>

      </trans-unit>
      <trans-unit id="se0adaf83627104fb">
        <source>Always execute the configured bind flow to authenticate the user</source>
        <target>항상 구성된 바인드 플로우를 실행하여 사용자를 인증</target>

      </trans-unit>
      <trans-unit id="scef3f4ad80abbd22">
        <source>Configure how the outpost authenticates requests.</source>
        <target>Outpost가 요청을 인증하는 방법을 구성합니다.</target>

      </trans-unit>
      <trans-unit id="sbcae51a6f06e53d4">
        <source>Search mode</source>
        <target>모드 검색</target>

      </trans-unit>
      <trans-unit id="s9065fcccd837a679">
        <source>Cached querying</source>
        <target>캐시된 쿼리</target>

      </trans-unit>
      <trans-unit id="s30d0d0e6c626a234">
        <source>The outpost holds all users and groups in-memory and will refresh every 5 Minutes</source>
        <target>Outpost는 모든 사용자와 그룹을 인메모리에 보관하며 5분마다 새로 고칩니다.</target>

      </trans-unit>
      <trans-unit id="sffc14b8200a9f938">
        <source>Direct querying</source>
        <target>직접 쿼리</target>

      </trans-unit>
      <trans-unit id="sdce4680288083fe3">
        <source>Always returns the latest data, but slower than cached querying</source>
        <target>항상 최신 데이터를 반환하지만 캐시된 쿼리보다는 느립니다.</target>

      </trans-unit>
      <trans-unit id="s8b87df5664de7eb8">
        <source>Configure how the outpost queries the core authentik server's users.</source>
        <target>Outpost가 코어 authentik 서버의 사용자를 조회하는 방식을 구성합니다.</target>

      </trans-unit>
      <trans-unit id="sfe388f0313f52da2">
        <source>Protocol settings</source>
        <target>프로토콜 설정</target>

      </trans-unit>
      <trans-unit id="s55d731be1ef66efe">
        <source>Base DN</source>
        <target>Base DN</target>

      </trans-unit>
      <trans-unit id="s0b15ff11a0049cfd">
        <source>LDAP DN under which bind requests and search requests can be made.</source>
        <target>바인드 요청 및 검색 요청을 수행할 LDAP DN입니다.</target>

      </trans-unit>
      <trans-unit id="sb157267c85fdff30">
        <source>Certificate</source>
        <target>인증서</target>

      </trans-unit>
      <trans-unit id="sac43cb9690260b86">
        <source>UID start number</source>
        <target>UID 시작 번호</target>

      </trans-unit>
      <trans-unit id="s60edbcfac8ed1f90">
        <source>The start for uidNumbers, this number is added to the user.Pk to make sure that the numbers aren't too low for POSIX users. Default is 2000 to ensure that we don't collide with local users uidNumber</source>
        <target>UID의 시작값입니다. 이 숫자는 user.Pk에 추가되어 POSIX 사용자의 숫자가 너무 낮지 않도록 합니다. 기본값은 2000으로 설정되어 로컬 사용자 UID와 충돌하지 않도록 합니다.</target>

      </trans-unit>
      <trans-unit id="s5acb607b40356974">
        <source>GID start number</source>
        <target>GID 시작 번호</target>

      </trans-unit>
      <trans-unit id="s1c8e9816dcae6d9c">
        <source>The start for gidNumbers, this number is added to a number generated from the group.Pk to make sure that the numbers aren't too low for POSIX groups. Default is 4000 to ensure that we don't collide with local groups or users primary groups gidNumber</source>
        <target>GID의 시작값입니다. 이 숫자는 group.Pk에서 생성된 숫자에 추가되어 POSIX 그룹의 숫자가 너무 낮지 않도록 합니다. 기본값은 4000으로 설정되어 로컬 그룹 또는 사용자의 기본 그룹 gidNumber와 충돌하지 않도록 합니다.</target>

      </trans-unit>
      <trans-unit id="s2236dc563c2dbf76">
        <source>(Format: hours=-1;minutes=-2;seconds=-3).</source>
        <target>(서식: hours=-1;minutes=-2;seconds=-3).</target>

      </trans-unit>
      <trans-unit id="sbec40ef4e6f139b7">
        <source>(Format: hours=1;minutes=2;seconds=3).</source>
        <target>(서식: hours=1;minutes=2;seconds=3).</target>

      </trans-unit>
      <trans-unit id="sbb8ad22c83d375b1">
        <source>The following keywords are supported:</source>
        <target>지원하는 키워드:</target>

      </trans-unit>
      <trans-unit id="sbb3243352661428f">
        <source>Authentication flow</source>
        <target>인증 플로우</target>

      </trans-unit>
      <trans-unit id="sa72a3bd1e7e89926">
        <source>Flow used when a user access this provider and is not authenticated.</source>
        <target>사용자가 이 공급자에 액세스하고 인증되지 않은 경우에 사용하는 플로우입니다.</target>

      </trans-unit>
      <trans-unit id="s62f7c59b0606a8d6">
        <source>Authorization flow</source>
        <target>인가 플로우</target>

      </trans-unit>
      <trans-unit id="sfbaeb0de54fbfdbb">
        <source>Flow used when authorizing this provider.</source>
        <target>이 공급자를 승인할 때 사용하는 플로우입니다.</target>

      </trans-unit>
      <trans-unit id="sc8de93a7dc0d78ba">
        <source>Client type</source>
        <target>클라이언트 유형</target>

      </trans-unit>
      <trans-unit id="s399cc2d67d92e957">
        <source>Confidential</source>
        <target>기밀</target>

      </trans-unit>
      <trans-unit id="s95f09b229a0a0bb0">
        <source>Confidential clients are capable of maintaining the confidentiality of their credentials such as client secrets</source>
        <target>기밀 클라이언트는 클라이언트 비밀과 같은 자격 증명의 기밀성을 유지할 수 있는 클라이언트입니다.</target>

      </trans-unit>
      <trans-unit id="sdd1ff479d04ac140">
        <source>Public</source>
        <target>공개</target>

      </trans-unit>
      <trans-unit id="s51c6b8403c2dc5d9">
        <source>Public clients are incapable of maintaining the confidentiality and should use methods like PKCE. </source>
        <target>공개 클라이언트는 기밀을 유지할 수 없으며 PKCE와 같은 방법을 사용해야 합니다. </target>

      </trans-unit>
      <trans-unit id="s4d00e5de1c8213b7">
        <source>Client ID</source>
        <target>클라이언트 ID</target>

      </trans-unit>
      <trans-unit id="s03fb3fa232f0434a">
        <source>Client Secret</source>
        <target>클라이언트 비밀</target>

      </trans-unit>
      <trans-unit id="sde0ad51b14f77cf6">
        <source>Redirect URIs/Origins (RegEx)</source>
        <target>리디렉션 URI/Origin (정규표현식)</target>

      </trans-unit>
      <trans-unit id="s7f9eb9c8bd26e8fd">
        <source>Valid redirect URLs after a successful authorization flow. Also specify any origins here for Implicit flows.</source>
        <target>성공적인 인증 플로우 이후의 유효한 리디렉션 URL을 지정하세요. 또한 암시적 플로우에 대한 경우 여기에 origin을 지정하세요.</target>

      </trans-unit>
      <trans-unit id="s2a369bc2febb5d55">
        <source>If no explicit redirect URIs are specified, the first successfully used redirect URI will be saved.</source>
        <target>명시적인 리디렉션 URI를 지정하지 않으면 가장 먼저 성공한 리디렉션 URI가 저장됩니다.</target>

      </trans-unit>
      <trans-unit id="sa8384c9c26731f83">
        <source>To allow any redirect URI, set this value to ".*". Be aware of the possible security implications this can have.</source>
        <target>리디렉션 URI를 허용하려면 이 값을 ".*"로 설정합니다. 이로 인해 발생할 수 있는 보안상의 영향에 유의하세요.</target>
<<<<<<< HEAD
        
=======

>>>>>>> 035795d4
      </trans-unit>
      <trans-unit id="s55787f4dfcdce52b">
        <source>Signing Key</source>
        <target>서명 키</target>

      </trans-unit>
      <trans-unit id="sc6c57419ad3a01a8">
        <source>Key used to sign the tokens.</source>
        <target>토큰을 서명하는 데 사용되는 키입니다.</target>

      </trans-unit>
      <trans-unit id="s124f93a61ee772d6">
        <source>Advanced protocol settings</source>
        <target>고급 프로토콜 설정</target>

      </trans-unit>
      <trans-unit id="s926e0ecf124fb01a">
        <source>Access code validity</source>
        <target>액세스 코드의 유효성</target>

      </trans-unit>
      <trans-unit id="sa578033f134a83b6">
        <source>Configure how long access codes are valid for.</source>
        <target>액세스 코드가 유효한 기간을 구성합니다.</target>

      </trans-unit>
      <trans-unit id="sbea3db12fd799210">
        <source>Access Token validity</source>
        <target>액세스 토큰 유효기간</target>

      </trans-unit>
      <trans-unit id="s72559845d38bf688">
        <source>Configure how long access tokens are valid for.</source>
        <target>액세스 토큰이 유효한 기간을 구성합니다.</target>

      </trans-unit>
      <trans-unit id="s821f6014c1a435b9">
        <source>Refresh Token validity</source>
        <target>토큰 유효 기간 갱신</target>

      </trans-unit>
      <trans-unit id="s00c2db16ea9bc263">
        <source>Configure how long refresh tokens are valid for.</source>
        <target>갱신한 토큰의 만료 날짜를 구성합니다.</target>

      </trans-unit>
      <trans-unit id="s2e3ef41a0edd8608">
        <source>Scopes</source>
        <target>스코프</target>

      </trans-unit>
      <trans-unit id="s3a3fae99373ce56b">
        <source>Select which scopes can be used by the client. The client still has to specify the scope to access the data.</source>
        <target>클라이언트가 사용할 수 있는 범위를 선택하세요. 클라이언트는 여전히 데이터에 액세스하려면 범위를 명시적으로 지정해야 합니다.</target>

      </trans-unit>
      <trans-unit id="sffd2e553143d1b0e">
        <source>Hold control/command to select multiple items.</source>
        <target>여러 항목을 선택하려면 Ctrl/Command를 누르세요.</target>

      </trans-unit>
      <trans-unit id="s26bf2730430efbea">
        <source>Subject mode</source>
        <target>Subject 모드</target>

      </trans-unit>
      <trans-unit id="sccc47f82044453f9">
        <source>Based on the User's hashed ID</source>
        <target>사용자의 해시된 ID 기반</target>

      </trans-unit>
      <trans-unit id="sbd5be4fb7442a34c">
        <source>Based on the User's ID</source>
        <target>사용자의 ID 기반</target>

      </trans-unit>
      <trans-unit id="sc9cf9ecaf9e5d67e">
        <source>Based on the User's UUID</source>
        <target>사용자의 UUID 기반</target>

      </trans-unit>
      <trans-unit id="s4291727352c4f295">
        <source>Based on the User's username</source>
        <target>사용자의 사용자이름 기반</target>

      </trans-unit>
      <trans-unit id="sd62cfc27ad4aa33b">
        <source>Based on the User's Email</source>
        <target>사용자의 이메일 기반</target>

      </trans-unit>
      <trans-unit id="s55eb75bedf96be0f">
        <source>This is recommended over the UPN mode.</source>
        <target>이 모드는 UPN보다 권장합니다.</target>

      </trans-unit>
      <trans-unit id="sf80e9547166117e6">
        <source>Based on the User's UPN</source>
        <target>사용자의 UPN 기반</target>

      </trans-unit>
      <trans-unit id="sde949d0ef44572eb">
        <source>Requires the user to have a 'upn' attribute set, and falls back to hashed user ID. Use this mode only if you have different UPN and Mail domains.</source>
        <target>사용자에게 'upn' 속성을 설정해야 하며, 해시된 사용자 ID로 대체됩니다. UPN과 메일 도메인이 다른 경우에만 이 모드를 사용하십시오.</target>

      </trans-unit>
      <trans-unit id="s9f23ed1799b4d49a">
        <source>Configure what data should be used as unique User Identifier. For most cases, the default should be fine.</source>
        <target>고유한 사용자 식별자로 사용할 데이터를 구성합니다. 대부분의 경우 기본값을 사용하는 것이 적절합니다.</target>

      </trans-unit>
      <trans-unit id="s17d1e337f6c11c1e">
        <source>Include claims in id_token</source>
        <target>Id_token에 요청 포함</target>

      </trans-unit>
      <trans-unit id="sbf41e0db12834133">
        <source>Include User claims from scopes in the id_token, for applications that don't access the userinfo endpoint.</source>
        <target>사용자 정보 엔드포인트에 액세스하지 않는 애플리케이션의 경우, 범위의 사용자 선언을 Id_token에 포함하세요.</target>

      </trans-unit>
      <trans-unit id="s850a58c683682809">
        <source>Issuer mode</source>
        <target>Issuer 모드</target>

      </trans-unit>
      <trans-unit id="sde56783222b527d6">
        <source>Each provider has a different issuer, based on the application slug</source>
        <target>각 공급자는 애플리케이션 슬러그를 기반으로 한 다른 발급자를 가짐</target>

      </trans-unit>
      <trans-unit id="s8d32d7b9e8ca60b1">
        <source>Same identifier is used for all providers</source>
        <target>모든 공급자에 동일한 식별자를 사용</target>

      </trans-unit>
      <trans-unit id="s37d9155b9f4cc7bd">
        <source>Configure how the issuer field of the ID Token should be filled.</source>
        <target>ID 토큰의 발급자 필드를 어떻게 채울지 구성합니다.</target>

      </trans-unit>
      <trans-unit id="se2adaf0371ffcd65">
        <source>Machine-to-Machine authentication settings</source>
        <target>머신간 M2M 인증 설정</target>

      </trans-unit>
      <trans-unit id="s33318837e6c54a9b">
        <source>Trusted OIDC Sources</source>
        <target>신뢰할 수 있는 OIDC 소스</target>

      </trans-unit>
      <trans-unit id="s22e566052f7bec81">
        <source>JWTs signed by certificates configured in the selected sources can be used to authenticate to this provider.</source>
        <target>선택한 소스에 구성된 인증서로 서명된 JWT를 사용하여 이 공급자를 인증할 수 있습니다.</target>

      </trans-unit>
      <trans-unit id="s072c6d12d3d37501">
        <source>HTTP-Basic Username Key</source>
        <target>HTTP-Basic 사용자명 키</target>

      </trans-unit>
      <trans-unit id="sb2bb6f93773a4594">
        <source>User/Group Attribute used for the user part of the HTTP-Basic Header. If not set, the user's Email address is used.</source>
        <target>HTTP-Basic 헤더의 사용자 부분에 사용되는 사용자/그룹 속성입니다. 설정하지 않으면 사용자의 이메일 주소가 사용됩니다.</target>

      </trans-unit>
      <trans-unit id="s70f6471de355b98c">
        <source>HTTP-Basic Password Key</source>
        <target>HTTP-Basic 비밀번호 키</target>

      </trans-unit>
      <trans-unit id="sf4de1644dcdb53d5">
        <source>User/Group Attribute used for the password part of the HTTP-Basic Header.</source>
        <target>HTTP-Basic 헤더의 비밀번호 부분에 사용되는 사용자/그룹 속성입니다.</target>

      </trans-unit>
      <trans-unit id="sb8dd788adf7b907b">
        <source>Proxy</source>
        <target>프록시</target>

      </trans-unit>
      <trans-unit id="s7489f76224f8120d">
        <source>Forward auth (single application)</source>
        <target>Forward auth (단일 애플리케이션)</target>

      </trans-unit>
      <trans-unit id="s25d0cd75377daf75">
        <source>Forward auth (domain level)</source>
        <target>Forward auth (도메인 레벨)</target>

      </trans-unit>
      <trans-unit id="s93574c03953f25dd">
        <source>This provider will behave like a transparent reverse-proxy, except requests must be authenticated. If your upstream application uses HTTPS, make sure to connect to the outpost using HTTPS as well.</source>
        <target>이 공급자는 투명한 리버스 프록시처럼 동작하지만 요청은 반드시 인증되어야 합니다. 업스트림 애플리케이션이 HTTPS를 사용하는 경우 아웃포스트에 연결할 때도 HTTPS를 사용해야합니다.</target>

      </trans-unit>
      <trans-unit id="sa29b5680cfafacc8">
        <source>External host</source>
        <target>외부 호스트</target>

      </trans-unit>
      <trans-unit id="s764bccb30868bf62">
        <source>The external URL you'll access the application at. Include any non-standard port.</source>
        <target>애플리케이션에서 엑세스할 외부 URL입니다. 비표준 포트를 포함해야합니다.</target>

      </trans-unit>
      <trans-unit id="scb317851cbcc6b12">
        <source>Internal host</source>
        <target>내부 호스트</target>

      </trans-unit>
      <trans-unit id="sf05e384059a0a7c1">
        <source>Upstream host that the requests are forwarded to.</source>
        <target>요청을 전달해야하는 업스트림 호스트입니다.</target>

      </trans-unit>
      <trans-unit id="s3d34068a31cab30b">
        <source>Internal host SSL Validation</source>
        <target>내부 호스트 SSL 유효성 검사</target>

      </trans-unit>
      <trans-unit id="s4a26798e1c3c37dd">
        <source>Validate SSL Certificates of upstream servers.</source>
        <target>업스트림 서버의 SSL 인증서를 유효성 검사합니다.</target>

      </trans-unit>
      <trans-unit id="s44c90273f08fb718">
        <source>Use this provider with nginx's auth_request or traefik's forwardAuth. Only a single provider is required per root domain. You can't do per-application authorization, but you don't have to create a provider for each application.</source>
        <target>이 공급자는 Nginx의 auth_request 또는 Traefik의 forwardAuth와 함께 사용됩니다. 루트 도메인 당 하나의 공급자만 필요합니다. 응용 프로그램 당 인증은 수행할 수 없지만 각 응용 프로그램마다 별도의 공급자를 생성할 필요는 없습니다.</target>

      </trans-unit>
      <trans-unit id="sf55d28d4dff0e41b">
        <source>An example setup can look like this:</source>
        <target>예제 설정은 다음과 같습니다:</target>

      </trans-unit>
      <trans-unit id="sb4a1d1c19438e929">
        <source>authentik running on auth.example.com</source>
        <target>authentik이 auth.example.com에서 실행 중인 경우</target>

      </trans-unit>
      <trans-unit id="s68f935c9ca792016">
        <source>app1 running on app1.example.com</source>
        <target>app1은 app1.example.com에서 실행 중인 경우</target>

      </trans-unit>
      <trans-unit id="sf813a72d8fadd765">
        <source>In this case, you'd set the Authentication URL to auth.example.com and Cookie domain to example.com.</source>
        <target>위의 상황에서는, 인증 URL을 auth.example.com으로 설정하고 쿠키 도메인을 example.com으로 설정합니다.</target>

      </trans-unit>
      <trans-unit id="s31d15c6f16951464">
        <source>Authentication URL</source>
        <target>인증 URL</target>

      </trans-unit>
      <trans-unit id="sa03fe48e892df2d8">
        <source>The external URL you'll authenticate at. The authentik core server should be reachable under this URL.</source>
        <target>외부 호스트는 인증을 수행할 외부 URL입니다. authentik 코어 서버는 이 URL 아래에 도달 가능해야 합니다.</target>

      </trans-unit>
      <trans-unit id="s7def067ed3ad3ad9">
        <source>Cookie domain</source>
        <target>쿠키 도메인</target>

      </trans-unit>
      <trans-unit id="s211b75e868072162">
        <source>Set this to the domain you wish the authentication to be valid for. Must be a parent domain of the URL above. If you're running applications as app1.domain.tld, app2.domain.tld, set this to 'domain.tld'.</source>
        <target>이를 원하는 인증이 유효한 도메인으로 설정하세요. 위의 URL의 상위 도메인이어야 합니다. 예를 들어 app1.domain.tld, app2.domain.tld와 같은 응용 프로그램을 실행 중이라면 'domain.tld'로 설정하세요.</target>

      </trans-unit>
      <trans-unit id="s2345170f7e272668">
        <source>Unknown proxy mode</source>
        <target>알려지지 않은 프록시 모드</target>

      </trans-unit>
      <trans-unit id="s7c10976de6411844">
        <source>Token validity</source>
        <target>토큰 수명</target>

      </trans-unit>
      <trans-unit id="s3e87ce98ba3c4d80">
        <source>Configure how long tokens are valid for.</source>
        <target>토큰이 유효한 기간을 구성합니다.</target>

      </trans-unit>
      <trans-unit id="sd539548ca4c71619">
        <source>Additional scopes</source>
        <target>스코프 추가</target>

      </trans-unit>
      <trans-unit id="s8f12575f694e85a2">
        <source>Additional scope mappings, which are passed to the proxy.</source>
        <target>프록시에 전달되는 추가 스코프를 매핑하세요.</target>

      </trans-unit>
      <trans-unit id="s93cea6ca1f93349d">
        <source>Unauthenticated URLs</source>
        <target>Unauthenticated URLs</target>

      </trans-unit>
      <trans-unit id="sc4508175bf6b09dd">
        <source>Unauthenticated Paths</source>
        <target>Unauthenticated Paths</target>

      </trans-unit>
      <trans-unit id="sc9fc206433f67588">
        <source>Regular expressions for which authentication is not required. Each new line is interpreted as a new expression.</source>
        <target>인증이 필요하지 않은 정규 표현식. 각 새 줄은 새 표현식으로 해석됩니다.</target>

      </trans-unit>
      <trans-unit id="sd503fabef9691134">
        <source>When using proxy or forward auth (single application) mode, the requested URL Path is checked against the regular expressions. When using forward auth (domain mode), the full requested URL including scheme and host is matched against the regular expressions.</source>
        <target>프록시 또는 forward auth(단일 응용 프로그램) 모드를 사용할 때 요청된 URL 경로는 정규 표현식과 일치하는지 확인합니다. forward auth(도메인 모드)을 사용할 때는 스킴 및 호스트를 포함한 전체 요청된 URL이 정규 표현식과 일치해야합니다.</target>

      </trans-unit>
      <trans-unit id="sb488dee0be434f7e">
        <source>Authentication settings</source>
        <target>인증 설정</target>

      </trans-unit>
      <trans-unit id="s23cee624c735f266">
        <source>Intercept header authentication</source>
        <target>Authorization header 가로채기</target>

      </trans-unit>
      <trans-unit id="sc007cca5af67eae0">
        <source>When enabled, authentik will intercept the Authorization header to authenticate the request.</source>
        <target>활성화 하면, authentik은 요청을 인증하기 위해 Authorization 헤더를 가로챕니다.</target>

      </trans-unit>
      <trans-unit id="s36e630ba56617556">
        <source>Send HTTP-Basic Authentication</source>
        <target>HTTP-Basic 인증 전송</target>

      </trans-unit>
      <trans-unit id="s9d5796a4b9b7560e">
        <source>Send a custom HTTP-Basic Authentication header based on values from authentik.</source>
        <target>authentik의 값에 기반하여 사용자 정의 HTTP-Basic 인증 헤더를 전송합니다.</target>

      </trans-unit>
      <trans-unit id="s11204eeb1e27ea8f">
        <source>ACS URL</source>
        <target>ACS URL</target>

      </trans-unit>
      <trans-unit id="sb7a30abc1dcf6c36">
        <source>Issuer</source>
        <target>발급자</target>

      </trans-unit>
      <trans-unit id="sf54c562d8a10ce77">
        <source>Also known as EntityID.</source>
        <target>EntityID로도 표현하기도 합니다.</target>

      </trans-unit>
      <trans-unit id="s991b750e2d5c4234">
        <source>Service Provider Binding</source>
        <target>서비스 공급자 바인딩</target>

      </trans-unit>
      <trans-unit id="sd8f220c999726151">
        <source>Redirect</source>
        <target>리디렉트</target>

      </trans-unit>
      <trans-unit id="sb357ea19a722d827">
        <source>Post</source>
        <target>포스트</target>

      </trans-unit>
      <trans-unit id="s4e28e2899e08a5f8">
        <source>Determines how authentik sends the response back to the Service Provider.</source>
        <target>authentik이 응답을 서비스 공급자에 다시 전송하는 방식을 결정합니다.</target>

      </trans-unit>
      <trans-unit id="sd5a4b41c6c883b03">
        <source>Audience</source>
        <target>수신처</target>

      </trans-unit>
      <trans-unit id="sc741d9ebe07ad103">
        <source>Signing Certificate</source>
        <target>서명 인증서</target>

      </trans-unit>
      <trans-unit id="sd6c3ddb62de0e8f7">
        <source>Certificate used to sign outgoing Responses going to the Service Provider.</source>
        <target>서비스 공급자에게 전송되는 응답을 서명하는 데 사용되는 인증서입니다.</target>

      </trans-unit>
      <trans-unit id="s5be3b0567172e415">
        <source>Verification Certificate</source>
        <target>검증 인증서</target>

      </trans-unit>
      <trans-unit id="s7c27e113f90a89e0">
        <source>When selected, incoming assertion's Signatures will be validated against this certificate. To allow unsigned Requests, leave on default.</source>
        <target>선택한 경우, 들어오는 요청의 서명은 이 인증서를 기반으로 유효성을 검사합니다. 서명되지 않은 요청을 허용하려면, 기본값으로 유지하세요.</target>

      </trans-unit>
      <trans-unit id="se6d950402810c34f">
        <source>Property mappings</source>
        <target>속성 매핑</target>

      </trans-unit>
      <trans-unit id="s1a2797874b7fe852">
        <source>NameID Property Mapping</source>
        <target>NameID 속성 매핑</target>

      </trans-unit>
      <trans-unit id="s256b8452664ccae4">
        <source>Configure how the NameID value will be created. When left empty, the NameIDPolicy of the incoming request will be respected.</source>
        <target>NameID 값이 어떻게 생성될지 구성합니다. 비워 둘 경우, 들어오는 요청의 NameIDPolicy를 존중합니다.</target>

      </trans-unit>
      <trans-unit id="s9f91cc8bcfabb40f">
        <source>Assertion valid not before</source>
        <target>다음 시간 이전의 어설션은 무효</target>

      </trans-unit>
      <trans-unit id="s733f83ff9d50da30">
        <source>Configure the maximum allowed time drift for an assertion.</source>
        <target>어설션에 대한 최대 허용 시간 드리프트를 구성합니다.</target>

      </trans-unit>
      <trans-unit id="s2af5754090898640">
        <source>Assertion valid not on or after</source>
        <target>다음 시간의 어설션 혹은 그 이후는 무효</target>

      </trans-unit>
      <trans-unit id="s43c1f927936f0a02">
        <source>Assertion not valid on or after current time + this value.</source>
        <target>어설션은 현재 시간 이후에 무효가 되거나, 현재 시간 + 값에 무효가 됩니다.</target>

      </trans-unit>
      <trans-unit id="sad8550b8731518d8">
        <source>Session valid not on or after</source>
        <target>다음 시간의 세션 혹은 그 이후는 무효</target>

      </trans-unit>
      <trans-unit id="s0dd00fbaba08748a">
        <source>Session not valid on or after current time + this value.</source>
        <target>세션은 현재 시간 이후에 무효가 되거나, 현재 시간 + 값에 무효가 됩니다.</target>

      </trans-unit>
      <trans-unit id="s2a0f60e74b478804">
        <source>Digest algorithm</source>
        <target>해시 알고리즘</target>

      </trans-unit>
      <trans-unit id="s693d975d38ff0214">
        <source>Signature algorithm</source>
        <target>서명 알고리즘</target>

      </trans-unit>
      <trans-unit id="sd1a5560fde6f2271">
        <source>Successfully imported provider.</source>
        <target>성공적으로 공급자를 불러왔습니다.</target>

      </trans-unit>
      <trans-unit id="s252a52330d32b900">
        <source>Metadata</source>
        <target>메타데이터</target>

      </trans-unit>
      <trans-unit id="s7181a5504472e856">
        <source>Apply changes</source>
        <target>변경사항 저장</target>

      </trans-unit>
      <trans-unit id="s5e8250fb85d64c23">
        <source>Close</source>
        <target>닫기</target>

      </trans-unit>
      <trans-unit id="sad59707375956ad2">
        <source>Finish</source>
        <target>마침</target>

      </trans-unit>
      <trans-unit id="sc16e00a7a8b2fde2">
        <source>Back</source>
        <target>뒤로</target>

      </trans-unit>
      <trans-unit id="sd5903cc8de68b3fc">
        <source>No form found</source>
        <target>찾을 수 없음</target>

      </trans-unit>
      <trans-unit id="s45935843b1b5b496">
        <source>Form didn't return a promise for submitting</source>
        <target>양식에서 제출하기로 한 것을 반환하지 않음</target>

      </trans-unit>
      <trans-unit id="s74475586afc1fb0f">
        <source>Select type</source>
        <target>유형 선택</target>

      </trans-unit>
      <trans-unit id="s0b3bf19b31dd6bac">
        <source>Try the new application wizard</source>
        <target>새로운 애플리케이션 마법사 사용</target>

      </trans-unit>
      <trans-unit id="sa18e1c6e0e6f16cc">
        <source>The new application wizard greatly simplifies the steps required to create applications and providers.</source>
        <target>새로운 애플리케이션 마법사는 애플리케이션 및 공급자 생성에 필요한 스테이지를 크게 간소화합니다.</target>

      </trans-unit>
      <trans-unit id="s01ef54f5d7c6ed47">
        <source>Try it now</source>
        <target>지금 사용</target>

      </trans-unit>
      <trans-unit id="s382a2aa3984474dd">
        <source>Create</source>
        <target>생성</target>

      </trans-unit>
      <trans-unit id="s58d1eb482059da12">
        <source>New provider</source>
        <target>새 공급자</target>

      </trans-unit>
      <trans-unit id="sa661ea7d7a50f2e9">
        <source>Create a new provider.</source>
        <target>새 공급자를 만듭니다.</target>

      </trans-unit>
      <trans-unit id="s5d6af4c100ad321b">
        <source>Create <x id="0" equiv-text="${type.name}"/></source>
        <target><x id="0" equiv-text="${type.name}"/> 생성</target>

      </trans-unit>
      <trans-unit id="sb95baab425322600">
        <source>Shared secret</source>
        <target>공유 비밀 키</target>

      </trans-unit>
      <trans-unit id="s9e9316a6b0c16231">
        <source>Client Networks</source>
        <target>클라이언트 네트워크</target>

      </trans-unit>
      <trans-unit id="s7f2dcf01f7a8c0b7">
        <source>List of CIDRs (comma-seperated) that clients can connect from. A more specific
                            CIDR will match before a looser one. Clients connecting from a non-specified CIDR
                            will be dropped.</source>
        <target>클라이언트가 연결할 수 있는 CIDR 목록(쉼표로 구분)입니다. 더 구체적인
                             CIDR이 더 넓은 것보다 먼저 일치합니다. 지정되지 않은 CIDR에서 연결하는 클라이언트는
                            거부됩니다.</target>
      </trans-unit>
      <trans-unit id="s61eacb19db252f5e">
        <source>URL</source>
        <target>URL</target>

      </trans-unit>
      <trans-unit id="sb21f33b039c86322">
        <source>SCIM base url, usually ends in /v2.</source>
        <target>일반적으로 /v2로 끝나는 SCIM 기본 URL 입니다.</target>

      </trans-unit>
      <trans-unit id="se68398e3c2c760b2">
        <source>Token</source>
        <target>토큰</target>

      </trans-unit>
      <trans-unit id="s33ed903c210a6209">
        <source>Token to authenticate with. Currently only bearer authentication is supported.</source>
        <target>인증에 사용되는 토큰입니다. 현재는 bearer authentication만 지원됩니다.</target>

      </trans-unit>
      <trans-unit id="sfc8bb104e2c05af8">
        <source>User filtering</source>
        <target>사용자 필터링</target>

      </trans-unit>
      <trans-unit id="sc0d0890fbd46ef62">
        <source>Exclude service accounts</source>
        <target>서비스 계정 제외</target>

      </trans-unit>
      <trans-unit id="s98b1cb8fb62909ec">
        <source>Group</source>
        <target>그룹</target>

      </trans-unit>
      <trans-unit id="s23ab136ad85f0ad2">
        <source>Only sync users within the selected group.</source>
        <target>선택한 그룹 내의 사용자만 동기화합니다.</target>

      </trans-unit>
      <trans-unit id="sfdedc3b0b2b7ce3d">
        <source>Attribute mapping</source>
        <target>속성 매핑</target>

      </trans-unit>
      <trans-unit id="saf794c74c9ea731e">
        <source>User Property Mappings</source>
        <target>사용자 속성 매핑</target>

      </trans-unit>
      <trans-unit id="s019555b5a442aa00">
        <source>Property mappings used to user mapping.</source>
        <target>사용자 매핑에 사용되는 속성 매핑입니다.</target>

      </trans-unit>
      <trans-unit id="s7cb9aa9ee1783f00">
        <source>Group Property Mappings</source>
        <target>그룹 속성 매핑</target>

      </trans-unit>
      <trans-unit id="sa319e3bf44c85963">
        <source>Property mappings used to group creation.</source>
        <target>그룹 생성에 사용되는 속성 매핑입니다.</target>

      </trans-unit>
      <trans-unit id="se09ab93d69f7f45b">
        <source>Not used by any other object.</source>
        <target>다른 오브젝트에서 사용하지 않습니다.</target>

      </trans-unit>
      <trans-unit id="s10922bd0ac765562">
        <source>object will be DELETED</source>
        <target>오브젝트가 삭제됩니다</target>

      </trans-unit>
      <trans-unit id="sf3981f36525b0dbd">
        <source>connection will be deleted</source>
        <target>연결이 삭제됩니다</target>

      </trans-unit>
      <trans-unit id="s93cf77a59db53395">
        <source>reference will be reset to default value</source>
        <target>참조가 기본값으로 재설정됩니다</target>

      </trans-unit>
      <trans-unit id="s3e211d29fa10f843">
        <source>reference will be set to an empty value</source>
        <target>참조가 빈 값으로 설정됩니다</target>

      </trans-unit>
      <trans-unit id="s55fa598b754cc3cc">
        <source><x id="0" equiv-text="${ub.name}"/> (<x id="1" equiv-text="${consequence}"/>)</source>
        <target>
        <x id="0" equiv-text="${ub.name}"/>(
        <x id="1" equiv-text="${consequence}"/>)</target>

      </trans-unit>
      <trans-unit id="s09240e07b5b8d640">
        <source>ID</source>
        <target>ID</target>

      </trans-unit>
      <trans-unit id="se33b158a1ec02a09">
        <source>Successfully deleted <x id="0" equiv-text="${this.objects.length} ${this.objectLabel}"/></source>
        <target>성공적으로 <x id="0" equiv-text="${this.objects.length} ${this.objectLabel}"/>가 제거됨</target>
      </trans-unit>
      <trans-unit id="sf6eb148db23d19de">
        <source>Failed to delete <x id="0" equiv-text="${this.objectLabel}"/>: <x id="1" equiv-text="${e.toString()}"/></source>
        <target>제거에 실패함 <x id="0" equiv-text="${this.objectLabel}"/>: <x id="1" equiv-text="${e.toString()}"/></target>

      </trans-unit>
      <trans-unit id="s039b6434e8a75560">
        <source>Delete <x id="0" equiv-text="${this.objectLabel}"/></source>
        <target><x id="0" equiv-text="${this.objectLabel}"/> 제거</target>

      </trans-unit>
      <trans-unit id="s5819a49638f6d7cb">
        <source>Are you sure you want to delete <x id="0" equiv-text="${this.objects.length} ${this.objectLabel}"/>?</source>
        <target><x id="0" equiv-text="${this.objects.length} ${this.objectLabel}"/> 정말 삭제하시겠습니까?</target>
      </trans-unit>
      <trans-unit id="sdc673e73b5c13aea">
        <source>Delete</source>
        <target>제거</target>

      </trans-unit>
      <trans-unit id="sb0b86b8ca6ab13bd">
        <source>Providers</source>
        <target>공급자</target>

      </trans-unit>
      <trans-unit id="s3ffa320128991a45">
        <source>Provide support for protocols like SAML and OAuth to assigned applications.</source>
        <target>할당된 애플리케이션에 SAML 및 OAuth와 같은 프로토콜을 지원합니다.</target>

      </trans-unit>
      <trans-unit id="sd2223afb7d6b100d">
        <source>Type</source>
        <target>유형</target>

      </trans-unit>
      <trans-unit id="s10929ca568ae10bc">
        <source>Provider(s)</source>
        <target>제공자(목록)</target>

      </trans-unit>
      <trans-unit id="sb2b3b281954752c4">
        <source>Assigned to application </source>
        <target>애플리케이션에 할당 </target>

      </trans-unit>
      <trans-unit id="sa6c0ba4910c7ad7f">
        <source>Assigned to application (backchannel) </source>
        <target>애플리케이션에 할당 (백채널) </target>

      </trans-unit>
      <trans-unit id="s97f5e0c138eae172">
        <source>Warning: Provider not assigned to any application.</source>
        <target>경고: 공급자가 애플리케이션에 할당되지 않았습니다.</target>

      </trans-unit>
      <trans-unit id="s8b0432eecbd8b034">
        <source>Update</source>
        <target>업데이트</target>

      </trans-unit>
      <trans-unit id="sc9175cb129fdc306">
        <source>Update <x id="0" equiv-text="${item.verboseName}"/></source>
        <target><x id="0" equiv-text="${item.verboseName}"/> 업데이트</target>

      </trans-unit>
      <trans-unit id="s398f6ba74ba8943a">
        <source>Select providers to add to application</source>
        <target>애플리케이션에 추가할 공급자 선택</target>

      </trans-unit>
      <trans-unit id="sf9aee319a006c9b4">
        <source>Add</source>
        <target>앱</target>

      </trans-unit>
      <trans-unit id="sa90b7809586c35ce">
        <source>Either input a full URL, a relative path, or use 'fa://fa-test' to use the Font Awesome icon "fa-test".</source>
        <target>전체 URL, 상대 경로를 입력하거나, 또는 'fa://fa-test'를 사용하여 Font Awesome 아이콘 "fa-test"를 사용합니다.</target>
<<<<<<< HEAD
        
=======

>>>>>>> 035795d4
      </trans-unit>
      <trans-unit id="s0410779cb47de312">
        <source>Path template for users created. Use placeholders like `%(slug)s` to insert the source slug.</source>
        <target>사용자용 경로 템플릿이 생성되었습니다. 소스 슬러그를 삽입하려면 `%(slug)s`와 같은 자리 표시자를 사용하세요.</target>

      </trans-unit>
      <trans-unit id="s58fd2aafa4261c55">
        <source>Successfully updated application.</source>
        <target>애플리케이션을 성공적으로 업데이트했습니다.</target>

      </trans-unit>
      <trans-unit id="s9222ca30ae7786e4">
        <source>Successfully created application.</source>
        <target>애플리케이션을 성공적으로 만들었습니다.</target>

      </trans-unit>
      <trans-unit id="s03907d7a66c6164e">
        <source>Application's display Name.</source>
        <target>애플리케이션의 표시 이름입니다.</target>

      </trans-unit>
      <trans-unit id="s91f70424f5d5d23e">
        <source>Slug</source>
        <target>슬러그</target>

      </trans-unit>
      <trans-unit id="sdae55084f6cb2662">
        <source>Optionally enter a group name. Applications with identical groups are shown grouped together.</source>
        <target>선택 사항으로 그룹 이름을 입력합니다. 동일한 그룹을 가진 애플리케이션이 함께 그룹으로 표시됩니다.</target>

      </trans-unit>
      <trans-unit id="s7f5869b3d14d7cbc">
        <source>Provider</source>
        <target>공급자</target>

      </trans-unit>
      <trans-unit id="s350a616ff5e145ec">
        <source>Select a provider that this application should use.</source>
        <target>이 애플리케이션이 사용할 공급자를 선택합니다.</target>

      </trans-unit>
      <trans-unit id="s4c6534a118f52fdd">
        <source>Select backchannel providers which augment the functionality of the main provider.</source>
        <target>기본 공급자의 기능을 보강하는 백채널 공급자를 선택합니다.</target>

      </trans-unit>
      <trans-unit id="s0639662111324466">
        <source>Policy engine mode</source>
        <target>정책 엔진 모드</target>

      </trans-unit>
      <trans-unit id="s1a0e95458b44d7f8">
        <source>Any policy must match to grant access</source>
        <target>여러 정책 중 어느 하나라도 충족하면 액세스를 허용</target>

      </trans-unit>
      <trans-unit id="s7fc1ace65486dc25">
        <source>All policies must match to grant access</source>
        <target>여러 정책 중 모든 정책이 충족하면 액세스를 허용</target>

      </trans-unit>
      <trans-unit id="s8be4abc7ca71da6c">
        <source>UI settings</source>
        <target>UI 설정</target>

      </trans-unit>
      <trans-unit id="s427f788ff333f45b">
        <source>Launch URL</source>
        <target>시작 URL</target>

      </trans-unit>
      <trans-unit id="s992f8d1a776e763c">
        <source>If left empty, authentik will try to extract the launch URL based on the selected provider.</source>
        <target>비워두면 authentik이 선택한 공급업체를 기반으로 시작 URL을 추출하려고 시도합니다.</target>

      </trans-unit>
      <trans-unit id="s2348f46ebf436671">
        <source>Open in new tab</source>
        <target>새 브라우저 탭에서 열기</target>

      </trans-unit>
      <trans-unit id="s8655c52824caac63">
        <source>If checked, the launch URL will open in a new browser tab or window from the user's application library.</source>
        <target>이 옵션을 선택하면 사용자의 애플리케이션 라이브러리에서 새 브라우저 탭이나 창에서 실행 URL이 열립니다.</target>

      </trans-unit>
      <trans-unit id="s068d4dd16d9106d0">
        <source>Icon</source>
        <target>아이콘</target>

      </trans-unit>
      <trans-unit id="s67e20cd8018d7e3c">
        <source>Currently set to:</source>
        <target>현재 다음으로 설정됨:</target>

      </trans-unit>
      <trans-unit id="s80e6d6fe5ad458d3">
        <source>Clear icon</source>
        <target>아이콘 삭제</target>

      </trans-unit>
      <trans-unit id="s6d3b4d0561ba1cff">
        <source>Publisher</source>
        <target>발행인</target>

      </trans-unit>
      <trans-unit id="sa8c45b6b92a8ba1f">
        <source>Create Application</source>
        <target>애플리케이션 생성</target>

      </trans-unit>
      <trans-unit id="s3d197283cb019b5a">
        <source>Overview</source>
        <target>개요</target>

      </trans-unit>
      <trans-unit id="s6c3daaac4eed12f9">
        <source>Changelog</source>
        <target>변경 로그</target>

      </trans-unit>
      <trans-unit id="s05e395ff60af047b">
        <source>Warning: Provider is not used by any Outpost.</source>
        <target>경고: 공급자는 Outpost에서 사용하고 있지 않습니다.</target>

      </trans-unit>
      <trans-unit id="sccbfc4dec0c8d80c">
        <source>Assigned to application</source>
        <target>애플리케이션에 할당</target>

      </trans-unit>
      <trans-unit id="s2d46e3a9ee8e0e7e">
        <source>Update LDAP Provider</source>
        <target>LDAP 공급자 업데이트</target>

      </trans-unit>
      <trans-unit id="s64ef2a6c2dd1d3d1">
        <source>Edit</source>
        <target>수정</target>

      </trans-unit>
      <trans-unit id="saf24e253b3b006d4">
        <source>How to connect</source>
        <target>연결 방법</target>

      </trans-unit>
      <trans-unit id="s02b3fade1795d03f">
        <source>Connect to the LDAP Server on port 389:</source>
        <target>포트 389에서 LDAP 서버에 연결합니다:</target>

      </trans-unit>
      <trans-unit id="sa00cf67b54c44c71">
        <source>Check the IP of the Kubernetes service, or</source>
        <target>쿠버네티스 서비스의 IP를 확인하거나, 또는</target>

      </trans-unit>
      <trans-unit id="s28f270859c5f4d51">
        <source>The Host IP of the docker host</source>
        <target>도커 호스트의 호스트 IP</target>

      </trans-unit>
      <trans-unit id="sb7794c2910b1a9ec">
        <source>Bind DN</source>
        <target>DN 바인드</target>

      </trans-unit>
      <trans-unit id="s5694f9421c428227">
        <source>Bind Password</source>
        <target>비밀번호 바인드</target>

      </trans-unit>
      <trans-unit id="s086e1bbe7c97ea16">
        <source>Search base</source>
        <target>검색 베이스</target>

      </trans-unit>
      <trans-unit id="s417b90913e05bc17">
        <source>Preview</source>
        <target>미리보기</target>

      </trans-unit>
      <trans-unit id="s17f3eaf3b07ece26">
        <source>Warning: Provider is not used by an Application.</source>
        <target>경고: 공급자는 애플리케이션에서 사용하지 않습니다.</target>

      </trans-unit>
      <trans-unit id="s56806e9f63efa298">
        <source>Redirect URIs</source>
        <target>리디렉션 URI</target>

      </trans-unit>
      <trans-unit id="sdbc08adee233f180">
        <source>Update OAuth2 Provider</source>
        <target>OAuth2 공급자 업데이트</target>

      </trans-unit>
      <trans-unit id="s9d96eb5ca93e6473">
        <source>OpenID Configuration URL</source>
        <target>OpenID 구성 URL</target>

      </trans-unit>
      <trans-unit id="s74f809a69e030351">
        <source>OpenID Configuration Issuer</source>
        <target>OpenID 구성 발급자</target>

      </trans-unit>
      <trans-unit id="s028be8989873f001">
        <source>Authorize URL</source>
        <target>인가 URL</target>

      </trans-unit>
      <trans-unit id="sebda1d54a3f9f967">
        <source>Token URL</source>
        <target>토큰 URL</target>

      </trans-unit>
      <trans-unit id="s2fc3eb68c7ced3af">
        <source>Userinfo URL</source>
        <target>사용자정보 URL</target>

      </trans-unit>
      <trans-unit id="s145483489b87a622">
        <source>Logout URL</source>
        <target>로그아웃 URL</target>

      </trans-unit>
      <trans-unit id="s59f5eda30a904b75">
        <source>JWKS URL</source>
        <target>JWKS URL</target>

      </trans-unit>
      <trans-unit id="s453b0c150a7ca58e">
        <source>Example JWT payload (for currently authenticated user)</source>
        <target>JWT 페이로드 예시(현재 인가된 사용자의 경우)</target>

      </trans-unit>
      <trans-unit id="sc6e8a34361c7c272">
        <source>Forward auth (domain-level)</source>
        <target>Forward auth (domain-level)</target>

      </trans-unit>
      <trans-unit id="s6df42b3072a2d7e9">
        <source>Nginx (Ingress)</source>
        <target>Nginx (Ingress)</target>

      </trans-unit>
      <trans-unit id="s8e01a852c1db8d29">
        <source>Nginx (Proxy Manager)</source>
        <target>Nginx (Proxy Manager)</target>

      </trans-unit>
      <trans-unit id="sabebdc7fa6a5bddb">
        <source>Nginx (standalone)</source>
        <target>Nginx (standalone)</target>

      </trans-unit>
      <trans-unit id="s5d9f93f1fe1c19d3">
        <source>Traefik (Ingress)</source>
        <target>Traefik (Ingress)</target>

      </trans-unit>
      <trans-unit id="se2b62f7e9017965e">
        <source>Traefik (Compose)</source>
        <target>Traefik (Compose)</target>

      </trans-unit>
      <trans-unit id="s4c4c504a48c3b7bd">
        <source>Traefik (Standalone)</source>
        <target>Traefik (Standalone)</target>

      </trans-unit>
      <trans-unit id="s7ba9677d069e5f02">
        <source>Caddy (Standalone)</source>
        <target>Caddy (Standalone)</target>

      </trans-unit>
      <trans-unit id="s4a1e774ab25aa232">
        <source>Internal Host</source>
        <target>내부 호스트</target>

      </trans-unit>
      <trans-unit id="sc9c3578cce3cf7a8">
        <source>External Host</source>
        <target>외부 호스트</target>

      </trans-unit>
      <trans-unit id="s7a141f1b61074fbe">
        <source>Basic-Auth</source>
        <target>Basic-Auth</target>

      </trans-unit>
      <trans-unit id="scb489a1a173ac3f0">
        <source>Yes</source>
        <target>네</target>

      </trans-unit>
      <trans-unit id="s37cbecaec58e2192">
        <source>Mode</source>
        <target>모드</target>

      </trans-unit>
      <trans-unit id="s4e474b9e2e737dd1">
        <source>Update Proxy Provider</source>
        <target>프록시 공급자 업데이트</target>

      </trans-unit>
      <trans-unit id="s37eb2f1b6e3c19c2">
        <source>Protocol Settings</source>
        <target>프로토콜 설정</target>

      </trans-unit>
      <trans-unit id="s5116b89f7db1fbec">
        <source>Allowed Redirect URIs</source>
        <target>허가된 리디렉션 URI</target>

      </trans-unit>
      <trans-unit id="saeff3596e1ac31b6">
        <source>Setup</source>
        <target>설정</target>

      </trans-unit>
      <trans-unit id="s1b783856ab4aaaf3">
        <source>No additional setup is required.</source>
        <target>추가 설정이 필요하지 않습니다.</target>

      </trans-unit>
      <trans-unit id="s09b671b120443043">
        <source>Update Radius Provider</source>
        <target>Radius 공급자 업데이트</target>

      </trans-unit>
      <trans-unit id="sd3386a2ef42e80b9">
        <source>Download</source>
        <target>다운로드</target>

      </trans-unit>
      <trans-unit id="sf417c13d7a0f7995">
        <source>Copy download URL</source>
        <target>다운로드 URL 복사</target>

      </trans-unit>
      <trans-unit id="sc1cfce89ebcf1bf9">
        <source>Download signing certificate</source>
        <target>서명 인증서 다운로드</target>

      </trans-unit>
      <trans-unit id="s2c0de3d35a7bc784">
        <source>Related objects</source>
        <target>관련 오브젝트</target>

      </trans-unit>
      <trans-unit id="s803b0621006085be">
        <source>Update SAML Provider</source>
        <target>SAML 공급자 업데이트</target>

      </trans-unit>
      <trans-unit id="s44b1f042790cd1a2">
        <source>SAML Configuration</source>
        <target>SAML 구성</target>

      </trans-unit>
      <trans-unit id="sba999428083abce3">
        <source>EntityID/Issuer</source>
        <target>EntityID/Issuer</target>

      </trans-unit>
      <trans-unit id="scd2984ee5552643a">
        <source>SSO URL (Post)</source>
        <target>SSO URL (Post)</target>

      </trans-unit>
      <trans-unit id="saa79b47f60c66458">
        <source>SSO URL (Redirect)</source>
        <target>SSO URL (Redirect)</target>

      </trans-unit>
      <trans-unit id="s2da51a6287118ba8">
        <source>SSO URL (IdP-initiated Login)</source>
        <target>SSO URL (IdP-initiated Login)</target>

      </trans-unit>
      <trans-unit id="s0a57e911e457302b">
        <source>SLO URL (Post)</source>
        <target>SLO URL (Post)</target>

      </trans-unit>
      <trans-unit id="s1e7308bb1ca323e1">
        <source>SLO URL (Redirect)</source>
        <target>SLO URL (Redirect)</target>

      </trans-unit>
      <trans-unit id="sd2c58d7c6dddc515">
        <source>SAML Metadata</source>
        <target>SAML 메타데이터</target>

      </trans-unit>
      <trans-unit id="s382b702673776873">
        <source>Example SAML attributes</source>
        <target>SAML 특성 예시</target>

      </trans-unit>
      <trans-unit id="sea3bfc143ced73db">
        <source>NameID attribute</source>
        <target>NameID 특성</target>

      </trans-unit>
      <trans-unit id="s2f0f6691de0b0388">
        <source>Warning: Provider is not assigned to an application as backchannel provider.</source>
        <target>경고: 공급자가 애플리케이션에 백채널 공급자로 할당되지 않았습니다.</target>

      </trans-unit>
      <trans-unit id="sc6c575c5ff64cdb1">
        <source>Update SCIM Provider</source>
        <target>SCIM 공급자 업데이트</target>

      </trans-unit>
      <trans-unit id="sbecf8dc03c978d15">
        <source>Run sync again</source>
        <target>다시 동기화 진행</target>

      </trans-unit>
      <trans-unit id="sc2cedfb22488ccb2">
        <source>Modern applications, APIs and Single-page applications.</source>
        <target>현대적인 애플리케이션, API 및 단일 페이지 애플리케이션.</target>

      </trans-unit>
      <trans-unit id="sc3259eb55cf91e8c">
        <source>LDAP</source>
        <target>LDAP</target>

      </trans-unit>
      <trans-unit id="sffd5481034a1bd41">
        <source>Provide an LDAP interface for applications and users to authenticate against.</source>
        <target>응용 프로그램 및 사용자가 인증하기 위한 LDAP 인터페이스를 제공하세요.</target>

      </trans-unit>
      <trans-unit id="s0c9670f429e74283">
        <source>New application</source>
        <target>새 애플리케이션</target>

      </trans-unit>
      <trans-unit id="s6ba50bb0842ba1e2">
        <source>Applications</source>
        <target>애플리케이션</target>

      </trans-unit>
      <trans-unit id="s96b2fefc550e4b1c">
        <source>Provider Type</source>
        <target>공급자 유형</target>

      </trans-unit>
      <trans-unit id="sd20f6cd02c90867f">
        <source>Application(s)</source>
        <target>애플리케이션(목록)</target>

      </trans-unit>
      <trans-unit id="sb564f81eb057342e">
        <source>Application Icon</source>
        <target>애플리케이션 아이콘</target>

      </trans-unit>
      <trans-unit id="sa347e31efbb60be2">
        <source>Update Application</source>
        <target>애플리케이션 업데이트</target>

      </trans-unit>
      <trans-unit id="sd9b556a84ae25690">
        <source>Successfully sent test-request.</source>
        <target>테스트-요청을 성공적으로 보냈습니다.</target>

      </trans-unit>
      <trans-unit id="s5deac600e329de1b">
        <source>Log messages</source>
        <target>로그 메시지</target>

      </trans-unit>
      <trans-unit id="s3feea7b49673bef2">
        <source>No log messages.</source>
        <target>로그 메시지가 없습니다.</target>

      </trans-unit>
      <trans-unit id="sa45a194b58837e4f">
        <source>Active</source>
        <target>활성</target>

      </trans-unit>
      <trans-unit id="s58c867aac77b9158">
        <source>Last login</source>
        <target>마지막 로그인</target>

      </trans-unit>
      <trans-unit id="s3e3bb9e7cb1de4fd">
        <source>Select users to add</source>
        <target>추가할 사용자 선택</target>

      </trans-unit>
      <trans-unit id="s75d5ff5dd8d3c6d2">
        <source>Successfully updated group.</source>
        <target>그룹을 성공적으로 업데이트했습니다.</target>

      </trans-unit>
      <trans-unit id="s3079ca1184e77573">
        <source>Successfully created group.</source>
        <target>그룹을 성공적으로 생성했습니다.</target>

      </trans-unit>
      <trans-unit id="s63cb05541b294335">
        <source>Is superuser</source>
        <target>슈퍼유저</target>

      </trans-unit>
      <trans-unit id="s29315e374008d0c5">
        <source>Users added to this group will be superusers.</source>
        <target>이 그룹에 추가된 사용자는 슈퍼유저가 됩니다.</target>

      </trans-unit>
      <trans-unit id="s4eb514ebcb80553d">
        <source>Parent</source>
        <target>상위</target>

      </trans-unit>
      <trans-unit id="s16b9446e3a70e1f4">
        <source>Attributes</source>
        <target>특성(Attributes)</target>

      </trans-unit>
      <trans-unit id="sec97cdaf7af8648b">
        <source>Set custom attributes using YAML or JSON.</source>
        <target>YAML 또는 JSON을 사용하여 사용자 정의 특성(Attributes)을 설정하세요.</target>

      </trans-unit>
      <trans-unit id="s1e36813d3504ed48">
        <source>Successfully updated binding.</source>
        <target>바인딩을 성공적으로 업데이트했습니다.</target>

      </trans-unit>
      <trans-unit id="s1bf56ee106e9e711">
        <source>Successfully created binding.</source>
        <target>바인딩을 성공적으로 만들었습니다.</target>

      </trans-unit>
      <trans-unit id="s042baf59902a711f">
        <source>Policy</source>
        <target>정책</target>

      </trans-unit>
      <trans-unit id="s5f5bf4ef2bd93c04">
        <source>Group mappings can only be checked if a user is already logged in when trying to access this source.</source>
        <target>그룹 매핑은 사용자가 이 소스에 액세스하려고 할 때 이미 로그인한 경우에만 확인할 수 있습니다.</target>

      </trans-unit>
      <trans-unit id="s6c607d74bdfe9f36">
        <source>User mappings can only be checked if a user is already logged in when trying to access this source.</source>
        <target>사용자 매핑은 사용자가 이 소스에 액세스하려고 할 때 이미 로그인한 경우에만 확인할 수 있습니다.</target>

      </trans-unit>
      <trans-unit id="s965c503c3e42fdfe">
        <source>Enabled</source>
        <target>활성화됨</target>

      </trans-unit>
      <trans-unit id="s6b85380416964890">
        <source>Negate result</source>
        <target>결과 무효화</target>

      </trans-unit>
      <trans-unit id="s3bfa0258999fb629">
        <source>Negates the outcome of the binding. Messages are unaffected.</source>
        <target>바인딩 결과를 무효화합니다. 메시지는 영향을 받지 않습니다.</target>

      </trans-unit>
      <trans-unit id="s2ba5f4d8f3bd7c57">
        <source>Order</source>
        <target>순서</target>

      </trans-unit>
      <trans-unit id="se1e040b55319a0e8">
        <source>Timeout</source>
        <target>타임아웃</target>

      </trans-unit>
      <trans-unit id="s29ec5e7889f4787f">
        <source>Successfully updated policy.</source>
        <target>정책을 성공적으로 업데이트했습니다.</target>

      </trans-unit>
      <trans-unit id="sfc400b2d71e49d28">
        <source>Successfully created policy.</source>
        <target>정책을 성공적으로 만들었습니다.</target>

      </trans-unit>
      <trans-unit id="safc0e0656d572f4e">
        <source>A policy used for testing. Always returns the same result as specified below after waiting a random duration.</source>
        <target>테스트에 사용되는 정책입니다. 임의의 시간을 기다린 후 항상 아래에 지정된 것과 동일한 결과를 반환합니다.</target>

      </trans-unit>
      <trans-unit id="s9ffa1ac03ce6fd20">
        <source>Execution logging</source>
        <target>실행 로깅</target>

      </trans-unit>
      <trans-unit id="saf31b3c610036ed6">
        <source>When this option is enabled, all executions of this policy will be logged. By default, only execution errors are logged.</source>
        <target>이 옵션을 활성화하면 이 정책의 모든 실행이 기록됩니다. 기본적으로 실행 오류만 기록됩니다.</target>

      </trans-unit>
      <trans-unit id="sa879d5ce584875cf">
        <source>Policy-specific settings</source>
        <target>정책별 설정</target>

      </trans-unit>
      <trans-unit id="s838418d1a0815157">
        <source>Pass policy?</source>
        <target>정책을 통과함?</target>

      </trans-unit>
      <trans-unit id="sd8c5339b82b71507">
        <source>Wait (min)</source>
        <target>대기 (최소)</target>

      </trans-unit>
      <trans-unit id="sda4e78c19f5b6f35">
        <source>The policy takes a random time to execute. This controls the minimum time it will take.</source>
        <target>정책은 실행하는 데 임의의 시간이 걸립니다. 이 값은 실행에 걸리는 최소 시간을 제어합니다.</target>

      </trans-unit>
      <trans-unit id="s1d30ff9ba938e68d">
        <source>Wait (max)</source>
        <target>대기 (최대)</target>

      </trans-unit>
      <trans-unit id="s303b5e552246e613">
        <source>Matches an event against a set of criteria. If any of the configured values match, the policy passes.</source>
        <target>기준 집합에 대해 이벤트를 일치시킵니다. 구성된 값 중 하나라도 일치하면 정책이 통과됩니다.</target>

      </trans-unit>
      <trans-unit id="s890810efbe103cbc">
        <source>Match created events with this action type. When left empty, all action types will be matched.</source>
        <target>생성된 이벤트를 이 작업 유형과 일치시킵니다. 비워두면 모든 액션 유형이 일치합니다.</target>

      </trans-unit>
      <trans-unit id="sfab527528ea64618">
        <source>Matches Event's Client IP (strict matching, for network matching use an Expression Policy.</source>
        <target>이벤트의 클라이언트 IP를 일치시킵니다 (엄격 일치, 네트워크 일치의 경우 표현식 정책 사용.</target>

      </trans-unit>
      <trans-unit id="s5a15a8f39c699273">
        <source>Match events created by selected application. When left empty, all applications are matched.</source>
        <target>선택한 애플리케이션에서 생성한 이벤트와 일치시킵니다. 비워두면 모든 애플리케이션이 일치합니다.</target>

      </trans-unit>
      <trans-unit id="s5a13f4bbe004503f">
        <source>Checks if the request's user's password has been changed in the last x days, and denys based on settings.</source>
        <target>요청 사용자의 비밀번호가 지난 x일 동안 변경되었는지 확인하고 설정에 따라 거부합니다.</target>

      </trans-unit>
      <trans-unit id="sfad8af8ce38104a3">
        <source>Maximum age (in days)</source>
        <target>Maximum age (일)</target>

      </trans-unit>
      <trans-unit id="s9307f3dbb07a73b5">
        <source>Only fail the policy, don't invalidate user's password</source>
        <target>정책만 실패하고 사용자의 비밀번호는 무효화하지 않습니다.</target>

      </trans-unit>
      <trans-unit id="scea1f16238093e35">
        <source>Executes the python snippet to determine whether to allow or deny a request.</source>
        <target>파이썬 스니펫을 실행하여 요청을 허용할지 거부할지 결정합니다.</target>

      </trans-unit>
      <trans-unit id="sabd1bc9fb7da71e7">
        <source>Expression using Python.</source>
        <target>파이썬을 사용하는 정규표현식.</target>

      </trans-unit>
      <trans-unit id="s8d08843f397d9e81">
        <source>See documentation for a list of all variables.</source>
        <target>모든 변수의 목록은 문서를 참조하세요.</target>

      </trans-unit>
      <trans-unit id="se2cc93bd2647baec">
        <source>Static rules</source>
        <target>정적 규칙</target>

      </trans-unit>
      <trans-unit id="sc96dd9d2e7b05fc5">
        <source>Minimum length</source>
        <target>최소 길이</target>

      </trans-unit>
      <trans-unit id="s33d48fb745f4d4ae">
        <source>Minimum amount of Uppercase Characters</source>
        <target>대문자의 최소 개수</target>

      </trans-unit>
      <trans-unit id="s883b544e2b4aa3b5">
        <source>Minimum amount of Lowercase Characters</source>
        <target>소문자의 최소 개수</target>

      </trans-unit>
      <trans-unit id="s43be3ce2439ffe9c">
        <source>Minimum amount of Digits</source>
        <target>숫자의 최소 수</target>

      </trans-unit>
      <trans-unit id="sb3651834cca86735">
        <source>Minimum amount of Symbols Characters</source>
        <target>특수 문자의 최소 수</target>

      </trans-unit>
      <trans-unit id="sc2f116c0ea77d58a">
        <source>Error message</source>
        <target>오류 메시지</target>

      </trans-unit>
      <trans-unit id="s21d0e290c51a8ef9">
        <source>Symbol charset</source>
        <target>기호 문자셋</target>

      </trans-unit>
      <trans-unit id="s545d99afa61e4095">
        <source>Characters which are considered as symbols.</source>
        <target>심볼로 간주되는 문자입니다.</target>

      </trans-unit>
      <trans-unit id="s1293ad87acc7a609">
        <source>HaveIBeenPwned settings</source>
        <target>HaveIBeenPwned 설정</target>

      </trans-unit>
      <trans-unit id="sdf4e1c6a2f072600">
        <source>Allowed count</source>
        <target>허용된 횟수</target>

      </trans-unit>
      <trans-unit id="scd8062ff5e1326d8">
        <source>Allow up to N occurrences in the HIBP database.</source>
        <target>HIBP 데이터베이스에서 최대 N개의 항목을 허용합니다.</target>

      </trans-unit>
      <trans-unit id="s3fd219b045193507">
        <source>zxcvbn settings</source>
        <target>zxcvbn 설정</target>

      </trans-unit>
      <trans-unit id="s28d84abfbaf555ea">
        <source>Score threshold</source>
        <target>점수 기준점</target>

      </trans-unit>
      <trans-unit id="s7b3148ffba9f4527">
        <source>If the password's score is less than or equal this value, the policy will fail.</source>
        <target>비밀번호의 점수가 이 값보다 작거나 같으면 정책이 실패합니다.</target>

      </trans-unit>
      <trans-unit id="sd6cd7ce2310a73a4">
        <source>Checks the value from the policy request against several rules, mostly used to ensure password strength.</source>
        <target>정책 요청의 값을 여러 규칙과 비교하여 확인하며, 주로 비밀번호 강도를 보장하는 데 사용됩니다.</target>

      </trans-unit>
      <trans-unit id="s2a957e843960b604">
        <source>Password field</source>
        <target>비밀번호 입력란</target>

      </trans-unit>
      <trans-unit id="se8a81c75b6e30a33">
        <source>Field key to check, field keys defined in Prompt stages are available.</source>
        <target>확인하려는 필드 키, 프롬프트 스테이지에서 정의된 필드 키를 사용할 수 있습니다.</target>

      </trans-unit>
      <trans-unit id="s2f8c4cf12350a36c">
        <source>Check static rules</source>
        <target>정적 규칙 확인</target>

      </trans-unit>
      <trans-unit id="sd75a9a71309fb387">
        <source>Check haveibeenpwned.com</source>
        <target>haveibeenpwned.com에서 확인</target>

      </trans-unit>
      <trans-unit id="se5cb18408df3284e">
        <source>For more info see:</source>
        <target>자세한 내용은 다음을 참조하세요:</target>

      </trans-unit>
      <trans-unit id="scef7abb8456b06d6">
        <source>Check zxcvbn</source>
        <target>zxcvbn 확인</target>

      </trans-unit>
      <trans-unit id="sdfdb58cd232b363d">
        <source>Password strength estimator created by Dropbox, see:</source>
        <target>Dropbox에서 만든 비밀번호 강도 추정기를 참조하세요:</target>

      </trans-unit>
      <trans-unit id="s40b034801fcb843b">
        <source>Allows/denys requests based on the users and/or the IPs reputation.</source>
        <target>사용자 및/또는 IP 평판에 따라 요청을 허용/거부합니다.</target>

      </trans-unit>
      <trans-unit id="scf4afecb0f1e69b2">
        <source>Invalid login attempts will decrease the score for the client's IP, and the
username they are attempting to login as, by one.</source>
        <target>잘못된 로그인 시도는 클라이언트의 IP와 로그인을 시도하는 사용자 아이디의 사용자명에 대한 점수가 하나씩 감소합니다.</target>
      </trans-unit>
      <trans-unit id="s8323a9af28e10502">
        <source>The policy passes when the reputation score is below the threshold, and
doesn't pass when either or both of the selected options are equal or above the threshold.</source>
        <target>평판 점수가 임계값보다 낮으면 정책이 통과되며, 선택한 옵션이 모두 임계값보다 높으면 는 선택한 옵션 중 하나 또는 둘 다 임계값 이상이면 통과하지 않습니다.</target>
      </trans-unit>
      <trans-unit id="s1828fbfc2c56379c">
        <source>Check IP</source>
        <target>IP 확인</target>

      </trans-unit>
      <trans-unit id="s4751df77cfd8a5f9">
        <source>Check Username</source>
        <target>사용자명 확인</target>

      </trans-unit>
      <trans-unit id="se19cc57dd8675498">
        <source>Threshold</source>
        <target>임계값</target>

      </trans-unit>
      <trans-unit id="sdbccb39a658f0e45">
        <source>New policy</source>
        <target>새 정책</target>

      </trans-unit>
      <trans-unit id="sf693300708a40d2c">
        <source>Create a new policy.</source>
        <target>새 정책을 만듭니다.</target>

      </trans-unit>
      <trans-unit id="s5b1fb0d4c0daeba8">
        <source>Create Binding</source>
        <target>바인딩 생성</target>

      </trans-unit>
      <trans-unit id="s9fb28be12e2c6317">
        <source>Superuser</source>
        <target>슈퍼유저</target>

      </trans-unit>
      <trans-unit id="s9f5a5f23312798f0">
        <source>Members</source>
        <target>멤버</target>

      </trans-unit>
      <trans-unit id="s7eb3d239e0b491ab">
        <source>Select groups to add user to</source>
        <target>사용자를 추가할 그룹 선택</target>

      </trans-unit>
      <trans-unit id="sec5cdfa358f9dbf7">
        <source>Warning: Adding the user to the selected group(s) will give them superuser permissions.</source>
        <target>경고: 선택한 그룹에 사용자를 추가하면 해당 사용자에게 슈퍼유저 권한이 부여됩니다.</target>

      </trans-unit>
      <trans-unit id="scab2900019953050">
        <source>Successfully updated user.</source>
        <target>사용자 업데이트에 성공했습니다.</target>

      </trans-unit>
      <trans-unit id="s9c3c272944dcfca3">
        <source>Successfully created user.</source>
        <target>사용자를 성공적으로 만들었습니다.</target>

      </trans-unit>
      <trans-unit id="s03f42eea72154959">
        <source>Username</source>
        <target>사용자명</target>

      </trans-unit>
      <trans-unit id="s5a802e46a033c8af">
        <source>User's primary identifier. 150 characters or fewer.</source>
        <target>사용자의 기본 식별자입니다. 150자 이하.</target>

      </trans-unit>
      <trans-unit id="sd34be0d0fcb39971">
        <source>User's display name.</source>
        <target>사용자의 표시 이름입니다.</target>

      </trans-unit>
      <trans-unit id="sd1f44f1a8bc20e67">
        <source>Email</source>
        <target>이메일</target>

      </trans-unit>
      <trans-unit id="sbe3b416a356f1c91">
        <source>Is active</source>
        <target>활성화</target>

      </trans-unit>
      <trans-unit id="s35fac2e5677d55cd">
        <source>Designates whether this user should be treated as active. Unselect this instead of deleting accounts.</source>
        <target>이 사용자를 활성 상태로 처리할지 여부를 지정합니다. 계정을 삭제하는 대신 이 옵션을 선택 취소합니다.</target>

      </trans-unit>
      <trans-unit id="s2e532e19ed477a56">
        <source>Path</source>
        <target>경로</target>

      </trans-unit>
      <trans-unit id="s67560d7e37d984c3">
        <source>Policy / User / Group</source>
        <target>정책 / 사용자 / 그룹</target>

      </trans-unit>
      <trans-unit id="s030ac0829bb50a49">
        <source>Policy <x id="0" equiv-text="${item.policyObj?.name}"/></source>
        <target><x id="0" equiv-text="${item.policyObj?.name}"/> 정책</target>

      </trans-unit>
      <trans-unit id="s2a64d2dca3da9b0e">
        <source>Group <x id="0" equiv-text="${item.groupObj?.name}"/></source>
        <target><x id="0" equiv-text="${item.groupObj?.name}"/> 그룹</target>

      </trans-unit>
      <trans-unit id="se5dc026819a32ff8">
        <source>User <x id="0" equiv-text="${item.userObj?.name}"/></source>
        <target><x id="0" equiv-text="${item.userObj?.name}"/> 사용자</target>

      </trans-unit>
      <trans-unit id="s50c312bea93b6925">
        <source>Edit Policy</source>
        <target>정책 편집</target>

      </trans-unit>
      <trans-unit id="s0b55a57f473ab8af">
        <source>Update Group</source>
        <target>그룹 업데이트</target>

      </trans-unit>
      <trans-unit id="s494e1ed913d9351a">
        <source>Edit Group</source>
        <target>그룹 편집</target>

      </trans-unit>
      <trans-unit id="sad130c2d925fb7bf">
        <source>Update User</source>
        <target>사용자 업데이트</target>

      </trans-unit>
      <trans-unit id="s5cd31f4a88adf180">
        <source>Edit User</source>
        <target>사용자 편집</target>

      </trans-unit>
      <trans-unit id="se291dfd2a59d7842">
        <source>Policy binding(s)</source>
        <target>정책 바인딩</target>

      </trans-unit>
      <trans-unit id="s7e87ab366c199345">
        <source>Update Binding</source>
        <target>바인딩 업데이트</target>

      </trans-unit>
      <trans-unit id="s40b80eb4cc1f0e0c">
        <source>Edit Binding</source>
        <target>바인딩 편집</target>

      </trans-unit>
      <trans-unit id="sbad5b96fb855ef36">
        <source>No Policies bound.</source>
        <target>정책 바인딩 없습니다.</target>

      </trans-unit>
      <trans-unit id="sc15d60377cc8aaac">
        <source>No policies are currently bound to this object.</source>
        <target>현재 이 오브젝트에 바인딩된 정책이 없습니다.</target>

      </trans-unit>
      <trans-unit id="sddb040c47daae56b">
        <source>Bind existing policy</source>
        <target>기존 정책 바인딩</target>

      </trans-unit>
      <trans-unit id="saa855c61e0403fe6">
        <source>Warning: Application is not used by any Outpost.</source>
        <target>경고: 애플리케이션이 어떤 Outpost에서도 사용하지 않습니다.</target>

      </trans-unit>
      <trans-unit id="sb6cbd4f92ebaf5d8">
        <source>Related</source>
        <target>관련</target>

      </trans-unit>
      <trans-unit id="sc92ea8fbf9ba06a7">
        <source>Backchannel Providers</source>
        <target>백채널 공급자</target>

      </trans-unit>
      <trans-unit id="sd71081c23d1cd38b">
        <source>Check access</source>
        <target>액세스 확인</target>

      </trans-unit>
      <trans-unit id="s42cbd8dca939a9c7">
        <source>Check</source>
        <target>확인</target>

      </trans-unit>
      <trans-unit id="sf22f7f8a9309b4ed">
        <source>Check Application access</source>
        <target>애플리케이션 액세스 확인</target>

      </trans-unit>
      <trans-unit id="s2474e7fb1aec9f05">
        <source>Test</source>
        <target>테스트</target>

      </trans-unit>
      <trans-unit id="s512957aa09384646">
        <source>Launch</source>
        <target>실행</target>

      </trans-unit>
      <trans-unit id="sed02f831e653deb3">
        <source>Logins over the last week (per 8 hours)</source>
        <target>지난 한 주 동안의 로그인 횟수(8시간당)</target>

      </trans-unit>
      <trans-unit id="s2b1bc31276c4c477">
        <source>Policy / Group / User Bindings</source>
        <target>정책 / 그룹 / 사용자 바인딩</target>

      </trans-unit>
      <trans-unit id="s473f0143efa3f706">
        <source>These policies control which users can access this application.</source>
        <target>이러한 정책은 이 애플리케이션에 액세스할 수 있는 사용자를 제어합니다.</target>

      </trans-unit>
      <trans-unit id="s24875d5475e82526">
        <source>Successfully updated source.</source>
        <target>소스를 성공적으로 업데이트했습니다.</target>

      </trans-unit>
      <trans-unit id="s60d891ed3ee9ebc5">
        <source>Successfully created source.</source>
        <target>소스를 성공적으로 만들었습니다.</target>

      </trans-unit>
      <trans-unit id="s8af7239354f7e7b6">
        <source>Sync users</source>
        <target>사용자 동기화</target>

      </trans-unit>
      <trans-unit id="sd80b0b8aeae3abe3">
        <source>User password writeback</source>
        <target>사용자 비밀번호 재설정</target>

      </trans-unit>
      <trans-unit id="s2b952e9dc99cbded">
        <source>Login password is synced from LDAP into authentik automatically. Enable this option only to write password changes in authentik back to LDAP.</source>
        <target>로그인 비밀번호가 LDAP에서 인증으로 자동 동기화됩니다. 이 옵션은 인증에서 변경된 비밀번호를 LDAP에 다시 쓰려는 경우에만 사용하도록 설정합니다.</target>

      </trans-unit>
      <trans-unit id="saf7ce4165a1025f6">
        <source>Sync groups</source>
        <target>그룹 동기화</target>

      </trans-unit>
      <trans-unit id="s2035f889f576bca6">
        <source>Connection settings</source>
        <target>연결 설정</target>

      </trans-unit>
      <trans-unit id="s0a72e65aef45b1e8">
        <source>Server URI</source>
        <target>서버 URI</target>

      </trans-unit>
      <trans-unit id="sa599dbe5776897ad">
        <source>Specify multiple server URIs by separating them with a comma.</source>
        <target>여러 서버 URI를 쉼표로 구분하여 지정합니다.</target>

      </trans-unit>
      <trans-unit id="se36b55dfcf5dc80b">
        <source>Enable StartTLS</source>
        <target>StartTLS 사용</target>

      </trans-unit>
      <trans-unit id="s33683c3b1dbaf264">
        <source>To use SSL instead, use 'ldaps://' and disable this option.</source>
        <target>대신 SSL을 사용하려면 'ldaps://'를 사용하고 이 옵션을 비활성화하세요.</target>

      </trans-unit>
      <trans-unit id="s2221fef80f4753a2">
        <source>TLS Verification Certificate</source>
        <target>TLS 인증 인증서</target>

      </trans-unit>
      <trans-unit id="sb8c13bd58191cea2">
        <source>When connecting to an LDAP Server with TLS, certificates are not checked by default. Specify a keypair to validate the remote certificate.</source>
        <target>TLS를 사용하여 LDAP 서버에 연결할 때 인증서는 기본적으로 확인되지 않습니다. 원격 인증서의 유효성을 검사할 키쌍을 지정합니다.</target>

      </trans-unit>
      <trans-unit id="sb7684e2910a33a1f">
        <source>Bind CN</source>
        <target>CN 바인딩</target>

      </trans-unit>
      <trans-unit id="s3de6db803012016a">
        <source>LDAP Attribute mapping</source>
        <target>LDAP 특성 매핑</target>

      </trans-unit>
      <trans-unit id="s7c05ee41d634aa45">
        <source>Property mappings used to user creation.</source>
        <target>사용자 생성에 사용되는 특성 매핑입니다.</target>

      </trans-unit>
      <trans-unit id="s94333971a07803b9">
        <source>Additional settings</source>
        <target>추가 설정</target>

      </trans-unit>
      <trans-unit id="sd14a19a19d507f9e">
        <source>Parent group for all the groups imported from LDAP.</source>
        <target>LDAP에서 가져온 모든 그룹의 상위 그룹입니다.</target>

      </trans-unit>
      <trans-unit id="sfbc59ff17a73503d">
        <source>User path</source>
        <target>사용자 경로</target>

      </trans-unit>
      <trans-unit id="sd18170637295bace">
        <source>Addition User DN</source>
        <target>사용자 DN 추가</target>

      </trans-unit>
      <trans-unit id="s9ae089fd248e72db">
        <source>Additional user DN, prepended to the Base DN.</source>
        <target>기본 DN 앞에 추가 사용자 DN을 추가합니다.</target>

      </trans-unit>
      <trans-unit id="s5944355d69db1fb8">
        <source>Addition Group DN</source>
        <target>추가 그룹 DN</target>

      </trans-unit>
      <trans-unit id="sfae9f4ea5749a36b">
        <source>Additional group DN, prepended to the Base DN.</source>
        <target>기본 DN 앞에 추가 그룹 DN을 붙입니다.</target>

      </trans-unit>
      <trans-unit id="s66ffc06300964849">
        <source>User object filter</source>
        <target>사용자 오브젝트 필터</target>

      </trans-unit>
      <trans-unit id="s1c2a173db0e1ec61">
        <source>Consider Objects matching this filter to be Users.</source>
        <target>이 필터와 일치하는 오브젝트를 사용자로 간주합니다.</target>

      </trans-unit>
      <trans-unit id="s2ec94a7c7f5bcd1b">
        <source>Group object filter</source>
        <target>그룹 오브젝트 필터</target>

      </trans-unit>
      <trans-unit id="saf5eb7596b3a355b">
        <source>Consider Objects matching this filter to be Groups.</source>
        <target>이 필터와 일치하는 오브젝트를 그룹으로 간주합니다.</target>

      </trans-unit>
      <trans-unit id="sf325a4adba4d6278">
        <source>Group membership field</source>
        <target>그룹 구성원 필드</target>

      </trans-unit>
      <trans-unit id="s76768bebabb7d543">
        <source>Field which contains members of a group. Note that if using the "memberUid" field, the value is assumed to contain a relative distinguished name. e.g. 'memberUid=some-user' instead of 'memberUid=cn=some-user,ou=groups,...'</source>
        <target>그룹 구성원이 포함된 필드입니다. 'memberUid' 필드를 사용하는 경우 값에 상대적인 고유 이름이 포함된 것으로 가정합니다 (예:'memberUid=some-user' 대신 'memberUid=cn=some-user,ou=groups,...').</target>

      </trans-unit>
      <trans-unit id="s026555347e589f0e">
        <source>Object uniqueness field</source>
        <target>오브젝트 고유 필드</target>

      </trans-unit>
      <trans-unit id="s24211f319e5b7e98">
        <source>Field which contains a unique Identifier.</source>
        <target>고유 식별자가 포함된 필드입니다.</target>

      </trans-unit>
      <trans-unit id="s900b0d85b872d134">
        <source>Link users on unique identifier</source>
        <target>고유 식별자에 사용자 연결</target>

      </trans-unit>
      <trans-unit id="s6c70a73265e14521">
        <source>Link to a user with identical email address. Can have security implications when a source doesn't validate email addresses</source>
        <target>이메일 주소가 동일한 사용자에게 링크합니다. 소스에서 이메일 주소의 유효성을 검사하지 않을 경우 보안에 영향을 미칠 수 있습니다</target>

      </trans-unit>
      <trans-unit id="s995535e7af30d754">
        <source>Use the user's email address, but deny enrollment when the email address already exists</source>
        <target>사용자의 이메일 주소를 사용하되, 이메일 주소가 이미 존재하는 경우 등록을 거부합니다.</target>

      </trans-unit>
      <trans-unit id="s542ecb4130f6cea5">
        <source>Link to a user with identical username. Can have security implications when a username is used with another source</source>
        <target>동일한 사용자 아이디를 가진 사용자와 연결합니다. 사용자 아이디가 다른 소스와 함께 사용될 경우 보안에 영향을 미칠 수 있습니다</target>

      </trans-unit>
      <trans-unit id="s2a1debf34e5aeba4">
        <source>Use the user's username, but deny enrollment when the username already exists</source>
        <target>사용자의 사용자 아이디를 사용하되, 사용자 아이디가 이미 존재하는 경우 등록을 거부합니다</target>

      </trans-unit>
      <trans-unit id="s81ce0d54727f42d2">
        <source>Unknown user matching mode</source>
        <target>알 수 없는 사용자 매칭 모드</target>

      </trans-unit>
      <trans-unit id="sd04376c4216c921f">
        <source>URL settings</source>
        <target>URL 설정</target>

      </trans-unit>
      <trans-unit id="s872d0e88ab34ed83">
        <source>Authorization URL</source>
        <target>인가(Authorization) URL</target>

      </trans-unit>
      <trans-unit id="see3ff55262fd6500">
        <source>URL the user is redirect to to consent the authorization.</source>
        <target>사용자가 승인을 위해 리디렉션되는 URL입니다.</target>

      </trans-unit>
      <trans-unit id="sb932dead79567c7b">
        <source>Access token URL</source>
        <target>액세스 토큰 URL</target>

      </trans-unit>
      <trans-unit id="s88b8a2892635a2fc">
        <source>URL used by authentik to retrieve tokens.</source>
        <target>토큰을 검색하기 위해 authentik에서 사용하는 URL입니다.</target>

      </trans-unit>
      <trans-unit id="s69bd313dd12fc2f3">
        <source>Profile URL</source>
        <target>프로필 URL</target>

      </trans-unit>
      <trans-unit id="sa8d83cd8023e8e4d">
        <source>URL used by authentik to get user information.</source>
        <target>사용자 정보를 가져오기 위해 authentik에서 사용하는 URL입니다.</target>

      </trans-unit>
      <trans-unit id="sc7707b3ba3a2a7ca">
        <source>Request token URL</source>
        <target>토큰 요청 URL</target>

      </trans-unit>
      <trans-unit id="s3926da5b20cdf3b6">
        <source>URL used to request the initial token. This URL is only required for OAuth 1.</source>
        <target>초기 토큰을 요청하는 데 사용되는 URL입니다. 이 URL은 OAuth 1에서만 필요합니다.</target>

      </trans-unit>
      <trans-unit id="s199b55513a739f43">
        <source>OIDC Well-known URL</source>
        <target>OIDC Well-known URL</target>

      </trans-unit>
      <trans-unit id="s8b149b30b5b523ef">
        <source>OIDC well-known configuration URL. Can be used to automatically configure the URLs above.</source>
        <target>OIDC의 well-known 구성 URL입니다. 위의 URL을 자동으로 구성하는 데 사용할 수 있습니다.</target>

      </trans-unit>
      <trans-unit id="s9db2c836ade1339c">
        <source>OIDC JWKS URL</source>
        <target>OIDC JWKS URL</target>

      </trans-unit>
      <trans-unit id="s4b2a1b657c160f5b">
        <source>JSON Web Key URL. Keys from the URL will be used to validate JWTs from this source.</source>
        <target>JSON 웹 키 URL입니다. URL의 키는 이 소스의 JWT를 검증하는 데 사용됩니다.</target>

      </trans-unit>
      <trans-unit id="s2df0b65125600de9">
        <source>OIDC JWKS</source>
        <target>OIDC JWKS</target>

      </trans-unit>
      <trans-unit id="s02de8d9e8583b480">
        <source>Raw JWKS data.</source>
        <target>Raw JWKS 데이터.</target>

      </trans-unit>
      <trans-unit id="s81a87652ade099e4">
        <source>User matching mode</source>
        <target>사용자 매칭 모드</target>

      </trans-unit>
      <trans-unit id="s485c05d34eb00415">
        <source>Delete currently set icon.</source>
        <target>현재 설정한 아이콘을 삭제합니다.</target>

      </trans-unit>
      <trans-unit id="se8987bdfb35e46b2">
        <source>Consumer key</source>
        <target>고객 키</target>

      </trans-unit>
      <trans-unit id="sabaf0061f7e41b0b">
        <source>Consumer secret</source>
        <target>고객 비밀</target>

      </trans-unit>
      <trans-unit id="sa61966cd83b4924c">
        <source>Additional scopes to be passed to the OAuth Provider, separated by space. To replace existing scopes, prefix with *.</source>
        <target>OAuth 공급자에게 전달할 추가 범위를 공백으로 구분하여 입력합니다. 기존 범위를 바꾸려면 접두사 앞에 *를 붙입니다.</target>

      </trans-unit>
      <trans-unit id="s1cc0e66dbd2b5502">
        <source>Flow settings</source>
        <target>플로우 설정</target>

      </trans-unit>
      <trans-unit id="sfe6977a3aea3ee6e">
        <source>Flow to use when authenticating existing users.</source>
        <target>기존 사용자를 인증할 때 사용할 플로우입니다.</target>

      </trans-unit>
      <trans-unit id="s2801a48ceac691b3">
        <source>Enrollment flow</source>
        <target>등록 플로우</target>

      </trans-unit>
      <trans-unit id="s5d0a14d29ebad561">
        <source>Flow to use when enrolling new users.</source>
        <target>새 사용자를 등록할 때 사용할 플로우입니다.</target>

      </trans-unit>
      <trans-unit id="s91f389c796720a81">
        <source>Load servers</source>
        <target>서버 로드</target>

      </trans-unit>
      <trans-unit id="s24f405197ede5ebb">
        <source>Re-authenticate with plex</source>
        <target>Plex로 다시 인증하기</target>

      </trans-unit>
      <trans-unit id="sc297b2e13c28ecf9">
        <source>Allow friends to authenticate via Plex, even if you don't share any servers</source>
        <target>친구들이 Plex를 통해 인증할 수 있도록 허용하십시오. 심지어 서버를 공유하지 않는 경우에도 해당됩니다.</target>

      </trans-unit>
      <trans-unit id="sfee91e08b8b47477">
        <source>Allowed servers</source>
        <target>Allowed servers</target>

      </trans-unit>
      <trans-unit id="s216eb300543edd91">
        <source>Select which server a user has to be a member of to be allowed to authenticate.</source>
        <target>사용자가 인증을 허용받기 위해 구성원이어야 하는 서버를 선택합니다.</target>

      </trans-unit>
      <trans-unit id="s31d7f3ba04d306a5">
        <source>SSO URL</source>
        <target>SSO URL</target>

      </trans-unit>
      <trans-unit id="s1d9d6c5b424fdc1f">
        <source>URL that the initial Login request is sent to.</source>
        <target>초기 로그인 요청을 전송할 URL입니다.</target>

      </trans-unit>
      <trans-unit id="sd94db2b8c85d10a6">
        <source>SLO URL</source>
        <target>SLO URL</target>

      </trans-unit>
      <trans-unit id="sc764ddf60b5149de">
        <source>Optional URL if the IDP supports Single-Logout.</source>
        <target>IDP가 단일 로그아웃을 지원하는 경우 선택적 URL입니다.</target>

      </trans-unit>
      <trans-unit id="se7430794fa89005a">
        <source>Also known as Entity ID. Defaults the Metadata URL.</source>
        <target>Entity ID라고도 합니다. 기본값은 Metadata URL입니다.</target>

      </trans-unit>
      <trans-unit id="s5615bb595ad6ded6">
        <source>Binding Type</source>
        <target>바인딩 유형</target>

      </trans-unit>
      <trans-unit id="sa2e4d6830226d3ec">
        <source>Redirect binding</source>
        <target>리디렉션 바인딩</target>

      </trans-unit>
      <trans-unit id="s6f96a78d81ef277c">
        <source>Post-auto binding</source>
        <target>Post-auto 바인딩</target>

      </trans-unit>
      <trans-unit id="sc2c70fd56f5d0b48">
        <source>Post binding but the request is automatically sent and the user doesn't have to confirm.</source>
        <target>바인딩을 게시하지만 요청이 자동으로 전송되므로 사용자가 확인할 필요가 없습니다.</target>

      </trans-unit>
      <trans-unit id="s968c90258dcf7562">
        <source>Post binding</source>
        <target>Post 바인딩</target>

      </trans-unit>
      <trans-unit id="se10bbf4cf861c81b">
        <source>Signing keypair</source>
        <target>서명 키쌍</target>

      </trans-unit>
      <trans-unit id="s838ed611b533b19e">
        <source>Keypair which is used to sign outgoing requests. Leave empty to disable signing.</source>
        <target>보내는 요청에 서명하는 데 사용되는 키쌍입니다. 서명을 사용하지 않으려면 비워 둡니다.</target>

      </trans-unit>
      <trans-unit id="s39c8c0bf4d927c9f">
        <source> Allow IDP-initiated logins</source>
        <target> IDP-initiated login 허용</target>

      </trans-unit>
      <trans-unit id="s65d507f1513c2f03">
        <source>Allows authentication flows initiated by the IdP. This can be a security risk, as no validation of the request ID is done.</source>
        <target>IdP에 의해 시작된 인증 플로우를 허용합니다. 요청 ID에 대한 유효성 검사가 수행되지 않으므로 보안 위험이 있을 수 있습니다.</target>

      </trans-unit>
      <trans-unit id="s297a2075bd7e40db">
        <source>NameID Policy</source>
        <target>NameID 정책</target>

      </trans-unit>
      <trans-unit id="s004e9a2c90f23900">
        <source>Persistent</source>
        <target>Persistent(영구)</target>

      </trans-unit>
      <trans-unit id="s38887b94b3320533">
        <source>Email address</source>
        <target>이메일 주소</target>

      </trans-unit>
      <trans-unit id="s2d34c87f67f66c6a">
        <source>Windows</source>
        <target>Windows</target>

      </trans-unit>
      <trans-unit id="s1665454e31e14941">
        <source>X509 Subject</source>
        <target>X509 Subject</target>

      </trans-unit>
      <trans-unit id="s0c3ac7f9383a8cfd">
        <source>Transient</source>
        <target>Transient(임시)</target>

      </trans-unit>
      <trans-unit id="s20a0ce62823bfa97">
        <source>Delete temporary users after</source>
        <target>다음 이후 임시 사용자를 삭제합니다.</target>

      </trans-unit>
      <trans-unit id="s3198c384c2f68b08">
        <source>Time offset when temporary users should be deleted. This only applies if your IDP uses the NameID Format 'transient', and the user doesn't log out manually.</source>
        <target>임시 사용자를 삭제해야 하는 시간 오프셋입니다. 이 설정은 IDP가 'Transient' NameID 형식을 사용하고 사용자가 수동으로 로그아웃하지 않는 경우에만 적용됩니다.</target>

      </trans-unit>
      <trans-unit id="sb32e9c1faa0b8673">
        <source>Pre-authentication flow</source>
        <target>사전 인증 플로우</target>

      </trans-unit>
      <trans-unit id="sa3c1f6ac5e63a70f">
        <source>Flow used before authentication.</source>
        <target>사전 인증에 사용되는 플로우입니다.</target>

      </trans-unit>
      <trans-unit id="se12969ade44cd2b6">
        <source>New source</source>
        <target>새 소스</target>

      </trans-unit>
      <trans-unit id="s19b09f4fc72175d1">
        <source>Create a new source.</source>
        <target>새 소스를 만듭니다.</target>

      </trans-unit>
      <trans-unit id="s6152026c364ad974">
        <source>Sources of identities, which can either be synced into authentik's database, or can be used by users to authenticate and enroll themselves.</source>
        <target>신원 소스는 인증 데이터베이스에 동기화하거나 사용자가 자신을 인증하고 등록하는 데 사용할 수 있습니다.</target>

      </trans-unit>
      <trans-unit id="s0a0ca63b967f1630">
        <source>Source(s)</source>
        <target>소스</target>

      </trans-unit>
      <trans-unit id="s66722bc2ea775e05">
        <source>Disabled</source>
        <target>비활성화됨</target>

      </trans-unit>
      <trans-unit id="s4ff2c202b4e5bdc5">
        <source>Built-in</source>
        <target>Built-in</target>

      </trans-unit>
      <trans-unit id="s52b500138a2d2b8a">
        <source>Update LDAP Source</source>
        <target>LDAP 소스 업데이트</target>

      </trans-unit>
      <trans-unit id="s31a2d43bc1cf1790">
        <source>Not synced yet.</source>
        <target>아직 동기화되지 않았습니다.</target>

      </trans-unit>
      <trans-unit id="s388ee787bbf2271b">
        <source>Task finished with warnings</source>
        <target>작업 완료(경고)</target>

      </trans-unit>
      <trans-unit id="s949826fad0fe0909">
        <source>Task finished with errors</source>
        <target>작업 완료(오류)</target>

      </trans-unit>
      <trans-unit id="sbedb77365a066648">
        <source>Last sync: <x id="0" equiv-text="${task.finishTimestamp.toLocaleString()}"/></source>
        <target><x id="0" equiv-text="${task.finishTimestamp.toLocaleString()}"/>에 마지막으로 동기화 됨</target>

      </trans-unit>
      <trans-unit id="sf3fec8353106ac2f">
        <source>OAuth Source <x id="0" equiv-text="${this.source.name}"/></source>
        <target>OAuth 소스 <x id="0" equiv-text="${this.source.name}"/></target>

      </trans-unit>
      <trans-unit id="se09d055771f3a11d">
        <source>Generic OpenID Connect</source>
        <target>일반 OpenID Connect</target>

      </trans-unit>
      <trans-unit id="s5c1dc164c89ac13e">
        <source>Unknown provider type</source>
        <target>Unknown provider type</target>

      </trans-unit>
      <trans-unit id="s355b21b89ce5d9c5">
        <source>Details</source>
        <target>상세</target>

      </trans-unit>
      <trans-unit id="s01088b6625d2443b">
        <source>Callback URL</source>
        <target>콜백 URL</target>

      </trans-unit>
      <trans-unit id="sb6d5146d5efb3058">
        <source>Access Key</source>
        <target>액세스 Key</target>

      </trans-unit>
      <trans-unit id="s065604a41e9d1584">
        <source>Update OAuth Source</source>
        <target>OAuth 소스 업데이트</target>

      </trans-unit>
      <trans-unit id="s7b576aa71acb36a6">
        <source>Diagram</source>
        <target>Diagram</target>

      </trans-unit>
      <trans-unit id="s587ba266269297ab">
        <source>Policy Bindings</source>
        <target>정책 바인딩</target>

      </trans-unit>
      <trans-unit id="s2feae323f46479f8">
        <source>These bindings control which users can access this source.
            You can only use policies here as access is checked before the user is authenticated.</source>
        <target>이러한 바인딩은 이 소스에 액세스할 수 있는 사용자를 제어합니다.
            사용자가 인증되기 전에 액세스가 확인되므로 여기에서만 정책을 사용할 수 있습니다.
  </target>
      </trans-unit>
      <trans-unit id="se17fcb1f159ee382">
        <source>Update Plex Source</source>
        <target>Plex 소스 업데이트</target>

      </trans-unit>
      <trans-unit id="saa10777250a6deca">
        <source>Update SAML Source</source>
        <target>SAML 소스 업데이트</target>

      </trans-unit>
      <trans-unit id="s643d8f2e5e5e930d">
        <source>Successfully updated mapping.</source>
        <target>매핑을 성공적으로 업데이트했습니다.</target>

      </trans-unit>
      <trans-unit id="sffeef5b119d8625c">
        <source>Successfully created mapping.</source>
        <target>매핑을 성공적으로 생성했습니다.</target>

      </trans-unit>
      <trans-unit id="s1c33d22492029aba">
        <source>Object field</source>
        <target>오브젝트 필드</target>

      </trans-unit>
      <trans-unit id="s06df3c3b6a503da8">
        <source>Field of the user object this value is written to.</source>
        <target>이 값을 기록하는 사용자 객체의 필드입니다.</target>

      </trans-unit>
      <trans-unit id="sd39c5e998efecf93">
        <source>SAML Attribute Name</source>
        <target>SAML 특성 이름</target>

      </trans-unit>
      <trans-unit id="scf2790cf3ad89283">
        <source>Attribute name used for SAML Assertions. Can be a URN OID, a schema reference, or a any other string. If this property mapping is used for NameID Property, this field is discarded.</source>
        <target>SAML 어설션에 사용되는 특성(Attribute) 이름입니다. URN OID, 스키마 참조 또는 기타 문자열일 수 있습니다. 이 속성(Property) 매핑이 NameID 속성(Property)에 사용되는 경우 이 필드는 삭제됩니다.</target>

      </trans-unit>
      <trans-unit id="sab6d24c5ec8dc361">
        <source>Friendly Name</source>
        <target>Friendly Name</target>

      </trans-unit>
      <trans-unit id="s9f8aac89fe318acc">
        <source>Optionally set the 'FriendlyName' value of the Assertion attribute.</source>
        <target>선택적으로 어설션 특성(Attribute)의 'FriendlyName' 값을 설정합니다.</target>

      </trans-unit>
      <trans-unit id="s851c108679653d2a">
        <source>Scope name</source>
        <target>범위 이름</target>

      </trans-unit>
      <trans-unit id="s23fd4411419fca06">
        <source>Scope which the client can specify to access these properties.</source>
        <target>클라이언트가 이러한 속성(Property)에 액세스하도록 지정할 수 있는 범위입니다.</target>

      </trans-unit>
      <trans-unit id="s7754f0e34f27fb6e">
        <source>Description shown to the user when consenting. If left empty, the user won't be informed.</source>
        <target>동의 시 사용자에게 표시되는 설명입니다. 비워두면 사용자에게 알림이 표시되지 않습니다.</target>

      </trans-unit>
      <trans-unit id="sb6c3bf5489d7556e">
        <source>Example context data</source>
        <target>컨텍스트 데이터 예시</target>

      </trans-unit>
      <trans-unit id="s4a697f0b36c4fe83">
        <source>Active Directory User</source>
        <target>Active Directory 사용자</target>

      </trans-unit>
      <trans-unit id="s9277b90db38e1983">
        <source>Active Directory Group</source>
        <target>Active Directory 그룹</target>

      </trans-unit>
      <trans-unit id="sc2e03590269d5a10">
        <source>New property mapping</source>
        <target>새로운 속성(Property) 매핑</target>

      </trans-unit>
      <trans-unit id="s713e8666ed70f8b3">
        <source>Create a new property mapping.</source>
        <target>새 속성(Property) 매핑을 만듭니다.</target>

      </trans-unit>
      <trans-unit id="sce106606ae84d46f">
        <source>Property Mappings</source>
        <target>속성 매핑</target>

      </trans-unit>
      <trans-unit id="s271a7e04ff9865b1">
        <source>Control how authentik exposes and interprets information.</source>
        <target>Authentik이 정보를 표시하고 해석하는 방법을 제어합니다.</target>

      </trans-unit>
      <trans-unit id="s59dc0eda07f9e2b6">
        <source>Property Mapping(s)</source>
        <target>속성(Property) 매핑</target>

      </trans-unit>
      <trans-unit id="sa57c393736e2732c">
        <source>Test Property Mapping</source>
        <target>테스트 속성(Property) 매핑</target>

      </trans-unit>
      <trans-unit id="sc39fb3ff3753d5ab">
        <source>Hide managed mappings</source>
        <target>관리되는 매핑 숨김</target>

      </trans-unit>
      <trans-unit id="s476ffc07e6d66f18">
        <source>Successfully updated token.</source>
        <target>토큰을 성공적으로 업데이트했습니다.</target>

      </trans-unit>
      <trans-unit id="s93c1e5fbe8184895">
        <source>Successfully created token.</source>
        <target>토큰을 성공적으로 생성했습니다.</target>

      </trans-unit>
      <trans-unit id="s5fc4269c2addee61">
        <source>Unique identifier the token is referenced by.</source>
        <target>토큰이 참조하는 고유 식별자입니다.</target>

      </trans-unit>
      <trans-unit id="sb8bc2b8376c96a6b">
        <source>Intent</source>
        <target>인텐트</target>

      </trans-unit>
      <trans-unit id="sbd34d118bcb1aaf2">
        <source>API Token</source>
        <target>API 토큰</target>

      </trans-unit>
      <trans-unit id="se31d92bea7f3a186">
        <source>Used to access the API programmatically</source>
        <target>프로그래밍 방식으로 API에 액세스하는 데 사용됩니다.</target>

      </trans-unit>
      <trans-unit id="sfd586951c75eb291">
        <source>App password.</source>
        <target>앱 비밀번호.</target>

      </trans-unit>
      <trans-unit id="s59bf194136d0d13a">
        <source>Used to login using a flow executor</source>
        <target>플로우 실행기를 사용하여 로그인하는 데 사용</target>

      </trans-unit>
      <trans-unit id="s1b14062c44e5ef45">
        <source>Expiring</source>
        <target>만료 예정</target>

      </trans-unit>
      <trans-unit id="safcc54b2aedb1a17">
        <source>If this is selected, the token will expire. Upon expiration, the token will be rotated.</source>
        <target>이 옵션을 선택하면 토큰이 만료됩니다. 토큰이 만료되면 토큰이 회전됩니다.</target>

      </trans-unit>
      <trans-unit id="s4165cd175bc4c0c4">
        <source>Expires on</source>
        <target>만료일</target>

      </trans-unit>
      <trans-unit id="s1cd198d689c66e4b">
        <source>API Access</source>
        <target>API 액세스</target>

      </trans-unit>
      <trans-unit id="sf29883ac9ec43085">
        <source>App password</source>
        <target>앱 비밀번호</target>

      </trans-unit>
      <trans-unit id="sfe211545fd02f73e">
        <source>Verification</source>
        <target>Verification</target>

      </trans-unit>
      <trans-unit id="sd73b202ec04eefd9">
        <source>Unknown intent</source>
        <target>intent를 알 수 없음 (Unknown intent)</target>

      </trans-unit>
      <trans-unit id="s78fd8c03f8c967f3">
        <source>Tokens</source>
        <target>토큰</target>

      </trans-unit>
      <trans-unit id="sdcc7b2c109ce9775">
        <source>Tokens are used throughout authentik for Email validation stages, Recovery keys and API access.</source>
        <target>토큰은 이메일 유효성 검사 스테이지, 복구 키 및 API 액세스를 위해 인증 전반에 걸쳐 사용됩니다..</target>

      </trans-unit>
      <trans-unit id="sf71dba2c30283a54">
        <source>Expires?</source>
        <target>만료?</target>

      </trans-unit>
      <trans-unit id="sc7be80a7f8ec597e">
        <source>Expiry date</source>
        <target>만료일</target>

      </trans-unit>
      <trans-unit id="s71dcd9cf808449aa">
        <source>Token(s)</source>
        <target>토큰</target>

      </trans-unit>
      <trans-unit id="sb15e8daacf26bdfc">
        <source>Create Token</source>
        <target>토큰 생성</target>

      </trans-unit>
      <trans-unit id="s8d7ecd944ebe834b">
        <source>Token is managed by authentik.</source>
        <target>토큰은 Authentik에서 관리합니다.</target>

      </trans-unit>
      <trans-unit id="sd1288ca57e221cf9">
        <source>Update Token</source>
        <target>토큰 업데이트</target>

      </trans-unit>
      <trans-unit id="s41706a202b6c40f1">
        <source>Domain</source>
        <target>도메인</target>

      </trans-unit>
      <trans-unit id="se74ce42d41e392ba">
        <source>Matching is done based on domain suffix, so if you enter domain.tld, foo.domain.tld will still match.</source>
        <target>도메인 접미사를 기준으로 매칭이 이루어지므로 도메인.tld를 입력해도 foo.domain.tld가 매칭됩니다.</target>

      </trans-unit>
      <trans-unit id="s11326fd2590f4e5e">
        <source>Default</source>
        <target>기본</target>

      </trans-unit>
      <trans-unit id="sc19838ca8c135c1b">
        <source>Branding settings</source>
        <target>브랜딩 설정</target>

      </trans-unit>
      <trans-unit id="s99f110d27e30b289">
        <source>Title</source>
        <target>Title</target>

      </trans-unit>
      <trans-unit id="sab6bad52985c6676">
        <source>Branding shown in page title and several other places.</source>
        <target>페이지 제목 및 기타 여러 위치에 브랜딩이 표시됩니다.</target>

      </trans-unit>
      <trans-unit id="s4f1af2b48a5e249a">
        <source>Logo</source>
        <target>로고</target>

      </trans-unit>
      <trans-unit id="sd6b8b4156f7df696">
        <source>Icon shown in sidebar/header and flow executor.</source>
        <target>사이드바/헤더 및 플로우 실행기에 표시되는 아이콘입니다.</target>

      </trans-unit>
      <trans-unit id="s3626433940124897">
        <source>Favicon</source>
        <target>파비콘</target>

      </trans-unit>
      <trans-unit id="se99efc0873031976">
        <source>Icon shown in the browser tab.</source>
        <target>브라우저 탭에 표시되는 아이콘입니다.</target>

      </trans-unit>
      <trans-unit id="s10356fd921037fbf">
        <source>Default flows</source>
        <target>기본 플로우</target>

      </trans-unit>
      <trans-unit id="sd216b08bafb297ee">
        <source>Flow used to authenticate users. If left empty, the first applicable flow sorted by the slug is used.</source>
        <target>사용자 인증에 사용되는 플로우입니다. 비워두면 슬러그에 의해 정렬된 첫 번째 적용 가능한 플로우가 사용됩니다.</target>

      </trans-unit>
      <trans-unit id="s35e6e60e83a8c003">
        <source>Invalidation flow</source>
        <target>무효 처리 플로우</target>

      </trans-unit>
      <trans-unit id="s7989db5f4819af89">
        <source>Flow used to logout. If left empty, the first applicable flow sorted by the slug is used.</source>
        <target>로그아웃에 사용되는 플로우입니다. 비워 두면 슬러그를 기준으로 정렬된 첫 번째 적용 가능한 플로우가 사용됩니다.</target>

      </trans-unit>
      <trans-unit id="sfeb779d4ccbc5a0e">
        <source>Recovery flow</source>
        <target>복구 플로우</target>

      </trans-unit>
      <trans-unit id="s1c2fd8097e14a608">
        <source>Recovery flow. If left empty, the first applicable flow sorted by the slug is used.</source>
        <target>복구 플로우. 비워두면 슬러그별로 정렬된 첫 번째 적용 가능한 플로우가 사용됩니다.</target>

      </trans-unit>
      <trans-unit id="s836aa192b30c21da">
        <source>Unenrollment flow</source>
        <target>등록 취소 플로우</target>

      </trans-unit>
      <trans-unit id="s081d3c4b47a6ff83">
        <source>If set, users are able to unenroll themselves using this flow. If no flow is set, option is not shown.</source>
        <target>설정된 경우 사용자는 이 플로우를 사용하여 등록을 취소할 수 있습니다. 플로우가 설정되어 있지 않으면 옵션이 표시되지 않습니다.</target>

      </trans-unit>
      <trans-unit id="secbfd13bdae95a59">
        <source>User settings flow</source>
        <target>사용자 설정 플로우</target>

      </trans-unit>
      <trans-unit id="s523160b433311521">
        <source>If set, users are able to configure details of their profile.</source>
        <target>이 옵션을 설정하면 사용자가 프로필의 세부 정보를 구성할 수 있습니다.</target>

      </trans-unit>
      <trans-unit id="s134177568525dbc8">
        <source>Device code flow</source>
        <target>디바이스 코드 플로우</target>

      </trans-unit>
      <trans-unit id="s7b298427bdea81ae">
        <source>If set, the OAuth Device Code profile can be used, and the selected flow will be used to enter the code.</source>
        <target>설정하면 OAuth 디바이스 코드 프로필을 사용할 수 있으며, 선택한 플로우를 사용하여 코드를 입력할 수 있습니다.</target>

      </trans-unit>
      <trans-unit id="s7f4e4054fbe132e1">
        <source>Other global settings</source>
        <target>기타 전역 설정</target>

      </trans-unit>
      <trans-unit id="sbadde673052efc02">
        <source>Web Certificate</source>
        <target>웹 인증서</target>

      </trans-unit>
      <trans-unit id="s84c5a011acd608c9">
        <source>Event retention</source>
        <target>이력 보존</target>

      </trans-unit>
      <trans-unit id="s2536ac8d32d2e63f">
        <source>Duration after which events will be deleted from the database.</source>
        <target>이력이 데이터베이스에서 삭제되는 기간입니다.</target>

      </trans-unit>
      <trans-unit id="s7b1fba26d245cb1c">
        <source>When using an external logging solution for archiving, this can be set to "minutes=5".</source>
        <target>아카이브에 외부 로깅 솔루션을 사용하는 경우, 이 값을 "minutes=5"로 설정할 수 있습니다.</target>
<<<<<<< HEAD
        
=======

>>>>>>> 035795d4
      </trans-unit>
      <trans-unit id="s44536d20bb5c8257">
        <source>This setting only affects new Events, as the expiration is saved per-event.</source>
        <target>T만료는 이벤트별로 저장되므로 설정은 새 이벤트에만 영향을 줍니다.</target>
<<<<<<< HEAD
        
      </trans-unit>
      <trans-unit id="s3bb51cabb02b997e">
        <source>Format: "weeks=3;days=2;hours=3,seconds=2".</source>
        <target>서식: "weeks=3;days=2;hours=3,seconds=2".</target>
        
      </trans-unit>
      <trans-unit id="s04bfd02201db5ab8">
        <source>Set custom attributes using YAML or JSON. Any attributes set here will be inherited by users, if the request is handled by this tenant.</source>
        <target>YAML 또는 JSON을 사용하여 사용자 지정 속성을 설정합니다. 이 테넌트가 요청을 처리하는 경우 여기에서 설정한 모든 속성은 사용자가 상속받게 됩니다.</target>
        
      </trans-unit>
      <trans-unit id="s7f9e79189a3d19e2">
        <source>Tenants</source>
        <target>테넌트</target>
        
=======

>>>>>>> 035795d4
      </trans-unit>
      <trans-unit id="s164be9a7537b99f6">
        <source>Configure visual settings and defaults for different domains.</source>
        <target>다양한 도메인에 대한 시각적 설정 및 기본값을 구성합니다.</target>

      </trans-unit>
      <trans-unit id="s4802636d55022ed3">
        <source>Default?</source>
        <target>기본값?</target>

      </trans-unit>
      <trans-unit id="s8cb7bb82e96d5d77">
        <source>Policies</source>
        <target>정책</target>

      </trans-unit>
      <trans-unit id="sec1808532fe107b9">
        <source>Allow users to use Applications based on properties, enforce Password Criteria and selectively apply Stages.</source>
        <target>사용자가 속성(Property)을 기반으로 애플리케이션을 사용하고, 비밀번호 기준을 적용하고, 스테이지를 선택적으로 적용할 수 있도록 허용합니다.</target>

      </trans-unit>
      <trans-unit id="se16ac750b81fa93d">
        <source>Assigned to <x id="0" equiv-text="${item.boundTo}"/> object(s).</source>
        <target><x id="0" equiv-text="${item.boundTo}"/>에 오브젝트 할당.</target>

      </trans-unit>
      <trans-unit id="s5a48d5171e1a1522">
        <source>Warning: Policy is not assigned.</source>
        <target>경고: 정책이 할당되지 않았습니다.</target>

      </trans-unit>
      <trans-unit id="s544142ce35050751">
        <source>Test Policy</source>
        <target>정책 테스트</target>

      </trans-unit>
      <trans-unit id="s00c8354318addfa0">
        <source>Policy / Policies</source>
        <target>정책</target>

      </trans-unit>
      <trans-unit id="s76da2c978dcc5ef4">
        <source>Successfully cleared policy cache</source>
        <target>정책 캐시를 성공적으로 지웠습니다.</target>

      </trans-unit>
      <trans-unit id="sa717841a602fe7d8">
        <source>Failed to delete policy cache</source>
        <target>정책 캐시 삭제에 실패했습니다.</target>

      </trans-unit>
      <trans-unit id="s3ed5607ad78d4224">
        <source>Clear cache</source>
        <target>캐시 삭제</target>

      </trans-unit>
      <trans-unit id="s1b07757762cda372">
        <source>Clear Policy cache</source>
        <target>정책 캐시 삭제</target>

      </trans-unit>
      <trans-unit id="s15b46b78edebb20a">
        <source>Are you sure you want to clear the policy cache? This will cause all policies to be re-evaluated on their next usage.</source>
        <target>정책 캐시를 지우시겠습니까? 이렇게 하면 다음 사용 시 모든 정책이 재평가됩니다.</target>
      </trans-unit>
      <trans-unit id="s62ddcbaaa91d120d">
        <source>Reputation scores</source>
        <target>평판 점수</target>

      </trans-unit>
      <trans-unit id="sd080b2370aa82967">
        <source>Reputation for IP and user identifiers. Scores are decreased for each failed login and increased for each successful login.</source>
        <target>IP 및 사용자 식별자에 대한 평판. 로그인에 실패할 때마다 점수가 감소하고 로그인에 성공할 때마다 점수가 증가합니다.</target>

      </trans-unit>
      <trans-unit id="s09242207b5b8f83c">
        <source>IP</source>
        <target>IP</target>

      </trans-unit>
      <trans-unit id="s7d684b6257284e55">
        <source>Score</source>
        <target>점수</target>

      </trans-unit>
      <trans-unit id="s10d2dbc4613397f0">
        <source>Updated</source>
        <target>업데이트됨</target>

      </trans-unit>
      <trans-unit id="sa33d061d2ade20aa">
        <source>Reputation</source>
        <target>평판</target>

      </trans-unit>
      <trans-unit id="s9f26843287bb592d">
        <source>Groups</source>
        <target>그룹</target>

      </trans-unit>
      <trans-unit id="s4dcb9288f7e9e4d7">
        <source>Group users together and give them permissions based on the membership.</source>
        <target>사용자를 그룹화하고 멤버십에 따라 권한을 부여합니다.</target>

      </trans-unit>
      <trans-unit id="s62f93cfcb45d5a06">
        <source>Superuser privileges?</source>
        <target>슈퍼유저 권한?</target>

      </trans-unit>
      <trans-unit id="s9fdda7ea4642306c">
        <source>Group(s)</source>
        <target>그룹</target>

      </trans-unit>
      <trans-unit id="s416a540b16275f2e">
        <source>Create Group</source>
        <target>그룹 생성</target>

      </trans-unit>
      <trans-unit id="s7c5774fad9d050ce">
        <source>Create group</source>
        <target>그룹 생성</target>

      </trans-unit>
      <trans-unit id="s2a12e0b5527ff99a">
        <source>Enabling this toggle will create a group named after the user, with the user as member.</source>
        <target>이 토글을 활성화하면 사용자의 이름을 딴 그룹이 생성되며, 이 그룹에는 해당 사용자가 멤버로 포함됩니다.</target>

      </trans-unit>
      <trans-unit id="s6b6e6eb037aef7da">
        <source>Use the username and password below to authenticate. The password can be retrieved later on the Tokens page.</source>
        <target>아래의 사용자 아이디와 비밀번호를 사용하여 인증합니다. 비밀번호는 나중에 토큰 페이지에서 검색할 수 있습니다.</target>

      </trans-unit>
      <trans-unit id="sf6e1665c7022a1f8">
        <source>Password</source>
        <target>비밀번호</target>

      </trans-unit>
      <trans-unit id="sbb57cd8a3ed12915">
        <source>Valid for 360 days, after which the password will automatically rotate. You can copy the password from the Token List.</source>
        <target>360일 동안 유효하며, 그 이후에는 비밀번호가 자동으로 회전합니다. 토큰 목록에서 비밀번호를 복사할 수 있습니다.</target>

      </trans-unit>
      <trans-unit id="s4414164d120de61a">
        <source>The following objects use <x id="0" equiv-text="${objName}"/></source>
        <target>다음 오브젝트는 <x id="0" equiv-text="${objName}"/> 을(를) 사용합니다.</target>

      </trans-unit>
      <trans-unit id="s92e241c9f3c101a2">
        <source>connecting object will be deleted</source>
        <target>연결 오브젝트가 삭제됩니다.</target>

      </trans-unit>
      <trans-unit id="se6a13beff646557b">
        <source>Successfully updated <x id="0" equiv-text="${this.objectLabel} ${this.obj?.name}"/></source>
        <target><x id="0" equiv-text="${this.objectLabel} ${this.obj?.name}"/> 을(를) 성공적으로 업데이트했습니다</target>
      </trans-unit>
      <trans-unit id="s14401ff4a0cba208">
        <source>Failed to update <x id="0" equiv-text="${this.objectLabel}"/>: <x id="1" equiv-text="${e.toString()}"/></source>
        <target><x id="0" equiv-text="${this.objectLabel}"/>: <x id="1" equiv-text="${e.toString()}"/> 을(를) 업데이트하는데 실패했습니다</target>

      </trans-unit>
      <trans-unit id="sa95a538bfbb86111">
        <source>Are you sure you want to update <x id="0" equiv-text="${this.objectLabel}"/> "<x id="1" equiv-text="${this.obj?.name}"/>"?</source>
        <target>정말 <x id="0" equiv-text="${this.objectLabel}"/> "<x id="1" equiv-text="${this.obj?.name}"/>" 을(를) 업데이트 하시겠습니까?</target>
<<<<<<< HEAD
        
=======

>>>>>>> 035795d4
      </trans-unit>
      <trans-unit id="sc92d7cfb6ee1fec6">
        <source>Successfully updated password.</source>
        <target>비밀번호를 성공적으로 업데이트했습니다.</target>

      </trans-unit>
      <trans-unit id="se5498954255620b4">
        <source>Successfully sent email.</source>
        <target>이메일을 성공적으로 전송했습니다.</target>

      </trans-unit>
      <trans-unit id="s44ea4e9a81ce730d">
        <source>Email stage</source>
        <target>이메일 스테이지</target>

      </trans-unit>
      <trans-unit id="sdb53ccdd6174e6e3">
        <source>Successfully added user(s).</source>
        <target>사용자를 성공적으로 추가했습니다.</target>

      </trans-unit>
      <trans-unit id="s306a35df5d0d38bb">
        <source>Users to add</source>
        <target>추가할 사용자를 선택</target>

      </trans-unit>
      <trans-unit id="s7d499be3b781a3ca">
        <source>User(s)</source>
        <target>사용자</target>

      </trans-unit>
      <trans-unit id="s7220fcf4fec4e0df">
        <source>Remove Users(s)</source>
        <target>사용자 제거</target>

      </trans-unit>
      <trans-unit id="s5d7748b1d2363478">
        <source>Are you sure you want to remove the selected users from the group <x id="0" equiv-text="${this.targetGroup?.name}"/>?</source>
        <target>그룹 <x id="0" equiv-text="${this.targetGroup?.name}"/>에서
선택한 사용자를 제거하시겠습니까?</target>

      </trans-unit>
      <trans-unit id="sea4f08110bb8f15d">
        <source>Remove</source>
        <target>제거</target>

      </trans-unit>
      <trans-unit id="sf466142da6a65052">
        <source>Impersonate</source>
        <target>사용자 위장</target>

      </trans-unit>
      <trans-unit id="s58888ef1ee9b5bb8">
        <source>User status</source>
        <target>사용자 상태</target>

      </trans-unit>
      <trans-unit id="sf9e61f4f8e90f0f1">
        <source>Change status</source>
        <target>상태 변경</target>

      </trans-unit>
      <trans-unit id="sf56998949bdf6b33">
        <source>Deactivate</source>
        <target>비활성화</target>

      </trans-unit>
      <trans-unit id="s3794c596ee7964ad">
        <source>Update password</source>
        <target>비밀번호 업데이트</target>

      </trans-unit>
      <trans-unit id="sce8d867ca5f35304">
        <source>Set password</source>
        <target>비밀번호 설정</target>

      </trans-unit>
      <trans-unit id="s0ae3395d8f48e624">
        <source>Successfully generated recovery link</source>
        <target>복구 링크가 성공적으로 생성되었습니다</target>

      </trans-unit>
      <trans-unit id="s8ca0dbaec5d48563">
        <source>No recovery flow is configured.</source>
        <target>복구 플로우가 구성되지 않았습니다.</target>

      </trans-unit>
      <trans-unit id="sb69119c9f0547bed">
        <source>Copy recovery link</source>
        <target>복구 링크 복사</target>

      </trans-unit>
      <trans-unit id="s7fa236d26b798301">
        <source>Send link</source>
        <target>링크 전송</target>

      </trans-unit>
      <trans-unit id="sa9dbe2fb284e26fe">
        <source>Send recovery link to user</source>
        <target>사용자에게 복구 링크 보내기</target>

      </trans-unit>
      <trans-unit id="s03fd2c252ad7972a">
        <source>Email recovery link</source>
        <target>이메일 복구 링크</target>

      </trans-unit>
      <trans-unit id="sd7fa99e4d82b374a">
        <source>Recovery link cannot be emailed, user has no email address saved.</source>
        <target>복구 링크를 이메일로 보낼 수 없습니다. 사용자가 저장한 이메일 주소가 없습니다.</target>

      </trans-unit>
      <trans-unit id="s720594461542943f">
        <source>Add User</source>
        <target>사용자 추가</target>

      </trans-unit>
      <trans-unit id="s4c41f3f4c23e8eaa">
        <source>Warning: This group is configured with superuser access. Added users will have superuser access.</source>
        <target>경고: 이 그룹은 수퍼유저 액세스 권한으로 구성됩니다. 추가된 사용자는 수퍼유저 액세스 권한을 갖게 됩니다.</target>

      </trans-unit>
      <trans-unit id="scee721983b1c28d0">
        <source>Add existing user</source>
        <target>기존 사용자 추가</target>

      </trans-unit>
      <trans-unit id="sd600334ec2c39b74">
        <source>Create user</source>
        <target>사용자 생성</target>

      </trans-unit>
      <trans-unit id="s53ad3455d9523b54">
        <source>Create User</source>
        <target>사용자 생성</target>

      </trans-unit>
      <trans-unit id="s06c163334767a381">
        <source>Create Service account</source>
        <target>서비스 계정 생성</target>

      </trans-unit>
      <trans-unit id="sc744f3691efe310d">
        <source>Hide service-accounts</source>
        <target>서비스 계정 숨김</target>

      </trans-unit>
      <trans-unit id="secdb4b4c4e66aa38">
        <source>Group Info</source>
        <target>그룹 정보</target>

      </trans-unit>
      <trans-unit id="s005053d82b712e0a">
        <source>Notes</source>
        <target>참고</target>

      </trans-unit>
      <trans-unit id="s634448e4942cf452">
        <source>Edit the notes attribute of this group to add notes here.</source>
        <target>이 그룹의 노트 속성(Attribute)을 수정하여 여기에 노트를 추가합니다.</target>

      </trans-unit>
      <trans-unit id="s586d6bd2eca2da93">
        <source>Users</source>
        <target>사용자</target>

      </trans-unit>
      <trans-unit id="sca7cfe2bef51b2a5">
        <source>Root</source>
        <target>Root</target>

      </trans-unit>
      <trans-unit id="s3616cc78631f5893">
        <source>Warning: You're about to delete the user you're logged in as (<x id="0" equiv-text="${shouldShowWarning.username}"/>). Proceed at your own risk.</source>
        <target>경고: 현재 로그인한(<x id="0" equiv-text="${shouldShowWarning.username}"/>) 사용자를 삭제하려고 합니다. 본인 책임하에 진행하세요.</target>

      </trans-unit>
      <trans-unit id="s510c7add9e24c306">
        <source>Hide deactivated user</source>
        <target>비활성화된 사용자 숨기기</target>

      </trans-unit>
      <trans-unit id="s94055b4eb957dc8f">
        <source>User folders</source>
        <target>사용자 폴더</target>

      </trans-unit>
      <trans-unit id="sa982875b258fea07">
        <source>Successfully added user to group(s).</source>
        <target>그룹에 사용자를 성공적으로 추가했습니다.</target>

      </trans-unit>
      <trans-unit id="s1bd5920d8adf2bd5">
        <source>Groups to add</source>
        <target>추가할 그룹</target>

      </trans-unit>
      <trans-unit id="s5f71fa3c53828e30">
        <source>Remove from Group(s)</source>
        <target>그룹에서 삭제</target>

      </trans-unit>
      <trans-unit id="sb4c9ed2a487b238f">
        <source>Are you sure you want to remove user <x id="0" equiv-text="${this.targetUser?.username}"/> from the following groups?</source>
        <target>정말 <x id="0" equiv-text="${this.targetUser?.username}"/> 이 사용자를 다음의 그룹에서 삭제하시겠습니까?</target>

      </trans-unit>
      <trans-unit id="s964f6725aeb7662f">
        <source>Add Group</source>
        <target>그룹 추가</target>

      </trans-unit>
      <trans-unit id="s65ca2f256ea09c11">
        <source>Add to existing group</source>
        <target>기존 그룹에 추가</target>

      </trans-unit>
      <trans-unit id="s505fbbdcbc6aa921">
        <source>Add new group</source>
        <target>새 그룹 추가</target>

      </trans-unit>
      <trans-unit id="s506beb486fa41241">
        <source>Application authorizations</source>
        <target>애플리케이션 인가</target>

      </trans-unit>
      <trans-unit id="s7301a7069b7bc83e">
        <source>Revoked?</source>
        <target>취소되었나요?</target>

      </trans-unit>
      <trans-unit id="sd924045605feea63">
        <source>Expires</source>
        <target>만료</target>

      </trans-unit>
      <trans-unit id="s1c8916418c334935">
        <source>ID Token</source>
        <target>ID 토큰</target>

      </trans-unit>
      <trans-unit id="s90760e5e02e95dfe">
        <source>Refresh Tokens(s)</source>
        <target>토큰 갱신</target>

      </trans-unit>
      <trans-unit id="s1b88fa3df4423292">
        <source>Last IP</source>
        <target>마지막 IP</target>

      </trans-unit>
      <trans-unit id="se63f9d833700af49">
        <source>Session(s)</source>
        <target>세션</target>

      </trans-unit>
      <trans-unit id="sf679b7a62808287e">
        <source>Expiry</source>
        <target>만료</target>

      </trans-unit>
      <trans-unit id="sde1907073fd96017">
        <source>(Current session)</source>
        <target>(현재 세션)</target>

      </trans-unit>
      <trans-unit id="se8dca0132c66ae03">
        <source>Permissions</source>
        <target>권한</target>

      </trans-unit>
      <trans-unit id="s76881c01b6a3a8c7">
        <source>Consent(s)</source>
        <target>동의 사항</target>

      </trans-unit>
      <trans-unit id="sea2f00b34b385a43">
        <source>Successfully updated device.</source>
        <target>디바이스를 성공적으로 업데이트했습니다.</target>

      </trans-unit>
      <trans-unit id="s858e7ac4b3cf955f">
        <source>Static tokens</source>
        <target>정적 토큰</target>

      </trans-unit>
      <trans-unit id="sfcfcf85a57eea78a">
        <source>TOTP Device</source>
        <target>TOTP 디바이스</target>

      </trans-unit>
      <trans-unit id="s6a406aecb2c0e5c5">
        <source>Enroll</source>
        <target>등록</target>

      </trans-unit>
      <trans-unit id="sa0b01f479f40c52d">
        <source>Device(s)</source>
        <target>디바이스</target>

      </trans-unit>
      <trans-unit id="sabb56f74492e7e96">
        <source>Update Device</source>
        <target>디바이스 업데이트</target>

      </trans-unit>
      <trans-unit id="sf05c700a1250824e">
        <source>Confirmed</source>
        <target>확인됨</target>

      </trans-unit>
      <trans-unit id="s64a33dcdaf90af26">
        <source>User Info</source>
        <target>사용자 정보</target>

      </trans-unit>
      <trans-unit id="sc44bae5cde0083fa">
        <source>Actions over the last week (per 8 hours)</source>
        <target>지난 한 주 동안의 액션 (8시간당)</target>

      </trans-unit>
      <trans-unit id="sb57dbcda1929c642">
        <source>Edit the notes attribute of this user to add notes here.</source>
        <target>이 사용자의 참고 특성(Attribute)을 편집하여 여기에 참고를 추가합니다.</target>

      </trans-unit>
      <trans-unit id="s5c18cae48b93138c">
        <source>Sessions</source>
        <target>세션</target>

      </trans-unit>
      <trans-unit id="s27586544c447d9e3">
        <source>User events</source>
        <target>사용자 이력</target>

      </trans-unit>
      <trans-unit id="s4d31797d81e9cea3">
        <source>Explicit Consent</source>
        <target>명시적 동의</target>

      </trans-unit>
      <trans-unit id="sb6770fa90be6d8b3">
        <source>OAuth Refresh Tokens</source>
        <target>OAuth 토큰 갱신</target>

      </trans-unit>
      <trans-unit id="s28b3de1561da72b3">
        <source>MFA Authenticators</source>
        <target>MFA 인증기</target>

      </trans-unit>
      <trans-unit id="s7a322c89298dd27c">
        <source>Successfully updated invitation.</source>
        <target>초대를 성공적으로 업데이트했습니다.</target>

      </trans-unit>
      <trans-unit id="sc554339ffc7b04e7">
        <source>Successfully created invitation.</source>
        <target>초대를 성공적으로 생성했습니다.</target>

      </trans-unit>
      <trans-unit id="sfcebd18506f1e535">
        <source>Flow</source>
        <target>플로우</target>

      </trans-unit>
      <trans-unit id="sa84a7fd11ba85e88">
        <source>When selected, the invite will only be usable with the flow. By default the invite is accepted on all flows with invitation stages.</source>
        <target>이 옵션을 선택하면 해당 플로우에서만 초대를 사용할 수 있습니다. 기본적으로 초대는 초대 스테이지가 있는 모든 플로우에서 수락됩니다.</target>

      </trans-unit>
      <trans-unit id="s7520286c8419a266">
        <source>Optional data which is loaded into the flow's 'prompt_data' context variable. YAML or JSON.</source>
        <target>플로우의 'prompt_data' 컨텍스트 변수에 로드되는 선택적 데이터입니다. YAML 또는 JSON입니다.</target>

      </trans-unit>
      <trans-unit id="sb8795b799c70776a">
        <source>Single use</source>
        <target>일회용</target>

      </trans-unit>
      <trans-unit id="sf232d42142eacc23">
        <source>When enabled, the invitation will be deleted after usage.</source>
        <target>활성화하면, 한 번만 사용할 수 있습니다.</target>

      </trans-unit>
      <trans-unit id="sa4a8086275475714">
        <source>Select an enrollment flow</source>
        <target>등록 플로우 선택</target>

      </trans-unit>
      <trans-unit id="s839cb09cb2193da9">
        <source>Link to use the invitation.</source>
        <target>초대를 사용할 링크를 클릭합니다.</target>

      </trans-unit>
      <trans-unit id="s8226f48cb1a80997">
        <source>Invitations</source>
        <target>초대</target>

      </trans-unit>
      <trans-unit id="s57448f10eb973100">
        <source>Create Invitation Links to enroll Users, and optionally force specific attributes of their account.</source>
        <target>초대 링크를 생성하여 사용자를 등록하고 선택적으로 계정의 특정 특성(Attribute)을 강제로 적용합니다.</target>

      </trans-unit>
      <trans-unit id="s4aee34a672e5cfc0">
        <source>Created by</source>
        <target>작성자</target>

      </trans-unit>
      <trans-unit id="sd5ba2d61ee4796fe">
        <source>Invitation(s)</source>
        <target>초대</target>

      </trans-unit>
      <trans-unit id="s96dcf7ec8342c335">
        <source>Invitation not limited to any flow, and can be used with any enrollment flow.</source>
        <target>초대는 특정 플로우에 국한되지 않으며 모든 등록 플로우에서 사용할 수 있습니다.</target>

      </trans-unit>
      <trans-unit id="s1b42b49e7b392013">
        <source>Update Invitation</source>
        <target>초대 업데이트</target>

      </trans-unit>
      <trans-unit id="s38c72e1cf120b8d8">
        <source>Create Invitation</source>
        <target>초대 생성</target>

      </trans-unit>
      <trans-unit id="s802826db4e2c852e">
        <source>Warning: No invitation stage is bound to any flow. Invitations will not work as expected.</source>
        <target>경고: 초대 스테이지는 어떤 플로우에도 바인딩 되어있지 않습니다. 초대가 예상대로 작동하지 않을 수 있습니다.</target>

      </trans-unit>
      <trans-unit id="s2f995efbb1e46b18">
        <source>Auto-detect (based on your browser)</source>
        <target>자동-감지 (브라우저 기반)</target>

      </trans-unit>
      <trans-unit id="s296fbffaaa7c910a">
        <source>Required.</source>
        <target>필수.</target>

      </trans-unit>
      <trans-unit id="s81ecf2d4386b8e84">
        <source>Continue</source>
        <target>계속</target>

      </trans-unit>
      <trans-unit id="s8b2b2a43fcf688a3">
        <source>Successfully updated prompt.</source>
        <target>프롬프트가 성공적으로 업데이트되었습니다.</target>

      </trans-unit>
      <trans-unit id="s5572ac4d2208f5ec">
        <source>Successfully created prompt.</source>
        <target>프롬프트가 성공적으로 생성되었습니다.</target>

      </trans-unit>
      <trans-unit id="s54e7a23a95d99649">
        <source>Text: Simple Text input</source>
        <target>텍스트: 간단한 텍스트 입력</target>

      </trans-unit>
      <trans-unit id="s63e54b86e2a2cc43">
        <source>Text Area: Multiline text input</source>
        <target>텍스트 영역: 여러 줄 텍스트 입력</target>

      </trans-unit>
      <trans-unit id="s12de1c06a1e18cc5">
        <source>Text (read-only): Simple Text input, but cannot be edited.</source>
        <target>텍스트(읽기 전용): 간단한 텍스트 입력이 가능하지만 편집은 불가능합니다.</target>

      </trans-unit>
      <trans-unit id="s4e5646b23e41231f">
        <source>Text Area (read-only): Multiline text input, but cannot be edited.</source>
        <target>텍스트 영역(읽기 전용): 여러 줄 텍스트 입력이 가능하지만 편집은 불가능합니다.</target>

      </trans-unit>
      <trans-unit id="s1e4c3de6e12cd87b">
        <source>Username: Same as Text input, but checks for and prevents duplicate usernames.</source>
        <target>사용자이름: 텍스트 입력과 동일하지만 중복된 사용자이름을 확인하고 방지합니다.</target>

      </trans-unit>
      <trans-unit id="s5462c7f56ed65e6c">
        <source>Email: Text field with Email type.</source>
        <target>이메일: 이메일 유형이 있는 텍스트 필드입니다.</target>

      </trans-unit>
      <trans-unit id="s1c5574968b29ab1c">
        <source>Password: Masked input, multiple inputs of this type on the same prompt need to be identical.</source>
        <target>비밀번호: 마스킹 입력, 동일한 프롬프트에서 이 유형의 입력을 여러 번 입력할 경우 동일해야 합니다.</target>

      </trans-unit>
      <trans-unit id="sbbb97b1c63507dc0">
        <source>Number</source>
        <target>번호</target>

      </trans-unit>
      <trans-unit id="sdae649fae731e838">
        <source>Checkbox</source>
        <target>체크박스</target>

      </trans-unit>
      <trans-unit id="s34edeb18f887161d">
        <source>Radio Button Group (fixed choice)</source>
        <target>라디오 버튼 그룹(고정 선택 항목)</target>

      </trans-unit>
      <trans-unit id="s57730b6870e8916c">
        <source>Dropdown (fixed choice)</source>
        <target>드롭다운(고정 선택 항목)</target>

      </trans-unit>
      <trans-unit id="sac8252732f2edb19">
        <source>Date</source>
        <target>날짜</target>

      </trans-unit>
      <trans-unit id="s45960273852a61b2">
        <source>Date Time</source>
        <target>날짜 및 시간</target>

      </trans-unit>
      <trans-unit id="sd1f81284eeb7b503">
        <source>File</source>
        <target>파일</target>

      </trans-unit>
      <trans-unit id="s21e3c227cc2c5873">
        <source>Separator: Static Separator Line</source>
        <target>구분자: 정적 구분선</target>

      </trans-unit>
      <trans-unit id="s706af57c1af42c6d">
        <source>Hidden: Hidden field, can be used to insert data into form.</source>
        <target>숨김: 숨겨진 필드로, 양식에 데이터를 삽입하는 데 사용할 수 있습니다.</target>

      </trans-unit>
      <trans-unit id="s40e2c72dae905a50">
        <source>Static: Static value, displayed as-is.</source>
        <target>Static: 정적 값, 있는 그대로 표시됩니다.</target>

      </trans-unit>
      <trans-unit id="sdd4bd4224c4e943d">
        <source>authentik: Locale: Displays a list of locales authentik supports.</source>
        <target>authentik: 로캘: authentik이 지원하는 로캘 목록을 표시합니다.</target>

      </trans-unit>
      <trans-unit id="saf84e7732a9e1336">
        <source>Preview errors</source>
        <target>미리보기 오류</target>

      </trans-unit>
      <trans-unit id="sb71ace8e9b35c749">
        <source>Data preview</source>
        <target>데이터 미리보기</target>

      </trans-unit>
      <trans-unit id="s4d53f4b7ff33bedd">
        <source>Unique name of this field, used for selecting fields in prompt stages.</source>
        <target>프롬프트 스테이지에서 필드를 선택하는 데 사용되는 스테이지의 고유 이름입니다.</target>

      </trans-unit>
      <trans-unit id="s3b58f8d2155ae90c">
        <source>Field Key</source>
        <target>필드 키</target>

      </trans-unit>
      <trans-unit id="s2b088ba65eb69b7e">
        <source>Name of the form field, also used to store the value.</source>
        <target>값을 저장하는 데 사용되는 양식 필드의 이름입니다.</target>

      </trans-unit>
      <trans-unit id="s662fcb3761ad9df7">
        <source>When used in conjunction with a User Write stage, use attributes.foo to write attributes.</source>
        <target>사용자 작성 스테이지와 함께 사용하는 경우 attributes.foo를 사용하여 속성을 작성합니다.</target>

      </trans-unit>
      <trans-unit id="s5590dbf7e425789d">
        <source>Label</source>
        <target>라벨</target>

      </trans-unit>
      <trans-unit id="s0c135eba6017d94f">
        <source>Label shown next to/above the prompt.</source>
        <target>프롬프트 옆/위에 표시되는 라벨입니다.</target>

      </trans-unit>
      <trans-unit id="sae5d87e99fe081e0">
        <source>Required</source>
        <target>필수</target>

      </trans-unit>
      <trans-unit id="s37dbfe2133b74d2d">
        <source>Interpret placeholder as expression</source>
        <target>자리 표시자를 정규표현식으로 해석</target>

      </trans-unit>
      <trans-unit id="s4a953e6234cb4808">
        <source>When checked, the placeholder will be evaluated in the same way a property mapping is.
            If the evaluation fails, the placeholder itself is returned.</source>
        <target>이 옵션을 선택하면 특성(Attribute) 매핑과 동일한 방식으로 플레이스홀더가 평가됩니다.
            평가에 실패하면 플레이스홀더 자체가 반환됩니다.</target>
      </trans-unit>
      <trans-unit id="sf90be97cb08f3d5a">
        <source>Placeholder</source>
        <target>Placeholder</target>

      </trans-unit>
      <trans-unit id="sf76ead4c4708dd06">
        <source>Optionally provide a short hint that describes the expected input value.
            When creating a fixed choice field, enable interpreting as expression and return a
        list to return multiple choices.</source>
        <target>옵션으로 예상되는 입력값을 설명하는 짧은 힌트를 제공할 수 있습니다.
            고정 선택 필드를 만들 때, 식으로 해석을 활성화하고 여러 선택지를 반환하려면
        목록을 반환하세요.</target>
      </trans-unit>
      <trans-unit id="saa7ba2057bd524a1">
        <source>Interpret initial value as expression</source>
        <target>초기값을 정규표현식으로 해석</target>

      </trans-unit>
      <trans-unit id="sd60415c7666859f0">
        <source>When checked, the initial value will be evaluated in the same way a property mapping is.
            If the evaluation fails, the initial value itself is returned.</source>
        <target>선택한 경우, 초기 값은 속성 매핑과 동일한 방식으로 평가됩니다.
            평가가 실패하면 초기 값 자체가 반환됩니다.</target>
      </trans-unit>
      <trans-unit id="sa9c7044d9fd1f3e6">
        <source>Initial value</source>
        <target>Initial value</target>

      </trans-unit>
      <trans-unit id="seab35681cbf36755">
        <source>Optionally pre-fill the input with an initial value.
            When creating a fixed choice field, enable interpreting as expression and
        return a list to return multiple default choices.</source>
        <target>옵션으로 입력을 초기 값으로 채울 수 있습니다.
            고정 선택 필드를 만들 때 정규표현식으로 해석을 활성화하고
        목록을 반환하여 여러 개의 기본 선택지를 반환합니다.</target>
      </trans-unit>
      <trans-unit id="s72c1c17a9bdc76ad">
        <source>Help text</source>
        <target>도움말 텍스트</target>

      </trans-unit>
      <trans-unit id="s584d1c38ad20d560">
        <source>Any HTML can be used.</source>
        <target>어떤 HTML이든 사용할 수 있습니다.</target>

      </trans-unit>
      <trans-unit id="s2be6121210e2a2f8">
        <source>Prompts</source>
        <target>프롬프트</target>

      </trans-unit>
      <trans-unit id="s42fc6f4b64eff5d9">
        <source>Single Prompts that can be used for Prompt Stages.</source>
        <target>프롬프트 스테이지에 사용할 수 있는 단일 프롬프트입니다.</target>

      </trans-unit>
      <trans-unit id="s42a1ebe17efda727">
        <source>Field</source>
        <target>필드</target>

      </trans-unit>
      <trans-unit id="s41b105819b67ee7a">
        <source>Stages</source>
        <target>스테이지</target>

      </trans-unit>
      <trans-unit id="sec7443a45fd141e5">
        <source>Prompt(s)</source>
        <target>프롬프트</target>

      </trans-unit>
      <trans-unit id="scc733ba98740038a">
        <source>Update Prompt</source>
        <target>프롬프트 업데이트</target>

      </trans-unit>
      <trans-unit id="s61b6f3e6bc59c6dd">
        <source>Create Prompt</source>
        <target>프롬프트 생성</target>

      </trans-unit>
      <trans-unit id="sff5bb7742c2896c8">
        <source>Target</source>
        <target>타겟</target>

      </trans-unit>
      <trans-unit id="sae5da213b7f896ed">
        <source>Stage</source>
        <target>스테이지</target>

      </trans-unit>
      <trans-unit id="s0a61796c1956d32c">
        <source>Evaluate when flow is planned</source>
        <target>플로우가 계획될 때 평가</target>

      </trans-unit>
      <trans-unit id="sf533f13321fee530">
        <source>Evaluate policies during the Flow planning process.</source>
        <target>플로우 계획 프로세스 중에 정책을 평가합니다.</target>

      </trans-unit>
      <trans-unit id="s6336fa345e96dde9">
        <source>Evaluate when stage is run</source>
        <target>스테이지가 실행될 때 평가</target>

      </trans-unit>
      <trans-unit id="sff3b708e23bb96b2">
        <source>Evaluate policies before the Stage is present to the user.</source>
        <target>스테이지가 사용자에게 표시되기 전에 정책을 평가합니다.</target>

      </trans-unit>
      <trans-unit id="s0dc46deb8f181baf">
        <source>Invalid response behavior</source>
        <target>유효하지 않은 응답 동작</target>

      </trans-unit>
      <trans-unit id="seb0805249661d15b">
        <source>Returns the error message and a similar challenge to the executor</source>
        <target>실행자에게 오류 메시지와 유사한 챌린지를 반환합니다</target>

      </trans-unit>
      <trans-unit id="sd891d8463d0ebace">
        <source>Restarts the flow from the beginning</source>
        <target>플로우를 처음부터 다시 시작</target>

      </trans-unit>
      <trans-unit id="s6b9a1dd402750a8a">
        <source>Restarts the flow from the beginning, while keeping the flow context</source>
        <target>플로우 컨텍스트를 유지하면서 플로우를 처음부터 다시 시작합니다</target>

      </trans-unit>
      <trans-unit id="sbc88fb27a4c3b894">
        <source>Configure how the flow executor should handle an invalid response to a challenge given by this bound stage.</source>
        <target>이 바운드 스테이지에서 제공된 챌린지에 대한 유효하지 않은 응답을 플로우 실행기가 어떻게 처리해야 하는지 구성합니다.</target>

      </trans-unit>
      <trans-unit id="s916b32ac64ea2b05">
        <source>Successfully updated stage.</source>
        <target>스테이지를 성공적으로 업데이트했습니다.</target>

      </trans-unit>
      <trans-unit id="s14c8f36e180d6bbc">
        <source>Successfully created stage.</source>
        <target>스테이지를 성공적으로 생성했습니다.</target>

      </trans-unit>
      <trans-unit id="sf22a28f83cc45fcc">
        <source>Stage used to configure a duo-based authenticator. This stage should be used for configuration flows.</source>
        <target>duo-based 인증기를 구성하는 데 사용되는 스테이지입니다. 이 스테이지는 구성 플로우에 사용해야 합니다.</target>

      </trans-unit>
      <trans-unit id="s5adafce329aaa853">
        <source>Authenticator type name</source>
        <target>인증기 유형 이름</target>

      </trans-unit>
      <trans-unit id="s23e6a57201fba25e">
        <source>Display name of this authenticator, used by users when they enroll an authenticator.</source>
        <target>사용자가 인증기를 등록할 때 사용하는 이 인증가의 표시 이름입니다.</target>

      </trans-unit>
      <trans-unit id="s276d751eb7a186cc">
        <source>API Hostname</source>
        <target>API 호스트명</target>

      </trans-unit>
      <trans-unit id="s5b6b6e2cb884d59f">
        <source>Duo Auth API</source>
        <target>Duo Auth API</target>

      </trans-unit>
      <trans-unit id="s240ff02ce3a53dee">
        <source>Integration key</source>
        <target>연동 키</target>

      </trans-unit>
      <trans-unit id="s56fd9ed596c724fa">
        <source>Secret key</source>
        <target>비밀 키</target>

      </trans-unit>
      <trans-unit id="s88870d7e499e848b">
        <source>Duo Admin API (optional)</source>
        <target>Duo 관리자 API (선택사항)</target>

      </trans-unit>
      <trans-unit id="s7f13f4a2d0370cf6">
        <source>When using a Duo MFA, Access or Beyond plan, an Admin API application can be created.
            This will allow authentik to import devices automatically.</source>
        <target>Duo MFA, Access 또는 Beyond 요금제를 사용하는 경우 관리자 API 애플리케이션을 만들 수 있습니다.
            인증을 통해 디바이스를 자동으로 가져올 수 있습니다.</target>
      </trans-unit>
      <trans-unit id="s9a34d1520e320465">
        <source>Stage-specific settings</source>
        <target>스테이지별 설정</target>

      </trans-unit>
      <trans-unit id="s0dfc6838c9d07677">
        <source>Configuration flow</source>
        <target>플로우 구성</target>

      </trans-unit>
      <trans-unit id="sebf44d2471b608ad">
        <source>Flow used by an authenticated user to configure this Stage. If empty, user will not be able to configure this stage.</source>
        <target>인증된 사용자가 이 스테이지를 구성하는 데 사용하는 플로우입니다. 비어 있으면 사용자가 이 스테이지를 구성할 수 없습니다.</target>

      </trans-unit>
      <trans-unit id="s3baf512851453712">
        <source>Twilio Account SID</source>
        <target>Twilio 계정 SID</target>

      </trans-unit>
      <trans-unit id="sa738ce390bc24875">
        <source>Get this value from https://console.twilio.com</source>
        <target>이 값은 다음에서 가져오세요. https://console.twilio.com</target>

      </trans-unit>
      <trans-unit id="sa7b56a80ab1801f0">
        <source>Twilio Auth Token</source>
        <target>Twilio Auth 토큰</target>

      </trans-unit>
      <trans-unit id="sfe99a8caa70232ab">
        <source>Authentication Type</source>
        <target>인증 유형</target>

      </trans-unit>
      <trans-unit id="safd0363143a46a91">
        <source>Basic Auth</source>
        <target>Basic Auth</target>

      </trans-unit>
      <trans-unit id="sd06b47084fec0ec5">
        <source>Bearer Token</source>
        <target>Bearer 토큰</target>

      </trans-unit>
      <trans-unit id="sb1751a1411d6874f">
        <source>External API URL</source>
        <target>외부 API URL</target>

      </trans-unit>
      <trans-unit id="sbdc1176ff9f93da2">
        <source>This is the full endpoint to send POST requests to.</source>
        <target>POST 요청을 전송할 전체 엔드포인트입니다.</target>

      </trans-unit>
      <trans-unit id="s51da4de00984fe51">
        <source>API Auth Username</source>
        <target>API 인증 사용자명</target>

      </trans-unit>
      <trans-unit id="s293ab4331c1dd387">
        <source>This is the username to be used with basic auth or the token when used with bearer token</source>
        <target>Basic 인증에 사용할 사용자명 또는 무기명 토큰과 함께 사용할 경우 토큰입니다.</target>

      </trans-unit>
      <trans-unit id="s634d041fd954ab20">
        <source>API Auth password</source>
        <target>API Auth 비밀번호</target>

      </trans-unit>
      <trans-unit id="sb635ad3c2e357d3c">
        <source>This is the password to be used with basic auth</source>
        <target>Basic auth에 사용할 비밀번호입니다.</target>

      </trans-unit>
      <trans-unit id="sa92398dba8b12d85">
        <source>Mapping</source>
        <target>매핑</target>

      </trans-unit>
      <trans-unit id="s38162f615710c7b4">
        <source>Modify the payload sent to the custom provider.</source>
        <target>사용자 지정 공급자로 전송되는 페이로드를 수정합니다.</target>

      </trans-unit>
      <trans-unit id="s5e830ae7688d1219">
        <source>Stage used to configure an SMS-based TOTP authenticator.</source>
        <target>SMS 기반 TOTP 인증기를 구성하는 데 사용되는 스테이지입니다.</target>

      </trans-unit>
      <trans-unit id="s0d5d05bf3d122ced">
        <source>Twilio</source>
        <target>Twilio</target>

      </trans-unit>
      <trans-unit id="sc3c74f5273df459a">
        <source>Generic</source>
        <target>일반</target>

      </trans-unit>
      <trans-unit id="sbbb2180b6aed196e">
        <source>From number</source>
        <target>발신 번호</target>

      </trans-unit>
      <trans-unit id="sc647dcb91f6958dd">
        <source>Number the SMS will be sent from.</source>
        <target>SMS를 발송할 번호입니다.</target>

      </trans-unit>
      <trans-unit id="s0ae0072614320ae2">
        <source>Hash phone number</source>
        <target>해시한 전화 번호</target>

      </trans-unit>
      <trans-unit id="s9ca3310e1999fd5b">
        <source>If enabled, only a hash of the phone number will be saved. This can be done for data-protection reasons. Devices created from a stage with this enabled cannot be used with the authenticator validation stage.</source>
        <target>활성화하면 휴대폰 번호의 해시만 저장됩니다. 이는 데이터 보호를 위해 설정할 수 있습니다. 이 옵션을 활성화한 단계에서 만든 디바이스는 인증기 유효성 검사 스테이지에서 사용할 수 없습니다.</target>

      </trans-unit>
      <trans-unit id="s128e7f5f34bfa155">
        <source>Stage used to configure a static authenticator (i.e. static tokens). This stage should be used for configuration flows.</source>
        <target>정적 인증자(즉, 정적 토큰)를 구성하는 데 사용되는 스테이지입니다. 이 단계는 구성 플로우에 사용해야 합니다.</target>

      </trans-unit>
      <trans-unit id="sabf67834e35dede5">
        <source>Token count</source>
        <target>토큰 수</target>

      </trans-unit>
      <trans-unit id="sc5a4711395ffb043">
        <source>Stage used to configure a TOTP authenticator (i.e. Authy/Google Authenticator).</source>
        <target>TOTP 인증자를 구성하는 데 사용되는 단계(예: Authy/Google 인증자)입니다.</target>

      </trans-unit>
      <trans-unit id="s9d8ad4b85287131f">
        <source>Digits</source>
        <target>PIN(Digits)</target>

      </trans-unit>
      <trans-unit id="sc04e92d753742189">
        <source>6 digits, widely compatible</source>
        <target>6자리 숫자, 폭넓은 호환성</target>

      </trans-unit>
      <trans-unit id="sdc70195469e83e3f">
        <source>8 digits, not compatible with apps like Google Authenticator</source>
        <target>8자리 숫자, Google 인증기와 같은 앱과 호환되지 않음</target>

      </trans-unit>
      <trans-unit id="s0e15f678445dfc45">
        <source>Stage used to validate any authenticator. This stage should be used during authentication or authorization flows.</source>
        <target>인증기의 유효성을 검사하는 데 사용되는 스테이지입니다. 이 스테이지는 인증 또는 인가 플로우 중에 사용해야 합니다.</target>

      </trans-unit>
      <trans-unit id="s73c13e5a6f5e38a3">
        <source>Device classes</source>
        <target>디바이스 클래스</target>

      </trans-unit>
      <trans-unit id="s97d1b0070f50c07f">
        <source>Static Tokens</source>
        <target>정적 토큰</target>

      </trans-unit>
      <trans-unit id="sb8168ae309c66abc">
        <source>TOTP Authenticators</source>
        <target>TOTP 인증기</target>

      </trans-unit>
      <trans-unit id="sde47e4d8b9b21b59">
        <source>WebAuthn Authenticators</source>
        <target>WebAuthn 인증기</target>

      </trans-unit>
      <trans-unit id="s8da88a8a5750bce1">
        <source>Duo Authenticators</source>
        <target>Duo 인증기</target>

      </trans-unit>
      <trans-unit id="s4d182bae8a578010">
        <source>SMS-based Authenticators</source>
        <target>SMS-기반 인증기</target>

      </trans-unit>
      <trans-unit id="sd8d9451f86502d1a">
        <source>Device classes which can be used to authenticate.</source>
        <target>인증에 사용할 수 있는 디바이스 클래스입니다.</target>

      </trans-unit>
      <trans-unit id="se2e9f5a32c93e5f7">
        <source>Last validation threshold</source>
        <target>최종 유효성 검사 임계치</target>

      </trans-unit>
      <trans-unit id="s951281efc92b03fc">
        <source>If any of the devices user of the types selected above have been used within this duration, this stage will be skipped.</source>
        <target>위에서 선택한 유형의 사용자가 이 기간 내에 사용한 적이 있는 디바이스가 있으면 이 단계는 건너뛰게 됩니다.</target>

      </trans-unit>
      <trans-unit id="s681074b6c1f19c08">
        <source>Not configured action</source>
        <target>구성되지 않은 액션</target>

      </trans-unit>
      <trans-unit id="sa2c29dc5ed47b26d">
        <source>Force the user to configure an authenticator</source>
        <target>사용자가 인증기를 구성하도록 강제</target>

      </trans-unit>
      <trans-unit id="sa30c58514a3dc0fb">
        <source>Deny the user access</source>
        <target>사용자 액세스 거부</target>

      </trans-unit>
      <trans-unit id="s1e0de9c4f66dc371">
        <source>WebAuthn User verification</source>
        <target>WebAuthn 사용자 확인</target>

      </trans-unit>
      <trans-unit id="sdb7b2173869822bc">
        <source>User verification must occur.</source>
        <target>사용자 확인이 이루어져야 합니다.</target>

      </trans-unit>
      <trans-unit id="s7683363cdf78cf31">
        <source>User verification is preferred if available, but not required.</source>
        <target>가능한 경우 사용자 확인이 선호되지만 필수는 아닙니다.</target>

      </trans-unit>
      <trans-unit id="scb43f5faeb6a7ca9">
        <source>User verification should not occur.</source>
        <target>사용자 확인이 이루어지지 않아야 합니다.</target>

      </trans-unit>
      <trans-unit id="scae166352a31032c">
        <source>Configuration stages</source>
        <target>스테이지 구성</target>

      </trans-unit>
      <trans-unit id="s6941a67f0038ba4c">
        <source>Stages used to configure Authenticator when user doesn't have any compatible devices. After this configuration Stage passes, the user is not prompted again.</source>
        <target>사용자에게 호환되는 디바이스가 없는 경우 인증기를 구성하는 데 사용되는 단계입니다. 이 구성 스테이지를 통과한 후에는 사용자에게 다시 메시지가 표시되지 않습니다.</target>

      </trans-unit>
      <trans-unit id="s7e5af9c6ba6f5cc6">
        <source>When multiple stages are selected, the user can choose which one they want to enroll.</source>
        <target>여러 스테이지를 선택한 경우 사용자는 등록할 스테이지를 선택할 수 있습니다.</target>

      </trans-unit>
      <trans-unit id="s34b23ebbac9f6ab9">
        <source>User verification</source>
        <target>사용자 확인</target>

      </trans-unit>
      <trans-unit id="s9ea472b555374771">
        <source>Resident key requirement</source>
        <target>Resident Key 요구 사항</target>

      </trans-unit>
      <trans-unit id="s5fbaeb14f42815e5">
        <source>Authenticator Attachment</source>
        <target>인증기 첨부</target>

      </trans-unit>
      <trans-unit id="s502d2473587032e1">
        <source>No preference is sent</source>
        <target>기본 설정이 전송되지 않음</target>

      </trans-unit>
      <trans-unit id="s60cc554fde2676cb">
        <source>A non-removable authenticator, like TouchID or Windows Hello</source>
        <target>TouchID 또는 Windows Hello와 같은 제거할 수 없는 인증기</target>

      </trans-unit>
      <trans-unit id="sdf1d8edef27236f0">
        <source>A "roaming" authenticator, like a YubiKey</source>
        <target>YubiKey 같은 "로밍" 인증기</target>
<<<<<<< HEAD
        
=======

>>>>>>> 035795d4
      </trans-unit>
      <trans-unit id="sfffba7b23d8fb40c">
        <source>This stage checks the user's current session against the Google reCaptcha (or compatible) service.</source>
        <target>이 스테이지에서는 사용자의 현재 세션을 Google 리캡차(또는 호환) 서비스와 비교하여 확인합니다.</target>

      </trans-unit>
      <trans-unit id="sfd1af96798dd8a5f">
        <source>Public Key</source>
        <target>공개 키</target>

      </trans-unit>
      <trans-unit id="sf339673f0f76a8bd">
        <source>Public key, acquired from https://www.google.com/recaptcha/intro/v3.html.</source>
        <target>공개 키는, https://www.google.com/recaptcha/intro/v3.html 에서 얻을 수 있습니다.</target>

      </trans-unit>
      <trans-unit id="s83d0f62ad1731a03">
        <source>Private Key</source>
        <target>개인 키</target>

      </trans-unit>
      <trans-unit id="s892d2731a6f22e59">
        <source>Private key, acquired from https://www.google.com/recaptcha/intro/v3.html.</source>
        <target>개인 키는, https://www.google.com/recaptcha/intro/v3.html 에서 얻을 수 있습니다.</target>

      </trans-unit>
      <trans-unit id="scb6620fcd5bff04c">
        <source>Advanced settings</source>
        <target>고급 설정</target>

      </trans-unit>
      <trans-unit id="s39e436de1dc4df4f">
        <source>JS URL</source>
        <target>JS URL</target>

      </trans-unit>
      <trans-unit id="s170b705c55ecb2ae">
        <source>URL to fetch JavaScript from, defaults to recaptcha. Can be replaced with any compatible alternative.</source>
        <target>JavaScript를 가져올 URL입니다. 기본값은 recaptcha입니다. 호환되는 대체 사이트로 교체할 수 있습니다.</target>

      </trans-unit>
      <trans-unit id="s275021658614ce9e">
        <source>API URL</source>
        <target>API URL</target>

      </trans-unit>
      <trans-unit id="sc8a79fddea3ab4a9">
        <source>URL used to validate captcha response, defaults to recaptcha. Can be replaced with any compatible alternative.</source>
        <target>보안 문자 응답의 유효성을 검사하는 데 사용되는 URL로, 기본값은 리캡차입니다. 호환 가능한 다른 것으로 대체할 수 있습니다.</target>

      </trans-unit>
      <trans-unit id="s1cd617e7bbe278d0">
        <source>Prompt for the user's consent. The consent can either be permanent or expire in a defined amount of time.</source>
        <target>사용자의 동의를 요청하는 프롬포트를 표시합니다. 동의는 영구적이거나 정해진 시간 후에 만료할 수 있습니다.</target>

      </trans-unit>
      <trans-unit id="s26513c9dd154f041">
        <source>Always require consent</source>
        <target>항상 동의 요청</target>

      </trans-unit>
      <trans-unit id="s8ce8bdc9cc9c8604">
        <source>Consent given last indefinitely</source>
        <target>비한정으로 동의 지속</target>

      </trans-unit>
      <trans-unit id="sb986f15fa9b17805">
        <source>Consent expires.</source>
        <target>동의가 만료됩니다.</target>

      </trans-unit>
      <trans-unit id="s6f328f2d8382d998">
        <source>Consent expires in</source>
        <target>동의가 만료되는 시점</target>

      </trans-unit>
      <trans-unit id="se0c660020d9cf5b7">
        <source>Offset after which consent expires.</source>
        <target>동의가 만료되는 오프셋입니다.</target>

      </trans-unit>
      <trans-unit id="s22b10ed263b96194">
        <source>Dummy stage used for testing. Shows a simple continue button and always passes.</source>
        <target>테스트에 사용되는 더미 스테이지입니다. 간단한 계속 버튼을 표시하고 항상 통과합니다.</target>

      </trans-unit>
      <trans-unit id="sdb861d9906f18ac2">
        <source>Throw error?</source>
        <target>오류 발생?</target>

      </trans-unit>
      <trans-unit id="s31ebc5431d677f5d">
        <source>SMTP Host</source>
        <target>SMTP 호스트</target>

      </trans-unit>
      <trans-unit id="s289fce7e694b98ac">
        <source>SMTP Port</source>
        <target>SMTP 포트</target>

      </trans-unit>
      <trans-unit id="se4a9da0295597e73">
        <source>SMTP Username</source>
        <target>SMTP 사용자명</target>

      </trans-unit>
      <trans-unit id="s593db2c00d6516a2">
        <source>SMTP Password</source>
        <target>SMTP 비밀번호</target>

      </trans-unit>
      <trans-unit id="s0d4268408182491d">
        <source>Use TLS</source>
        <target>TLS 사용</target>

      </trans-unit>
      <trans-unit id="s480c6c40a248f7d2">
        <source>Use SSL</source>
        <target>SSL 사용</target>

      </trans-unit>
      <trans-unit id="sc1feadd25659c94d">
        <source>From address</source>
        <target>발신자 주소</target>

      </trans-unit>
      <trans-unit id="sa248e1021d2c27b5">
        <source>Verify the user's email address by sending them a one-time-link. Can also be used for recovery to verify the user's authenticity.</source>
        <target>일회성 링크를 전송하여 사용자의 이메일 주소를 확인합니다. 사용자의 진위 여부를 확인하기 위한 복구용으로도 사용할 수 있습니다.</target>

      </trans-unit>
      <trans-unit id="s87b7e3bc944c728c">
        <source>Activate pending user on success</source>
        <target>성공 시 보류 중인 사용자 활성화</target>

      </trans-unit>
      <trans-unit id="s9e9c8d99f4c26baf">
        <source>When a user returns from the email successfully, their account will be activated.</source>
        <target>사용자가 이메일에서 성공적으로 돌아오면 계정이 활성화됩니다.</target>

      </trans-unit>
      <trans-unit id="s618d4e53f455c834">
        <source>Use global settings</source>
        <target>전역 설정 사용</target>

      </trans-unit>
      <trans-unit id="sae1e1a59d22609c4">
        <source>When enabled, global Email connection settings will be used and connection settings below will be ignored.</source>
        <target>활성화하면, 전역 이메일 연결 설정이 사용되며 아래의 연결 설정은 무시됩니다.</target>

      </trans-unit>
      <trans-unit id="sb1fe947f9ad27b9d">
        <source>Token expiry</source>
        <target>토큰 유효기간</target>

      </trans-unit>
      <trans-unit id="s1c6ba8d100453392">
        <source>Time in minutes the token sent is valid.</source>
        <target>전송한 토큰이 유효한 시간입니다.</target>

      </trans-unit>
      <trans-unit id="se47baf2fd16b9d2b">
        <source>Template</source>
        <target>템플릿</target>

      </trans-unit>
      <trans-unit id="s4af8a3ce5a600855">
        <source>Let the user identify themselves with their username or Email address.</source>
        <target>사용자가 사용자 아이디 또는 이메일 주소로 신원을 확인할 수 있도록 합니다.</target>

      </trans-unit>
      <trans-unit id="s592ab7d2bc1b8973">
        <source>User fields</source>
        <target>사용자 필드</target>

      </trans-unit>
      <trans-unit id="s61e48919db20538a">
        <source>UPN</source>
        <target>UPN</target>

      </trans-unit>
      <trans-unit id="s4cdae7635e757555">
        <source>Fields a user can identify themselves with. If no fields are selected, the user will only be able to use sources.</source>
        <target>사용자가 자신을 식별할 수 있는 필드입니다. 필드를 선택하지 않으면 사용자는 소스만 사용할 수 있습니다.</target>

      </trans-unit>
      <trans-unit id="s3380d7cbcebe50f6">
        <source>Password stage</source>
        <target>비밀번호 스테이지</target>

      </trans-unit>
      <trans-unit id="s08c91cb1a2cd3d97">
        <source>When selected, a password field is shown on the same page instead of a separate page. This prevents username enumeration attacks.</source>
        <target>이 옵션을 선택하면 비밀번호 필드가 별도의 페이지가 아닌 같은 페이지에 표시됩니다. 이렇게 하면 사용자명 무차별 입력 공격을 방지할 수 있습니다.</target>

      </trans-unit>
      <trans-unit id="sd97d8d0906e6cc47">
        <source>Case insensitive matching</source>
        <target>대소문자를 구분하지 않는 매칭</target>

      </trans-unit>
      <trans-unit id="s8aaad223e954f9ca">
        <source>When enabled, user fields are matched regardless of their casing.</source>
        <target>활성화하면 사용자 필드를 대소문자에 관계없이 매치합니다.</target>

      </trans-unit>
      <trans-unit id="sbab723b98dcfe23f">
        <source>Show matched user</source>
        <target>일치하는 사용자 표시</target>

      </trans-unit>
      <trans-unit id="se50a08ab71bb96ed">
        <source>When a valid username/email has been entered, and this option is enabled, the user's username and avatar will be shown. Otherwise, the text that the user entered will be shown.</source>
        <target>유효한 사용자 아이디/이메일을 입력하고 이 옵션을 활성화하면 사용자의 사용자 아이디와 아바타가 표시됩니다. 그렇지 않으면 사용자가 입력한 텍스트가 표시됩니다.</target>

      </trans-unit>
      <trans-unit id="s0295ce5d6f635d75">
        <source>Source settings</source>
        <target>소스 설정</target>

      </trans-unit>
      <trans-unit id="s91e3a47599412f51">
        <source>Sources</source>
        <target>소스</target>

      </trans-unit>
      <trans-unit id="s17a679298216aca9">
        <source>Select sources should be shown for users to authenticate with. This only affects web-based sources, not LDAP.</source>
        <target>사용자가 인증할 소스를 선택할 수 있도록 표시해야 합니다. 이는 웹 기반 소스에만 영향을 미치며 LDAP에는 영향을 미치지 않습니다.</target>

      </trans-unit>
      <trans-unit id="sa41aee3ae04c9216">
        <source>Show sources' labels</source>
        <target>소스의 라벨 표시</target>

      </trans-unit>
      <trans-unit id="s54cd35e6224ba65d">
        <source>By default, only icons are shown for sources. Enable this to show their full names.</source>
        <target>기본적으로 소스에는, 아이콘만 표시됩니다. 전체 이름을 표시하려면 이 옵션을 활성화합니다.</target>

      </trans-unit>
      <trans-unit id="s9ee20003cb116abf">
        <source>Passwordless flow</source>
        <target>비밀번호 없는 플로우</target>

      </trans-unit>
      <trans-unit id="s0c8c4d2bb0a9162a">
        <source>Optional passwordless flow, which is linked at the bottom of the page. When configured, users can use this flow to authenticate with a WebAuthn authenticator, without entering any details.</source>
        <target>페이지 하단에 링크된 선택적 비밀번호 없는 플로우입니다. 이 플로우를 구성하면 사용자는 세부 정보를 입력하지 않고도 이 플로우를 사용하여 WebAuthn 인증기로 인증할 수 있습니다.</target>

      </trans-unit>
      <trans-unit id="s01a3a7f48ee4edaf">
        <source>Optional enrollment flow, which is linked at the bottom of the page.</source>
        <target>페이지 하단에 링크된, 선택적 등록 플로우를 참조하세요.</target>

      </trans-unit>
      <trans-unit id="s82188c9542510212">
        <source>Optional recovery flow, which is linked at the bottom of the page.</source>
        <target>페이지 하단에 링크된,  선택적 복구 플로우를 참조하세요.</target>

      </trans-unit>
      <trans-unit id="s3e59b8b2debf0209">
        <source>This stage can be included in enrollment flows to accept invitations.</source>
        <target>이 스테이지는 등록 플로우에 포함시켜 초대를 수락할 수 있습니다.</target>

      </trans-unit>
      <trans-unit id="s79ad406777feab1f">
        <source>Continue flow without invitation</source>
        <target>초대 없이 플로우 계속</target>

      </trans-unit>
      <trans-unit id="s61ccefd661ac2296">
        <source>If this flag is set, this Stage will jump to the next Stage when no Invitation is given. By default this Stage will cancel the Flow when no invitation is given.</source>
        <target>이 플래그를 설정하면 초대를 받지 못했을 때 이 스테이지가 다음 스테이지로 이동합니다. 기본적으로 이 스테이지는 초대를 받지 못하면 플로우를 취소합니다.</target>

      </trans-unit>
      <trans-unit id="sdc30bddeda2f0225">
        <source>Validate the user's password against the selected backend(s).</source>
        <target>선택한 백엔드에 대해 사용자의 비밀번호를 검증합니다.</target>

      </trans-unit>
      <trans-unit id="sb8d4f44a1d5b9a14">
        <source>Backends</source>
        <target>백엔드</target>

      </trans-unit>
      <trans-unit id="sba42248f3f27955c">
        <source>User database + standard password</source>
        <target>사용자 데이터베이스 + 표준 비밀번호</target>

      </trans-unit>
      <trans-unit id="s3330adb3f0922f7b">
        <source>User database + app passwords</source>
        <target>사용자 데이터베이스 + 앱 비밀번호</target>

      </trans-unit>
      <trans-unit id="sc10db51c9bb77d5c">
        <source>User database + LDAP password</source>
        <target>사용자 데이터베이스 + LDAP 비밀번호</target>

      </trans-unit>
      <trans-unit id="sd35ae4be63df1f9f">
        <source>Selection of backends to test the password against.</source>
        <target>비밀번호를 테스트할 백엔드를 선택합니다.</target>

      </trans-unit>
      <trans-unit id="s482ae78809a6822b">
        <source>Flow used by an authenticated user to configure their password. If empty, user will not be able to configure change their password.</source>
        <target>인증된 사용자가 비밀번호를 구성하는 데 사용하는 플로우입니다. 비어 있으면 사용자가 비밀번호 변경을 구성할 수 없습니다.</target>

      </trans-unit>
      <trans-unit id="s77994108c886b965">
        <source>Failed attempts before cancel</source>
        <target>취소 전 실패 시도 횟수</target>

      </trans-unit>
      <trans-unit id="sa9020b93c3bd7235">
        <source>How many attempts a user has before the flow is canceled. To lock the user out, use a reputation policy and a user_write stage.</source>
        <target>플로우가 취소되기 전에 사용자가 시도할 수 있는 횟수입니다. 사용자를 잠그려면 평판 정책과 user_write 단계를 사용하세요.</target>

      </trans-unit>
      <trans-unit id="s5170f9ef331949c0">
        <source>Show arbitrary input fields to the user, for example during enrollment. Data is saved in the flow context under the 'prompt_data' variable.</source>
        <target>예를 들어, 등록 시 사용자에게 임의의 입력 필드를 표시합니다. 데이터는 플로우 컨텍스트의 'prompt_data' 변수 아래에 저장됩니다.</target>

      </trans-unit>
      <trans-unit id="s36cb242ac90353bc">
        <source>Fields</source>
        <target>필드</target>

      </trans-unit>
      <trans-unit id="s2d5f69929bb7221d">
        <source><x id="0" equiv-text="${prompt.name}"/> ("<x id="1" equiv-text="${prompt.fieldKey}"/>", of type <x id="2" equiv-text="${prompt.type}"/>)</source>
        <target><x id="0" equiv-text="${prompt.name}"/> ("<x id="1" equiv-text="${prompt.fieldKey}"/>", of type <x id="2" equiv-text="${prompt.type}"/>)</target>
<<<<<<< HEAD
        
=======

>>>>>>> 035795d4
      </trans-unit>
      <trans-unit id="s3b7b519444181264">
        <source>Validation Policies</source>
        <target>유효성 검사 정책</target>

      </trans-unit>
      <trans-unit id="s59691290a232c687">
        <source>Selected policies are executed when the stage is submitted to validate the data.</source>
        <target>데이터 유효성 검사를 위해 스테이지가 제출될 때 선택한 정책이 실행됩니다.</target>

      </trans-unit>
      <trans-unit id="sbf4ef82e04772a4e">
        <source>Delete the currently pending user. CAUTION, this stage does not ask for confirmation. Use a consent stage to ensure the user is aware of their actions.</source>
        <target>현재 대기 중인 사용자를 삭제합니다. 주의: 이 단계에서는 확인을 요청하지 않습니다. 동의 단계를 사용하여 사용자가 자신의 행동에 대해 인지하도록 하세요.</target>
      </trans-unit>
      <trans-unit id="s8cc920e6a8430a0d">
        <source>Log the currently pending user in.</source>
        <target>현재 대기 중인 사용자를 로그인합니다.</target>

      </trans-unit>
      <trans-unit id="sb85ffe141d7c229d">
        <source>Session duration</source>
        <target>세션 지속시간</target>

      </trans-unit>
      <trans-unit id="sece294cd51a85745">
        <source>Determines how long a session lasts. Default of 0 seconds means that the sessions lasts until the browser is closed.</source>
        <target>세션이 지속되는 시간을 결정합니다. 기본값인 0초는 브라우저가 닫힐 때까지 세션이 지속된다는 의미입니다.</target>

      </trans-unit>
      <trans-unit id="sf7949fbbab2eb566">
        <source>Different browsers handle session cookies differently, and might not remove them even when the browser is closed.</source>
        <target>브라우저마다 세션 쿠키를 처리하는 방식이 다르기 때문에 브라우저를 닫아도 세션 쿠키가 제거되지 않을 수 있습니다.</target>

      </trans-unit>
      <trans-unit id="s53bbc3ae4b5fa1d0">
        <source>See here.</source>
        <target>여기를 참조하세요.</target>

      </trans-unit>
      <trans-unit id="s2512334108f06a5a">
        <source>Stay signed in offset</source>
        <target>로그인 상태 유지 오프셋</target>

      </trans-unit>
      <trans-unit id="s1608b2f94fa0dbd4">
        <source>If set to a duration above 0, the user will have the option to choose to "stay signed in", which will extend their session by the time specified here.</source>
        <target>기간을 0 이상으로 설정하면, 사용자에게 '로그인 상태 유지'를 선택할 수 있는 옵션이 제공되며, 이 경우 세션이 여기에 지정된 시간만큼 연장됩니다.</target>

      </trans-unit>
      <trans-unit id="s542a71bb8f41e057">
        <source>Terminate other sessions</source>
        <target>다른 세션 종료</target>

      </trans-unit>
      <trans-unit id="sa920231366378c90">
        <source>When enabled, all previous sessions of the user will be terminated.</source>
        <target>활성화하면 사용자의 이전 세션이 모두 종료됩니다.</target>

      </trans-unit>
      <trans-unit id="sfee06600c15082a9">
        <source>Remove the user from the current session.</source>
        <target>현재 세션에서 사용자를 제거합니다.</target>

      </trans-unit>
      <trans-unit id="s927398c400970760">
        <source>Write any data from the flow's context's 'prompt_data' to the currently pending user. If no user
        is pending, a new user is created, and data is written to them.</source>
        <target>플로우 컨텍스트의 'prompt_data'에 있는 데이터를 현재 대기 중인 사용자에게 씁니다. 대기 중인 사용자가
        없는 경우 새 사용자가 생성되고 해당 사용자에게 데이터가 기록됩니다.</target>
      </trans-unit>
      <trans-unit id="sb379d861cbed0b47">
        <source>Never create users</source>
        <target>사용자 생성 안 함</target>

      </trans-unit>
      <trans-unit id="s81d673755a86a4f0">
        <source>When no user is present in the flow context, the stage will fail.</source>
        <target>플로우 컨텍스트에 사용자가 없으면 스테이지가 실패합니다.</target>

      </trans-unit>
      <trans-unit id="s9940e3f073fbdbd4">
        <source>Create users when required</source>
        <target>필요할 때 사용자 생성</target>

      </trans-unit>
      <trans-unit id="s5414356cc10e80fe">
        <source>When no user is present in the the flow context, a new user is created.</source>
        <target>플로우 컨텍스트에 사용자가 없는 경우 새 사용자를 생성합니다.</target>

      </trans-unit>
      <trans-unit id="s57337099d96ce6d2">
        <source>Always create new users</source>
        <target>항상 새 사용자 생성</target>

      </trans-unit>
      <trans-unit id="se80dd66f23b4fc39">
        <source>Create a new user even if a user is in the flow context.</source>
        <target>사용자가 플로우 컨텍스트에 있는 경우에도 새 사용자를 만듭니다.</target>

      </trans-unit>
      <trans-unit id="sed3512fe4560c7f4">
        <source>Create users as inactive</source>
        <target>사용자를 비활성 상태로 생성</target>

      </trans-unit>
      <trans-unit id="s9193ef1a39a6c872">
        <source>Mark newly created users as inactive.</source>
        <target>새로 생성된 사용자를 비활성으로 표시합니다.</target>

      </trans-unit>
      <trans-unit id="s89d1847b5e4ad225">
        <source>User path template</source>
        <target>사용자 경로 템플릿</target>

      </trans-unit>
      <trans-unit id="s18269e3889d6fa54">
        <source>Path new users will be created under. If left blank, the default path will be used.</source>
        <target>새 사용자가 생성될 경로입니다. 비워 두면 기본 경로가 사용됩니다.</target>

      </trans-unit>
      <trans-unit id="sc1cb0eef9ed94e6a">
        <source>Newly created users are added to this group, if a group is selected.</source>
        <target>그룹이 선택되어 있으면 새로 생성된 사용자가 이 그룹에 추가됩니다.</target>

      </trans-unit>
      <trans-unit id="sd8417b41ca27bc8f">
        <source>New stage</source>
        <target>새 스테이지</target>

      </trans-unit>
      <trans-unit id="s293801033f9fc0d0">
        <source>Create a new stage.</source>
        <target>새 스테이지를 만듭니다.</target>

      </trans-unit>
      <trans-unit id="s71633a67e0d7c0e4">
        <source>Successfully imported device.</source>
        <target>디바이스를 성공적으로 가져왔습니다.</target>

      </trans-unit>
      <trans-unit id="s7d61705dfb120d7b">
        <source>The user in authentik this device will be assigned to.</source>
        <target>이 디바이스를 할당할 Authentik의 사용자입니다.</target>

      </trans-unit>
      <trans-unit id="s5eaf1d304e03ed4b">
        <source>Duo User ID</source>
        <target>Duo 사용자 ID</target>

      </trans-unit>
      <trans-unit id="s003847d8bc01c676">
        <source>The user ID in Duo, can be found in the URL after clicking on a user.</source>
        <target>Duo의 사용자 ID는, 사용자를 클릭한 후 URL에서 찾을 수 있습니다.</target>

      </trans-unit>
      <trans-unit id="sbbc806ea3987c781">
        <source>Automatic import</source>
        <target>자동으로 가져오기</target>

      </trans-unit>
      <trans-unit id="s77299a9d3dd932cd">
        <source>Successfully imported <x id="0" equiv-text="${res.count}"/> devices.</source>
        <target>성공적으로 <x id="0" equiv-text="${res.count}"/> 디바이스를 가져왔습니다.</target>

      </trans-unit>
      <trans-unit id="s6a615f6165ef01c9">
        <source>Start automatic import</source>
        <target>자동으로 가져오기 시작</target>

      </trans-unit>
      <trans-unit id="s9f83d7768aea548a">
        <source>Or manually import</source>
        <target>혹은 수동으로 가져오기</target>

      </trans-unit>
      <trans-unit id="sddc8efe94cb8c210">
        <source>Stages are single steps of a Flow that a user is guided through. A stage can only be executed from within a flow.</source>
        <target>스테이지는 사용자에게 안내되는 플로우의 단일 단계입니다. 스테이지는 플로우 내에서만 실행할 수 있습니다.</target>

      </trans-unit>
      <trans-unit id="sb69a4b0acd0895f2">
        <source>Flows</source>
        <target>플로우</target>

      </trans-unit>
      <trans-unit id="s0eaf755fa88c8d97">
        <source>Stage(s)</source>
        <target>스테이지</target>

      </trans-unit>
      <trans-unit id="s3914cb410fca44d4">
        <source>Import</source>
        <target>가져오기</target>

      </trans-unit>
      <trans-unit id="s8a67b33a0d70d322">
        <source>Import Duo device</source>
        <target>Duo 디바이스 가져오기</target>

      </trans-unit>
      <trans-unit id="s48cf8fd56b1237ed">
        <source>Successfully updated flow.</source>
        <target>플로우를 성공적으로 업데이트했습니다.</target>

      </trans-unit>
      <trans-unit id="sc3e0c240b159fbce">
        <source>Successfully created flow.</source>
        <target>플로우를 성공적으로 생성했습니다.</target>

      </trans-unit>
      <trans-unit id="s925936f647ae52cc">
        <source>Shown as the Title in Flow pages.</source>
        <target>플로우 페이지에서 제목으로 표시됩니다.</target>

      </trans-unit>
      <trans-unit id="s50719dda8f90abf4">
        <source>Visible in the URL.</source>
        <target>URL에 표시됩니다.</target>

      </trans-unit>
      <trans-unit id="s0f4c6540c30bd8b4">
        <source>Designation</source>
        <target>지정</target>

      </trans-unit>
      <trans-unit id="sb25d9afe10941425">
        <source>Decides what this Flow is used for. For example, the Authentication flow is redirect to when an un-authenticated user visits authentik.</source>
        <target>이 플로우가 사용되는 용도를 결정합니다. 예를 들어, 인증되지 않은 사용자가 authentik을 방문할 때 인증 플로우가 리디렉션됩니다.</target>

      </trans-unit>
      <trans-unit id="sb36e4c05244278c1">
        <source>No requirement</source>
        <target>필수 조건 없음</target>

      </trans-unit>
      <trans-unit id="s7b105164d209f670">
        <source>Require authentication</source>
        <target>인증 필요</target>

      </trans-unit>
      <trans-unit id="s239c2a351cde6d39">
        <source>Require no authentication.</source>
        <target>인증 필요 없음.</target>

      </trans-unit>
      <trans-unit id="s98beadfeeb3acb66">
        <source>Require superuser.</source>
        <target>슈퍼유저권한이 필요합니다.</target>

      </trans-unit>
      <trans-unit id="sfad9279cc42c6b61">
        <source>Required authentication level for this flow.</source>
        <target>플로우에 필요한 인증 레벨을 요구합니다.</target>

      </trans-unit>
      <trans-unit id="sb56674c9ea4f0588">
        <source>Behavior settings</source>
        <target>동작 설정</target>

      </trans-unit>
      <trans-unit id="sb6d7d58cb0a1544e">
        <source>Compatibility mode</source>
        <target>호환성 모드</target>

      </trans-unit>
      <trans-unit id="s14ace18ccf4fb86d">
        <source>Increases compatibility with password managers and mobile devices.</source>
        <target>비밀번호 관리자 및 모바일 디바이스와의 호환성을 높입니다.</target>

      </trans-unit>
      <trans-unit id="scfbc2f1396ee8550">
        <source>Denied action</source>
        <target>거부 조치</target>

      </trans-unit>
      <trans-unit id="sff38031cf061e3ae">
        <source>Will follow the ?next parameter if set, otherwise show a message</source>
        <target>?next 매개변수가 설정되어 있으면 이를 따르고, 그렇지 않으면 메시지를 표시</target>

      </trans-unit>
      <trans-unit id="s936bf4342b182ad4">
        <source>Will either follow the ?next parameter or redirect to the default interface</source>
        <target>?next 매개변수를 따르거나 기본 인터페이스로 리디렉션</target>

      </trans-unit>
      <trans-unit id="s22b0e8c5277dd5a9">
        <source>Will notify the user the flow isn't applicable</source>
        <target>사용자에게 해당 플로우가 적용되지 않음을 알림</target>

      </trans-unit>
      <trans-unit id="s2eeca5cfc99ef19b">
        <source>Decides the response when a policy denies access to this flow for a user.</source>
        <target>정책에서 사용자의 이 플로우에 대한 액세스를 거부할 때 응답을 결정합니다.</target>

      </trans-unit>
      <trans-unit id="sbaf20067de176c90">
        <source>Appearance settings</source>
        <target>외형 설정</target>

      </trans-unit>
      <trans-unit id="s2e4818861000b13f">
        <source>Layout</source>
        <target>레이아웃</target>

      </trans-unit>
      <trans-unit id="s1efbfc3937d565bd">
        <source>Background</source>
        <target>배경</target>

      </trans-unit>
      <trans-unit id="s374abf1a54d87b67">
        <source>Background shown during execution.</source>
        <target>실행 중 배경이 표시됩니다.</target>

      </trans-unit>
      <trans-unit id="s3ebf4c166058afce">
        <source>Clear background</source>
        <target>배경 지우기</target>

      </trans-unit>
      <trans-unit id="sb24755ea94bef31d">
        <source>Delete currently set background image.</source>
        <target>현재 설정된 배경 이미지를 삭제합니다.</target>

      </trans-unit>
      <trans-unit id="sb904f23f17b60c3a">
        <source>Successfully imported flow.</source>
        <target>플로우를 성공적으로 가져왔습니다.</target>

      </trans-unit>
      <trans-unit id="s344c4a2a48997e18">
        <source>.yaml files, which can be found on goauthentik.io and can be exported by authentik.</source>
        <target>.yaml 파일로 내보낼 수 있으며, 이 파일은 goauthentik.io에서 찾을 수 있고 authentik을 통해 내보낼 수 있습니다.</target>

      </trans-unit>
      <trans-unit id="sc816360d6f5a1eeb">
        <source>Flows describe a chain of Stages to authenticate, enroll or recover a user. Stages are chosen based on policies applied to them.</source>
        <target>플로우는 사용자를 인증, 등록 또는 복구하기 위한 일련의 단계를 설명합니다. 스테이지에 적용되는 정책에 따라 스테이지가 선택됩니다.</target>

      </trans-unit>
      <trans-unit id="s6f857299d5db1ecf">
        <source>Flow(s)</source>
        <target>플로우</target>

      </trans-unit>
      <trans-unit id="s9e830cbc0b42a514">
        <source>Update Flow</source>
        <target>플로우 업데이트</target>

      </trans-unit>
      <trans-unit id="s2f1bcfcc5cae94c3">
        <source>Create Flow</source>
        <target>플로우 생성</target>

      </trans-unit>
      <trans-unit id="s832282d415294df4">
        <source>Import Flow</source>
        <target>플로우 가져오기</target>

      </trans-unit>
      <trans-unit id="s098237f7ccb4dc4a">
        <source>Successfully cleared flow cache</source>
        <target>플로우 캐시를 성공적으로 지웠습니다.</target>

      </trans-unit>
      <trans-unit id="s59572c1be31a812e">
        <source>Failed to delete flow cache</source>
        <target>플로우 캐시를 삭제하지 못했습니다.</target>

      </trans-unit>
      <trans-unit id="sa2b727168b090d34">
        <source>Clear Flow cache</source>
        <target>플로우 캐시 지우기</target>

      </trans-unit>
      <trans-unit id="sf12d588a76ba7e51">
        <source>Are you sure you want to clear the flow cache?
            This will cause all flows to be re-evaluated on their next usage.</source>
        <target>플로우 캐시를 지우시겠습니까?
            이렇게 하면 다음 사용 시 모든 플로우가 재평가됩니다.</target>
      </trans-unit>
      <trans-unit id="sbe47a5bdeec19ab0">
        <source>Stage binding(s)</source>
        <target>스테이지 바인딩</target>

      </trans-unit>
      <trans-unit id="sfa88f413e287bb0f">
        <source>Stage type</source>
        <target>스테이지 유형</target>

      </trans-unit>
      <trans-unit id="s04440099d97c0bef">
        <source>Edit Stage</source>
        <target>스테이지 편집</target>

      </trans-unit>
      <trans-unit id="s980270d0fab7ecb3">
        <source>Update Stage binding</source>
        <target>스테이지 바인딩 업데이트</target>

      </trans-unit>
      <trans-unit id="sfe938c1585e0bf68">
        <source>These bindings control if this stage will be applied to the flow.</source>
        <target>이러한 바인딩은 이 단계가 플로우에 적용될지 여부를 제어합니다.</target>

      </trans-unit>
      <trans-unit id="sfac6f995c7670559">
        <source>No Stages bound</source>
        <target>스테이지 바인딩 없음</target>

      </trans-unit>
      <trans-unit id="s955c1fec1c6fb970">
        <source>No stages are currently bound to this flow.</source>
        <target>현재 이 흐름에 바인딩된 스테이지가 없습니다.</target>

      </trans-unit>
      <trans-unit id="s9a393a04eaf1eb0e">
        <source>Create Stage binding</source>
        <target>스테이지 바인딩 생성</target>

      </trans-unit>
      <trans-unit id="s207e8b106806d7e4">
        <source>Bind stage</source>
        <target>스테이지 바인드</target>

      </trans-unit>
      <trans-unit id="scc2e420c54dc8089">
        <source>Bind existing stage</source>
        <target>기존 스테이지 바인드</target>

      </trans-unit>
      <trans-unit id="s30d1f50f476c3f48">
        <source>Flow Overview</source>
        <target>플로우 개요</target>

      </trans-unit>
      <trans-unit id="s77099d752f1ab773">
        <source>Related actions</source>
        <target>관련 액션</target>

      </trans-unit>
      <trans-unit id="sd07866d9f38b2c50">
        <source>Execute flow</source>
        <target>플로우 실행</target>

      </trans-unit>
      <trans-unit id="s9ff3121d30f88d52">
        <source>Normal</source>
        <target>Normal</target>

      </trans-unit>
      <trans-unit id="s6e4c997a101b6abf">
        <source>with current user</source>
        <target>현재 사용자로</target>

      </trans-unit>
      <trans-unit id="s8ecdbff1a7329b64">
        <source>with inspector</source>
        <target>감사관과 함께</target>

      </trans-unit>
      <trans-unit id="s3576aead3e68c5c9">
        <source>Export flow</source>
        <target>플로우 내보내기</target>

      </trans-unit>
      <trans-unit id="s293aa6a6446fb153">
        <source>Export</source>
        <target>내보내기</target>

      </trans-unit>
      <trans-unit id="se2c3cbf2ed1403f1">
        <source>Stage Bindings</source>
        <target>스테이지 바인딩</target>

      </trans-unit>
      <trans-unit id="s78c08391ffbfb8c0">
        <source>These bindings control which users can access this flow.</source>
        <target>이러한 바인딩은 이 플로우에 액세스할 수 있는 사용자를 제어합니다.</target>

      </trans-unit>
      <trans-unit id="sc1a1ff47c058bb09">
        <source>Event Log</source>
        <target>이력 로그</target>

      </trans-unit>
      <trans-unit id="s65d67612999165e9">
        <source>Event <x id="0" equiv-text="${this.event.pk}"/></source>
        <target>이력 <x id="0" equiv-text="${this.event.pk}"/></target>

      </trans-unit>
      <trans-unit id="s455de2f740b073fd">
        <source>Event info</source>
        <target>이력 정보</target>

      </trans-unit>
      <trans-unit id="sb41b2cfbbc52565b">
        <source>Created</source>
        <target>생성됨</target>

      </trans-unit>
      <trans-unit id="s037bc6d25a03c3c8">
        <source>Successfully updated transport.</source>
        <target>전송을 성공적으로 업데이트했습니다.</target>

      </trans-unit>
      <trans-unit id="s1575a15cee001915">
        <source>Successfully created transport.</source>
        <target>전송을 성공적으로 생성했습니다.</target>

      </trans-unit>
      <trans-unit id="s4acf840bc792c3ae">
        <source>Local (notifications will be created within authentik)</source>
        <target>로컬 (통지는 Authentik 내에 생성됩니다.)</target>

      </trans-unit>
      <trans-unit id="sede0abbf2b612812">
        <source>Webhook (generic)</source>
        <target>웹훅 (일반)</target>

      </trans-unit>
      <trans-unit id="s76f5dca6404a1210">
        <source>Webhook (Slack/Discord)</source>
        <target>웹훅 (Slack/Discord)</target>

      </trans-unit>
      <trans-unit id="s6873bdbfa24615fb">
        <source>Webhook URL</source>
        <target>웹훅 URL</target>

      </trans-unit>
      <trans-unit id="s25ec2846f6b88214">
        <source>Webhook Mapping</source>
        <target>웹훅 맵핑</target>

      </trans-unit>
      <trans-unit id="sca2879d96f58a39c">
        <source>Send once</source>
        <target>한 번만 전송</target>

      </trans-unit>
      <trans-unit id="s2430e000b7cfefd0">
        <source>Only send notification once, for example when sending a webhook into a chat channel.</source>
        <target>예를 들어 채팅 채널로 웹훅을 보낼 때 알림을 한 번만 보내세요.</target>

      </trans-unit>
      <trans-unit id="s819509c33a7534ac">
        <source>Notification Transports</source>
        <target>통지 전송</target>

      </trans-unit>
      <trans-unit id="s57072ffb92b6c9c8">
        <source>Define how notifications are sent to users, like Email or Webhook.</source>
        <target>이메일 또는 웹훅과 같이 사용자에게 알림을 보내는 방법을 정의합니다.</target>

      </trans-unit>
      <trans-unit id="s624256f8a4bb4c89">
        <source>Notification transport(s)</source>
        <target>통지 전송</target>

      </trans-unit>
      <trans-unit id="sac1332e6f421526e">
        <source>Update Notification Transport</source>
        <target>통지 전송 업데이트</target>

      </trans-unit>
      <trans-unit id="s6b5002c605b39d6d">
        <source>Create Notification Transport</source>
        <target>통지 전송 생성</target>

      </trans-unit>
      <trans-unit id="s0a39e4f61ccafacb">
        <source>Successfully updated rule.</source>
        <target>규칙을 성공적으로 업데이트했습니다.</target>

      </trans-unit>
      <trans-unit id="s72e102414fec81a4">
        <source>Successfully created rule.</source>
        <target>규칙을 성공적으로 생성했습니다.</target>

      </trans-unit>
      <trans-unit id="sa55ee64c5c51df0f">
        <source>Select the group of users which the alerts are sent to. If no group is selected the rule is disabled.</source>
        <target>알림을 전송할 사용자 그룹을 선택합니다. 그룹을 선택하지 않으면 규칙이 비활성화됩니다.</target>

      </trans-unit>
      <trans-unit id="sffa171e11d4ae513">
        <source>Transports</source>
        <target>전송</target>

      </trans-unit>
      <trans-unit id="s7b18721be331241e">
        <source>Select which transports should be used to notify the user. If none are selected, the notification will only be shown in the authentik UI.</source>
        <target>사용자에게 통지를 보내는 데 사용할 전송을 선택합니다. 아무것도 선택하지 않으면 통지는 authentik UI에만 표시됩니다.</target>

      </trans-unit>
      <trans-unit id="scd0cfe87af6f2ff2">
        <source>Severity</source>
        <target>심각도</target>

      </trans-unit>
      <trans-unit id="s98c3bdf4fd5cdf65">
        <source>Notification Rules</source>
        <target>통지 규칙</target>

      </trans-unit>
      <trans-unit id="s107bf77afb93c9b8">
        <source>Send notifications whenever a specific Event is created and matched by policies.</source>
        <target>특정 이력이 생성되고 정책과 일치할 때마다 통지를 보냅니다.</target>

      </trans-unit>
      <trans-unit id="sf3f9a0feaf083207">
        <source>Sent to group</source>
        <target>그룹에게 전송</target>

      </trans-unit>
      <trans-unit id="sc92ed9d5e01d3f24">
        <source>Notification rule(s)</source>
        <target>통지 규칙</target>

      </trans-unit>
      <trans-unit id="s5140d157642d7362">
        <source>None (rule disabled)</source>
        <target>없음 (규칙 비활성화)</target>

      </trans-unit>
      <trans-unit id="sd1146418b344f81f">
        <source>Update Notification Rule</source>
        <target>통지 규칙 업데이트</target>

      </trans-unit>
      <trans-unit id="sbbc1de43ab6c1f76">
        <source>Create Notification Rule</source>
        <target>통지 규칙 생성</target>

      </trans-unit>
      <trans-unit id="s5795b310ab271d20">
        <source>These bindings control upon which events this rule triggers.
Bindings to groups/users are checked against the user of the event.</source>
        <target>이러한 바인딩은 이 규칙이 격발되는 이력을 제어합니다.
그룹/사용자에 대한 바인딩은 이벤트의 사용자에 대해 확인됩니다.</target>
      </trans-unit>
      <trans-unit id="s90c3b62194fe8508">
        <source>Outpost Deployment Info</source>
        <target>Outpost 배포 정보</target>

      </trans-unit>
      <trans-unit id="s35f9df7668d5fa79">
        <source>View deployment documentation</source>
        <target>배포 보기</target>

      </trans-unit>
      <trans-unit id="sad09c62cb4ebae68">
        <source>Click to copy token</source>
        <target>토큰을 복사하려면 클릭</target>

      </trans-unit>
      <trans-unit id="s0e03fe2dc5b9164b">
        <source>If your authentik Instance is using a self-signed certificate, set this value.</source>
        <target>Authentik 인스턴스에서 자체 서명 인증서를 사용하는 경우, 이 값을 설정합니다.</target>

      </trans-unit>
      <trans-unit id="sc21032b0d37882a0">
        <source>If your authentik_host setting does not match the URL you want to login with, add this setting.</source>
        <target>authentik_host 설정이 로그인하려는 URL과 일치하지 않는 경우, 이 설정을 추가하세요.</target>

      </trans-unit>
      <trans-unit id="s6f270e1668c036e9">
        <source>Successfully updated outpost.</source>
        <target>Outpost를 성공적으로 업데이트했습니다.</target>

      </trans-unit>
      <trans-unit id="s79aed8154d7c472c">
        <source>Successfully created outpost.</source>
        <target>Outpost를 성공적으로 생성했습니다.</target>

      </trans-unit>
      <trans-unit id="s8afc8c5aafb392d3">
        <source>Radius</source>
        <target>Radius</target>

      </trans-unit>
      <trans-unit id="s03970aa76a09982d">
        <source>Integration</source>
        <target>통합</target>

      </trans-unit>
      <trans-unit id="s9c29565c5ae1cc92">
        <source>Selecting an integration enables the management of the outpost by authentik.</source>
        <target>통합을 선택하면 authentik을 통해 outpost를 관리할 수 있습니다.</target>

      </trans-unit>
      <trans-unit id="s554ce268e9727e79">
        <source>You can only select providers that match the type of the outpost.</source>
        <target>Outpost 유형과 일치하는 공급자만 선택할 수 있습니다.</target>

      </trans-unit>
      <trans-unit id="sf9b1c0661a02d9f9">
        <source>Configuration</source>
        <target>구성</target>

      </trans-unit>
      <trans-unit id="s3abecf1e778c9625">
        <source>See more here:</source>
        <target>자세한 내용은 여기를 참조하세요:</target>

      </trans-unit>
      <trans-unit id="s74cb3d66f6a668e1">
        <source>Documentation</source>
        <target>문서</target>

      </trans-unit>
      <trans-unit id="saa8939ac88a76f98">
        <source>Last seen</source>
        <target>마지막 확인</target>

      </trans-unit>
      <trans-unit id="s1ac2653a6492b435">
        <source><x id="0" equiv-text="${this.outpostHealth.version}"/>, should be <x id="1" equiv-text="${this.outpostHealth.versionShould}"/></source>
        <target><x id="0" equiv-text="${this.outpostHealth.version}"/>은, <x id="1" equiv-text="${this.outpostHealth.versionShould}"/> 이어야 합니다</target>

      </trans-unit>
      <trans-unit id="s1e176e35c828318c">
        <source>Hostname</source>
        <target>호스트명</target>

      </trans-unit>
      <trans-unit id="s322e34cfcba47155">
        <source>Not available</source>
        <target>사용 불가</target>

      </trans-unit>
      <trans-unit id="s02b632a9ac24a824">
        <source>Last seen: <x id="0" equiv-text="${this.outpostHealth.lastSeen?.toLocaleTimeString()}"/></source>
        <target>마지막 확인: <x id="0" equiv-text="${this.outpostHealth.lastSeen?.toLocaleTimeString()}"/></target>

      </trans-unit>
      <trans-unit id="sa43153d53ae65063">
        <source>Unknown type</source>
        <target>알 수 없는 유형</target>

      </trans-unit>
      <trans-unit id="s5e169e1bac20b4a6">
        <source>Outposts</source>
        <target>Outposts</target>

      </trans-unit>
      <trans-unit id="s8802553bc57617ee">
        <source>Outposts are deployments of authentik components to support different environments and protocols, like reverse proxies.</source>
        <target>Outposts는 리버스 프록시와 같이 다양한 환경과 프로토콜을 지원하기 위한 인증 구성 요소의 배포입니다.</target>

      </trans-unit>
      <trans-unit id="s84d7d6ebbedcb586">
        <source>Health and Version</source>
        <target>상태 및 버전</target>

      </trans-unit>
      <trans-unit id="s9bf48a89367282cd">
        <source>Warning: authentik Domain is not configured, authentication will not work.</source>
        <target>경고: authentik 도메인이 구성되지 않아, 인증이 불가능할 수 있습니다.</target>

      </trans-unit>
      <trans-unit id="sbf5f4c5ba679e847">
        <source>Logging in via <x id="0" equiv-text="${item.config.authentik_host}"/>.</source>
        <target><x id="0" equiv-text="${item.config.authentik_host}"/>를 통해 로그인 함.</target>

      </trans-unit>
      <trans-unit id="s59b6028f19d15cda">
        <source>No integration active</source>
        <target>활성화된 통합 없음</target>

      </trans-unit>
      <trans-unit id="s9bd59e0ea70a3e4a">
        <source>Update Outpost</source>
        <target>Outpost 업데이트</target>

      </trans-unit>
      <trans-unit id="sc8f286ac783c385d">
        <source>View Deployment Info</source>
        <target>배포 정보 보기</target>

      </trans-unit>
      <trans-unit id="s9ee92717d7f63247">
        <source>Detailed health (one instance per column, data is cached so may be out of date)</source>
        <target>상세 상태 (열당 하나의 인스턴스, 데이터는 캐시되므로 최신 정보가 아닐 수 있음)</target>

      </trans-unit>
      <trans-unit id="s1d49ec5030447643">
        <source>Outpost(s)</source>
        <target>Outpost(s)</target>

      </trans-unit>
      <trans-unit id="s1a2f8f4b3861583b">
        <source>Create Outpost</source>
        <target>Outpost 생성</target>

      </trans-unit>
      <trans-unit id="sdc1ef94016f0d855">
        <source>Successfully updated integration.</source>
        <target>통합을 성공적으로 업데이트했습니다.</target>

      </trans-unit>
      <trans-unit id="sc2a1a40a1b4b0170">
        <source>Successfully created integration.</source>
        <target>통합을 성공적으로 생성했습니다.</target>

      </trans-unit>
      <trans-unit id="se9b1fec72ffd8f48">
        <source>Local</source>
        <target>로컬</target>

      </trans-unit>
      <trans-unit id="sc1231049879b8d33">
        <source>If enabled, use the local connection. Required Docker socket/Kubernetes Integration.</source>
        <target>활성화된 경우, 로컬 연결을 사용합니다. 도커/쿠버네티스 통합에 필수적입니다.</target>

      </trans-unit>
      <trans-unit id="s13de04774ff0f210">
        <source>Docker URL</source>
        <target>도커 URL</target>

      </trans-unit>
      <trans-unit id="sa7fcf026bd25f231">
        <source>Can be in the format of 'unix://' when connecting to a local docker daemon, using 'ssh://' to connect via SSH, or 'https://:2376' when connecting to a remote system.</source>
        <target>로컬 도커 데몬에 연결할 때는 'unix://', SSH를 통해 연결할 때는 'ssh://', 원격 시스템에 연결할 때는 'https://:2376'의 형식을 사용할 수 있습니다.</target>

      </trans-unit>
      <trans-unit id="saf1d289e3137c2ea">
        <source>CA which the endpoint's Certificate is verified against. Can be left empty for no validation.</source>
        <target>엔드포인트의 인증서를 검증하는 CA입니다. 검증을 수행하지 않으려면 비워둘 수 있습니다.</target>

      </trans-unit>
      <trans-unit id="s0f2e070d38cd36df">
        <source>TLS Authentication Certificate/SSH Keypair</source>
        <target>TLS 인증 인증서/SSH 키쌍</target>

      </trans-unit>
      <trans-unit id="s2f58bb9905d2b76f">
        <source>Certificate/Key used for authentication. Can be left empty for no authentication.</source>
        <target>인증에 사용되는 인증서/키입니다. 인증이 필요하지 않은 경우 비워 둘 수 있습니다.</target>

      </trans-unit>
      <trans-unit id="s8b33660e2ed7212c">
        <source>When connecting via SSH, this keypair is used for authentication.</source>
        <target>SSH를 통해 연결할 때 이 키쌍은 인증에 사용됩니다.</target>

      </trans-unit>
      <trans-unit id="sa668bd79645c3e06">
        <source>Kubeconfig</source>
        <target>쿠브설정</target>

      </trans-unit>
      <trans-unit id="sa85cfb884c17d85d">
        <source>Verify Kubernetes API SSL Certificate</source>
        <target>쿠버네티스 API SSL 인증서 확인</target>

      </trans-unit>
      <trans-unit id="se78364ee913ae2bd">
        <source>New outpost integration</source>
        <target>새 outpost 통합</target>

      </trans-unit>
      <trans-unit id="s68d69ad0271c8ef6">
        <source>Create a new outpost integration.</source>
        <target>새 outpost 통합을 생성합니다.</target>

      </trans-unit>
      <trans-unit id="sae239213b7c70376">
        <source>State</source>
        <target>상태</target>

      </trans-unit>
      <trans-unit id="sb96629f50f2e7fab">
        <source>Unhealthy</source>
        <target>불량함</target>

      </trans-unit>
      <trans-unit id="sa8e255492bb6ae0d">
        <source>Outpost integration(s)</source>
        <target>Outpost 통합</target>

      </trans-unit>
      <trans-unit id="s9d18948d25c68d66">
        <source>Successfully generated certificate-key pair.</source>
        <target>인증서-키 쌍을 성공적으로 생성했습니다.</target>

      </trans-unit>
      <trans-unit id="sd4ac926e4ebb1cd7">
        <source>Common Name</source>
        <target>일반 이름</target>

      </trans-unit>
      <trans-unit id="s592425143c4f5834">
        <source>Subject-alt name</source>
        <target>주체 대체 이름</target>

      </trans-unit>
      <trans-unit id="se9d0f12f95b14095">
        <source>Optional, comma-separated SubjectAlt Names.</source>
        <target>추가적으로, 주체 대체 이름을 콤마로 구분할 수 있습니다.</target>

      </trans-unit>
      <trans-unit id="s7609ee54e8a7b05a">
        <source>Validity days</source>
        <target>유효 기간</target>

      </trans-unit>
      <trans-unit id="s4c24b2baa377e870">
        <source>Successfully updated certificate-key pair.</source>
        <target>인증서-키 쌍을 성공적으로 업데이트했습니다.</target>

      </trans-unit>
      <trans-unit id="s122f308b5f198ba7">
        <source>Successfully created certificate-key pair.</source>
        <target>인증서-키 쌍을 성공적으로 만들었습니다.</target>

      </trans-unit>
      <trans-unit id="s08a8716c214a0efb">
        <source>PEM-encoded Certificate data.</source>
        <target>PEM 인코딩된 인증서 데이터.</target>

      </trans-unit>
      <trans-unit id="s6e612e5a6a359bbb">
        <source>Optional Private Key. If this is set, you can use this keypair for encryption.</source>
        <target>선택적 개인 키. 이 옵션을 설정하면 이 키쌍을 암호화에 사용할 수 있습니다.</target>

      </trans-unit>
      <trans-unit id="s27ac7a47b390e3cb">
        <source>Certificate-Key Pairs</source>
        <target>인증서-키 쌍</target>

      </trans-unit>
      <trans-unit id="sb72ebab438cb2983">
        <source>Import certificates of external providers or create certificates to sign requests with.</source>
        <target>외부 공급자의 인증서를 가져오거나 요청에 서명할 인증서를 만들 수 있습니다.</target>

      </trans-unit>
      <trans-unit id="s4b5af7736aedd6c1">
        <source>Private key available?</source>
        <target>개인 키를 사용할 수 있나요?</target>

      </trans-unit>
      <trans-unit id="s1d6e16d86961c782">
        <source>Certificate-Key Pair(s)</source>
        <target>인증서 키 쌍</target>

      </trans-unit>
      <trans-unit id="sc1ce2f758935ff48">
        <source>Managed by authentik</source>
        <target>Authentik에서 관리</target>

      </trans-unit>
      <trans-unit id="sf53a78d889b6c775">
        <source>Managed by authentik (Discovered)</source>
        <target>Authentik에서 관리(발견함)</target>

      </trans-unit>
      <trans-unit id="sef50d248448e0df1">
        <source>Yes (<x id="0" equiv-text="${item.privateKeyType?.toUpperCase()}"/>)</source>
        <target>(<x id="0" equiv-text="${item.privateKeyType?.toUpperCase()}"/>) 예</target>

      </trans-unit>
      <trans-unit id="s09205907b5b56cda">
        <source>No</source>
        <target>아니오</target>

      </trans-unit>
      <trans-unit id="s33aa05f435c29753">
        <source>Update Certificate-Key Pair</source>
        <target>인증서-키 쌍 업데이트</target>

      </trans-unit>
      <trans-unit id="seffdf887fed7f668">
        <source>Certificate Fingerprint (SHA1)</source>
        <target>인증서 지문(SHA1)</target>

      </trans-unit>
      <trans-unit id="sdd6b8b56a811080e">
        <source>Certificate Fingerprint (SHA256)</source>
        <target>인증서 지문(SHA256)</target>

      </trans-unit>
      <trans-unit id="s2a2d3e7c379e9518">
        <source>Certificate Subject</source>
        <target>인증서 주제</target>

      </trans-unit>
      <trans-unit id="s351246c52548086a">
        <source>Download Certificate</source>
        <target>인증서 다운로드</target>

      </trans-unit>
      <trans-unit id="s47bd537a3bcebf19">
        <source>Download Private key</source>
        <target>개인 키 다운로드</target>

      </trans-unit>
      <trans-unit id="s3a5fec3d73ac9edc">
        <source>Create Certificate-Key Pair</source>
        <target>인증서-키 쌍 만들기</target>

      </trans-unit>
      <trans-unit id="s45cb501abd43ba52">
        <source>Generate</source>
        <target>발행</target>

      </trans-unit>
      <trans-unit id="sf9bddaf910f4eea5">
        <source>Generate Certificate-Key Pair</source>
        <target>인증서-키 쌍 발행</target>

      </trans-unit>
      <trans-unit id="see2bcbc11bb91960">
        <source>Successfully updated instance.</source>
        <target>인스턴스 업데이트에 성공했습니다.</target>

      </trans-unit>
      <trans-unit id="s9e51d6de369f320b">
        <source>Successfully created instance.</source>
        <target>인스턴스를 성공적으로 생성했습니다.</target>

      </trans-unit>
      <trans-unit id="s92e91071c6a45eb4">
        <source>Disabled blueprints are never applied.</source>
        <target>비활성화된 블루프린트는 적용되지 않습니다.</target>

      </trans-unit>
      <trans-unit id="sf63c89c0604c288f">
        <source>Local path</source>
        <target>로컬 경로</target>

      </trans-unit>
      <trans-unit id="sd6422f7004036cdd">
        <source>OCI Registry</source>
        <target>OCI 레지스트리</target>

      </trans-unit>
      <trans-unit id="se2d65e13768468e0">
        <source>Internal</source>
        <target>내부</target>

      </trans-unit>
      <trans-unit id="scbb7d3154da629f3">
        <source>OCI URL, in the format of oci://registry.domain.tld/path/to/manifest.</source>
        <target>OCI URL은, oci://registry.domain.tld/path/to/manifest 형식입니다.</target>

      </trans-unit>
      <trans-unit id="s0195c0df7294228a">
        <source>See more about OCI support here:</source>
        <target>OCI 지원에 대한 자세한 내용은 여기를 참조하세요:</target>

      </trans-unit>
      <trans-unit id="sfae395b94a5a0040">
        <source>Blueprint</source>
        <target>블루프린트트</target>

      </trans-unit>
      <trans-unit id="s7e1342d37124b65b">
        <source>Configure the blueprint context, used for templating.</source>
        <target>템플릿에 사용되는 Blueprint 컨텍스트를 구성합니다.</target>

      </trans-unit>
      <trans-unit id="s6ec8c9d11310300a">
        <source>Orphaned</source>
        <target>독립적</target>

      </trans-unit>
      <trans-unit id="saab79cd956ee56a9">
        <source>Blueprints</source>
        <target>블루프린트</target>

      </trans-unit>
      <trans-unit id="s6835db03209b4f94">
        <source>Automate and template configuration within authentik.</source>
        <target>Authentik 내에서 구성을 자동화하고 템플릿을 작성하세요.</target>

      </trans-unit>
      <trans-unit id="s23de62f931f7d754">
        <source>Last applied</source>
        <target>마지막 적용</target>

      </trans-unit>
      <trans-unit id="s2708cac1f4942708">
        <source>Blueprint(s)</source>
        <target>블루프린트</target>

      </trans-unit>
      <trans-unit id="s880b8b70b22f9977">
        <source>Update Blueprint</source>
        <target>블루프린트 업데이트</target>

      </trans-unit>
      <trans-unit id="sef3d102324bf8561">
        <source>Create Blueprint Instance</source>
        <target>블루프린트 인스턴스 생성</target>

      </trans-unit>
      <trans-unit id="s32a3efa23718e713">
        <source>API Requests</source>
        <target>API 요청</target>

      </trans-unit>
      <trans-unit id="sddb3b0176f437721">
        <source>Open API Browser</source>
        <target>API 브라우저 열기</target>

      </trans-unit>
      <trans-unit id="s5be3c6d61cd9182f">
        <source>Notifications</source>
        <target>알림</target>

      </trans-unit>
      <trans-unit id="sa3438c7bb4e9cce8">
        <source><x id="0" equiv-text="${this.unread}"/> unread</source>
        <target><x id="0" equiv-text="${this.unread}"/> 읽지 않음</target>

      </trans-unit>
      <trans-unit id="s6e6e737601f44b2c">
        <source>Successfully cleared notifications</source>
        <target>알림을 성공적으로 지웠습니다.</target>

      </trans-unit>
      <trans-unit id="s8cda828dac449ea5">
        <source>Clear all</source>
        <target>모두 삭제</target>

      </trans-unit>
      <trans-unit id="s4207178ba0b99418">
        <source>A newer version of the frontend is available.</source>
        <target>새로운 버전의 프론트엔드를 사용할 수 있습니다.</target>

      </trans-unit>
      <trans-unit id="s96b3cddf33e1c853">
        <source>You're currently impersonating <x id="0" equiv-text="${this.impersonation}"/>. Click to stop.</source>
        <target>현재 <x id="0" equiv-text="${this.impersonation}"/>로 가장(impersonating)하고 있습니다. 클릭해서 정지.</target>

      </trans-unit>
      <trans-unit id="s7031e6928c44cedd">
        <source>User interface</source>
        <target>사용자 인터페이스</target>

      </trans-unit>
      <trans-unit id="s8849ece8c65e3a18">
        <source>Dashboards</source>
        <target>대시보드</target>

      </trans-unit>
      <trans-unit id="sc265a3e29e1206e4">
        <source>Events</source>
        <target>이력</target>

      </trans-unit>
      <trans-unit id="s4f1ad6b48a5df506">
        <source>Logs</source>
        <target>로그</target>

      </trans-unit>
      <trans-unit id="s1823625e6f831d73">
        <source>Customisation</source>
        <target>사용자 정의</target>

      </trans-unit>
      <trans-unit id="sc0829ee663ced008">
        <source>Directory</source>
        <target>디렉토리</target>

      </trans-unit>
      <trans-unit id="sa81e2cdaf6921adc">
        <source>System</source>
        <target>시스템</target>

      </trans-unit>
      <trans-unit id="s5515a897ae98bed9">
        <source>Certificates</source>
        <target>인증서</target>

      </trans-unit>
      <trans-unit id="s6b79e73ca77148a0">
        <source>Outpost Integrations</source>
        <target>Outpost 통합</target>

      </trans-unit>
      <trans-unit id="sab85321d3b0840b7">
        <source>API request failed</source>
        <target>API 요청 실패</target>

      </trans-unit>
      <trans-unit id="sa3599457b9418bc5">
        <source>User's avatar</source>
        <target>사용자 아바타</target>

      </trans-unit>
      <trans-unit id="s9bd9ba84819493d4">
        <source>Something went wrong! Please try again later.</source>
        <target>문제가 발생했습니다! 나중에 다시 시도해 주세요.</target>

      </trans-unit>
      <trans-unit id="s4090dd0c0e45988b">
        <source>Request ID</source>
        <target>요청 ID</target>

      </trans-unit>
      <trans-unit id="s4d7fe7be1c49896c">
        <source>You may close this page now.</source>
        <target>이제 이 페이지를 닫아도 됩니다.</target>

      </trans-unit>
      <trans-unit id="sf8c76d5fb408de7b">
        <source>You're about to be redirect to the following URL.</source>
        <target>다음 URL로 리디렉션됩니다.</target>

      </trans-unit>
      <trans-unit id="s197420b40df164f8">
        <source>Follow redirect</source>
        <target>리디렉션 따라가기</target>

      </trans-unit>
      <trans-unit id="sa11e92683c5860c7">
        <source>Request has been denied.</source>
        <target>요청이 거부되었습니다.</target>

      </trans-unit>
      <trans-unit id="s8939f574b096054a">
        <source>Not you?</source>
        <target>본인이 아닌가요?</target>

      </trans-unit>
      <trans-unit id="sc4eedb434536bdb4">
        <source>Need an account?</source>
        <target>계정이 필요하신가요?</target>

      </trans-unit>
      <trans-unit id="s38f774cd7e9b9dad">
        <source>Sign up.</source>
        <target>가입.</target>

      </trans-unit>
      <trans-unit id="sa03aa46068460c95">
        <source>Forgot username or password?</source>
        <target>사용자명이나 비밀번호를 잊으셨나요?</target>

      </trans-unit>
      <trans-unit id="s4a87445f3108db7c">
        <source>Select one of the sources below to login.</source>
        <target>아래 중 하나를 선택하여 로그인합니다.</target>

      </trans-unit>
      <trans-unit id="s091d5407b5b32e84">
        <source>Or</source>
        <target>혹은</target>

      </trans-unit>
      <trans-unit id="se5fd752dbbc3cd28">
        <source>Use a security key</source>
        <target>보안 키 사용</target>

      </trans-unit>
      <trans-unit id="s670ad066cc0e50a3">
        <source>Login to continue to <x id="0" equiv-text="${this.challenge.applicationPre}"/>.</source>
        <target><x id="0" equiv-text="${this.challenge.applicationPre}"/>로 계속해서 로그인하세요.</target>

      </trans-unit>
      <trans-unit id="scf5ce91bfba10a61">
        <source>Please enter your password</source>
        <target>비밀번호를 입력하세요</target>

      </trans-unit>
      <trans-unit id="s85366fac18679f28">
        <source>Forgot password?</source>
        <target>비밀번호를 잊으셨나요?</target>

      </trans-unit>
      <trans-unit id="s14c552fb0a4c0186">
        <source>Application requires following permissions:</source>
        <target>애플리케이션에는 다음 권한이 필요합니다:</target>

      </trans-unit>
      <trans-unit id="s7073489bb01b3c24">
        <source>Application already has access to the following permissions:</source>
        <target>애플리케이션에 이미 다음 권한에 대한 액세스 권한이 있습니다:</target>

      </trans-unit>
      <trans-unit id="s98dc556f8bf707dc">
        <source>Application requires following new permissions:</source>
        <target>애플리케이션에는 다음과 같은 새로운 권한이 필요합니다:</target>

      </trans-unit>
      <trans-unit id="sbd19064fc3f405c1">
        <source>Check your Inbox for a verification email.</source>
        <target>받은 편지함에서 인증 이메일을 확인합니다.</target>

      </trans-unit>
      <trans-unit id="s8aff572e64b7936b">
        <source>Send Email again.</source>
        <target>이메일을 다시 보냅니다.</target>

      </trans-unit>
      <trans-unit id="sdc323c6af4ae9f01">
        <source>Successfully copied TOTP Config.</source>
        <target>TOTP 구성을 성공적으로 복사했습니다.</target>

      </trans-unit>
      <trans-unit id="s3687049d1af562c4">
        <source>Copy</source>
        <target>복사</target>

      </trans-unit>
      <trans-unit id="s3643189d1abbb7f4">
        <source>Code</source>
        <target>코드</target>

      </trans-unit>
      <trans-unit id="sfe1c86b42ba13376">
        <source>Please enter your TOTP Code</source>
        <target>TOTP 코드를 입력하세요.</target>

      </trans-unit>
      <trans-unit id="sc2ec367e3108fe65">
        <source>Duo activation QR code</source>
        <target>Duo 활성화 QR 코드</target>

      </trans-unit>
      <trans-unit id="sc5668cb23167e9bb">
        <source>Alternatively, if your current device has Duo installed, click on this link:</source>
        <target>대안으로, 현재 디바이스에 Duo가 설치되어 있는 경우 이 링크를 클릭합니다:</target>

      </trans-unit>
      <trans-unit id="s721d94ae700b5dfd">
        <source>Duo activation</source>
        <target>Duo 활성화</target>

      </trans-unit>
      <trans-unit id="s708d9a4a0db0be8f">
        <source>Check status</source>
        <target>상태 확인</target>

      </trans-unit>
      <trans-unit id="s31fba571065f2c87">
        <source>Make sure to keep these tokens in a safe place.</source>
        <target>이 토큰은 반드시 안전한 곳에 보관하세요.</target>

      </trans-unit>
      <trans-unit id="sc0a0c87d5c556c38">
        <source>Phone number</source>
        <target>전화 번호</target>

      </trans-unit>
      <trans-unit id="s04c1210202f48dc9">
        <source>Please enter your Phone number.</source>
        <target>전화번호를 입력하세요.</target>

      </trans-unit>
      <trans-unit id="seb0c08d9f233bbfe">
        <source>Please enter the code you received via SMS</source>
        <target>SMS로 받은 코드를 입력하세요.</target>

      </trans-unit>
      <trans-unit id="s2b7dbba348234a36">
        <source>A code has been sent to you via SMS.</source>
        <target>SMS로 코드가 전송되었습니다.</target>

      </trans-unit>
      <trans-unit id="sa84adff85b5e505c">
        <source>Open your two-factor authenticator app to view your authentication code.</source>
        <target>2단계 인증 앱을 열어 인증 코드를 확인합니다.</target>

      </trans-unit>
      <trans-unit id="s7abc9d08b0f70fd6">
        <source>Static token</source>
        <target>정적 토큰</target>

      </trans-unit>
      <trans-unit id="s844fea0bfb10a72a">
        <source>Authentication code</source>
        <target>인증 코드</target>

      </trans-unit>
      <trans-unit id="s3cd84e82e83e35ad">
        <source>Please enter your code</source>
        <target>코드를 입력하세요.</target>

      </trans-unit>
      <trans-unit id="s18b910437b73e8e8">
        <source>Return to device picker</source>
        <target>디바이스 선택기로 돌아가기</target>

      </trans-unit>
      <trans-unit id="sbcf8604929b6a27a">
        <source>Sending Duo push notification</source>
        <target>Duo 푸시 알림 보내기</target>

      </trans-unit>
      <trans-unit id="s3b68883dda2682ed">
        <source>Assertions is empty</source>
        <target>어설션이 비어 있음</target>

      </trans-unit>
      <trans-unit id="sbbb7318812d64e51">
        <source>Error when creating credential: <x id="0" equiv-text="${err}"/></source>
        <target>자격 증명 생성 시 오류 발생: <x id="0" equiv-text="${err}"/></target>

      </trans-unit>
      <trans-unit id="sfe199b2564b66054">
        <source>Error when validating assertion on server: <x id="0" equiv-text="${err}"/></source>
        <target>서버에서 어설션 유효성 검사 시 오류 발생: <x id="0" equiv-text="${err}"/></target>

      </trans-unit>
      <trans-unit id="se409d01b52c4e12f">
        <source>Retry authentication</source>
        <target>인증 다시 시도</target>

      </trans-unit>
      <trans-unit id="s8d857061510fe794">
        <source>Duo push-notifications</source>
        <target>Duo push-알림</target>

      </trans-unit>
      <trans-unit id="s47490298c17b753a">
        <source>Receive a push notification on your device.</source>
        <target>디바이스에서 푸시 알림을 받습니다.</target>

      </trans-unit>
      <trans-unit id="s16bc281dce5685e8">
        <source>Authenticator</source>
        <target>인증기</target>

      </trans-unit>
      <trans-unit id="sdefec5401bf67eba">
        <source>Use a security key to prove your identity.</source>
        <target>보안 키를 사용하여 신원을 증명하세요.</target>

      </trans-unit>
      <trans-unit id="sd6a025d66f2637d1">
        <source>Traditional authenticator</source>
        <target>전통적 인증기</target>

      </trans-unit>
      <trans-unit id="sb25e689e00c61829">
        <source>Use a code-based authenticator.</source>
        <target>코드 기반 인증기를 사용합니다.</target>

      </trans-unit>
      <trans-unit id="s9e568afec3810bfe">
        <source>Recovery keys</source>
        <target>복구 키</target>

      </trans-unit>
      <trans-unit id="sb17e8c70f9a05c77">
        <source>In case you can't access any other method.</source>
        <target>다른 방법으로 액세스할 수 없는 경우.</target>

      </trans-unit>
      <trans-unit id="s97f2dc19fa556a6a">
        <source>SMS</source>
        <target>SMS</target>

      </trans-unit>
      <trans-unit id="s0e516232f2ab4e04">
        <source>Tokens sent via SMS.</source>
        <target>SMS를 통해 토큰을 전송했습니다.</target>

      </trans-unit>
      <trans-unit id="s6ae0d087036e6d6d">
        <source>Select an authentication method.</source>
        <target>인증 방법을 선택합니다.</target>

      </trans-unit>
      <trans-unit id="sac17f177f884e238">
        <source>Stay signed in?</source>
        <target>로그인을 유지하시겠습니까?</target>

      </trans-unit>
      <trans-unit id="s859b2e00391da380">
        <source>Select Yes to reduce the number of times you're asked to sign in.</source>
        <target>로그인 요청 횟수를 줄이려면 예를 선택합니다.</target>

      </trans-unit>
      <trans-unit id="s420d2cdedcaf8cd0">
        <source>Authenticating with Plex...</source>
        <target>Plex로 인증...</target>

      </trans-unit>
      <trans-unit id="s2ddbebcb8a49b005">
        <source>Waiting for authentication...</source>
        <target>인증을 기다리는 중...</target>

      </trans-unit>
      <trans-unit id="sb15fe7b9d09bb419">
        <source>If no Plex popup opens, click the button below.</source>
        <target>Plex 팝업이 열리지 않으면 아래 버튼을 클릭하세요.</target>

      </trans-unit>
      <trans-unit id="sbc625b4c669b9ce8">
        <source>Open login</source>
        <target>로그인 열기</target>

      </trans-unit>
      <trans-unit id="sd766cdc29b25ff95">
        <source>Authenticating with Apple...</source>
        <target>Apple로 인증...</target>

      </trans-unit>
      <trans-unit id="s2c8189544e3ea679">
        <source>Retry</source>
        <target>재시도</target>

      </trans-unit>
      <trans-unit id="sc1589121ae2f5f92">
        <source>Enter the code shown on your device.</source>
        <target>디바이스에 표시된 코드를 입력합니다.</target>

      </trans-unit>
      <trans-unit id="s67664f8ee9aea98d">
        <source>Please enter your Code</source>
        <target>코드를 입력하세요.</target>

      </trans-unit>
      <trans-unit id="s455a8fc21077e7f9">
        <source>You've successfully authenticated your device.</source>
        <target>디바이스 인증에 성공했습니다.</target>

      </trans-unit>
      <trans-unit id="s3ab772345f78aee0">
        <source>Flow inspector</source>
        <target>플로우 검사기</target>

      </trans-unit>
      <trans-unit id="s502884e1977b2c06">
        <source>Next stage</source>
        <target>다음 스테이지</target>

      </trans-unit>
      <trans-unit id="sb3fa80ccfa97ee54">
        <source>Stage name</source>
        <target>스테이지 이름</target>

      </trans-unit>
      <trans-unit id="sbea3c1e4f2fd623d">
        <source>Stage kind</source>
        <target>스테이지 종류</target>

      </trans-unit>
      <trans-unit id="s2bc8aa1740d3da34">
        <source>Stage object</source>
        <target>스테이지 오브젝트</target>

      </trans-unit>
      <trans-unit id="sc3e1c4f1fff8e1ca">
        <source>This flow is completed.</source>
        <target>이 플로우는 완료되었습니다.</target>

      </trans-unit>
      <trans-unit id="s342eccabf83c9bde">
        <source>Plan history</source>
        <target>플랜 내역</target>

      </trans-unit>
      <trans-unit id="sb2f307e79d20bb56">
        <source>Current plan context</source>
        <target>현재 플랜 컨텍스트</target>

      </trans-unit>
      <trans-unit id="sa13e6c8310000e30">
        <source>Session ID</source>
        <target>세션 ID</target>

      </trans-unit>
      <trans-unit id="s6fe64b4625517333">
        <source>Powered by authentik</source>
        <target>Powered by authentik</target>

      </trans-unit>
      <trans-unit id="sdf34a5599d66f85c">
        <source>Background image</source>
        <target>배경 이미지</target>

      </trans-unit>
      <trans-unit id="s7fa4e5e409d43573">
        <source>Error creating credential: <x id="0" equiv-text="${err}"/></source>
        <target>자격 증명 생성 오류: <x id="0" equiv-text="${err}"/></target>

      </trans-unit>
      <trans-unit id="s9d95f09deb601f34">
        <source>Server validation of credential failed: <x id="0" equiv-text="${err}"/></source>
        <target>자격 증명의 서버 유효성 검사 실패: <x id="0" equiv-text="${err}"/></target>

      </trans-unit>
      <trans-unit id="s6c8f05e3be04f62a">
        <source>Register device</source>
        <target>디바이스 등록</target>

      </trans-unit>
      <trans-unit id="s3fb39fc45e840f78">
        <source>Refer to documentation</source>
        <target>문서 참조</target>
      </trans-unit>
      <trans-unit id="sc741dfb09d3395f0">
        <source>No Applications available.</source>
        <target>사용 가능한 애플리케이션이 없습니다.</target>

      </trans-unit>
      <trans-unit id="sf34026321b35315c">
        <source>Either no applications are defined, or you don’t have access to any.</source>
        <target>정의된 애플리케이션이 없거나 애플리케이션에 대한 액세스 권한이 없는 경우입니다.</target>
      </trans-unit>
      <trans-unit id="s1cf2298d92c327a6">
        <source>My Applications</source>
        <target>내 애플리케이션</target>

      </trans-unit>
      <trans-unit id="s2656433a3b1f7e86">
        <source>My applications</source>
        <target>내 애플리케이션</target>

      </trans-unit>
      <trans-unit id="s06c92148da82be0d">
        <source>Change your password</source>
        <target>비밀번호 변경</target>

      </trans-unit>
      <trans-unit id="sff50532a2d85e32e">
        <source>Change password</source>
        <target>비밀번호 변경</target>

      </trans-unit>
      <trans-unit id="saf63d34c8601dd41">
        <source><x id="0" equiv-text="${prompt.label}"/></source>
        <target>
          <x id="0" equiv-text="${prompt.label}"/>
        </target>

      </trans-unit>
      <trans-unit id="s33f85f24c0f5f008">
        <source>Save</source>
        <target>저장</target>

      </trans-unit>
      <trans-unit id="s045c3b86aae073c1">
        <source>Delete account</source>
        <target>계정 삭제</target>

      </trans-unit>
      <trans-unit id="s4a6aa26413287069">
        <source>Successfully updated details</source>
        <target>세부 정보를 성공적으로 업데이트했습니다</target>

      </trans-unit>
      <trans-unit id="s6fcd9b5a87ceccd6">
        <source>Open settings</source>
        <target>설정 열기</target>

      </trans-unit>
      <trans-unit id="s8c05cccd470f6b5f">
        <source>No settings flow configured.</source>
        <target>설정 플로우가 구성되지 않았습니다.</target>

      </trans-unit>
      <trans-unit id="sb546eb04425e07fa">
        <source>Update details</source>
        <target>업데이트 세부 정보</target>

      </trans-unit>
      <trans-unit id="s30205d424e710818">
        <source>Successfully disconnected source</source>
        <target>소스 연결을 성공적으로 끊었습니다.</target>

      </trans-unit>
      <trans-unit id="s67dedada007d4067">
        <source>Failed to disconnected source: <x id="0" equiv-text="${exc}"/></source>
        <target>소스 연결 끊기 실패: <x id="0" equiv-text="${exc}"/></target>

      </trans-unit>
      <trans-unit id="sd2208cd1a767644b">
        <source>Disconnect</source>
        <target>연결 해제</target>

      </trans-unit>
      <trans-unit id="s7a4f059aaa029719">
        <source>Connect</source>
        <target>연결</target>

      </trans-unit>
      <trans-unit id="sababff57115130a0">
        <source>Error: unsupported source settings: <x id="0" equiv-text="${source.component}"/></source>
        <target>오류: 지원되지 않는 소스 설정입니다: <x id="0" equiv-text="${source.component}"/></target>

      </trans-unit>
      <trans-unit id="sd1031bddc66dc495">
        <source>Connect your user account to the services listed below, to allow you to login using the service instead of traditional credentials.</source>
        <target>사용자 계정을 아래 나열된 서비스에 연결하여 기존 자격증명 대신 서비스를 사용하여 로그인할 수 있도록 합니다.</target>

      </trans-unit>
      <trans-unit id="s7968dbed9b106c29">
        <source>No services available.</source>
        <target>사용 가능한 서비스가 없습니다.</target>

      </trans-unit>
      <trans-unit id="s3a135682bd30bdbb">
        <source>Create App password</source>
        <target>앱 비밀번호 생성</target>

      </trans-unit>
      <trans-unit id="s588796ee929a2e4c">
        <source>User details</source>
        <target>사용자 세부 정보</target>

      </trans-unit>
      <trans-unit id="s332a5235948c1a1d">
        <source>Consent</source>
        <target>동의</target>

      </trans-unit>
      <trans-unit id="sff945d3f59b93c5e">
        <source>MFA Devices</source>
        <target>MFA 디바이스</target>

      </trans-unit>
      <trans-unit id="sc54aafeea9c9bab0">
        <source>Connected services</source>
        <target>연결된 서비스</target>

      </trans-unit>
      <trans-unit id="sc6b4ebd37b7a91c7">
        <source>Tokens and App passwords</source>
        <target>토큰 및 앱 비밀번호</target>

      </trans-unit>
      <trans-unit id="sba65ae54d6585c1a">
        <source>Unread notifications</source>
        <target>읽지 않은 통지</target>

      </trans-unit>
      <trans-unit id="s5599c62bb78c631f">
        <source>Admin interface</source>
        <target>관리자 인터페이스</target>

      </trans-unit>
      <trans-unit id="s1298e361e40ee1c5">
        <source>Stop impersonation</source>
        <target>가장(impersonation) 중지</target>

      </trans-unit>
      <trans-unit id="s6abff64e7ff7fde9">
        <source>Avatar image</source>
        <target>아바타 이미지</target>

      </trans-unit>
      <trans-unit id="sbf9c5c5a8e5efad4">
        <source>Failed</source>
        <target>실패</target>

      </trans-unit>
      <trans-unit id="se4cd073c125382af">
        <source>Unsynced / N/A</source>
        <target>비동기화 / N/A</target>

      </trans-unit>
      <trans-unit id="s21b3058faf874368">
        <source>Outdated outposts</source>
        <target>구식 outpost</target>

      </trans-unit>
      <trans-unit id="s51f92b6fa76656ca">
        <source>Unhealthy outposts</source>
        <target>불량한 outposts</target>

      </trans-unit>
      <trans-unit id="s0fbf6dc6a1966408">
        <source>Next</source>
        <target>다음</target>

      </trans-unit>
      <trans-unit id="s4409ada9c5c2a7f8">
        <source>Inactive</source>
        <target>비활성</target>

      </trans-unit>
      <trans-unit id="s7ec7036b249f4f22">
        <source>Regular user</source>
        <target>일반 사용자</target>

      </trans-unit>
      <trans-unit id="s27976e94b05c6970">
        <source>Activate</source>
        <target>활성화</target>

      </trans-unit>
<trans-unit id="s1024166475850a65">
  <source>Use Server URI for SNI verification</source>
  <target>SNI 확인에 서버 URI 사용</target>
</trans-unit>
<trans-unit id="se65beb94fffc3c4b">
  <source>Required for servers using TLS 1.3+</source>
  <target>TLS 1.3 이상을 사용하는 서버에 필요</target>
</trans-unit>
<trans-unit id="s5506b35a1bceb141">
  <source>Client certificate keypair to authenticate against the LDAP Server's Certificate.</source>
  <target>클라이언트 인증서 키쌍으로 LDAP 서버의 인증서에 대해 인증합니다.</target>
</trans-unit>
<trans-unit id="s4647b2c92638d6fd">
  <source>The certificate for the above configured Base DN. As a fallback, the provider uses a self-signed certificate.</source>
  <target>위에 구성된 기본 DN에 대한 인증서입니다. 공급자는 대체 수단으로 자체 서명된 인증서를 사용합니다.</target>
</trans-unit>
<trans-unit id="scd247ffad6e04ac0">
  <source>TLS Server name</source>
  <target>TLS 서버 이름</target>
</trans-unit>
<trans-unit id="s2acef4f6ba39bf11">
  <source>DNS name for which the above configured certificate should be used. The certificate cannot be detected based on the base DN, as the SSL/TLS negotiation happens before such data is exchanged.</source>
  <target>위에 구성된 인증서를 사용해야 하는 DNS 이름입니다. SSL/TLS 협상이 발생하기 전에 이러한 데이터가 교환되기 때문에 기본 Distinguished Name(DN)을 기준으로 인증서를 감지할 수 없습니다.</target>
</trans-unit>
<trans-unit id="s000ee3e634868b3c">
  <source>TLS Client authentication certificate</source>
  <target>TLS 클라이언트 인증 인증서</target>
</trans-unit>
<trans-unit id="s5da52af9b083c29a">
  <source>Model</source>
  <target>모델</target>
</trans-unit>
<trans-unit id="s3ba9b8aeb686d9f7">
  <source>Match events created by selected model. When left empty, all models are matched.</source>
  <target>선택한 모델에 의해 생성된 이벤트와 일치시킵니다. 비워두면 모든 모델이 일치합니다.</target>
</trans-unit>
<trans-unit id="s254d527e3a53dbb7">
  <source>Code-based MFA Support</source>
  <target>코드 기반 다중 인증 (MFA) 지원</target>
</trans-unit>
<trans-unit id="s1889ba2eaeec2f1e">
  <source>When enabled, code-based multi-factor authentication can be used by appending a semicolon and the TOTP code to the password. This should only be enabled if all users that will bind to this provider have a TOTP device configured, as otherwise a password may incorrectly be rejected if it contains a semicolon.</source>
  <target>이 옵션을 활성화하면, 비밀번호에 세미콜론과 TOTP 코드를 추가하여 코드 기반 멀티팩터 인증을 사용할 수 있습니다. 비밀번호에 세미콜론이 포함되어 있으면 비밀번호가 거부될 수 있으므로, 이 공급자에 바인딩할 모든 사용자가 TOTP 디바이스를 구성한 경우에만 이 기능을 사용하도록 설정해야 합니다.</target>
</trans-unit>
<trans-unit id="s9f9492d30a96b9c6">
  <source>User type</source>
  <target>사용자 유형</target>
</trans-unit>
<trans-unit id="s0e427111d750cc02">
  <source>Successfully updated license.</source>
  <target>라이선스 업데이트에 성공했습니다.</target>
</trans-unit>
<trans-unit id="s06ae64e621f302eb">
  <source>Successfully created license.</source>
  <target>라이선스를 성공적으로 생성했습니다.</target>
</trans-unit>
<trans-unit id="s2905c425adae99bd">
  <source>Install ID</source>
  <target>설치 ID</target>
</trans-unit>
<trans-unit id="sb18ec434a8a3aafb">
  <source>License key</source>
  <target>라이선스 키</target>
</trans-unit>
<trans-unit id="s2e109263b73c12d5">
  <source>Licenses</source>
  <target>라이선스</target>
</trans-unit>
<trans-unit id="sd49099e9522635f4">
  <source>License(s)</source>
  <target>라이선스</target>
</trans-unit>
<trans-unit id="s3be1d90ffa46b7f1">
  <source>Enterprise is in preview.</source>
  <target>Enterprise는 현재 미리보기 입니다.</target>
</trans-unit>
<trans-unit id="sd22bd01bdf28c548">
  <source>Cumulative license expiry</source>
  <target>누적 라이선스 만료 기간</target>
</trans-unit>
<trans-unit id="sdeb6cee42435dd07">
  <source>Update License</source>
  <target>라이선스 업데이트</target>
</trans-unit>
<trans-unit id="s7df5b92a3f93544f">
  <source>Warning: The current user count has exceeded the configured licenses.</source>
  <target>경고: 현재 사용자 수가 구성된 라이선스를 초과했습니다.</target>
</trans-unit>
<trans-unit id="s0141f42936495787">
  <source>Click here for more info.</source>
  <target>자세한 내용을 보려면 여기를 클릭하세요.</target>
</trans-unit>
<trans-unit id="s7be2df39f727faa2">
  <source>Enterprise</source>
  <target>Enterprise</target>
</trans-unit>
<trans-unit id="s9ce7cc01fb9b5b53">
  <source>Manage enterprise licenses</source>
  <target>Enterprise 라이선스 관리</target>
</trans-unit>
<trans-unit id="sf9ebf11ac2645820">
  <source>No licenses found.</source>
  <target>라이선스를 찾을 수 없습니다.</target>
</trans-unit>
<trans-unit id="sa1db89262360550b">
  <source>Send us feedback!</source>
  <target>feedback 부탁드립니다!</target>
</trans-unit>
<trans-unit id="s4015746f55a8d89f">
  <source>Get a license</source>
  <target>라이선스 얻기</target>
</trans-unit>
<trans-unit id="sb2cbd06f8e25b47e">
  <source>Go to Customer Portal</source>
  <target>고객 포털로 가기</target>
</trans-unit>
<trans-unit id="sf58825457d61c429">
  <source>Forecast internal users</source>
  <target>내부 사용자 예측</target>
</trans-unit>
<trans-unit id="sde9a3f41977ec1f8">
  <source>Estimated user count one year from now based on <x id="0" equiv-text="${this.forecast?.internalUsers}"/> current internal users and <x id="1" equiv-text="${this.forecast?.forecastedInternalUsers}"/> forecasted internal users.</source>
  <target><x id="0" equiv-text="${this.forecast?.internalUsers}"/> 명의 내부 사용자를 기준으로 예상하는 일 년후 예상 사용자수는 <x id="1" equiv-text="${this.forecast?.forecastedInternalUsers}"/> 입니다.</target>
</trans-unit>
<trans-unit id="s4557b6b9da258643">
  <source>Forecast external users</source>
  <target>외부 사용자 예측</target>
</trans-unit>
<trans-unit id="sf52479d6daa0a4a8">
  <source>Estimated user count one year from now based on <x id="0" equiv-text="${this.forecast?.externalUsers}"/> current external users and <x id="1" equiv-text="${this.forecast?.forecastedExternalUsers}"/> forecasted external users.</source>
  <target><x id="0" equiv-text="${this.forecast?.externalUsers}"/> 명의 외부 사용자를 기준으로 예상하는 일 년후 예상 사용자수는 <x id="1" equiv-text="${this.forecast?.forecastedExternalUsers}"/> 입니다.</target>
</trans-unit>
<trans-unit id="s6196153c4b0c1ea0">
  <source>Install</source>
  <target>설치</target>
</trans-unit>
<trans-unit id="s0285b4bd69130fa3">
  <source>Install License</source>
  <target>라이선스 설치</target>
</trans-unit>
<trans-unit id="scef2eb6a2bfe3110">
  <source>Internal users might be users such as company employees, which will get access to the full Enterprise feature set.</source>
  <target>내부 사용자는 회사 직원과 같은 사용자로, 전체 엔터프라이즈 기능 세트에 액세스할 수 있습니다.</target>
</trans-unit>
<trans-unit id="sf66389b04fcc219c">
  <source>External users might be external consultants or B2C customers. These users don't get access to enterprise features.</source>
  <target>외부 사용자는 외부 컨설턴트나 B2C 고객일 수 있습니다. 이러한 사용자는 엔터프라이즈 기능에 액세스할 수 없습니다.</target>
</trans-unit>
<trans-unit id="s77e8668a27dbc402">
  <source>Service accounts should be used for machine-to-machine authentication or other automations.</source>
  <target>서비스 계정은 M2M(기계 간 인증) 또는 기타 자동화에 사용되어야 합니다.</target>
</trans-unit>
<trans-unit id="s28cbd874ba450b4e">
  <source>Less details</source>
  <target>적게 보기</target>
</trans-unit>
<trans-unit id="s8fa26f65aed77c96">
  <source>More details</source>
  <target>자세히 보기</target>
</trans-unit>
<trans-unit id="s08df8d0a773a3ea0">
  <source>Remove item</source>
  <target>항목 제거</target>
</trans-unit>
<trans-unit id="s364c4f177a2f8322">
  <source>Open API drawer</source>
  <target>API 서랍 열기</target>
</trans-unit>
<trans-unit id="s9ba989e69344ff29">
  <source>Open Notification drawer</source>
  <target>통지 서랍 열기</target>
</trans-unit>
<trans-unit id="s14bf17e2a1a2c381">
  <source>Restart task</source>
  <target>작업 다시 시작</target>
</trans-unit>
<trans-unit id="s19409e8712ddd369">
  <source>Add provider</source>
  <target>공급자 추가</target>
</trans-unit>
<trans-unit id="s1f7698c061c208c9">
  <source>Open</source>
  <target>열기</target>
</trans-unit>
<trans-unit id="scc3487e74c5a3e89">
  <source>Copy token</source>
  <target>토큰 복사</target>
</trans-unit>
<trans-unit id="s424f57afae0caac4">
  <source>Add users</source>
  <target>사용자 추가</target>
</trans-unit>
<trans-unit id="sd9f67fbf3f86efcf">
  <source>Add group</source>
  <target>그룹 추가</target>
</trans-unit>
<trans-unit id="s254a9a23dc1635df">
  <source>Import devices</source>
  <target>디바이스 가져오기</target>
</trans-unit>
<trans-unit id="sc4fdeccf14be5378">
  <source>Execute</source>
  <target>실행</target>
</trans-unit>
<trans-unit id="s3b3c333481944862">
  <source>Show details</source>
  <target>세부 정보 표시</target>
</trans-unit>
<trans-unit id="sb8f855b49234b81b">
  <source>Apply</source>
  <target>적용</target>
</trans-unit>
<trans-unit id="s9d8b8aa2b404c2c8">
  <source>Settings</source>
  <target>설정</target>
</trans-unit>
<trans-unit id="s7cfe12cd14df9950">
  <source>Sign out</source>
  <target>로그아웃</target>
</trans-unit>
<trans-unit id="s7caa8f7edb920909">
  <source>The number of tokens generated whenever this stage is used. Every token generated per stage execution will be attached to a single static device.</source>
  <target>이 스테이지가 사용될 때마다 생성되는 토큰의 수입니다. 스테이지가 실행될 때마다 생성되는 모든 토큰은 하나의 정적 디바이스에 연결됩니다.</target>
</trans-unit>
<trans-unit id="s4aacc4e0277c1042">
  <source>Token length</source>
  <target>토큰 길이</target>
</trans-unit>
<trans-unit id="s6931695c4f563bc4">
  <source>The length of the individual generated tokens. Can be increased to improve security.</source>
  <target>개별적으로 생성된 토큰의 길이입니다. 보안을 강화하기 위해 늘릴 수 있습니다.</target>
</trans-unit>
<trans-unit id="s0dd031b58ed4017c">
  <source>Internal: <x id="0" equiv-text="${item.internalUsers}"/></source>
  <target>내부: <x id="0" equiv-text="${item.internalUsers}"/></target>
</trans-unit>
<trans-unit id="s57b07e524f8f5c2a">
  <source>External: <x id="0" equiv-text="${item.externalUsers}"/></source>
  <target>외부: <x id="0" equiv-text="${item.externalUsers}"/></target>
</trans-unit>
<trans-unit id="s7f68101a50f526ee">
  <source>Statically deny the flow. To use this stage effectively, disable *Evaluate when flow is planned* on the respective binding.</source>
  <target>플로우를 정적으로 거부합니다. 이 스테이지를 효과적으로 사용하려면 각 바인딩에서 *플로우가 계획될 때 평가*를 비활성화하세요.</target>
</trans-unit>
<trans-unit id="s911a27022aba349f">
  <source>Create and bind Policy</source>
  <target>정책 생성 및 바인드</target>
</trans-unit>
<trans-unit id="sb1a4e9b288e2f005">
  <source>Federation and Social login</source>
  <target>연합 및 소셜 로그인</target>
</trans-unit>
<trans-unit id="s6f367f5604d5056d">
  <source>Create and bind Stage</source>
  <target>바인드 스테이지 생성</target>
</trans-unit>
<trans-unit id="s1a65ee08832fbfe2">
  <source>Flows and Stages</source>
  <target>플로우 및 스테이지</target>
</trans-unit>
<trans-unit id="s4ba4473f3d4ec896">
  <source>New version available</source>
  <target>새 버전 사용가능</target>
</trans-unit>
<trans-unit id="s6b1ed7507f26cb4a">
  <source>Failure result</source>
  <target>실패한 결과</target>
</trans-unit>
<trans-unit id="s2e422519ed38f7d8">
  <source>Pass</source>
  <target>통과</target>
</trans-unit>
<trans-unit id="s81a45c4fd11e8e1a">
  <source>Don't pass</source>
  <target>미통과</target>
</trans-unit>
<trans-unit id="s95b73e0f4e47eb9a">
  <source>Result used when policy execution fails.</source>
  <target>정책 실행이 실패할 때 사용되는 결과입니다.</target>
</trans-unit>
<trans-unit id="s6a3cf855140b9511">
  <source>Required: User verification must occur.</source>
  <target>필수: 사용자 확인이 이루어져야 합니다.</target>
</trans-unit>
<trans-unit id="sc498a3b05cfe2b08">
  <source>Preferred: User verification is preferred if available, but not required.</source>
  <target>선호: 가능한 경우 사용자 확인이 선호되지만 필수는 아닙니다.</target>
</trans-unit>
<trans-unit id="s9d2239d2b0402795">
  <source>Discouraged: User verification should not occur.</source>
  <target>비권장: 사용자 확인이 이루어지지 않아야 합니다.</target>
</trans-unit>
<trans-unit id="s428b7859907f6db2">
  <source>Required: The authenticator MUST create a dedicated credential. If it cannot, the RP is prepared for an error to occur</source>
  <target>필수: 인증기는 반드시 전용 자격 증명을 만들어야 합니다. 생성할 수 없는 경우, RP는 오류 발생에 대비해야 합니다</target>
</trans-unit>
<trans-unit id="s33e3766d4a02b042">
  <source>Preferred: The authenticator can create and store a dedicated credential, but if it doesn't that's alright too</source>
  <target>선호: 인증기는 특별한 자격 증명을 생성하고 저장할 수 있지만, 그렇지 않아도 괜찮습니다</target>
</trans-unit>
<trans-unit id="sfb852dd507c25c24">
  <source>Discouraged: The authenticator should not create a dedicated credential</source>
  <target>비권장: 인증기는 특별한 자격 증명을 생성하지 않아야 합니다</target>
</trans-unit>
<trans-unit id="s028d385389b5aac0">
  <source>Lock the user out of this system</source>
  <target>이 시스템에서 사용자 잠금</target>
</trans-unit>
<trans-unit id="sd2122c514f0778b5">
  <source>Allow the user to log in and use this system</source>
  <target>사용자가 로그인하여 이 시스템을 사용할 수 있도록 허용</target>
</trans-unit>
<trans-unit id="s43fe853bf219a9b8">
  <source>Temporarily assume the identity of this user</source>
  <target>일시적으로 이 사용자의 신원을 가정</target>
</trans-unit>
<trans-unit id="se28b5f3fcadaeeb1">
  <source>Enter a new password for this user</source>
  <target>이 사용자에 대한 새 비밀번호 입력</target>
</trans-unit>
<trans-unit id="s6f5bb31e2733ecd5">
  <source>Create a link for this user to reset their password</source>
  <target>이 사용자가 비밀번호를 재설정할 수 있는 링크 생성</target>
</trans-unit>
<trans-unit id="s67ac11d47f1ce794">
  <source>WebAuthn requires this page to be accessed via HTTPS.</source>
  <target>WebAuthn을 사용하려면 이 페이지에 HTTPS를 통해 액세스해야 합니다.</target>
</trans-unit>
<trans-unit id="se9e9e1d6799b86a5">
  <source>WebAuthn not supported by browser.</source>
  <target>브라우저에서 WebAuthn을 지원하지 않습니다.</target>
</trans-unit>
<trans-unit id="sff0ac1ace2d90709">
  <source>Use this provider with nginx's auth_request or traefik's forwardAuth. Each application/domain needs its own provider. Additionally, on each domain, /outpost.goauthentik.io must be routed to the outpost (when using a managed outpost, this is done for you).</source>
  <target>Nginx의 auth_request 또는 Traefik의 forwardAuth와 함께 이 공급자를 사용합니다. 각 응용 프로그램/도메인은 자체 공급자가 필요하며, 각 도메인에서는 /outpost.goauthentik.io가 아웃포스트로 라우팅되어야 합니다 (관리되는 아웃포스트를 사용하는 경우 이 작업은 자동으로 수행됩니다).</target>
</trans-unit>
<trans-unit id="scb58b8a60cad8762">
  <source>Default relay state</source>
  <target>기본 릴레이 상태</target>
</trans-unit>
<trans-unit id="s6827a456c9dfc6ee">
  <source>When using IDP-initiated logins, the relay state will be set to this value.</source>
  <target>IDP-initiated 로그인을 사용하는 경우, 릴레이 상태가 이 값으로 설정됩니다.</target>
</trans-unit>
<trans-unit id="s01794c0ee3629c1b">
  <source>Flow Info</source>
  <target>플로우 정보</target>
</trans-unit>
<trans-unit id="s24bce955914b1f0a">
  <source>Stage used to configure a WebAuthn authenticator (i.e. Yubikey, FaceID/Windows Hello).</source>
  <target>WebAuthn 인증기를 구성하는 데 사용되는 스테이지(예: Yubikey, FaceID/Windows Hello).</target>
</trans-unit>
&lt;&lt;&lt;&lt;&lt;&lt;&lt; HEAD
<trans-unit id="s1cffe58249b04669">
  <source>Internal application name used in URLs.</source>
  <target>URL에 사용되는 내부 애플리케이션 이름입니다.</target>
</trans-unit>
<trans-unit id="sb3d4f79d9d8b71e5">
  <source>Submit</source>
  <target>제출</target>
</trans-unit>
<trans-unit id="se2b29e6cfe59414c">
  <source>UI Settings</source>
  <target>UI 설정</target>
</trans-unit>
<trans-unit id="s836148f721d8913b">
  <source>Transparent Reverse Proxy</source>
  <target>투명 리버스 프록시</target>
</trans-unit>
<trans-unit id="s945a6b94361ee45b">
  <source>For transparent reverse proxies with required authentication</source>
  <target>인증이 필요한 투명한 리버스 프록시의 경우</target>
</trans-unit>
<trans-unit id="s40830ec037f34626">
  <source>Configure SAML provider manually</source>
  <target>SAML 공급자를 수동으로 구성</target>
</trans-unit>
<trans-unit id="sea9fc40dfd1d18b1">
  <source>Configure RADIUS provider manually</source>
  <target>RADIUS 공급자를 수동으로 구성</target>
</trans-unit>
<trans-unit id="sa1b0052ae095b9b3">
  <source>Configure SCIM provider manually</source>
  <target>SCIM 공급자를 수동으로 구성</target>
</trans-unit>
<trans-unit id="s15831fa50a116545">
  <source>Saving Application...</source>
  <target>Saving Application...</target>
</trans-unit>
<trans-unit id="s823abdb61543a826">
  <source>Authentik was unable to save this application:</source>
  <target>authentik이 이 애플리케이션을 저장하지 못했습니다:</target>
</trans-unit>
<trans-unit id="s848288f8c2265aad">
  <source>Your application has been saved</source>
  <target>애플리케이션 저장됨</target>
</trans-unit>
<trans-unit id="s67d858051b34c38b">
  <source>Method's display Name.</source>
  <target>Method의 표시 이름.</target>
</trans-unit>
<trans-unit id="h10ef80d434185070">
  <source>Use this provider with nginx's <x id="0" equiv-text="&lt;code&gt;"/>auth_request<x id="1" equiv-text="&lt;/code&gt;"/> or traefik's
                    <x id="2" equiv-text="&lt;code&gt;"/>forwardAuth<x id="3" equiv-text="&lt;/code&gt;"/>. Each application/domain needs its own provider.
                    Additionally, on each domain, <x id="4" equiv-text="&lt;code&gt;"/>/outpost.goauthentik.io<x id="5" equiv-text="&lt;/code&gt;"/> must be
                    routed to the outpost (when using a managed outpost, this is done for you).</source>
  <target>Use this provider with nginx's <x id="0" equiv-text="&lt;code&gt;"/>auth_request<x id="1" equiv-text="&lt;/code&gt;"/> or traefik's
                    <x id="2" equiv-text="&lt;code&gt;"/>forwardAuth<x id="3" equiv-text="&lt;/code&gt;"/>. Each application/domain needs its own provider.
                    Additionally, on each domain, <x id="4" equiv-text="&lt;code&gt;"/>/outpost.goauthentik.io<x id="5" equiv-text="&lt;/code&gt;"/> must be
                    routed to the outpost (when using a managed outpost, this is done for you).</target>
</trans-unit>
<trans-unit id="sd18b18f91b804c3f">
  <source>Custom attributes</source>
  <target>사용자 정의 속성(Attribute)</target>
</trans-unit>
<trans-unit id="s71c5d51d5a357dbd">
  <source>Don't show this message again.</source>
  <target>이 메시지를 다시 표시하지 마세요.</target>
</trans-unit>
<trans-unit id="s3e99ea082ca5ade9">
  <source>Failed to fetch</source>
  <target>가져오지 못함</target>
</trans-unit>
<trans-unit id="s98327528f00365a7">
  <source>Failed to fetch data.</source>
  <target>데이터를 가져오지 못했습니다.</target>
</trans-unit>
<trans-unit id="sf485014051ad0cf7">
  <source>Successfully assigned permission.</source>
  <target>권한을 성공적으로 할당했습니다.</target>
</trans-unit>
<trans-unit id="sca7fed2bef53cb99">
  <source>Role</source>
  <target>역할</target>
</trans-unit>
<trans-unit id="sc92c1a54034e21cc">
  <source>Assign</source>
  <target>할당</target>
</trans-unit>
<trans-unit id="scd84d10ee9137070">
  <source>Assign permission to role</source>
  <target>역할에 권한 할당</target>
</trans-unit>
<trans-unit id="s5ee6f1b84e9ebc69">
  <source>Assign to new role</source>
  <target>새 역할에 할당</target>
</trans-unit>
<trans-unit id="s4afb26a8fae257e9">
  <source>Directly assigned</source>
  <target>직접 할당됨</target>
</trans-unit>
<trans-unit id="sd8051c26e155f043">
  <source>Assign permission to user</source>
  <target>사용자에 권한 부여</target>
</trans-unit>
<trans-unit id="sf79f8681e5ffaee2">
  <source>Assign to new user</source>
  <target>새 사용자에 할당</target>
</trans-unit>
<trans-unit id="saabeb4cab074b0b9">
  <source>User Object Permissions</source>
  <target>사용자 오브젝트 권한</target>
</trans-unit>
<trans-unit id="s8489d5559dda260c">
  <source>Role Object Permissions</source>
  <target>역할 오브젝트 권한</target>
</trans-unit>
<trans-unit id="s6b2beba7ab637e9e">
  <source>Roles</source>
  <target>역할</target>
</trans-unit>
<trans-unit id="s96d2bb4be3f5e8aa">
  <source>Select roles to grant this groups' users' permissions from the selected roles.</source>
  <target>선택한 역할에서 이 그룹의 사용자에게 권한을 부여할 역할을 선택합니다.</target>
</trans-unit>
<trans-unit id="sb37880a2a7288ef0">
  <source>Update Permissions</source>
  <target>권한 업데이트</target>
</trans-unit>
<trans-unit id="se9c07cf256774d81">
  <source>Editing is disabled for managed tokens</source>
  <target>관리되는 토큰의 경우 편집이 비활성화됩니다.</target>
</trans-unit>
<trans-unit id="s78ab26da7f067de8">
  <source>Select permissions to grant</source>
  <target>부여할 권한 선택</target>
</trans-unit>
<trans-unit id="sdeb90bfd8a80b86b">
  <source>Permissions to add</source>
  <target>추가할 권한</target>
</trans-unit>
<trans-unit id="s36247910d67421e1">
  <source>Select permissions</source>
  <target>권한 선택</target>
</trans-unit>
<trans-unit id="s67e136af8fc1107b">
  <source>Assign permission</source>
  <target>권한 할당</target>
</trans-unit>
<trans-unit id="sb923723d27df40ba">
  <source>Permission(s)</source>
  <target>권한</target>
</trans-unit>
<trans-unit id="sc5fb00b25c7f5a02">
  <source>Permission</source>
  <target>권한</target>
</trans-unit>
<trans-unit id="s1455753daa00f1bc">
  <source>User doesn't have view permission so description cannot be retrieved.</source>
  <target>사용자에게 보기 권한이 없으므로 설명을 검색할 수 없습니다.</target>
</trans-unit>
<trans-unit id="sa3a3e09b88ed9791">
  <source>Assigned permissions</source>
  <target>할당된 권한</target>
</trans-unit>
<trans-unit id="s9cc631505c17b028">
  <source>Assigned global permissions</source>
  <target>전역 권한 할당</target>
</trans-unit>
<trans-unit id="s8f85a0e678846080">
  <source>Assigned object permissions</source>
  <target>할당된 오브젝트 권한</target>
</trans-unit>
<trans-unit id="s9103a949a3963aa9">
  <source>Successfully updated role.</source>
  <target>역할을 성공적으로 업데이트했습니다.</target>
</trans-unit>
<trans-unit id="sdf87c5661b31359e">
  <source>Successfully created role.</source>
  <target>역할을 성공적으로 만들었습니다.</target>
</trans-unit>
<trans-unit id="s3484b1e6d0b5335f">
  <source>Manage roles which grant permissions to objects within authentik.</source>
  <target>Authentik 내에서 개체에 권한을 부여하는 역할을 관리합니다.</target>
</trans-unit>
<trans-unit id="s259de999919316db">
  <source>Role(s)</source>
  <target>역할</target>
</trans-unit>
<trans-unit id="s2ffad156e8332f04">
  <source>Update Role</source>
  <target>역할 업데이트</target>
</trans-unit>
<trans-unit id="sc5f923729564fbf3">
  <source>Create Role</source>
  <target>역할 생성</target>
</trans-unit>
<trans-unit id="s14bfa8fd1bec8889">
  <source>Role doesn't have view permission so description cannot be retrieved.</source>
  <target>역할에 보기 권한이 없으므로 설명을 검색할 수 없습니다.</target>
</trans-unit>
<trans-unit id="s7e796fe83982863f">
  <source>Role <x id="0" equiv-text="${this._role?.name || &quot;&quot;}"/></source>
  <target><x id="0" equiv-text="${this._role?.name || &quot;&quot;}"/> 역할</target>
</trans-unit>
<trans-unit id="s526e2c66bd51ff5f">
  <source>Role Info</source>
  <target>역할 정보</target>
</trans-unit>
<trans-unit id="s2da4aa7a9abeb653">
  <source>Pseudolocale (for testing)</source>
  <target>가짜-로캘 (테스트용)</target>
</trans-unit>
<trans-unit id="s4bd386db7302bb22">
  <source>Create With Wizard</source>
  <target>authentik 마법사로 생성</target>
</trans-unit>
<trans-unit id="s070fdfb03034ca9b">
  <source>One hint, 'New Application Wizard', is currently hidden</source>
  <target>힌트, '새 애플리케이션 마법사'는 현재, 숨겨져 있습니다.</target>
</trans-unit>
<trans-unit id="s61bd841e66966325">
  <source>External applications that use authentik as an identity provider via protocols like OAuth2 and SAML. All applications are shown here, even ones you cannot access.</source>
  <target>OAuth2 및 SAML과 같은 프로토콜을 통해 인증서를 ID 공급자로 사용하는 외부 애플리케이션. 액세스할 수 없는 애플리케이션을 포함한 모든 애플리케이션이 여기에 표시됩니다.</target>
</trans-unit>
<trans-unit id="s1cc306d8e28c4464">
  <source>Deny message</source>
  <target>거부 메시지</target>
</trans-unit>
<trans-unit id="s6985c401e1100122">
  <source>Message shown when this stage is run.</source>
  <target>이 스테이지가 실행될 때 표시되는 메시지입니다.</target>
</trans-unit>
<trans-unit id="s09f0c100d0ad2fec">
  <source>Open Wizard</source>
  <target>마법사 열기</target>
</trans-unit>
<trans-unit id="sf2ef885f7d0a101d">
  <source>Demo Wizard</source>
  <target>데모 마법사</target>
</trans-unit>
<trans-unit id="s77505ee5d2e45e53">
  <source>Run the demo wizard</source>
  <target>데모 마법사 실행</target>
</trans-unit>
<trans-unit id="s4498e890d47a8066">
  <source>OAuth2/OIDC (Open Authorization/OpenID Connect)</source>
  <target>OAuth2/OIDC (Open Authorization/OpenID Connect)</target>
</trans-unit>
<trans-unit id="s4f2e195d09e2868c">
  <source>LDAP (Lightweight Directory Access Protocol)</source>
  <target>LDAP (Lightweight Directory Access Protocol)</target>
</trans-unit>
<trans-unit id="s7f5bb0c9923315ed">
  <source>Forward Auth (Single Application)</source>
  <target>Forward Auth (단일 애플리케이션)</target>
</trans-unit>
<trans-unit id="sf8008d2d6b064b95">
  <source>Forward Auth (Domain Level)</source>
  <target>Forward Auth (도메인 레벨)</target>
</trans-unit>
<trans-unit id="sfa8a1ffa9fee07d3">
  <source>SAML (Security Assertion Markup Language)</source>
  <target>SAML (Security Assertion Markup Language)</target>
</trans-unit>
<trans-unit id="s848a23972e388662">
  <source>RADIUS (Remote Authentication Dial-In User Service)</source>
  <target>RADIUS (Remote Authentication Dial-In User Service)</target>
</trans-unit>
<trans-unit id="s3e902999ddf7b50e">
  <source>SCIM (System for Cross-domain Identity Management)</source>
  <target>SCIM (System for Cross-domain Identity Management)</target>
</trans-unit>
<trans-unit id="sdc5690be4a342985">
  <source>The token has been copied to your clipboard</source>
  <target>토큰이 클립보드에 복사되었습니다.</target>
</trans-unit>
<trans-unit id="s7f3edfee24690c9f">
  <source>The token was displayed because authentik does not have permission to write to the clipboard</source>
  <target>authentik이 클립보드에 쓸 수 있는 권한이 없기 때문에 토큰이 표시되었습니다.</target>
</trans-unit>
<trans-unit id="saf6097bfa25205b8">
  <source>A copy of this recovery link has been placed in your clipboard</source>
  <target>이 복구 링크의 사본이 클립보드에 저장되었습니다.</target>
</trans-unit>
<trans-unit id="s895514dda9cb9c94">
  <source>Create recovery link</source>
  <target>복구 링크 생성</target>
</trans-unit>
<trans-unit id="se5c795faf2c07514">
  <source>Create Recovery Link</source>
  <target>이 사용자가 비밀번호를 재설정할 수 있는 링크 생성</target>
</trans-unit>
<trans-unit id="s84fcddede27b8e2a">
  <source>External</source>
  <target>외부</target>
</trans-unit>
<trans-unit id="s1a635369edaf4dc3">
  <source>Service account</source>
  <target>서비스 계정</target>
</trans-unit>
<trans-unit id="sff930bf2834e2201">
  <source>Service account (internal)</source>
  <target>서비스 계정 (내부)</target>
</trans-unit>
<trans-unit id="s66313b45b69cfc88">
  <source>Check the release notes</source>
  <target>릴리스 정보 확인</target>
</trans-unit>
<trans-unit id="sb4d7bae2440d9781">
  <source>User Statistics</source>
  <target>사용자 통계</target>
</trans-unit>
<trans-unit id="s0924f51b028233a3">
  <source>&lt;No name set&gt;</source>
  <target>&lt;설정된 이름 없음&gt;</target>
</trans-unit>
<trans-unit id="sdc9a6ad1af30572c">
  <source>For nginx's auth_request or traefik's forwardAuth</source>
  <target>Nginx의 auth_request 또는 Traefik의 forwardAuth의 경우</target>
</trans-unit>
<trans-unit id="sfc31264ef7ff86ef">
  <source>For nginx's auth_request or traefik's forwardAuth per root domain</source>
  <target>루트 도메인 당 Nginx의 auth_request 또는 Traefik의 forwardAuth 경우</target>
</trans-unit>
<trans-unit id="sc615309d10a9228c">
  <source>RBAC is in preview.</source>
  <target>RBAC 는 현재 프리뷰입니다.</target>
</trans-unit>
<trans-unit id="s32babfed740fd3c1">
  <source>User type used for newly created users.</source>
  <target>새로 생성된 사용자에 사용되는 사용자 유형입니다.</target>
</trans-unit>
<trans-unit id="s4a34a6be4c68ec87">
  <source>Users created</source>
  <target>유서 생성됨</target>
</trans-unit>
<trans-unit id="s275c956687e2e656">
  <source>Failed logins</source>
  <target>실패한 로그인</target>
</trans-unit>
<trans-unit id="sb35c08e3a541188f">
  <source>Also known as Client ID.</source>
  <target>클라이언트 ID로도 알려져 있습니다.</target>
</trans-unit>
<trans-unit id="sd46fd9b647cfea10">
  <source>Also known as Client Secret.</source>
  <target>클라이언트 비밀이라고도 합니다.</target>
</trans-unit>
<trans-unit id="s4476e9c50cfd13f4">
  <source>Global status</source>
  <target>전역 상태</target>
</trans-unit>
<trans-unit id="sd21a971eea208533">
  <source>Vendor</source>
  <target>Vendor</target>
</trans-unit>
<trans-unit id="sadadfe9dfa06d7dd">
  <source>No sync status.</source>
  <target>동기화 상태가 없습니다.</target>
</trans-unit>
<trans-unit id="s2b1c81130a65a55b">
  <source>Sync currently running.</source>
  <target>현재 동기화가 실행 중입니다.</target>
</trans-unit>
<trans-unit id="sf36170f71cea38c2">
  <source>Connectivity</source>
  <target>Connectivity</target>
</trans-unit>
<trans-unit id="sd94e99af8b41ff54">
  <source>0: Too guessable: risky password. (guesses &amp;lt; 10^3)</source>
  <target>0: 너무 추측하기 쉬움: 위험한 비밀번호. (guesses &amp;lt; 10^3)</target>
</trans-unit>
<trans-unit id="sc926385d1a624c3a">
  <source>1: Very guessable: protection from throttled online attacks. (guesses &amp;lt; 10^6)</source>
  <target>1: 매우 예측 가능함: 제한된 온라인 공격으로부터의 보호. (guesses &amp;lt; 10^6)</target>
</trans-unit>
<trans-unit id="s8aae61c41319602c">
  <source>2: Somewhat guessable: protection from unthrottled online attacks. (guesses &amp;lt; 10^8)</source>
  <target>2: 다소 예측 가능함: 제한되지 않은 온라인 공격으로부터의 보호. (guesses &amp;lt; 10^8)</target>
</trans-unit>
<trans-unit id="sc1f4b57e722a89d6">
  <source>3: Safely unguessable: moderate protection from offline slow-hash scenario. (guesses &amp;lt; 10^10)</source>
  <target>3: 예측하기 어려움: 오프라인 느린 해시 시나리오로부터의 중간 수준의 보호. (guesses &amp;lt; 10^10)</target>
</trans-unit>
<trans-unit id="sd47f3d3c9741343d">
  <source>4: Very unguessable: strong protection from offline slow-hash scenario. (guesses &amp;gt;= 10^10)</source>
  <target>4: 매우 예측하기 어려움: 오프라인 느린 해시 시나리오로부터의 강력한 보호. (guesses &amp;gt;= 10^10)</target>
</trans-unit>
<trans-unit id="s3d2a8b86a4f5a810">
  <source>Successfully created user and added to group <x id="0" equiv-text="${this.group.name}"/></source>
  <target>사용자 생성과 <x id="0" equiv-text="${this.group.name}"/> 그룹 추가에 성공했습니다.</target>
</trans-unit>
<trans-unit id="s824e0943a7104668">
  <source>This user will be added to the group "<x id="0" equiv-text="${this.targetGroup.name}"/>".</source>
  <target>이 사용자는 "<x id="0" equiv-text="${this.targetGroup.name}"/>" 그룹에 추가됩니다.</target>
</trans-unit>
<trans-unit id="s62e7f6ed7d9cb3ca">
  <source>Pretend user exists</source>
  <target>사용자가 존재하는 것처럼 가장</target>
</trans-unit>
<trans-unit id="s52bdc80690a9a8dc">
  <source>When enabled, the stage will always accept the given user identifier and continue.</source>
  <target>활성화되면 해당 스테이지는 항상 제공된 사용자 식별자를 수락하고 계속 진행합니다.</target>
</trans-unit>
<trans-unit id="scda8dc24b561e205">
  <source>There was an error in the application.</source>
  <target>애플리케이션에 오류가 발생했습니다.</target>
</trans-unit>
<trans-unit id="sdaca9c2c0361ed3a">
  <source>Review the application.</source>
  <target>애플리케이션 검토하기.</target>
</trans-unit>
<trans-unit id="sb50000a8fada5672">
  <source>There was an error in the provider.</source>
  <target>공급자에 오류가 발생했습니다.</target>
</trans-unit>
<trans-unit id="s21f95eaf151d4ce3">
  <source>Review the provider.</source>
  <target>공급자 검토하기.</target>
</trans-unit>
<trans-unit id="s9fd39a5cb20b4e61">
  <source>There was an error</source>
  <target>오류가 발생함</target>
</trans-unit>
<trans-unit id="s7a6b3453209e1066">
  <source>There was an error creating the application, but no error message was sent. Please review the server logs.</source>
  <target>애플리케이션을 만드는 동안 오류가 발생했지만, 오류 메시지는 전송되지 않았습니다. 서버 로그를 검토해 보세요.</target>
</trans-unit>
<trans-unit id="s1a711c19cda48375">
  <source>Configure LDAP Provider</source>
  <target>LDAP 공급자 구성</target>
</trans-unit>
<trans-unit id="s9368e965b5c292ab">
  <source>Configure OAuth2/OpenId Provider</source>
  <target>OAuth2/OpenId 공급자 구성</target>
</trans-unit>
<trans-unit id="sf5cbccdc6254c8dc">
  <source>Configure Proxy Provider</source>
  <target>프록시 공급자 구성</target>
</trans-unit>
<trans-unit id="sf6d46bb442b77e91">
  <source>AdditionalScopes</source>
  <target>추가 사용성</target>
</trans-unit>
<trans-unit id="s2c8c6f89089b31d4">
  <source>Configure Radius Provider</source>
  <target>Radius 제공자 구성</target>
</trans-unit>
<trans-unit id="sfe906cde5dddc041">
  <source>Configure SAML Provider</source>
  <target>SAML 공급자 구성</target>
</trans-unit>
<trans-unit id="sb3defbacd01ad972">
  <source>Property mappings used for user mapping.</source>
  <target>사용자 매핑에 사용되는 속성 매핑입니다.</target>
</trans-unit>
<trans-unit id="s7ccce0ec8d228db6">
  <source>Configure SCIM Provider</source>
  <target>SCIM 공급자 구성</target>
</trans-unit>
<trans-unit id="sd7728d2b6e1d25e9">
  <source>Property mappings used for group creation.</source>
  <target>그룹을 만드는데 사용할 속성 매핑입니다.</target>
</trans-unit>
<trans-unit id="s7513372fe60f6387">
  <source>Event volume</source>
  <target>이력 규모</target>
</trans-unit>
<trans-unit id="s047a5f0211fedc72">
  <source>Require Outpost (flow can only be executed from an outpost).</source>
  <target>Outpost필요 (플로우는 Outpost에서만 실행할 수 있음).</target>
</trans-unit>
<<<<<<< HEAD
<trans-unit id="sb2275335377069aa">
  <source>This feature requires an enterprise license.</source>
=======
<trans-unit id="scc7f34824150bfb8">
  <source>Provider require enterprise.</source>
>>>>>>> 035795d4
</trans-unit>
<trans-unit id="s31f1afc1bfe1cb3a">
  <source>Learn more</source>
</trans-unit>
<trans-unit id="sa2ea0fcd3ffa80e0">
  <source>Connection expiry</source>
</trans-unit>
<trans-unit id="s6dd297c217729828">
  <source>Determines how long a session lasts before being disconnected and requiring re-authorization.</source>
</trans-unit>
<trans-unit id="s3271da6c18c25b18">
  <source>Connection settings.</source>
</trans-unit>
<trans-unit id="s2f4ca2148183d692">
  <source>Successfully updated endpoint.</source>
</trans-unit>
<trans-unit id="s5adee855dbe191d9">
  <source>Successfully created endpoint.</source>
</trans-unit>
<trans-unit id="s61e136c0658e27d5">
  <source>Protocol</source>
</trans-unit>
<trans-unit id="sa062b019ff0c8809">
  <source>RDP</source>
</trans-unit>
<trans-unit id="s97f9bf19fa5b57d1">
  <source>SSH</source>
</trans-unit>
<trans-unit id="s7c100119e9ffcc32">
  <source>VNC</source>
</trans-unit>
<trans-unit id="s6b05f9d8801fc14f">
  <source>Host</source>
</trans-unit>
<trans-unit id="sb474f652a2c2fc76">
  <source>Hostname/IP to connect to.</source>
</trans-unit>
<trans-unit id="sc39f6abf0daedb0f">
  <source>Maximum concurrent connections</source>
</trans-unit>
<trans-unit id="s62418cbcd2a25498">
  <source>Maximum concurrent allowed connections to this endpoint. Can be set to -1 to disable the limit.</source>
</trans-unit>
<trans-unit id="s8276649077e8715c">
  <source>Endpoint(s)</source>
</trans-unit>
<trans-unit id="sf1dabfe0fe8a75ad">
  <source>Update Endpoint</source>
</trans-unit>
<trans-unit id="s008496c7716b9812">
  <source>These bindings control which users will have access to this endpoint. Users must also have access to the application.</source>
</trans-unit>
<trans-unit id="s38e7cd1a24e70faa">
  <source>Create Endpoint</source>
</trans-unit>
<trans-unit id="s4770c10e5b1c028c">
  <source>RAC is in preview.</source>
</trans-unit>
<trans-unit id="s168565f5ac74a89f">
  <source>Update RAC Provider</source>
</trans-unit>
<trans-unit id="s8465a2caa2d9ea5d">
  <source>Endpoints</source>
</trans-unit>
<trans-unit id="s9857d883d8eb98fc">
  <source>General settings</source>
</trans-unit>
<trans-unit id="sd2066881798a1b96">
  <source>RDP settings</source>
</trans-unit>
<trans-unit id="sb864dc36a463a155">
  <source>Ignore server certificate</source>
</trans-unit>
<trans-unit id="s20366a8d1eaaca54">
  <source>Enable wallpaper</source>
</trans-unit>
<trans-unit id="s1e44c5350ef7598c">
  <source>Enable font-smoothing</source>
</trans-unit>
<trans-unit id="s04ff5d6ae711e6d6">
  <source>Enable full window dragging</source>
</trans-unit>
<trans-unit id="s94d61907ee22a8c1">
  <source>Korean</source>
</trans-unit>
<trans-unit id="s95d56e58f816d211">
  <source>Dutch</source>
</trans-unit>
<trans-unit id="s663ccbfdf27e8dd0">
  <source>Network binding</source>
</trans-unit>
<trans-unit id="sb108a06693c67753">
  <source>No binding</source>
</trans-unit>
<trans-unit id="s5aab90c74f1233b8">
  <source>Bind ASN</source>
</trans-unit>
<trans-unit id="s488303b048afe83b">
  <source>Bind ASN and Network</source>
</trans-unit>
<trans-unit id="s3268dcfe0c8234dc">
  <source>Bind ASN, Network and IP</source>
</trans-unit>
<trans-unit id="s226381aca231644f">
  <source>Configure if sessions created by this stage should be bound to the Networks they were created in.</source>
</trans-unit>
<trans-unit id="s2555a1f20f3fd93e">
  <source>GeoIP binding</source>
</trans-unit>
<trans-unit id="s3d63c78f93c9a92e">
  <source>Bind Continent</source>
</trans-unit>
<trans-unit id="s395d5863b3a259b5">
  <source>Bind Continent and Country</source>
</trans-unit>
<trans-unit id="s625ea0c32b4b136c">
  <source>Bind Continent, Country and City</source>
</trans-unit>
<trans-unit id="s4bc7a1a88961be90">
  <source>Configure if sessions created by this stage should be bound to their GeoIP-based location</source>
</trans-unit>
<trans-unit id="sa06cd519ff151b6d">
  <source>RAC</source>
</trans-unit>
<trans-unit id="s28b99b59541f54ca">
  <source>Connection failed after <x id="0" equiv-text="${this.connectionAttempt}"/> attempts.</source>
</trans-unit>
<trans-unit id="s7c7d956418e1c8c8">
  <source>Re-connecting in <x id="0" equiv-text="${Math.max(1, delay / 1000)}"/> second(s).</source>
</trans-unit>
<trans-unit id="sfc003381f593d943">
  <source>Connecting...</source>
</trans-unit>
<trans-unit id="s31aa94a0b3c7edb2">
  <source>Select endpoint to connect to</source>
</trans-unit>
<<<<<<< HEAD
=======
<trans-unit id="s16a15af46bc9aeef">
  <source>Failed to fetch objects: <x id="0" equiv-text="${this.error.detail}"/></source>
</trans-unit>
<trans-unit id="s744401846fea6e76">
  <source>Brand</source>
</trans-unit>
<trans-unit id="sab21e1f62676b56c">
  <source>Successfully updated brand.</source>
</trans-unit>
<trans-unit id="sa43e43fd3a23e22d">
  <source>Successfully created brand.</source>
</trans-unit>
<trans-unit id="s41b3f9b4c98aabd9">
  <source>Use this brand for each domain that doesn't have a dedicated brand.</source>
</trans-unit>
<trans-unit id="s17260b71484b307f">
  <source>Set custom attributes using YAML or JSON. Any attributes set here will be inherited by users, if the request is handled by this brand.</source>
</trans-unit>
<trans-unit id="s79fc990a2b58f27f">
  <source>Brands</source>
</trans-unit>
<trans-unit id="s02774bc46a167346">
  <source>Brand(s)</source>
</trans-unit>
<trans-unit id="s801bf3d03f4a3ff1">
  <source>Update Brand</source>
</trans-unit>
<trans-unit id="s5c3efec5330e0000">
  <source>Create Brand</source>
</trans-unit>
<trans-unit id="sa9d13ce9e83aac17">
  <source>To let a user directly reset a their password, configure a recovery flow on the currently active brand.</source>
</trans-unit>
<trans-unit id="s6709b81e1ed4e39f">
  <source>The current brand must have a recovery flow configured to use a recovery link</source>
</trans-unit>
<trans-unit id="s634e2fd82c397576">
  <source>Successfully updated settings.</source>
</trans-unit>
<trans-unit id="sb8e4edaea6f1d935">
  <source>Avatars</source>
</trans-unit>
<trans-unit id="s945856050217c828">
  <source>Configure how authentik should show avatars for users. The following values can be set:</source>
</trans-unit>
<trans-unit id="sf4ef4c8ce713f775">
  <source>Disables per-user avatars and just shows a 1x1 pixel transparent picture</source>
</trans-unit>
<trans-unit id="s5446842a7e4a963b">
  <source>Uses gravatar with the user's email address</source>
</trans-unit>
<trans-unit id="s35363b9e1cc2abd3">
  <source>Generated avatars based on the user's name</source>
</trans-unit>
<trans-unit id="s48110ca292cad513">
  <source>Any URL: If you want to use images hosted on another server, you can set any URL. Additionally, these placeholders can be used:</source>
</trans-unit>
<trans-unit id="sbe1dfda044bdc93b">
  <source>The user's username</source>
</trans-unit>
<trans-unit id="s653f257c9c2d4dc5">
  <source>The email address, md5 hashed</source>
</trans-unit>
<trans-unit id="s9c9183cd80916b4f">
  <source>The user's UPN, if set (otherwise an empty string)</source>
</trans-unit>
<trans-unit id="h4963ed14d7e239a9">
  <source>An attribute path like
                                    <x id="0" equiv-text="&lt;code&gt;"/>attributes.something.avatar<x id="1" equiv-text="&lt;/code&gt;"/>, which can be used in
                                    combination with the file field to allow users to upload custom
                                    avatars for themselves.</source>
</trans-unit>
<trans-unit id="s4c80c34a67a6f1c9">
  <source>Multiple values can be set, comma-separated, and authentik will fallback to the next mode when no avatar could be found.</source>
</trans-unit>
<trans-unit id="h2fafcc3ebafea2f8">
  <source>For example, setting this to <x id="0" equiv-text="&lt;code&gt;"/>gravatar,initials<x id="1" equiv-text="&lt;/code&gt;"/> will
                                attempt to get an avatar from Gravatar, and if the user has not
                                configured on there, it will fallback to a generated avatar.</source>
</trans-unit>
<trans-unit id="s5faec5eb5faf62ac">
  <source>Allow users to change name</source>
</trans-unit>
<trans-unit id="s078ffec0257621c0">
  <source>Enable the ability for users to change their name.</source>
</trans-unit>
<trans-unit id="s456d88f3679190fd">
  <source>Allow users to change email</source>
</trans-unit>
<trans-unit id="s5fc6c14d106f40d3">
  <source>Enable the ability for users to change their email.</source>
</trans-unit>
<trans-unit id="s628e414bb2367057">
  <source>Allow users to change username</source>
</trans-unit>
<trans-unit id="s6d816a95ca43a99d">
  <source>Enable the ability for users to change their username.</source>
</trans-unit>
<trans-unit id="s57b52b60ed5e2bc7">
  <source>Footer links</source>
</trans-unit>
<trans-unit id="s7349802b2f7f99c2">
  <source>This option configures the footer links on the flow executor pages. It must be a valid JSON list and can be used as follows:</source>
</trans-unit>
<trans-unit id="s166b59f3cc5d8ec3">
  <source>GDPR compliance</source>
</trans-unit>
<trans-unit id="sb8b23770f899e5bb">
  <source>When enabled, all the events caused by a user will be deleted upon the user's deletion.</source>
</trans-unit>
<trans-unit id="s29501761df0fe837">
  <source>Impersonation</source>
</trans-unit>
<trans-unit id="s8f503553d8432487">
  <source>Globally enable/disable impersonation.</source>
</trans-unit>
<trans-unit id="see1eb81c1f734079">
  <source>System settings</source>
</trans-unit>
<trans-unit id="s47fb5504f693775b">
  <source>Changes made:</source>
</trans-unit>
<trans-unit id="s506b6a19d12f414c">
  <source>Key</source>
</trans-unit>
<trans-unit id="s4fc9dc73245eab09">
  <source>Previous value</source>
</trans-unit>
<trans-unit id="scb3b0671d7b7f640">
  <source>New value</source>
</trans-unit>
<trans-unit id="s4a642406b0745917">
  <source>Raw event info</source>
</trans-unit>
<trans-unit id="sa65e7bc7ddd3484d">
  <source>Anonymous user</source>
</trans-unit>
>>>>>>> 035795d4
    </body>
  </file>
</xliff><|MERGE_RESOLUTION|>--- conflicted
+++ resolved
@@ -609,11 +609,7 @@
       <trans-unit id="saa0e2675da69651b">
         <source>The URL "<x id="0" equiv-text="${this.url}"/>" was not found.</source>
         <target>URL "<x id="0" equiv-text="${this.url}"/>" 을 찾을 수 없습니다.</target>
-<<<<<<< HEAD
-        
-=======
-
->>>>>>> 035795d4
+
       </trans-unit>
       <trans-unit id="s58cd9c2fe836d9c6">
         <source>Return home</source>
@@ -1055,11 +1051,7 @@
       <trans-unit id="sa8384c9c26731f83">
         <source>To allow any redirect URI, set this value to ".*". Be aware of the possible security implications this can have.</source>
         <target>리디렉션 URI를 허용하려면 이 값을 ".*"로 설정합니다. 이로 인해 발생할 수 있는 보안상의 영향에 유의하세요.</target>
-<<<<<<< HEAD
-        
-=======
-
->>>>>>> 035795d4
+
       </trans-unit>
       <trans-unit id="s55787f4dfcdce52b">
         <source>Signing Key</source>
@@ -1797,11 +1789,7 @@
       <trans-unit id="sa90b7809586c35ce">
         <source>Either input a full URL, a relative path, or use 'fa://fa-test' to use the Font Awesome icon "fa-test".</source>
         <target>전체 URL, 상대 경로를 입력하거나, 또는 'fa://fa-test'를 사용하여 Font Awesome 아이콘 "fa-test"를 사용합니다.</target>
-<<<<<<< HEAD
-        
-=======
-
->>>>>>> 035795d4
+
       </trans-unit>
       <trans-unit id="s0410779cb47de312">
         <source>Path template for users created. Use placeholders like `%(slug)s` to insert the source slug.</source>
@@ -3758,35 +3746,12 @@
       <trans-unit id="s7b1fba26d245cb1c">
         <source>When using an external logging solution for archiving, this can be set to "minutes=5".</source>
         <target>아카이브에 외부 로깅 솔루션을 사용하는 경우, 이 값을 "minutes=5"로 설정할 수 있습니다.</target>
-<<<<<<< HEAD
-        
-=======
-
->>>>>>> 035795d4
+
       </trans-unit>
       <trans-unit id="s44536d20bb5c8257">
         <source>This setting only affects new Events, as the expiration is saved per-event.</source>
         <target>T만료는 이벤트별로 저장되므로 설정은 새 이벤트에만 영향을 줍니다.</target>
-<<<<<<< HEAD
-        
-      </trans-unit>
-      <trans-unit id="s3bb51cabb02b997e">
-        <source>Format: "weeks=3;days=2;hours=3,seconds=2".</source>
-        <target>서식: "weeks=3;days=2;hours=3,seconds=2".</target>
-        
-      </trans-unit>
-      <trans-unit id="s04bfd02201db5ab8">
-        <source>Set custom attributes using YAML or JSON. Any attributes set here will be inherited by users, if the request is handled by this tenant.</source>
-        <target>YAML 또는 JSON을 사용하여 사용자 지정 속성을 설정합니다. 이 테넌트가 요청을 처리하는 경우 여기에서 설정한 모든 속성은 사용자가 상속받게 됩니다.</target>
-        
-      </trans-unit>
-      <trans-unit id="s7f9e79189a3d19e2">
-        <source>Tenants</source>
-        <target>테넌트</target>
-        
-=======
-
->>>>>>> 035795d4
+
       </trans-unit>
       <trans-unit id="s164be9a7537b99f6">
         <source>Configure visual settings and defaults for different domains.</source>
@@ -3954,11 +3919,7 @@
       <trans-unit id="sa95a538bfbb86111">
         <source>Are you sure you want to update <x id="0" equiv-text="${this.objectLabel}"/> "<x id="1" equiv-text="${this.obj?.name}"/>"?</source>
         <target>정말 <x id="0" equiv-text="${this.objectLabel}"/> "<x id="1" equiv-text="${this.obj?.name}"/>" 을(를) 업데이트 하시겠습니까?</target>
-<<<<<<< HEAD
-        
-=======
-
->>>>>>> 035795d4
+
       </trans-unit>
       <trans-unit id="sc92d7cfb6ee1fec6">
         <source>Successfully updated password.</source>
@@ -5038,11 +4999,7 @@
       <trans-unit id="sdf1d8edef27236f0">
         <source>A "roaming" authenticator, like a YubiKey</source>
         <target>YubiKey 같은 "로밍" 인증기</target>
-<<<<<<< HEAD
-        
-=======
-
->>>>>>> 035795d4
+
       </trans-unit>
       <trans-unit id="sfffba7b23d8fb40c">
         <source>This stage checks the user's current session against the Google reCaptcha (or compatible) service.</source>
@@ -5377,11 +5334,7 @@
       <trans-unit id="s2d5f69929bb7221d">
         <source><x id="0" equiv-text="${prompt.name}"/> ("<x id="1" equiv-text="${prompt.fieldKey}"/>", of type <x id="2" equiv-text="${prompt.type}"/>)</source>
         <target><x id="0" equiv-text="${prompt.name}"/> ("<x id="1" equiv-text="${prompt.fieldKey}"/>", of type <x id="2" equiv-text="${prompt.type}"/>)</target>
-<<<<<<< HEAD
-        
-=======
-
->>>>>>> 035795d4
+
       </trans-unit>
       <trans-unit id="s3b7b519444181264">
         <source>Validation Policies</source>
@@ -7993,13 +7946,8 @@
   <source>Require Outpost (flow can only be executed from an outpost).</source>
   <target>Outpost필요 (플로우는 Outpost에서만 실행할 수 있음).</target>
 </trans-unit>
-<<<<<<< HEAD
-<trans-unit id="sb2275335377069aa">
-  <source>This feature requires an enterprise license.</source>
-=======
 <trans-unit id="scc7f34824150bfb8">
   <source>Provider require enterprise.</source>
->>>>>>> 035795d4
 </trans-unit>
 <trans-unit id="s31f1afc1bfe1cb3a">
   <source>Learn more</source>
@@ -8136,8 +8084,6 @@
 <trans-unit id="s31aa94a0b3c7edb2">
   <source>Select endpoint to connect to</source>
 </trans-unit>
-<<<<<<< HEAD
-=======
 <trans-unit id="s16a15af46bc9aeef">
   <source>Failed to fetch objects: <x id="0" equiv-text="${this.error.detail}"/></source>
 </trans-unit>
@@ -8275,7 +8221,6 @@
 <trans-unit id="sa65e7bc7ddd3484d">
   <source>Anonymous user</source>
 </trans-unit>
->>>>>>> 035795d4
     </body>
   </file>
 </xliff>