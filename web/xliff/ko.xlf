--- conflicted
+++ resolved
@@ -3753,24 +3753,6 @@
         <target>T만료는 이벤트별로 저장되므로 설정은 새 이벤트에만 영향을 줍니다.</target>
         
       </trans-unit>
-<<<<<<< HEAD
-=======
-      <trans-unit id="s3bb51cabb02b997e">
-        <source>Format: "weeks=3;days=2;hours=3,seconds=2".</source>
-        <target>서식: "weeks=3;days=2;hours=3,seconds=2".</target>
-        
-      </trans-unit>
-      <trans-unit id="s04bfd02201db5ab8">
-        <source>Set custom attributes using YAML or JSON. Any attributes set here will be inherited by users, if the request is handled by this tenant.</source>
-        <target>YAML 또는 JSON을 사용하여 사용자 지정 속성을 설정합니다. 이 테넌트가 요청을 처리하는 경우 여기에서 설정한 모든 속성은 사용자가 상속받게 됩니다.</target>
-        
-      </trans-unit>
-      <trans-unit id="s7f9e79189a3d19e2">
-        <source>Tenants</source>
-        <target>테넌트</target>
-        
-      </trans-unit>
->>>>>>> b1c7c228
       <trans-unit id="s164be9a7537b99f6">
         <source>Configure visual settings and defaults for different domains.</source>
         <target>다양한 도메인에 대한 시각적 설정 및 기본값을 구성합니다.</target>
@@ -7964,97 +7946,150 @@
   <source>Require Outpost (flow can only be executed from an outpost).</source>
   <target>Outpost필요 (플로우는 Outpost에서만 실행할 수 있음).</target>
 </trans-unit>
-<<<<<<< HEAD
+<trans-unit id="scc7f34824150bfb8">
+  <source>Provider require enterprise.</source>
+</trans-unit>
+<trans-unit id="s31f1afc1bfe1cb3a">
+  <source>Learn more</source>
+</trans-unit>
+<trans-unit id="sa2ea0fcd3ffa80e0">
+  <source>Connection expiry</source>
+</trans-unit>
+<trans-unit id="s6dd297c217729828">
+  <source>Determines how long a session lasts before being disconnected and requiring re-authorization.</source>
+</trans-unit>
+<trans-unit id="s3271da6c18c25b18">
+  <source>Connection settings.</source>
+</trans-unit>
+<trans-unit id="s2f4ca2148183d692">
+  <source>Successfully updated endpoint.</source>
+</trans-unit>
+<trans-unit id="s5adee855dbe191d9">
+  <source>Successfully created endpoint.</source>
+</trans-unit>
+<trans-unit id="s61e136c0658e27d5">
+  <source>Protocol</source>
+</trans-unit>
+<trans-unit id="sa062b019ff0c8809">
+  <source>RDP</source>
+</trans-unit>
+<trans-unit id="s97f9bf19fa5b57d1">
+  <source>SSH</source>
+</trans-unit>
+<trans-unit id="s7c100119e9ffcc32">
+  <source>VNC</source>
+</trans-unit>
+<trans-unit id="s6b05f9d8801fc14f">
+  <source>Host</source>
+</trans-unit>
+<trans-unit id="sb474f652a2c2fc76">
+  <source>Hostname/IP to connect to.</source>
+</trans-unit>
+<trans-unit id="sc39f6abf0daedb0f">
+  <source>Maximum concurrent connections</source>
+</trans-unit>
+<trans-unit id="s62418cbcd2a25498">
+  <source>Maximum concurrent allowed connections to this endpoint. Can be set to -1 to disable the limit.</source>
+</trans-unit>
+<trans-unit id="s8276649077e8715c">
+  <source>Endpoint(s)</source>
+</trans-unit>
+<trans-unit id="sf1dabfe0fe8a75ad">
+  <source>Update Endpoint</source>
+</trans-unit>
+<trans-unit id="s008496c7716b9812">
+  <source>These bindings control which users will have access to this endpoint. Users must also have access to the application.</source>
+</trans-unit>
+<trans-unit id="s38e7cd1a24e70faa">
+  <source>Create Endpoint</source>
+</trans-unit>
+<trans-unit id="s4770c10e5b1c028c">
+  <source>RAC is in preview.</source>
+</trans-unit>
+<trans-unit id="s168565f5ac74a89f">
+  <source>Update RAC Provider</source>
+</trans-unit>
+<trans-unit id="s8465a2caa2d9ea5d">
+  <source>Endpoints</source>
+</trans-unit>
+<trans-unit id="s9857d883d8eb98fc">
+  <source>General settings</source>
+</trans-unit>
+<trans-unit id="sd2066881798a1b96">
+  <source>RDP settings</source>
+</trans-unit>
+<trans-unit id="sb864dc36a463a155">
+  <source>Ignore server certificate</source>
+</trans-unit>
+<trans-unit id="s20366a8d1eaaca54">
+  <source>Enable wallpaper</source>
+</trans-unit>
+<trans-unit id="s1e44c5350ef7598c">
+  <source>Enable font-smoothing</source>
+</trans-unit>
+<trans-unit id="s04ff5d6ae711e6d6">
+  <source>Enable full window dragging</source>
+</trans-unit>
+<trans-unit id="s94d61907ee22a8c1">
+  <source>Korean</source>
+</trans-unit>
+<trans-unit id="s95d56e58f816d211">
+  <source>Dutch</source>
+</trans-unit>
+<trans-unit id="s663ccbfdf27e8dd0">
+  <source>Network binding</source>
+</trans-unit>
+<trans-unit id="sb108a06693c67753">
+  <source>No binding</source>
+</trans-unit>
+<trans-unit id="s5aab90c74f1233b8">
+  <source>Bind ASN</source>
+</trans-unit>
+<trans-unit id="s488303b048afe83b">
+  <source>Bind ASN and Network</source>
+</trans-unit>
+<trans-unit id="s3268dcfe0c8234dc">
+  <source>Bind ASN, Network and IP</source>
+</trans-unit>
+<trans-unit id="s226381aca231644f">
+  <source>Configure if sessions created by this stage should be bound to the Networks they were created in.</source>
+</trans-unit>
+<trans-unit id="s2555a1f20f3fd93e">
+  <source>GeoIP binding</source>
+</trans-unit>
+<trans-unit id="s3d63c78f93c9a92e">
+  <source>Bind Continent</source>
+</trans-unit>
+<trans-unit id="s395d5863b3a259b5">
+  <source>Bind Continent and Country</source>
+</trans-unit>
+<trans-unit id="s625ea0c32b4b136c">
+  <source>Bind Continent, Country and City</source>
+</trans-unit>
+<trans-unit id="s4bc7a1a88961be90">
+  <source>Configure if sessions created by this stage should be bound to their GeoIP-based location</source>
+</trans-unit>
+<trans-unit id="sa06cd519ff151b6d">
+  <source>RAC</source>
+</trans-unit>
+<trans-unit id="s28b99b59541f54ca">
+  <source>Connection failed after <x id="0" equiv-text="${this.connectionAttempt}"/> attempts.</source>
+</trans-unit>
+<trans-unit id="s7c7d956418e1c8c8">
+  <source>Re-connecting in <x id="0" equiv-text="${Math.max(1, delay / 1000)}"/> second(s).</source>
+</trans-unit>
+<trans-unit id="sfc003381f593d943">
+  <source>Connecting...</source>
+</trans-unit>
+<trans-unit id="s31aa94a0b3c7edb2">
+  <source>Select endpoint to connect to</source>
+</trans-unit>
+<trans-unit id="s16a15af46bc9aeef">
+  <source>Failed to fetch objects: <x id="0" equiv-text="${this.error.detail}"/></source>
+</trans-unit>
 <trans-unit id="s744401846fea6e76">
   <source>Brand</source>
 </trans-unit>
-=======
->>>>>>> b1c7c228
-<trans-unit id="scc7f34824150bfb8">
-  <source>Provider require enterprise.</source>
-</trans-unit>
-<trans-unit id="s31f1afc1bfe1cb3a">
-  <source>Learn more</source>
-</trans-unit>
-<trans-unit id="sa2ea0fcd3ffa80e0">
-  <source>Connection expiry</source>
-</trans-unit>
-<trans-unit id="s6dd297c217729828">
-  <source>Determines how long a session lasts before being disconnected and requiring re-authorization.</source>
-</trans-unit>
-<trans-unit id="s3271da6c18c25b18">
-  <source>Connection settings.</source>
-</trans-unit>
-<trans-unit id="s2f4ca2148183d692">
-  <source>Successfully updated endpoint.</source>
-</trans-unit>
-<trans-unit id="s5adee855dbe191d9">
-  <source>Successfully created endpoint.</source>
-</trans-unit>
-<trans-unit id="s61e136c0658e27d5">
-  <source>Protocol</source>
-</trans-unit>
-<trans-unit id="sa062b019ff0c8809">
-  <source>RDP</source>
-</trans-unit>
-<trans-unit id="s97f9bf19fa5b57d1">
-  <source>SSH</source>
-</trans-unit>
-<trans-unit id="s7c100119e9ffcc32">
-  <source>VNC</source>
-</trans-unit>
-<trans-unit id="s6b05f9d8801fc14f">
-  <source>Host</source>
-</trans-unit>
-<trans-unit id="sb474f652a2c2fc76">
-  <source>Hostname/IP to connect to.</source>
-</trans-unit>
-<trans-unit id="sc39f6abf0daedb0f">
-  <source>Maximum concurrent connections</source>
-</trans-unit>
-<trans-unit id="s62418cbcd2a25498">
-  <source>Maximum concurrent allowed connections to this endpoint. Can be set to -1 to disable the limit.</source>
-</trans-unit>
-<trans-unit id="s8276649077e8715c">
-  <source>Endpoint(s)</source>
-</trans-unit>
-<trans-unit id="sf1dabfe0fe8a75ad">
-  <source>Update Endpoint</source>
-</trans-unit>
-<trans-unit id="s008496c7716b9812">
-  <source>These bindings control which users will have access to this endpoint. Users must also have access to the application.</source>
-</trans-unit>
-<trans-unit id="s38e7cd1a24e70faa">
-  <source>Create Endpoint</source>
-</trans-unit>
-<trans-unit id="s4770c10e5b1c028c">
-  <source>RAC is in preview.</source>
-</trans-unit>
-<trans-unit id="s168565f5ac74a89f">
-  <source>Update RAC Provider</source>
-</trans-unit>
-<trans-unit id="s8465a2caa2d9ea5d">
-  <source>Endpoints</source>
-</trans-unit>
-<trans-unit id="s9857d883d8eb98fc">
-  <source>General settings</source>
-</trans-unit>
-<trans-unit id="sd2066881798a1b96">
-  <source>RDP settings</source>
-</trans-unit>
-<trans-unit id="sb864dc36a463a155">
-  <source>Ignore server certificate</source>
-</trans-unit>
-<trans-unit id="s20366a8d1eaaca54">
-  <source>Enable wallpaper</source>
-</trans-unit>
-<trans-unit id="s1e44c5350ef7598c">
-  <source>Enable font-smoothing</source>
-</trans-unit>
-<trans-unit id="s04ff5d6ae711e6d6">
-  <source>Enable full window dragging</source>
-</trans-unit>
-<<<<<<< HEAD
 <trans-unit id="sab21e1f62676b56c">
   <source>Successfully updated brand.</source>
 </trans-unit>
@@ -8082,57 +8117,9 @@
 <trans-unit id="sa9d13ce9e83aac17">
   <source>To let a user directly reset a their password, configure a recovery flow on the currently active brand.</source>
 </trans-unit>
-=======
->>>>>>> b1c7c228
-<trans-unit id="s94d61907ee22a8c1">
-  <source>Korean</source>
-</trans-unit>
-<trans-unit id="s95d56e58f816d211">
-  <source>Dutch</source>
-</trans-unit>
-<<<<<<< HEAD
 <trans-unit id="s6709b81e1ed4e39f">
   <source>The current brand must have a recovery flow configured to use a recovery link</source>
 </trans-unit>
-=======
->>>>>>> b1c7c228
-<trans-unit id="s663ccbfdf27e8dd0">
-  <source>Network binding</source>
-</trans-unit>
-<trans-unit id="sb108a06693c67753">
-  <source>No binding</source>
-</trans-unit>
-<trans-unit id="s5aab90c74f1233b8">
-  <source>Bind ASN</source>
-</trans-unit>
-<trans-unit id="s488303b048afe83b">
-  <source>Bind ASN and Network</source>
-</trans-unit>
-<trans-unit id="s3268dcfe0c8234dc">
-  <source>Bind ASN, Network and IP</source>
-</trans-unit>
-<trans-unit id="s226381aca231644f">
-  <source>Configure if sessions created by this stage should be bound to the Networks they were created in.</source>
-</trans-unit>
-<trans-unit id="s2555a1f20f3fd93e">
-  <source>GeoIP binding</source>
-</trans-unit>
-<trans-unit id="s3d63c78f93c9a92e">
-  <source>Bind Continent</source>
-</trans-unit>
-<trans-unit id="s395d5863b3a259b5">
-  <source>Bind Continent and Country</source>
-</trans-unit>
-<trans-unit id="s625ea0c32b4b136c">
-  <source>Bind Continent, Country and City</source>
-</trans-unit>
-<trans-unit id="s4bc7a1a88961be90">
-  <source>Configure if sessions created by this stage should be bound to their GeoIP-based location</source>
-</trans-unit>
-<trans-unit id="sa06cd519ff151b6d">
-  <source>RAC</source>
-</trans-unit>
-<<<<<<< HEAD
 <trans-unit id="s634e2fd82c397576">
   <source>Successfully updated settings.</source>
 </trans-unit>
@@ -8177,12 +8164,21 @@
                                 attempt to get an avatar from Gravatar, and if the user has not
                                 configured on there, it will fallback to a generated avatar.</source>
 </trans-unit>
+<trans-unit id="s5faec5eb5faf62ac">
+  <source>Allow users to change name</source>
+</trans-unit>
 <trans-unit id="s078ffec0257621c0">
   <source>Enable the ability for users to change their name.</source>
 </trans-unit>
+<trans-unit id="s456d88f3679190fd">
+  <source>Allow users to change email</source>
+</trans-unit>
 <trans-unit id="s5fc6c14d106f40d3">
   <source>Enable the ability for users to change their email.</source>
 </trans-unit>
+<trans-unit id="s628e414bb2367057">
+  <source>Allow users to change username</source>
+</trans-unit>
 <trans-unit id="s6d816a95ca43a99d">
   <source>Enable the ability for users to change their username.</source>
 </trans-unit>
@@ -8206,34 +8202,6 @@
 </trans-unit>
 <trans-unit id="see1eb81c1f734079">
   <source>System settings</source>
-</trans-unit>
-=======
->>>>>>> b1c7c228
-<trans-unit id="s28b99b59541f54ca">
-  <source>Connection failed after <x id="0" equiv-text="${this.connectionAttempt}"/> attempts.</source>
-</trans-unit>
-<trans-unit id="s7c7d956418e1c8c8">
-  <source>Re-connecting in <x id="0" equiv-text="${Math.max(1, delay / 1000)}"/> second(s).</source>
-</trans-unit>
-<trans-unit id="sfc003381f593d943">
-  <source>Connecting...</source>
-</trans-unit>
-<trans-unit id="s31aa94a0b3c7edb2">
-  <source>Select endpoint to connect to</source>
-</trans-unit>
-<<<<<<< HEAD
-<trans-unit id="s5faec5eb5faf62ac">
-  <source>Allow users to change name</source>
-</trans-unit>
-<trans-unit id="s456d88f3679190fd">
-  <source>Allow users to change email</source>
-</trans-unit>
-<trans-unit id="s628e414bb2367057">
-  <source>Allow users to change username</source>
-=======
-<trans-unit id="s16a15af46bc9aeef">
-  <source>Failed to fetch objects: <x id="0" equiv-text="${this.error.detail}"/></source>
->>>>>>> b1c7c228
 </trans-unit>
     </body>
   </file>
