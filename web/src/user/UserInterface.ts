import { globalAK } from "@goauthentik/app/common/global";
import { DEFAULT_CONFIG } from "@goauthentik/common/api/config";
import {
    EVENT_API_DRAWER_TOGGLE,
    EVENT_NOTIFICATION_DRAWER_TOGGLE,
    EVENT_WS_MESSAGE,
} from "@goauthentik/common/constants";
import { configureSentry } from "@goauthentik/common/sentry";
import { UIConfig, UserDisplay } from "@goauthentik/common/ui/config";
import { me } from "@goauthentik/common/users";
import { WebsocketClient } from "@goauthentik/common/ws";
import { AKElement } from "@goauthentik/elements/Base";
import { EnterpriseAwareInterface } from "@goauthentik/elements/Interface";
import "@goauthentik/elements/ak-locale-context";
import "@goauthentik/elements/buttons/ActionButton";
import "@goauthentik/elements/enterprise/EnterpriseStatusBanner";
import "@goauthentik/elements/messages/MessageContainer";
import "@goauthentik/elements/notifications/APIDrawer";
import "@goauthentik/elements/notifications/NotificationDrawer";
import { getURLParam, updateURLParams } from "@goauthentik/elements/router/RouteMatch";
import "@goauthentik/elements/router/RouterOutlet";
import "@goauthentik/elements/sidebar/Sidebar";
import { DefaultBrand } from "@goauthentik/elements/sidebar/SidebarBrand";
import "@goauthentik/elements/sidebar/SidebarItem";
import { ROUTES } from "@goauthentik/user/Routes";
import "@patternfly/elements/pf-tooltip/pf-tooltip.js";
import { match } from "ts-pattern";

import { msg } from "@lit/localize";
import { css, html, nothing } from "lit";
import { customElement, property, state } from "lit/decorators.js";

import PFAvatar from "@patternfly/patternfly/components/Avatar/avatar.css";
import PFBrand from "@patternfly/patternfly/components/Brand/brand.css";
import PFButton from "@patternfly/patternfly/components/Button/button.css";
import PFDrawer from "@patternfly/patternfly/components/Drawer/drawer.css";
import PFDropdown from "@patternfly/patternfly/components/Dropdown/dropdown.css";
import PFNotificationBadge from "@patternfly/patternfly/components/NotificationBadge/notification-badge.css";
import PFPage from "@patternfly/patternfly/components/Page/page.css";
import PFBase from "@patternfly/patternfly/patternfly-base.css";
import PFDisplay from "@patternfly/patternfly/utilities/Display/display.css";

import { CoreApi, CurrentBrand, EventsApi, SessionUser } from "@goauthentik/api";

const customStyles = css`
    .pf-c-page__main,
    .pf-c-drawer__content,
    .pf-c-page__drawer {
        z-index: auto !important;
        background-color: transparent !important;
    }
    .pf-c-page__header {
        background-color: transparent !important;
        box-shadow: none !important;
        color: black !important;
    }
    :host([theme="dark"]) .pf-c-page__header {
        color: var(--ak-dark-foreground) !important;
    }
    :host([theme="light"]) .pf-c-page__header-tools-item .fas,
    :host([theme="light"]) .pf-c-notification-badge__count,
    :host([theme="light"]) .pf-c-page__header-tools-group .pf-c-button {
        color: var(--ak-global--Color--100) !important;
    }
    .pf-c-page {
        background-color: transparent;
    }
    .display-none {
        display: none;
    }
    .pf-c-brand {
        min-height: 32px;
        height: 32px;
    }
    .has-notifications {
        color: #2b9af3;
    }
    .background-wrapper {
        height: 100vh;
        width: 100%;
        position: fixed;
        z-index: -1;
        top: 0;
        left: 0;
        background-color: var(--pf-c-page--BackgroundColor) !important;
    }
    .background-default-slant {
        background-color: white; /*var(--ak-accent);*/
        clip-path: polygon(0 0, 100% 0, 100% 100%, 0 calc(100% - 5vw));
        height: 50vh;
    }
    :host([theme="dark"]) .background-default-slant {
        background-color: black;
    }
    ak-locale-context {
        display: flex;
        flex-direction: column;
    }
    .pf-c-drawer__main {
        min-height: calc(100vh - 76px);
        max-height: calc(100vh - 76px);
    }
`;

//  ___                     _        _   _
// | _ \_ _ ___ ___ ___ _ _| |_ __ _| |_(_)___ _ _
// |  _/ '_/ -_|_-</ -_) ' \  _/ _` |  _| / _ \ ' \
// |_| |_| \___/__/\___|_||_\__\__,_|\__|_\___/_||_|
//

// Despite the length of the render() method and its accessories, this top-level Interface does
// surprisingly little. It has been broken into two parts: the business logic at the bottom, and the
// rendering code at the top, which is wholly independent of APIs and Interfaces.

// Because this is not exported, and because it's invoked as a web component, neither TSC or ESLint
// trusts that we actually used it. Hence the double ignore below:

@customElement("ak-interface-user-presentation")
// @ts-ignore
// eslint-disable-next-line @typescript-eslint/no-unused-vars
class UserInterfacePresentation extends AKElement {
    static get styles() {
        return [
            PFBase,
            PFDisplay,
            PFBrand,
            PFPage,
            PFAvatar,
            PFButton,
            PFDrawer,
            PFDropdown,
            PFNotificationBadge,
            customStyles,
        ];
    }

    @property({ type: Object })
    uiConfig!: UIConfig;

    @property({ type: Object })
    me!: SessionUser;

    @property({ type: Boolean, reflect: true })
    notificationDrawerOpen = false;

    @property({ type: Boolean, reflect: true })
    apiDrawerOpen = false;

    @property({ type: Number })
    notificationsCount = 0;

    @property({ type: Object })
    brand!: CurrentBrand;

    get userDisplayName() {
        return match<UserDisplay, string>(this.uiConfig.navbar.userDisplay)
            .with(UserDisplay.username, () => this.me.user.username)
            .with(UserDisplay.name, () => this.me.user.name)
            .with(UserDisplay.email, () => this.me.user.email || "")
            .otherwise(() => this.me.user.username);
    }

    get canAccessAdmin() {
        return (
            this.me.user.isSuperuser ||
            // TODO: somehow add `access_admin_interface` to the API schema
            this.me.user.systemPermissions.includes("access_admin_interface")
        );
    }

    get isFullyConfigured() {
        return !!(this.uiConfig && this.me && this.brand);
    }

    render() {
        // The `!` in the field definitions above only re-assure typescript and eslint that the
        // values *should* be available, not that they *are*. Thus this contract check; it asserts
        // that the contract we promised is being honored, and the rest of the code that depends on
        // `!` being truthful is not being lied to.
        if (!this.isFullyConfigured) {
            throw new Error("ak-interface-user-presentation misused; no valid values passed");
        }

        return html` <ak-locale-context>
            <ak-enterprise-status interface="user"></ak-enterprise-status>
            <div class="pf-c-page">
                <div class="background-wrapper" style="${this.uiConfig.theme.background}">
                    ${(this.uiConfig.theme.background || "") === ""
                        ? html`<div class="background-default-slant"></div>`
                        : html``}
                </div>
                <header class="pf-c-page__header">
                    <div class="pf-c-page__header-brand">
                        <a href="#/" class="pf-c-page__header-brand-link">
                            <img
                                class="pf-c-brand"
                                src="${this.brand.brandingLogo}"
                                alt="${this.brand.brandingTitle}"
                            />
                        </a>
                    </div>
                    <div class="pf-c-page__header-tools">
                        <div class="pf-c-page__header-tools-group">
                            ${this.renderApiDrawerTrigger()}
                            <!-- -->
                            ${this.renderNotificationDrawerTrigger()}
                            <!-- -->
                            ${this.renderSettings()}
                            <div class="pf-c-page__header-tools-item">
                                <a
                                    href="${globalAK().api.base}flows/-/default/invalidation/"
                                    class="pf-c-button pf-m-plain"
                                >
                                    <pf-tooltip position="top" content=${msg("Sign out")}>
                                        <i class="fas fa-sign-out-alt" aria-hidden="true"></i>
                                    </pf-tooltip>
                                </a>
                            </div>
<<<<<<< HEAD
                            ${canAccessAdmin
                                ? html`<a
                                      class="pf-c-button pf-m-secondary pf-m-small pf-u-display-none pf-u-display-block-on-md"
                                      href="${globalAK().api.base}if/admin/"
                                  >
                                      ${msg("Admin interface")}
                                  </a>`
                                : html``}
=======
                            ${this.renderAdminInterfaceLink()}
>>>>>>> 5c8a9abb
                        </div>
                        ${this.renderImpersonation()}
                        <div class="pf-c-page__header-tools-group">
                            <div
                                class="pf-c-page__header-tools-item pf-m-hidden pf-m-visible-on-md"
                            >
                                ${this.userDisplayName}
                            </div>
                        </div>
                        <img
                            class="pf-c-avatar"
                            src=${this.me.user.avatar}
                            alt="${msg("Avatar image")}"
                        />
                    </div>
                </header>
                <div class="pf-c-page__drawer">
                    <div
                        class="pf-c-drawer ${this.notificationDrawerOpen || this.apiDrawerOpen
                            ? "pf-m-expanded"
                            : "pf-m-collapsed"}"
                    >
                        <div class="pf-c-drawer__main">
                            <div class="pf-c-drawer__content">
                                <div class="pf-c-drawer__body">
                                    <main class="pf-c-page__main">
                                        <ak-router-outlet
                                            role="main"
                                            class="pf-l-bullseye__item pf-c-page__main"
                                            tabindex="-1"
                                            id="main-content"
                                            defaultUrl="/library"
                                            .routes=${ROUTES}
                                        >
                                        </ak-router-outlet>
                                    </main>
                                </div>
                            </div>
                            <ak-notification-drawer
                                class="pf-c-drawer__panel pf-m-width-33 ${this
                                    .notificationDrawerOpen
                                    ? ""
                                    : "display-none"}"
                                ?hidden=${!this.notificationDrawerOpen}
                            ></ak-notification-drawer>
                            <ak-api-drawer
                                class="pf-c-drawer__panel pf-m-width-33 ${this.apiDrawerOpen
                                    ? ""
                                    : "display-none"}"
                                ?hidden=${!this.apiDrawerOpen}
                            ></ak-api-drawer>
                        </div>
                    </div>
                </div>
            </div>
        </ak-locale-context>`;
    }

    renderApiDrawerTrigger() {
        if (!this.uiConfig.enabledFeatures.apiDrawer) {
            return nothing;
        }

        const onClick = (ev: Event) => {
            ev.stopPropagation();
            this.dispatchEvent(
                new Event(EVENT_API_DRAWER_TOGGLE, { bubbles: true, composed: true }),
            );
        };

        return html`<div class="pf-c-page__header-tools-item pf-m-hidden pf-m-visible-on-lg">
            <button class="pf-c-button pf-m-plain" type="button" @click=${onClick}>
                <pf-tooltip position="top" content=${msg("Open API drawer")}>
                    <i class="fas fa-code" aria-hidden="true"></i>
                </pf-tooltip>
            </button>
        </div>`;
    }

    renderNotificationDrawerTrigger() {
        if (!this.uiConfig.enabledFeatures.notificationDrawer) {
            return nothing;
        }

        const onClick = (ev: Event) => {
            ev.stopPropagation();
            this.dispatchEvent(
                new Event(EVENT_NOTIFICATION_DRAWER_TOGGLE, { bubbles: true, composed: true }),
            );
        };

        return html`<div class="pf-c-page__header-tools-item pf-m-hidden pf-m-visible-on-lg">
            <button
                class="pf-c-button pf-m-plain"
                type="button"
                aria-label="${msg("Unread notifications")}"
                @click=${onClick}
            >
                <span
                    class="pf-c-notification-badge ${this.notificationsCount > 0
                        ? "pf-m-unread"
                        : ""}"
                >
                    <pf-tooltip position="top" content=${msg("Open Notification drawer")}>
                        <i class="fas fa-bell" aria-hidden="true"></i>
                    </pf-tooltip>
                    <span class="pf-c-notification-badge__count">${this.notificationsCount}</span>
                </span>
            </button>
        </div> `;
    }

    renderSettings() {
        if (!this.uiConfig.enabledFeatures.settings) {
            return nothing;
        }

        return html` <div class="pf-c-page__header-tools-item">
            <a class="pf-c-button pf-m-plain" type="button" href="#/settings">
                <pf-tooltip position="top" content=${msg("Settings")}>
                    <i class="fas fa-cog" aria-hidden="true"></i>
                </pf-tooltip>
            </a>
        </div>`;
    }

    renderAdminInterfaceLink() {
        if (!this.canAccessAdmin) {
            return nothing;
        }

        return html`<a
            class="pf-c-button pf-m-secondary pf-m-small pf-u-display-none pf-u-display-block-on-md"
            href="/if/admin/"
        >
            ${msg("Admin interface")}
        </a>`;
    }

    renderImpersonation() {
        if (!this.me.original) {
            return nothing;
        }

        const onClick = () => {
            return new CoreApi(DEFAULT_CONFIG).coreUsersImpersonateEndRetrieve().then(() => {
                window.location.reload();
            });
        };

        return html`&nbsp;
            <div class="pf-c-page__header-tools">
                <div class="pf-c-page__header-tools-group">
                    <ak-action-button class="pf-m-warning pf-m-small" .apiRequest=${onClick}>
                        ${msg("Stop impersonation")}
                    </ak-action-button>
                </div>
            </div>`;
    }
}

//  ___         _
// | _ )_  _ __(_)_ _  ___ ______
// | _ \ || (_-< | ' \/ -_|_-<_-<
// |___/\_,_/__/_|_||_\___/__/__/
//
//
@customElement("ak-interface-user")
export class UserInterface extends EnterpriseAwareInterface {
    @property({ type: Boolean })
    notificationDrawerOpen = getURLParam("notificationDrawerOpen", false);

    @state()
    apiDrawerOpen = getURLParam("apiDrawerOpen", false);

    ws: WebsocketClient;

    @state()
    notificationsCount = 0;

    @state()
    me?: SessionUser;

    constructor() {
        super();
        this.ws = new WebsocketClient();
        this.fetchConfigurationDetails();
        configureSentry(true);
        this.toggleNotificationDrawer = this.toggleNotificationDrawer.bind(this);
        this.toggleApiDrawer = this.toggleApiDrawer.bind(this);
        this.fetchConfigurationDetails = this.fetchConfigurationDetails.bind(this);
    }

    connectedCallback() {
        super.connectedCallback();
        window.addEventListener(EVENT_NOTIFICATION_DRAWER_TOGGLE, this.toggleNotificationDrawer);
        window.addEventListener(EVENT_API_DRAWER_TOGGLE, this.toggleApiDrawer);
        window.addEventListener(EVENT_WS_MESSAGE, this.fetchConfigurationDetails);
    }

    disconnectedCallback() {
        window.removeEventListener(EVENT_NOTIFICATION_DRAWER_TOGGLE, this.toggleNotificationDrawer);
        window.removeEventListener(EVENT_API_DRAWER_TOGGLE, this.toggleApiDrawer);
        window.removeEventListener(EVENT_WS_MESSAGE, this.fetchConfigurationDetails);
        super.disconnectedCallback();
    }

    toggleNotificationDrawer() {
        this.notificationDrawerOpen = !this.notificationDrawerOpen;
        updateURLParams({
            notificationDrawerOpen: this.notificationDrawerOpen,
        });
    }

    toggleApiDrawer() {
        this.apiDrawerOpen = !this.apiDrawerOpen;
        updateURLParams({
            apiDrawerOpen: this.apiDrawerOpen,
        });
    }

    fetchConfigurationDetails() {
        me().then((me: SessionUser) => {
            this.me = me;
            new EventsApi(DEFAULT_CONFIG)
                .eventsNotificationsList({
                    seen: false,
                    ordering: "-created",
                    pageSize: 1,
                    user: this.me.user.pk,
                })
                .then((notifications) => {
                    this.notificationsCount = notifications.pagination.count;
                });
        });
    }

    get isFullyConfigured() {
        return !!(this.uiConfig && this.me);
    }

    render() {
        if (!this.isFullyConfigured) {
            return nothing;
        }

        return html`<ak-interface-user-presentation
            .uiConfig=${this.uiConfig}
            .me=${this.me}
            .brand=${this.brand ?? DefaultBrand}
            ?notificationDrawerOpen=${this.notificationDrawerOpen}
            ?apiDrawerOpen=${this.apiDrawerOpen}
            notificationsCount=${this.notificationsCount}
        ></ak-interface-user-presentation>`;
    }
}<|MERGE_RESOLUTION|>--- conflicted
+++ resolved
@@ -1,10 +1,10 @@
-import { globalAK } from "@goauthentik/app/common/global";
 import { DEFAULT_CONFIG } from "@goauthentik/common/api/config";
 import {
     EVENT_API_DRAWER_TOGGLE,
     EVENT_NOTIFICATION_DRAWER_TOGGLE,
     EVENT_WS_MESSAGE,
 } from "@goauthentik/common/constants";
+import { globalAK } from "@goauthentik/common/global";
 import { configureSentry } from "@goauthentik/common/sentry";
 import { UIConfig, UserDisplay } from "@goauthentik/common/ui/config";
 import { me } from "@goauthentik/common/users";
@@ -216,18 +216,7 @@
                                     </pf-tooltip>
                                 </a>
                             </div>
-<<<<<<< HEAD
-                            ${canAccessAdmin
-                                ? html`<a
-                                      class="pf-c-button pf-m-secondary pf-m-small pf-u-display-none pf-u-display-block-on-md"
-                                      href="${globalAK().api.base}if/admin/"
-                                  >
-                                      ${msg("Admin interface")}
-                                  </a>`
-                                : html``}
-=======
                             ${this.renderAdminInterfaceLink()}
->>>>>>> 5c8a9abb
                         </div>
                         ${this.renderImpersonation()}
                         <div class="pf-c-page__header-tools-group">
@@ -361,7 +350,7 @@
 
         return html`<a
             class="pf-c-button pf-m-secondary pf-m-small pf-u-display-none pf-u-display-block-on-md"
-            href="/if/admin/"
+            href="${globalAK().api.base}if/admin/"
         >
             ${msg("Admin interface")}
         </a>`;
