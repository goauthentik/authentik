--- conflicted
+++ resolved
@@ -8,12 +8,8 @@
 import { UIConfig, UserDisplay } from "@goauthentik/common/ui/config";
 import { me } from "@goauthentik/common/users";
 import { WebsocketClient } from "@goauthentik/common/ws";
-<<<<<<< HEAD
 import { AKElement } from "@goauthentik/elements/Base";
-import { Interface } from "@goauthentik/elements/Interface";
-=======
 import { EnterpriseAwareInterface } from "@goauthentik/elements/Interface";
->>>>>>> cd4d6483
 import "@goauthentik/elements/ak-locale-context";
 import "@goauthentik/elements/buttons/ActionButton";
 import "@goauthentik/elements/enterprise/EnterpriseStatusBanner";
@@ -45,7 +41,6 @@
 
 import { CoreApi, CurrentBrand, EventsApi, SessionUser } from "@goauthentik/api";
 
-<<<<<<< HEAD
 const customStyles = css`
     .pf-c-page__main,
     .pf-c-drawer__content,
@@ -100,16 +95,11 @@
         display: flex;
         flex-direction: column;
     }
+    .pf-c-drawer__main {
+        min-height: calc(100vh - 76px);
+        max-height: calc(100vh - 76px);
+    }
 `;
-=======
-@customElement("ak-interface-user")
-export class UserInterface extends EnterpriseAwareInterface {
-    @property({ type: Boolean })
-    notificationDrawerOpen = getURLParam("notificationDrawerOpen", false);
-
-    @property({ type: Boolean })
-    apiDrawerOpen = getURLParam("apiDrawerOpen", false);
->>>>>>> cd4d6483
 
 //  ___                     _        _   _
 // | _ \_ _ ___ ___ ___ _ _| |_ __ _| |_(_)___ _ _
@@ -139,69 +129,7 @@
             PFDrawer,
             PFDropdown,
             PFNotificationBadge,
-<<<<<<< HEAD
             customStyles,
-=======
-            css`
-                .pf-c-page__main,
-                .pf-c-drawer__content,
-                .pf-c-page__drawer {
-                    z-index: auto !important;
-                    background-color: transparent !important;
-                }
-                .pf-c-page__header {
-                    background-color: transparent !important;
-                    box-shadow: none !important;
-                    color: black !important;
-                }
-                :host([theme="dark"]) .pf-c-page__header {
-                    color: var(--ak-dark-foreground) !important;
-                }
-                :host([theme="light"]) .pf-c-page__header-tools-item .fas,
-                :host([theme="light"]) .pf-c-notification-badge__count,
-                :host([theme="light"]) .pf-c-page__header-tools-group .pf-c-button {
-                    color: var(--ak-global--Color--100) !important;
-                }
-                .pf-c-page {
-                    background-color: transparent;
-                }
-                .display-none {
-                    display: none;
-                }
-                .pf-c-brand {
-                    min-height: 32px;
-                    height: 32px;
-                }
-                .has-notifications {
-                    color: #2b9af3;
-                }
-                .background-wrapper {
-                    height: 100vh;
-                    width: 100%;
-                    position: fixed;
-                    z-index: -1;
-                    top: 0;
-                    left: 0;
-                    background-color: var(--pf-c-page--BackgroundColor) !important;
-                }
-                .background-default-slant {
-                    background-color: white; /*var(--ak-accent);*/
-                    clip-path: polygon(0 0, 100% 0, 100% 100%, 0 calc(100% - 5vw));
-                    height: 50vh;
-                }
-                :host([theme="dark"]) .background-default-slant {
-                    background-color: black;
-                }
-                ak-locale-context {
-                    display: flex;
-                    flex-direction: column;
-                }
-                .pf-c-drawer__main {
-                    min-height: calc(100vh - 76px);
-                    max-height: calc(100vh - 76px);
-                }
-            `,
->>>>>>> cd4d6483
         ];
     }
 
@@ -354,7 +282,7 @@
         const onClick = (ev: Event) => {
             ev.stopPropagation();
             this.dispatchEvent(
-                new Event(EVENT_API_DRAWER_TOGGLE, { bubbles: true, composed: true })
+                new Event(EVENT_API_DRAWER_TOGGLE, { bubbles: true, composed: true }),
             );
         };
 
@@ -375,7 +303,7 @@
         const onClick = (ev: Event) => {
             ev.stopPropagation();
             this.dispatchEvent(
-                new Event(EVENT_NOTIFICATION_DRAWER_TOGGLE, { bubbles: true, composed: true })
+                new Event(EVENT_NOTIFICATION_DRAWER_TOGGLE, { bubbles: true, composed: true }),
             );
         };
 
@@ -456,8 +384,8 @@
 //
 //
 @customElement("ak-interface-user")
-export class UserInterface extends Interface {
-    @state()
+export class UserInterface extends EnterpriseAwareInterface {
+    @property({ type: Boolean })
     notificationDrawerOpen = getURLParam("notificationDrawerOpen", false);
 
     @state()
