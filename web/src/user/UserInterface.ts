import { OAuthInterface } from "@goauthentik/app/common/oauth/interface";
import { userSettings } from "@goauthentik/app/common/oauth/settings";
import { DEFAULT_CONFIG } from "@goauthentik/common/api/config";
import {
    EVENT_API_DRAWER_TOGGLE,
    EVENT_NOTIFICATION_DRAWER_TOGGLE,
    EVENT_WS_MESSAGE,
} from "@goauthentik/common/constants";
import { configureSentry } from "@goauthentik/common/sentry";
import { UIConfig, UserDisplay } from "@goauthentik/common/ui/config";
import { me } from "@goauthentik/common/users";
import { WebsocketClient } from "@goauthentik/common/ws";
<<<<<<< HEAD
=======
import { AKElement } from "@goauthentik/elements/Base";
import { EnterpriseAwareInterface } from "@goauthentik/elements/Interface";
>>>>>>> 2c781ae4
import "@goauthentik/elements/ak-locale-context";
import "@goauthentik/elements/buttons/ActionButton";
import "@goauthentik/elements/enterprise/EnterpriseStatusBanner";
import "@goauthentik/elements/messages/MessageContainer";
import "@goauthentik/elements/notifications/APIDrawer";
import "@goauthentik/elements/notifications/NotificationDrawer";
import { getURLParam, updateURLParams } from "@goauthentik/elements/router/RouteMatch";
import "@goauthentik/elements/router/RouterOutlet";
import "@goauthentik/elements/sidebar/Sidebar";
import { DefaultBrand } from "@goauthentik/elements/sidebar/SidebarBrand";
import "@goauthentik/elements/sidebar/SidebarItem";
import { ROUTES } from "@goauthentik/user/Routes";
import "@patternfly/elements/pf-tooltip/pf-tooltip.js";
<<<<<<< HEAD
import { UserManagerSettings } from "oidc-client-ts";
=======
import { match } from "ts-pattern";
>>>>>>> 2c781ae4

import { msg } from "@lit/localize";
import { css, html, nothing } from "lit";
import { customElement, property, state } from "lit/decorators.js";

import PFAvatar from "@patternfly/patternfly/components/Avatar/avatar.css";
import PFBrand from "@patternfly/patternfly/components/Brand/brand.css";
import PFButton from "@patternfly/patternfly/components/Button/button.css";
import PFDrawer from "@patternfly/patternfly/components/Drawer/drawer.css";
import PFDropdown from "@patternfly/patternfly/components/Dropdown/dropdown.css";
import PFNotificationBadge from "@patternfly/patternfly/components/NotificationBadge/notification-badge.css";
import PFPage from "@patternfly/patternfly/components/Page/page.css";
import PFBase from "@patternfly/patternfly/patternfly-base.css";
import PFDisplay from "@patternfly/patternfly/utilities/Display/display.css";

import { CoreApi, CurrentBrand, EventsApi, SessionUser } from "@goauthentik/api";

<<<<<<< HEAD
@customElement("ak-interface-user")
export class UserInterface extends OAuthInterface {
    @property({ type: Boolean })
    notificationDrawerOpen = getURLParam("notificationDrawerOpen", false);

    @property({ type: Boolean })
    apiDrawerOpen = getURLParam("apiDrawerOpen", false);
=======
const customStyles = css`
    .pf-c-page__main,
    .pf-c-drawer__content,
    .pf-c-page__drawer {
        z-index: auto !important;
        background-color: transparent !important;
    }
    .pf-c-page__header {
        background-color: transparent !important;
        box-shadow: none !important;
        color: black !important;
    }
    :host([theme="dark"]) .pf-c-page__header {
        color: var(--ak-dark-foreground) !important;
    }
    :host([theme="light"]) .pf-c-page__header-tools-item .fas,
    :host([theme="light"]) .pf-c-notification-badge__count,
    :host([theme="light"]) .pf-c-page__header-tools-group .pf-c-button {
        color: var(--ak-global--Color--100) !important;
    }
    .pf-c-page {
        background-color: transparent;
    }
    .display-none {
        display: none;
    }
    .pf-c-brand {
        min-height: 32px;
        height: 32px;
    }
    .has-notifications {
        color: #2b9af3;
    }
    .background-wrapper {
        height: 100vh;
        width: 100%;
        position: fixed;
        z-index: -1;
        top: 0;
        left: 0;
        background-color: var(--pf-c-page--BackgroundColor) !important;
    }
    .background-default-slant {
        background-color: white; /*var(--ak-accent);*/
        clip-path: polygon(0 0, 100% 0, 100% 100%, 0 calc(100% - 5vw));
        height: 50vh;
    }
    :host([theme="dark"]) .background-default-slant {
        background-color: black;
    }
    ak-locale-context {
        display: flex;
        flex-direction: column;
    }
    .pf-c-drawer__main {
        min-height: calc(100vh - 76px);
        max-height: calc(100vh - 76px);
    }
`;
>>>>>>> 2c781ae4

//  ___                     _        _   _
// | _ \_ _ ___ ___ ___ _ _| |_ __ _| |_(_)___ _ _
// |  _/ '_/ -_|_-</ -_) ' \  _/ _` |  _| / _ \ ' \
// |_| |_| \___/__/\___|_||_\__\__,_|\__|_\___/_||_|
//

// Despite the length of the render() method and its accessories, this top-level Interface does
// surprisingly little. It has been broken into two parts: the business logic at the bottom, and the
// rendering code at the top, which is wholly independent of APIs and Interfaces.

// Because this is not exported, and because it's invoked as a web component, neither TSC or ESLint
// trusts that we actually used it. Hence the double ignore below:

<<<<<<< HEAD
    get oauthSettings(): UserManagerSettings {
        return userSettings;
    }

    static get styles(): CSSResult[] {
=======
@customElement("ak-interface-user-presentation")
// @ts-ignore
// eslint-disable-next-line @typescript-eslint/no-unused-vars
class UserInterfacePresentation extends AKElement {
    static get styles() {
>>>>>>> 2c781ae4
        return [
            PFBase,
            PFDisplay,
            PFBrand,
            PFPage,
            PFAvatar,
            PFButton,
            PFDrawer,
            PFDropdown,
            PFNotificationBadge,
            customStyles,
        ];
    }

<<<<<<< HEAD
    constructor() {
        super();
        this.ws = new WebsocketClient();
        window.addEventListener(EVENT_NOTIFICATION_DRAWER_TOGGLE, () => {
            this.notificationDrawerOpen = !this.notificationDrawerOpen;
            updateURLParams({
                notificationDrawerOpen: this.notificationDrawerOpen,
            });
        });
        window.addEventListener(EVENT_API_DRAWER_TOGGLE, () => {
            this.apiDrawerOpen = !this.apiDrawerOpen;
            updateURLParams({
                apiDrawerOpen: this.apiDrawerOpen,
            });
        });
        window.addEventListener(EVENT_WS_MESSAGE, () => {
            this.firstUpdated(new Map());
        });
        configureSentry(true);
    }

    async firstUpdated(_changedProperties: Map<PropertyKey, unknown>): Promise<void> {
        super.firstUpdated(_changedProperties);
        this.me = await me();
        const notifications = await new EventsApi(DEFAULT_CONFIG).eventsNotificationsList({
            seen: false,
            ordering: "-created",
            pageSize: 1,
            user: this.me.user.pk,
        });
        this.notificationsCount = notifications.pagination.count;
=======
    @property({ type: Object })
    uiConfig!: UIConfig;

    @property({ type: Object })
    me!: SessionUser;

    @property({ type: Boolean, reflect: true })
    notificationDrawerOpen = false;

    @property({ type: Boolean, reflect: true })
    apiDrawerOpen = false;

    @property({ type: Number })
    notificationsCount = 0;

    @property({ type: Object })
    brand!: CurrentBrand;

    get userDisplayName() {
        return match<UserDisplay, string>(this.uiConfig.navbar.userDisplay)
            .with(UserDisplay.username, () => this.me.user.username)
            .with(UserDisplay.name, () => this.me.user.name)
            .with(UserDisplay.email, () => this.me.user.email || "")
            .otherwise(() => this.me.user.username);
>>>>>>> 2c781ae4
    }

    get canAccessAdmin() {
        return (
            this.me.user.isSuperuser ||
            // TODO: somehow add `access_admin_interface` to the API schema
            this.me.user.systemPermissions.includes("access_admin_interface")
        );
    }

    get isFullyConfigured() {
        return !!(this.uiConfig && this.me && this.brand);
    }

    render() {
        // The `!` in the field definitions above only re-assure typescript and eslint that the
        // values *should* be available, not that they *are*. Thus this contract check; it asserts
        // that the contract we promised is being honored, and the rest of the code that depends on
        // `!` being truthful is not being lied to.
        if (!this.isFullyConfigured) {
            throw new Error("ak-interface-user-presentation misused; no valid values passed");
        }

        return html` <ak-locale-context>
            <ak-enterprise-status interface="user"></ak-enterprise-status>
            <div class="pf-c-page">
                <div class="background-wrapper" style="${this.uiConfig.theme.background}">
                    ${(this.uiConfig.theme.background || "") === ""
                        ? html`<div class="background-default-slant"></div>`
                        : html``}
                </div>
                <header class="pf-c-page__header">
                    <div class="pf-c-page__header-brand">
                        <a href="#/" class="pf-c-page__header-brand-link">
                            <img
                                class="pf-c-brand"
                                src="${this.brand.brandingLogo}"
                                alt="${this.brand.brandingTitle}"
                            />
                        </a>
                    </div>
                    <div class="pf-c-page__header-tools">
                        <div class="pf-c-page__header-tools-group">
                            ${this.renderApiDrawerTrigger()}
                            <!-- -->
                            ${this.renderNotificationDrawerTrigger()}
                            <!-- -->
                            ${this.renderSettings()}
                            <div class="pf-c-page__header-tools-item">
                                <a href="#/oauth-signou" class="pf-c-button pf-m-plain">
                                    <pf-tooltip position="top" content=${msg("Sign out")}>
                                        <i class="fas fa-sign-out-alt" aria-hidden="true"></i>
                                    </pf-tooltip>
                                </a>
                            </div>
                            ${this.renderAdminInterfaceLink()}
                        </div>
                        ${this.renderImpersonation()}
                        <div class="pf-c-page__header-tools-group">
                            <div
                                class="pf-c-page__header-tools-item pf-m-hidden pf-m-visible-on-md"
                            >
                                ${this.userDisplayName}
                            </div>
                        </div>
                        <img
                            class="pf-c-avatar"
                            src=${this.me.user.avatar}
                            alt="${msg("Avatar image")}"
                        />
                    </div>
                </header>
                <div class="pf-c-page__drawer">
                    <div
                        class="pf-c-drawer ${this.notificationDrawerOpen || this.apiDrawerOpen
                            ? "pf-m-expanded"
                            : "pf-m-collapsed"}"
                    >
                        <div class="pf-c-drawer__main">
                            <div class="pf-c-drawer__content">
                                <div class="pf-c-drawer__body">
                                    <main class="pf-c-page__main">
                                        <ak-router-outlet
                                            role="main"
                                            class="pf-l-bullseye__item pf-c-page__main"
                                            tabindex="-1"
                                            id="main-content"
                                            defaultUrl="/library"
                                            .routes=${ROUTES}
                                        >
                                        </ak-router-outlet>
                                    </main>
                                </div>
                            </div>
                            <ak-notification-drawer
                                class="pf-c-drawer__panel pf-m-width-33 ${this
                                    .notificationDrawerOpen
                                    ? ""
                                    : "display-none"}"
                                ?hidden=${!this.notificationDrawerOpen}
                            ></ak-notification-drawer>
                            <ak-api-drawer
                                class="pf-c-drawer__panel pf-m-width-33 ${this.apiDrawerOpen
                                    ? ""
                                    : "display-none"}"
                                ?hidden=${!this.apiDrawerOpen}
                            ></ak-api-drawer>
                        </div>
                    </div>
                </div>
            </div>
        </ak-locale-context>`;
    }

    renderApiDrawerTrigger() {
        if (!this.uiConfig.enabledFeatures.apiDrawer) {
            return nothing;
        }

        const onClick = (ev: Event) => {
            ev.stopPropagation();
            this.dispatchEvent(
                new Event(EVENT_API_DRAWER_TOGGLE, { bubbles: true, composed: true }),
            );
        };

        return html`<div class="pf-c-page__header-tools-item pf-m-hidden pf-m-visible-on-lg">
            <button class="pf-c-button pf-m-plain" type="button" @click=${onClick}>
                <pf-tooltip position="top" content=${msg("Open API drawer")}>
                    <i class="fas fa-code" aria-hidden="true"></i>
                </pf-tooltip>
            </button>
        </div>`;
    }

    renderNotificationDrawerTrigger() {
        if (!this.uiConfig.enabledFeatures.notificationDrawer) {
            return nothing;
        }

        const onClick = (ev: Event) => {
            ev.stopPropagation();
            this.dispatchEvent(
                new Event(EVENT_NOTIFICATION_DRAWER_TOGGLE, { bubbles: true, composed: true }),
            );
        };

        return html`<div class="pf-c-page__header-tools-item pf-m-hidden pf-m-visible-on-lg">
            <button
                class="pf-c-button pf-m-plain"
                type="button"
                aria-label="${msg("Unread notifications")}"
                @click=${onClick}
            >
                <span
                    class="pf-c-notification-badge ${this.notificationsCount > 0
                        ? "pf-m-unread"
                        : ""}"
                >
                    <pf-tooltip position="top" content=${msg("Open Notification drawer")}>
                        <i class="fas fa-bell" aria-hidden="true"></i>
                    </pf-tooltip>
                    <span class="pf-c-notification-badge__count">${this.notificationsCount}</span>
                </span>
            </button>
        </div> `;
    }

    renderSettings() {
        if (!this.uiConfig.enabledFeatures.settings) {
            return nothing;
        }

        return html` <div class="pf-c-page__header-tools-item">
            <a class="pf-c-button pf-m-plain" type="button" href="#/settings">
                <pf-tooltip position="top" content=${msg("Settings")}>
                    <i class="fas fa-cog" aria-hidden="true"></i>
                </pf-tooltip>
            </a>
        </div>`;
    }

    renderAdminInterfaceLink() {
        if (!this.canAccessAdmin) {
            return nothing;
        }

        return html`<a
            class="pf-c-button pf-m-secondary pf-m-small pf-u-display-none pf-u-display-block-on-md"
            href="/if/admin/"
        >
            ${msg("Admin interface")}
        </a>`;
    }

    renderImpersonation() {
        if (!this.me.original) {
            return nothing;
        }

        const onClick = () => {
            return new CoreApi(DEFAULT_CONFIG).coreUsersImpersonateEndRetrieve().then(() => {
                window.location.reload();
            });
        };

        return html`&nbsp;
            <div class="pf-c-page__header-tools">
                <div class="pf-c-page__header-tools-group">
                    <ak-action-button class="pf-m-warning pf-m-small" .apiRequest=${onClick}>
                        ${msg("Stop impersonation")}
                    </ak-action-button>
                </div>
            </div>`;
    }
}

//  ___         _
// | _ )_  _ __(_)_ _  ___ ______
// | _ \ || (_-< | ' \/ -_|_-<_-<
// |___/\_,_/__/_|_||_\___/__/__/
//
//
@customElement("ak-interface-user")
export class UserInterface extends EnterpriseAwareInterface {
    @property({ type: Boolean })
    notificationDrawerOpen = getURLParam("notificationDrawerOpen", false);

    @state()
    apiDrawerOpen = getURLParam("apiDrawerOpen", false);

    ws: WebsocketClient;

    @state()
    notificationsCount = 0;

    @state()
    me?: SessionUser;

    constructor() {
        super();
        this.ws = new WebsocketClient();
        this.fetchConfigurationDetails();
        configureSentry(true);
        this.toggleNotificationDrawer = this.toggleNotificationDrawer.bind(this);
        this.toggleApiDrawer = this.toggleApiDrawer.bind(this);
        this.fetchConfigurationDetails = this.fetchConfigurationDetails.bind(this);
    }

    connectedCallback() {
        super.connectedCallback();
        window.addEventListener(EVENT_NOTIFICATION_DRAWER_TOGGLE, this.toggleNotificationDrawer);
        window.addEventListener(EVENT_API_DRAWER_TOGGLE, this.toggleApiDrawer);
        window.addEventListener(EVENT_WS_MESSAGE, this.fetchConfigurationDetails);
    }

    disconnectedCallback() {
        window.removeEventListener(EVENT_NOTIFICATION_DRAWER_TOGGLE, this.toggleNotificationDrawer);
        window.removeEventListener(EVENT_API_DRAWER_TOGGLE, this.toggleApiDrawer);
        window.removeEventListener(EVENT_WS_MESSAGE, this.fetchConfigurationDetails);
        super.disconnectedCallback();
    }

    toggleNotificationDrawer() {
        this.notificationDrawerOpen = !this.notificationDrawerOpen;
        updateURLParams({
            notificationDrawerOpen: this.notificationDrawerOpen,
        });
    }

    toggleApiDrawer() {
        this.apiDrawerOpen = !this.apiDrawerOpen;
        updateURLParams({
            apiDrawerOpen: this.apiDrawerOpen,
        });
    }

    fetchConfigurationDetails() {
        me().then((me: SessionUser) => {
            this.me = me;
            new EventsApi(DEFAULT_CONFIG)
                .eventsNotificationsList({
                    seen: false,
                    ordering: "-created",
                    pageSize: 1,
                    user: this.me.user.pk,
                })
                .then((notifications) => {
                    this.notificationsCount = notifications.pagination.count;
                });
        });
    }

    get isFullyConfigured() {
        return !!(this.uiConfig && this.me);
    }

    render() {
        if (!this.isFullyConfigured) {
            return nothing;
        }

        return html`<ak-interface-user-presentation
            .uiConfig=${this.uiConfig}
            .me=${this.me}
            .brand=${this.brand ?? DefaultBrand}
            ?notificationDrawerOpen=${this.notificationDrawerOpen}
            ?apiDrawerOpen=${this.apiDrawerOpen}
            notificationsCount=${this.notificationsCount}
        ></ak-interface-user-presentation>`;
    }
}<|MERGE_RESOLUTION|>--- conflicted
+++ resolved
@@ -1,5 +1,3 @@
-import { OAuthInterface } from "@goauthentik/app/common/oauth/interface";
-import { userSettings } from "@goauthentik/app/common/oauth/settings";
 import { DEFAULT_CONFIG } from "@goauthentik/common/api/config";
 import {
     EVENT_API_DRAWER_TOGGLE,
@@ -10,13 +8,13 @@
 import { UIConfig, UserDisplay } from "@goauthentik/common/ui/config";
 import { me } from "@goauthentik/common/users";
 import { WebsocketClient } from "@goauthentik/common/ws";
-<<<<<<< HEAD
-=======
+import { OAuthLoginController } from "@goauthentik/components/oauth/controller.js";
+import { userSettings } from "@goauthentik/components/oauth/settings";
 import { AKElement } from "@goauthentik/elements/Base";
 import { EnterpriseAwareInterface } from "@goauthentik/elements/Interface";
->>>>>>> 2c781ae4
 import "@goauthentik/elements/ak-locale-context";
 import "@goauthentik/elements/buttons/ActionButton";
+import { bound } from "@goauthentik/elements/decorators/bound.js";
 import "@goauthentik/elements/enterprise/EnterpriseStatusBanner";
 import "@goauthentik/elements/messages/MessageContainer";
 import "@goauthentik/elements/notifications/APIDrawer";
@@ -28,11 +26,7 @@
 import "@goauthentik/elements/sidebar/SidebarItem";
 import { ROUTES } from "@goauthentik/user/Routes";
 import "@patternfly/elements/pf-tooltip/pf-tooltip.js";
-<<<<<<< HEAD
-import { UserManagerSettings } from "oidc-client-ts";
-=======
 import { match } from "ts-pattern";
->>>>>>> 2c781ae4
 
 import { msg } from "@lit/localize";
 import { css, html, nothing } from "lit";
@@ -50,15 +44,6 @@
 
 import { CoreApi, CurrentBrand, EventsApi, SessionUser } from "@goauthentik/api";
 
-<<<<<<< HEAD
-@customElement("ak-interface-user")
-export class UserInterface extends OAuthInterface {
-    @property({ type: Boolean })
-    notificationDrawerOpen = getURLParam("notificationDrawerOpen", false);
-
-    @property({ type: Boolean })
-    apiDrawerOpen = getURLParam("apiDrawerOpen", false);
-=======
 const customStyles = css`
     .pf-c-page__main,
     .pf-c-drawer__content,
@@ -118,7 +103,6 @@
         max-height: calc(100vh - 76px);
     }
 `;
->>>>>>> 2c781ae4
 
 //  ___                     _        _   _
 // | _ \_ _ ___ ___ ___ _ _| |_ __ _| |_(_)___ _ _
@@ -133,19 +117,11 @@
 // Because this is not exported, and because it's invoked as a web component, neither TSC or ESLint
 // trusts that we actually used it. Hence the double ignore below:
 
-<<<<<<< HEAD
-    get oauthSettings(): UserManagerSettings {
-        return userSettings;
-    }
-
-    static get styles(): CSSResult[] {
-=======
 @customElement("ak-interface-user-presentation")
 // @ts-ignore
 // eslint-disable-next-line @typescript-eslint/no-unused-vars
 class UserInterfacePresentation extends AKElement {
     static get styles() {
->>>>>>> 2c781ae4
         return [
             PFBase,
             PFDisplay,
@@ -160,39 +136,6 @@
         ];
     }
 
-<<<<<<< HEAD
-    constructor() {
-        super();
-        this.ws = new WebsocketClient();
-        window.addEventListener(EVENT_NOTIFICATION_DRAWER_TOGGLE, () => {
-            this.notificationDrawerOpen = !this.notificationDrawerOpen;
-            updateURLParams({
-                notificationDrawerOpen: this.notificationDrawerOpen,
-            });
-        });
-        window.addEventListener(EVENT_API_DRAWER_TOGGLE, () => {
-            this.apiDrawerOpen = !this.apiDrawerOpen;
-            updateURLParams({
-                apiDrawerOpen: this.apiDrawerOpen,
-            });
-        });
-        window.addEventListener(EVENT_WS_MESSAGE, () => {
-            this.firstUpdated(new Map());
-        });
-        configureSentry(true);
-    }
-
-    async firstUpdated(_changedProperties: Map<PropertyKey, unknown>): Promise<void> {
-        super.firstUpdated(_changedProperties);
-        this.me = await me();
-        const notifications = await new EventsApi(DEFAULT_CONFIG).eventsNotificationsList({
-            seen: false,
-            ordering: "-created",
-            pageSize: 1,
-            user: this.me.user.pk,
-        });
-        this.notificationsCount = notifications.pagination.count;
-=======
     @property({ type: Object })
     uiConfig!: UIConfig;
 
@@ -217,7 +160,6 @@
             .with(UserDisplay.name, () => this.me.user.name)
             .with(UserDisplay.email, () => this.me.user.email || "")
             .otherwise(() => this.me.user.username);
->>>>>>> 2c781ae4
     }
 
     get canAccessAdmin() {
@@ -267,7 +209,7 @@
                             <!-- -->
                             ${this.renderSettings()}
                             <div class="pf-c-page__header-tools-item">
-                                <a href="#/oauth-signou" class="pf-c-button pf-m-plain">
+                                <a href="#/oauth-signout" class="pf-c-button pf-m-plain">
                                     <pf-tooltip position="top" content=${msg("Sign out")}>
                                         <i class="fas fa-sign-out-alt" aria-hidden="true"></i>
                                     </pf-tooltip>
@@ -340,7 +282,7 @@
         const onClick = (ev: Event) => {
             ev.stopPropagation();
             this.dispatchEvent(
-                new Event(EVENT_API_DRAWER_TOGGLE, { bubbles: true, composed: true }),
+                new Event(EVENT_API_DRAWER_TOGGLE, { bubbles: true, composed: true })
             );
         };
 
@@ -361,7 +303,7 @@
         const onClick = (ev: Event) => {
             ev.stopPropagation();
             this.dispatchEvent(
-                new Event(EVENT_NOTIFICATION_DRAWER_TOGGLE, { bubbles: true, composed: true }),
+                new Event(EVENT_NOTIFICATION_DRAWER_TOGGLE, { bubbles: true, composed: true })
             );
         };
 
@@ -457,14 +399,14 @@
     @state()
     me?: SessionUser;
 
+    oauthController: OAuthLoginController;
+
     constructor() {
         super();
         this.ws = new WebsocketClient();
         this.fetchConfigurationDetails();
         configureSentry(true);
-        this.toggleNotificationDrawer = this.toggleNotificationDrawer.bind(this);
-        this.toggleApiDrawer = this.toggleApiDrawer.bind(this);
-        this.fetchConfigurationDetails = this.fetchConfigurationDetails.bind(this);
+        this.oauthController = new OAuthLoginController(this, userSettings);
     }
 
     connectedCallback() {
@@ -481,6 +423,7 @@
         super.disconnectedCallback();
     }
 
+    @bound
     toggleNotificationDrawer() {
         this.notificationDrawerOpen = !this.notificationDrawerOpen;
         updateURLParams({
@@ -488,6 +431,7 @@
         });
     }
 
+    @bound
     toggleApiDrawer() {
         this.apiDrawerOpen = !this.apiDrawerOpen;
         updateURLParams({
@@ -495,6 +439,7 @@
         });
     }
 
+    @bound
     fetchConfigurationDetails() {
         me().then((me: SessionUser) => {
             this.me = me;
