import { DEFAULT_CONFIG } from "@goauthentik/common/api/config";
import {
    EVENT_API_DRAWER_TOGGLE,
    EVENT_NOTIFICATION_DRAWER_TOGGLE,
    EVENT_WS_MESSAGE,
} from "@goauthentik/common/constants";
import { configureSentry } from "@goauthentik/common/sentry";
import { UIConfig, UserDisplay } from "@goauthentik/common/ui/config";
import { me } from "@goauthentik/common/users";
import { WebsocketClient } from "@goauthentik/common/ws";
import { AKElement } from "@goauthentik/elements/Base";
import { EnterpriseAwareInterface } from "@goauthentik/elements/Interface";
import "@goauthentik/elements/ak-locale-context";
import "@goauthentik/elements/buttons/ActionButton";
import "@goauthentik/elements/enterprise/EnterpriseStatusBanner";
import "@goauthentik/elements/messages/MessageContainer";
import "@goauthentik/elements/notifications/APIDrawer";
import "@goauthentik/elements/notifications/NotificationDrawer";
import { getURLParam, updateURLParams } from "@goauthentik/elements/router/RouteMatch";
import "@goauthentik/elements/router/RouterOutlet";
<<<<<<< HEAD
import { DefaultTenant } from "@goauthentik/elements/sidebar/SidebarBrand";
=======
import "@goauthentik/elements/sidebar/Sidebar";
import { DefaultBrand } from "@goauthentik/elements/sidebar/SidebarBrand";
import "@goauthentik/elements/sidebar/SidebarItem";
>>>>>>> 8f82dac8
import { ROUTES } from "@goauthentik/user/Routes";
import "@patternfly/elements/pf-tooltip/pf-tooltip.js";
import { match } from "ts-pattern";

import { msg } from "@lit/localize";
import { css, html, nothing } from "lit";
import { customElement, property, state } from "lit/decorators.js";

import PFAvatar from "@patternfly/patternfly/components/Avatar/avatar.css";
import PFBrand from "@patternfly/patternfly/components/Brand/brand.css";
import PFButton from "@patternfly/patternfly/components/Button/button.css";
import PFDrawer from "@patternfly/patternfly/components/Drawer/drawer.css";
import PFDropdown from "@patternfly/patternfly/components/Dropdown/dropdown.css";
import PFNotificationBadge from "@patternfly/patternfly/components/NotificationBadge/notification-badge.css";
import PFPage from "@patternfly/patternfly/components/Page/page.css";
import PFBase from "@patternfly/patternfly/patternfly-base.css";
import PFDisplay from "@patternfly/patternfly/utilities/Display/display.css";

import { CoreApi, CurrentBrand, EventsApi, SessionUser } from "@goauthentik/api";

const customStyles = css`
    .pf-c-page__main,
    .pf-c-drawer__content,
    .pf-c-page__drawer {
        z-index: auto !important;
        background-color: transparent !important;
    }
    .pf-c-page__header {
        background-color: transparent !important;
        box-shadow: none !important;
        color: black !important;
    }
    :host([theme="dark"]) .pf-c-page__header {
        color: var(--ak-dark-foreground) !important;
    }
    :host([theme="light"]) .pf-c-page__header-tools-item .fas,
    :host([theme="light"]) .pf-c-notification-badge__count,
    :host([theme="light"]) .pf-c-page__header-tools-group .pf-c-button {
        color: var(--ak-global--Color--100) !important;
    }
    .pf-c-page {
        background-color: transparent;
    }
    .display-none {
        display: none;
    }
    .pf-c-brand {
        min-height: 32px;
        height: 32px;
    }
    .has-notifications {
        color: #2b9af3;
    }
    .background-wrapper {
        height: 100vh;
        width: 100%;
        position: fixed;
        z-index: -1;
        top: 0;
        left: 0;
        background-color: var(--pf-c-page--BackgroundColor) !important;
    }
    .background-default-slant {
        background-color: white; /*var(--ak-accent);*/
        clip-path: polygon(0 0, 100% 0, 100% 100%, 0 calc(100% - 5vw));
        height: 50vh;
    }
    :host([theme="dark"]) .background-default-slant {
        background-color: black;
    }
    ak-locale-context {
        display: flex;
        flex-direction: column;
    }
    .pf-c-drawer__main {
        min-height: calc(100vh - 76px);
        max-height: calc(100vh - 76px);
    }
`;

//  ___                     _        _   _
// | _ \_ _ ___ ___ ___ _ _| |_ __ _| |_(_)___ _ _
// |  _/ '_/ -_|_-</ -_) ' \  _/ _` |  _| / _ \ ' \
// |_| |_| \___/__/\___|_||_\__\__,_|\__|_\___/_||_|
//

// Despite the length of the render() method and its accessories, this top-level Interface does
// surprisingly little. It has been broken into two parts: the business logic at the bottom, and the
// rendering code at the top, which is wholly independent of APIs and Interfaces.

// Because this is not exported, and because it's invoked as a web component, neither TSC or ESLint
// trusts that we actually used it. Hence the double ignore below:

@customElement("ak-interface-user-presentation")
// @ts-ignore
// eslint-disable-next-line @typescript-eslint/no-unused-vars
class UserInterfacePresentation extends AKElement {
    static get styles() {
        return [
            PFBase,
            PFDisplay,
            PFBrand,
            PFPage,
            PFAvatar,
            PFButton,
            PFDrawer,
            PFDropdown,
            PFNotificationBadge,
            customStyles,
        ];
    }

    @property({ type: Object })
    uiConfig!: UIConfig;

    @property({ type: Object })
    me!: SessionUser;

    @property({ type: Boolean, reflect: true })
    notificationDrawerOpen = false;

    @property({ type: Boolean, reflect: true })
    apiDrawerOpen = false;

    @property({ type: Number })
    notificationsCount = 0;

    @property({ type: Object })
    brand!: CurrentBrand;

    get userDisplayName() {
        return match<UserDisplay, string>(this.uiConfig.navbar.userDisplay)
            .with(UserDisplay.username, () => this.me.user.username)
            .with(UserDisplay.name, () => this.me.user.name)
            .with(UserDisplay.email, () => this.me.user.email || "")
            .otherwise(() => this.me.user.username);
    }

    get canAccessAdmin() {
        return (
            this.me.user.isSuperuser ||
            // TODO: somehow add `access_admin_interface` to the API schema
            this.me.user.systemPermissions.includes("access_admin_interface")
        );
    }

    get isFullyConfigured() {
        return !!(this.uiConfig && this.me && this.brand);
    }

    render() {
        // The `!` in the field definitions above only re-assure typescript and eslint that the
        // values *should* be available, not that they *are*. Thus this contract check; it asserts
        // that the contract we promised is being honored, and the rest of the code that depends on
        // `!` being truthful is not being lied to.
        if (!this.isFullyConfigured) {
            throw new Error("ak-interface-user-presentation misused; no valid values passed");
        }

        return html` <ak-locale-context>
            <ak-enterprise-status interface="user"></ak-enterprise-status>
            <div class="pf-c-page">
                <div class="background-wrapper" style="${this.uiConfig.theme.background}">
                    ${(this.uiConfig.theme.background || "") === ""
                        ? html`<div class="background-default-slant"></div>`
                        : html``}
                </div>
                <header class="pf-c-page__header">
                    <div class="pf-c-page__header-brand">
                        <a href="#/" class="pf-c-page__header-brand-link">
                            <img
                                class="pf-c-brand"
                                src="${this.brand.brandingLogo}"
                                alt="${this.brand.brandingTitle}"
                            />
                        </a>
                    </div>
                    <div class="pf-c-page__header-tools">
                        <div class="pf-c-page__header-tools-group">
                            ${this.renderApiDrawerTrigger()}
                            <!-- -->
                            ${this.renderNotificationDrawerTrigger()}
                            <!-- -->
                            ${this.renderSettings()}
                            <div class="pf-c-page__header-tools-item">
                                <a
                                    href="/flows/-/default/invalidation/"
                                    class="pf-c-button pf-m-plain"
                                >
                                    <pf-tooltip position="top" content=${msg("Sign out")}>
                                        <i class="fas fa-sign-out-alt" aria-hidden="true"></i>
                                    </pf-tooltip>
                                </a>
                            </div>
                            ${this.renderAdminInterfaceLink()}
                        </div>
                        ${this.renderImpersonation()}
                        <div class="pf-c-page__header-tools-group">
                            <div
                                class="pf-c-page__header-tools-item pf-m-hidden pf-m-visible-on-md"
                            >
                                ${this.userDisplayName}
                            </div>
                        </div>
                        <img
                            class="pf-c-avatar"
                            src=${this.me.user.avatar}
                            alt="${msg("Avatar image")}"
                        />
                    </div>
                </header>
                <div class="pf-c-page__drawer">
                    <div
                        class="pf-c-drawer ${this.notificationDrawerOpen || this.apiDrawerOpen
                            ? "pf-m-expanded"
                            : "pf-m-collapsed"}"
                    >
                        <div class="pf-c-drawer__main">
                            <div class="pf-c-drawer__content">
                                <div class="pf-c-drawer__body">
                                    <main class="pf-c-page__main">
                                        <ak-router-outlet
                                            role="main"
                                            class="pf-l-bullseye__item pf-c-page__main"
                                            tabindex="-1"
                                            id="main-content"
                                            defaultUrl="/library"
                                            .routes=${ROUTES}
                                        >
                                        </ak-router-outlet>
                                    </main>
                                </div>
                            </div>
                            <ak-notification-drawer
                                class="pf-c-drawer__panel pf-m-width-33 ${this
                                    .notificationDrawerOpen
                                    ? ""
                                    : "display-none"}"
                                ?hidden=${!this.notificationDrawerOpen}
                            ></ak-notification-drawer>
                            <ak-api-drawer
                                class="pf-c-drawer__panel pf-m-width-33 ${this.apiDrawerOpen
                                    ? ""
                                    : "display-none"}"
                                ?hidden=${!this.apiDrawerOpen}
                            ></ak-api-drawer>
                        </div>
                    </div>
                </div>
            </div>
        </ak-locale-context>`;
    }

    renderApiDrawerTrigger() {
        if (!this.uiConfig.enabledFeatures.apiDrawer) {
            return nothing;
        }

        const onClick = (ev: Event) => {
            ev.stopPropagation();
            this.dispatchEvent(
                new Event(EVENT_API_DRAWER_TOGGLE, { bubbles: true, composed: true }),
            );
        };

        return html`<div class="pf-c-page__header-tools-item pf-m-hidden pf-m-visible-on-lg">
            <button class="pf-c-button pf-m-plain" type="button" @click=${onClick}>
                <pf-tooltip position="top" content=${msg("Open API drawer")}>
                    <i class="fas fa-code" aria-hidden="true"></i>
                </pf-tooltip>
            </button>
        </div>`;
    }

    renderNotificationDrawerTrigger() {
        if (!this.uiConfig.enabledFeatures.notificationDrawer) {
            return nothing;
        }

        const onClick = (ev: Event) => {
            ev.stopPropagation();
            this.dispatchEvent(
                new Event(EVENT_NOTIFICATION_DRAWER_TOGGLE, { bubbles: true, composed: true }),
            );
        };

        return html`<div class="pf-c-page__header-tools-item pf-m-hidden pf-m-visible-on-lg">
            <button
                class="pf-c-button pf-m-plain"
                type="button"
                aria-label="${msg("Unread notifications")}"
                @click=${onClick}
            >
                <span
                    class="pf-c-notification-badge ${this.notificationsCount > 0
                        ? "pf-m-unread"
                        : ""}"
                >
                    <pf-tooltip position="top" content=${msg("Open Notification drawer")}>
                        <i class="fas fa-bell" aria-hidden="true"></i>
                    </pf-tooltip>
                    <span class="pf-c-notification-badge__count">${this.notificationsCount}</span>
                </span>
            </button>
        </div> `;
    }

    renderSettings() {
        if (!this.uiConfig.enabledFeatures.settings) {
            return nothing;
        }

        return html` <div class="pf-c-page__header-tools-item">
            <a class="pf-c-button pf-m-plain" type="button" href="#/settings">
                <pf-tooltip position="top" content=${msg("Settings")}>
                    <i class="fas fa-cog" aria-hidden="true"></i>
                </pf-tooltip>
            </a>
        </div>`;
    }

    renderAdminInterfaceLink() {
        if (!this.canAccessAdmin) {
            return nothing;
        }

        return html`<a
            class="pf-c-button pf-m-secondary pf-m-small pf-u-display-none pf-u-display-block-on-md"
            href="/if/admin/"
        >
            ${msg("Admin interface")}
        </a>`;
    }

    renderImpersonation() {
        if (!this.me.original) {
            return nothing;
        }

        const onClick = () => {
            return new CoreApi(DEFAULT_CONFIG).coreUsersImpersonateEndRetrieve().then(() => {
                window.location.reload();
            });
        };

        return html`&nbsp;
            <div class="pf-c-page__header-tools">
                <div class="pf-c-page__header-tools-group">
                    <ak-action-button class="pf-m-warning pf-m-small" .apiRequest=${onClick}>
                        ${msg("Stop impersonation")}
                    </ak-action-button>
                </div>
            </div>`;
    }
}

//  ___         _
// | _ )_  _ __(_)_ _  ___ ______
// | _ \ || (_-< | ' \/ -_|_-<_-<
// |___/\_,_/__/_|_||_\___/__/__/
//
//
@customElement("ak-interface-user")
export class UserInterface extends EnterpriseAwareInterface {
    @property({ type: Boolean })
    notificationDrawerOpen = getURLParam("notificationDrawerOpen", false);

    @state()
    apiDrawerOpen = getURLParam("apiDrawerOpen", false);

    ws: WebsocketClient;

    @state()
    notificationsCount = 0;

    @state()
    me?: SessionUser;

    constructor() {
        super();
        this.ws = new WebsocketClient();
        this.fetchConfigurationDetails();
        configureSentry(true);
        this.toggleNotificationDrawer = this.toggleNotificationDrawer.bind(this);
        this.toggleApiDrawer = this.toggleApiDrawer.bind(this);
        this.fetchConfigurationDetails = this.fetchConfigurationDetails.bind(this);
    }

    connectedCallback() {
        super.connectedCallback();
        window.addEventListener(EVENT_NOTIFICATION_DRAWER_TOGGLE, this.toggleNotificationDrawer);
        window.addEventListener(EVENT_API_DRAWER_TOGGLE, this.toggleApiDrawer);
        window.addEventListener(EVENT_WS_MESSAGE, this.fetchConfigurationDetails);
    }

    disconnectedCallback() {
        window.removeEventListener(EVENT_NOTIFICATION_DRAWER_TOGGLE, this.toggleNotificationDrawer);
        window.removeEventListener(EVENT_API_DRAWER_TOGGLE, this.toggleApiDrawer);
        window.removeEventListener(EVENT_WS_MESSAGE, this.fetchConfigurationDetails);
        super.disconnectedCallback();
    }

    toggleNotificationDrawer() {
        this.notificationDrawerOpen = !this.notificationDrawerOpen;
        updateURLParams({
            notificationDrawerOpen: this.notificationDrawerOpen,
        });
    }

    toggleApiDrawer() {
        this.apiDrawerOpen = !this.apiDrawerOpen;
        updateURLParams({
            apiDrawerOpen: this.apiDrawerOpen,
        });
    }

    fetchConfigurationDetails() {
        me().then((me: SessionUser) => {
            this.me = me;
            new EventsApi(DEFAULT_CONFIG)
                .eventsNotificationsList({
                    seen: false,
                    ordering: "-created",
                    pageSize: 1,
                    user: this.me.user.pk,
                })
                .then((notifications) => {
                    this.notificationsCount = notifications.pagination.count;
                });
        });
    }

    get isFullyConfigured() {
        return !!(this.uiConfig && this.me);
    }

    render() {
        if (!this.isFullyConfigured) {
            return nothing;
        }

        return html`<ak-interface-user-presentation
            .uiConfig=${this.uiConfig}
            .me=${this.me}
            .brand=${this.brand ?? DefaultBrand}
            ?notificationDrawerOpen=${this.notificationDrawerOpen}
            ?apiDrawerOpen=${this.apiDrawerOpen}
            notificationsCount=${this.notificationsCount}
        ></ak-interface-user-presentation>`;
    }
}<|MERGE_RESOLUTION|>--- conflicted
+++ resolved
@@ -18,13 +18,9 @@
 import "@goauthentik/elements/notifications/NotificationDrawer";
 import { getURLParam, updateURLParams } from "@goauthentik/elements/router/RouteMatch";
 import "@goauthentik/elements/router/RouterOutlet";
-<<<<<<< HEAD
-import { DefaultTenant } from "@goauthentik/elements/sidebar/SidebarBrand";
-=======
 import "@goauthentik/elements/sidebar/Sidebar";
 import { DefaultBrand } from "@goauthentik/elements/sidebar/SidebarBrand";
 import "@goauthentik/elements/sidebar/SidebarItem";
->>>>>>> 8f82dac8
 import { ROUTES } from "@goauthentik/user/Routes";
 import "@patternfly/elements/pf-tooltip/pf-tooltip.js";
 import { match } from "ts-pattern";
@@ -286,7 +282,7 @@
         const onClick = (ev: Event) => {
             ev.stopPropagation();
             this.dispatchEvent(
-                new Event(EVENT_API_DRAWER_TOGGLE, { bubbles: true, composed: true }),
+                new Event(EVENT_API_DRAWER_TOGGLE, { bubbles: true, composed: true })
             );
         };
 
@@ -307,7 +303,7 @@
         const onClick = (ev: Event) => {
             ev.stopPropagation();
             this.dispatchEvent(
-                new Event(EVENT_NOTIFICATION_DRAWER_TOGGLE, { bubbles: true, composed: true }),
+                new Event(EVENT_NOTIFICATION_DRAWER_TOGGLE, { bubbles: true, composed: true })
             );
         };
 
