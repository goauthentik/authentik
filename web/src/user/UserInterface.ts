import { DEFAULT_CONFIG } from "@goauthentik/common/api/config";
import {
    EVENT_API_DRAWER_TOGGLE,
    EVENT_NOTIFICATION_DRAWER_TOGGLE,
    EVENT_WS_MESSAGE,
} from "@goauthentik/common/constants";
import { WithOAuth } from "@goauthentik/common/oauth/interface";
import { userSettings } from "@goauthentik/common/oauth/settings";
import { configureSentry } from "@goauthentik/common/sentry";
import { UIConfig, UserDisplay } from "@goauthentik/common/ui/config";
import { me } from "@goauthentik/common/users";
import { WebsocketClient } from "@goauthentik/common/ws";
import { OAuthLoginController } from "@goauthentik/components/oauth/controller.js";
import { userSettings } from "@goauthentik/components/oauth/settings";
import { AKElement } from "@goauthentik/elements/Base";
import { EnterpriseAwareInterface } from "@goauthentik/elements/Interface";
import "@goauthentik/elements/ak-locale-context";
import "@goauthentik/elements/buttons/ActionButton";
import { bound } from "@goauthentik/elements/decorators/bound.js";
import "@goauthentik/elements/enterprise/EnterpriseStatusBanner";
import "@goauthentik/elements/messages/MessageContainer";
import "@goauthentik/elements/notifications/APIDrawer";
import "@goauthentik/elements/notifications/NotificationDrawer";
import { getURLParam, updateURLParams } from "@goauthentik/elements/router/RouteMatch";
import "@goauthentik/elements/router/RouterOutlet";
import "@goauthentik/elements/sidebar/Sidebar";
import { DefaultBrand } from "@goauthentik/elements/sidebar/SidebarBrand";
import "@goauthentik/elements/sidebar/SidebarItem";
import { ROUTES } from "@goauthentik/user/Routes";
import "@patternfly/elements/pf-tooltip/pf-tooltip.js";
import { match } from "ts-pattern";

import { msg } from "@lit/localize";
import { css, html, nothing } from "lit";
import { customElement, property, state } from "lit/decorators.js";

import PFAvatar from "@patternfly/patternfly/components/Avatar/avatar.css";
import PFBrand from "@patternfly/patternfly/components/Brand/brand.css";
import PFButton from "@patternfly/patternfly/components/Button/button.css";
import PFDrawer from "@patternfly/patternfly/components/Drawer/drawer.css";
import PFDropdown from "@patternfly/patternfly/components/Dropdown/dropdown.css";
import PFNotificationBadge from "@patternfly/patternfly/components/NotificationBadge/notification-badge.css";
import PFPage from "@patternfly/patternfly/components/Page/page.css";
import PFBase from "@patternfly/patternfly/patternfly-base.css";
import PFDisplay from "@patternfly/patternfly/utilities/Display/display.css";

import { CoreApi, CurrentBrand, EventsApi, SessionUser } from "@goauthentik/api";

const customStyles = css`
    .pf-c-page__main,
    .pf-c-drawer__content,
    .pf-c-page__drawer {
        z-index: auto !important;
        background-color: transparent !important;
    }
    .pf-c-page__header {
        background-color: transparent !important;
        box-shadow: none !important;
        color: black !important;
    }
    :host([theme="dark"]) .pf-c-page__header {
        color: var(--ak-dark-foreground) !important;
    }
    :host([theme="light"]) .pf-c-page__header-tools-item .fas,
    :host([theme="light"]) .pf-c-notification-badge__count,
    :host([theme="light"]) .pf-c-page__header-tools-group .pf-c-button {
        color: var(--ak-global--Color--100) !important;
    }
    .pf-c-page {
        background-color: transparent;
    }
    .display-none {
        display: none;
    }
    .pf-c-brand {
        min-height: 32px;
        height: 32px;
    }
    .has-notifications {
        color: #2b9af3;
    }
    .background-wrapper {
        height: 100vh;
        width: 100%;
        position: fixed;
        z-index: -1;
        top: 0;
        left: 0;
        background-color: var(--pf-c-page--BackgroundColor) !important;
    }
    .background-default-slant {
        background-color: white; /*var(--ak-accent);*/
        clip-path: polygon(0 0, 100% 0, 100% 100%, 0 calc(100% - 5vw));
        height: 50vh;
    }
    :host([theme="dark"]) .background-default-slant {
        background-color: black;
    }
    ak-locale-context {
        display: flex;
        flex-direction: column;
    }
    .pf-c-drawer__main {
        min-height: calc(100vh - 76px);
        max-height: calc(100vh - 76px);
    }
`;

//  ___                     _        _   _
// | _ \_ _ ___ ___ ___ _ _| |_ __ _| |_(_)___ _ _
// |  _/ '_/ -_|_-</ -_) ' \  _/ _` |  _| / _ \ ' \
// |_| |_| \___/__/\___|_||_\__\__,_|\__|_\___/_||_|
//

// Despite the length of the render() method and its accessories, this top-level Interface does
// surprisingly little. It has been broken into two parts: the business logic at the bottom, and the
// rendering code at the top, which is wholly independent of APIs and Interfaces.

// Because this is not exported, and because it's invoked as a web component, neither TSC or ESLint
// trusts that we actually used it. Hence the double ignore below:

@customElement("ak-interface-user-presentation")
// @ts-ignore
// eslint-disable-next-line @typescript-eslint/no-unused-vars
class UserInterfacePresentation extends AKElement {
    static get styles() {
        return [
            PFBase,
            PFDisplay,
            PFBrand,
            PFPage,
            PFAvatar,
            PFButton,
            PFDrawer,
            PFDropdown,
            PFNotificationBadge,
            customStyles,
        ];
    }

    @property({ type: Object })
    uiConfig!: UIConfig;

    @property({ type: Object })
    me!: SessionUser;

    @property({ type: Boolean, reflect: true })
    notificationDrawerOpen = false;

    @property({ type: Boolean, reflect: true })
    apiDrawerOpen = false;

    @property({ type: Number })
    notificationsCount = 0;

    @property({ type: Object })
    brand!: CurrentBrand;

    get userDisplayName() {
        return match<UserDisplay, string>(this.uiConfig.navbar.userDisplay)
            .with(UserDisplay.username, () => this.me.user.username)
            .with(UserDisplay.name, () => this.me.user.name)
            .with(UserDisplay.email, () => this.me.user.email || "")
            .otherwise(() => this.me.user.username);
    }

    get canAccessAdmin() {
        return (
            this.me.user.isSuperuser ||
            // TODO: somehow add `access_admin_interface` to the API schema
            this.me.user.systemPermissions.includes("access_admin_interface")
        );
    }

    get isFullyConfigured() {
        return !!(this.uiConfig && this.me && this.brand);
    }

    render() {
        // The `!` in the field definitions above only re-assure typescript and eslint that the
        // values *should* be available, not that they *are*. Thus this contract check; it asserts
        // that the contract we promised is being honored, and the rest of the code that depends on
        // `!` being truthful is not being lied to.
        if (!this.isFullyConfigured) {
            throw new Error("ak-interface-user-presentation misused; no valid values passed");
        }

        return html` <ak-locale-context>
            <ak-enterprise-status interface="user"></ak-enterprise-status>
            <div class="pf-c-page">
                <div class="background-wrapper" style="${this.uiConfig.theme.background}">
                    ${(this.uiConfig.theme.background || "") === ""
                        ? html`<div class="background-default-slant"></div>`
                        : html``}
                </div>
                <header class="pf-c-page__header">
                    <div class="pf-c-page__header-brand">
                        <a href="#/" class="pf-c-page__header-brand-link">
                            <img
                                class="pf-c-brand"
                                src="${this.brand.brandingLogo}"
                                alt="${this.brand.brandingTitle}"
                            />
                        </a>
                    </div>
                    <div class="pf-c-page__header-tools">
                        <div class="pf-c-page__header-tools-group">
                            ${this.renderApiDrawerTrigger()}
                            <!-- -->
                            ${this.renderNotificationDrawerTrigger()}
                            <!-- -->
                            ${this.renderSettings()}
                            <div class="pf-c-page__header-tools-item">
<<<<<<< HEAD
                                <a href="#/oauth-signout" class="pf-c-button pf-m-plain">
=======
                                <a href="#/oauth-signou" class="pf-c-button pf-m-plain">
>>>>>>> d4a6874a
                                    <pf-tooltip position="top" content=${msg("Sign out")}>
                                        <i class="fas fa-sign-out-alt" aria-hidden="true"></i>
                                    </pf-tooltip>
                                </a>
                            </div>
                            ${this.renderAdminInterfaceLink()}
                        </div>
                        ${this.renderImpersonation()}
                        <div class="pf-c-page__header-tools-group">
                            <div
                                class="pf-c-page__header-tools-item pf-m-hidden pf-m-visible-on-md"
                            >
                                ${this.userDisplayName}
                            </div>
                        </div>
                        <img
                            class="pf-c-avatar"
                            src=${this.me.user.avatar}
                            alt="${msg("Avatar image")}"
                        />
                    </div>
                </header>
                <div class="pf-c-page__drawer">
                    <div
                        class="pf-c-drawer ${this.notificationDrawerOpen || this.apiDrawerOpen
                            ? "pf-m-expanded"
                            : "pf-m-collapsed"}"
                    >
                        <div class="pf-c-drawer__main">
                            <div class="pf-c-drawer__content">
                                <div class="pf-c-drawer__body">
                                    <main class="pf-c-page__main">
                                        <ak-router-outlet
                                            role="main"
                                            class="pf-l-bullseye__item pf-c-page__main"
                                            tabindex="-1"
                                            id="main-content"
                                            defaultUrl="/library"
                                            .routes=${ROUTES}
                                        >
                                        </ak-router-outlet>
                                    </main>
                                </div>
                            </div>
                            <ak-notification-drawer
                                class="pf-c-drawer__panel pf-m-width-33 ${this
                                    .notificationDrawerOpen
                                    ? ""
                                    : "display-none"}"
                                ?hidden=${!this.notificationDrawerOpen}
                            ></ak-notification-drawer>
                            <ak-api-drawer
                                class="pf-c-drawer__panel pf-m-width-33 ${this.apiDrawerOpen
                                    ? ""
                                    : "display-none"}"
                                ?hidden=${!this.apiDrawerOpen}
                            ></ak-api-drawer>
                        </div>
                    </div>
                </div>
            </div>
        </ak-locale-context>`;
    }

    renderApiDrawerTrigger() {
        if (!this.uiConfig.enabledFeatures.apiDrawer) {
            return nothing;
        }

        const onClick = (ev: Event) => {
            ev.stopPropagation();
            this.dispatchEvent(
                new Event(EVENT_API_DRAWER_TOGGLE, { bubbles: true, composed: true })
            );
        };

        return html`<div class="pf-c-page__header-tools-item pf-m-hidden pf-m-visible-on-lg">
            <button class="pf-c-button pf-m-plain" type="button" @click=${onClick}>
                <pf-tooltip position="top" content=${msg("Open API drawer")}>
                    <i class="fas fa-code" aria-hidden="true"></i>
                </pf-tooltip>
            </button>
        </div>`;
    }

    renderNotificationDrawerTrigger() {
        if (!this.uiConfig.enabledFeatures.notificationDrawer) {
            return nothing;
        }

        const onClick = (ev: Event) => {
            ev.stopPropagation();
            this.dispatchEvent(
                new Event(EVENT_NOTIFICATION_DRAWER_TOGGLE, { bubbles: true, composed: true })
            );
        };

        return html`<div class="pf-c-page__header-tools-item pf-m-hidden pf-m-visible-on-lg">
            <button
                class="pf-c-button pf-m-plain"
                type="button"
                aria-label="${msg("Unread notifications")}"
                @click=${onClick}
            >
                <span
                    class="pf-c-notification-badge ${this.notificationsCount > 0
                        ? "pf-m-unread"
                        : ""}"
                >
                    <pf-tooltip position="top" content=${msg("Open Notification drawer")}>
                        <i class="fas fa-bell" aria-hidden="true"></i>
                    </pf-tooltip>
                    <span class="pf-c-notification-badge__count">${this.notificationsCount}</span>
                </span>
            </button>
        </div> `;
    }

    renderSettings() {
        if (!this.uiConfig.enabledFeatures.settings) {
            return nothing;
        }

        return html` <div class="pf-c-page__header-tools-item">
            <a class="pf-c-button pf-m-plain" type="button" href="#/settings">
                <pf-tooltip position="top" content=${msg("Settings")}>
                    <i class="fas fa-cog" aria-hidden="true"></i>
                </pf-tooltip>
            </a>
        </div>`;
    }

    renderAdminInterfaceLink() {
        if (!this.canAccessAdmin) {
            return nothing;
        }

        return html`<a
            class="pf-c-button pf-m-secondary pf-m-small pf-u-display-none pf-u-display-block-on-md"
            href="/if/admin/"
        >
            ${msg("Admin interface")}
        </a>`;
    }

    renderImpersonation() {
        if (!this.me.original) {
            return nothing;
        }

        const onClick = () => {
            return new CoreApi(DEFAULT_CONFIG).coreUsersImpersonateEndRetrieve().then(() => {
                window.location.reload();
            });
        };

        return html`&nbsp;
            <div class="pf-c-page__header-tools">
                <div class="pf-c-page__header-tools-group">
                    <ak-action-button class="pf-m-warning pf-m-small" .apiRequest=${onClick}>
                        ${msg("Stop impersonation")}
                    </ak-action-button>
                </div>
            </div>`;
    }
}

//  ___         _
// | _ )_  _ __(_)_ _  ___ ______
// | _ \ || (_-< | ' \/ -_|_-<_-<
// |___/\_,_/__/_|_||_\___/__/__/
//
//
@customElement("ak-interface-user")
export class UserInterface extends WithOAuth(EnterpriseAwareInterface, userSettings) {
    @property({ type: Boolean })
    notificationDrawerOpen = getURLParam("notificationDrawerOpen", false);

    @state()
    apiDrawerOpen = getURLParam("apiDrawerOpen", false);

    ws: WebsocketClient;

    @state()
    notificationsCount = 0;

    @state()
    me?: SessionUser;

    oauthController: OAuthLoginController;

    constructor() {
        super();
        this.ws = new WebsocketClient();
        this.fetchConfigurationDetails();
        configureSentry(true);
        this.oauthController = new OAuthLoginController(this, userSettings);
    }

    connectedCallback() {
        super.connectedCallback();
        window.addEventListener(EVENT_NOTIFICATION_DRAWER_TOGGLE, this.toggleNotificationDrawer);
        window.addEventListener(EVENT_API_DRAWER_TOGGLE, this.toggleApiDrawer);
        window.addEventListener(EVENT_WS_MESSAGE, this.fetchConfigurationDetails);
    }

    disconnectedCallback() {
        window.removeEventListener(EVENT_NOTIFICATION_DRAWER_TOGGLE, this.toggleNotificationDrawer);
        window.removeEventListener(EVENT_API_DRAWER_TOGGLE, this.toggleApiDrawer);
        window.removeEventListener(EVENT_WS_MESSAGE, this.fetchConfigurationDetails);
        super.disconnectedCallback();
    }

    @bound
    toggleNotificationDrawer() {
        this.notificationDrawerOpen = !this.notificationDrawerOpen;
        updateURLParams({
            notificationDrawerOpen: this.notificationDrawerOpen,
        });
    }

    @bound
    toggleApiDrawer() {
        this.apiDrawerOpen = !this.apiDrawerOpen;
        updateURLParams({
            apiDrawerOpen: this.apiDrawerOpen,
        });
    }

    @bound
    fetchConfigurationDetails() {
        me().then((me: SessionUser) => {
            this.me = me;
            new EventsApi(DEFAULT_CONFIG)
                .eventsNotificationsList({
                    seen: false,
                    ordering: "-created",
                    pageSize: 1,
                    user: this.me.user.pk,
                })
                .then((notifications) => {
                    this.notificationsCount = notifications.pagination.count;
                });
        });
    }

    get isFullyConfigured() {
        return !!(this.uiConfig && this.me);
    }

    render() {
        if (!this.isFullyConfigured) {
            return nothing;
        }

        return html`<ak-interface-user-presentation
            .uiConfig=${this.uiConfig}
            .me=${this.me}
            .brand=${this.brand ?? DefaultBrand}
            ?notificationDrawerOpen=${this.notificationDrawerOpen}
            ?apiDrawerOpen=${this.apiDrawerOpen}
            notificationsCount=${this.notificationsCount}
        ></ak-interface-user-presentation>`;
    }
}<|MERGE_RESOLUTION|>--- conflicted
+++ resolved
@@ -5,7 +5,6 @@
     EVENT_WS_MESSAGE,
 } from "@goauthentik/common/constants";
 import { WithOAuth } from "@goauthentik/common/oauth/interface";
-import { userSettings } from "@goauthentik/common/oauth/settings";
 import { configureSentry } from "@goauthentik/common/sentry";
 import { UIConfig, UserDisplay } from "@goauthentik/common/ui/config";
 import { me } from "@goauthentik/common/users";
@@ -211,11 +210,7 @@
                             <!-- -->
                             ${this.renderSettings()}
                             <div class="pf-c-page__header-tools-item">
-<<<<<<< HEAD
                                 <a href="#/oauth-signout" class="pf-c-button pf-m-plain">
-=======
-                                <a href="#/oauth-signou" class="pf-c-button pf-m-plain">
->>>>>>> d4a6874a
                                     <pf-tooltip position="top" content=${msg("Sign out")}>
                                         <i class="fas fa-sign-out-alt" aria-hidden="true"></i>
                                     </pf-tooltip>
@@ -288,7 +283,7 @@
         const onClick = (ev: Event) => {
             ev.stopPropagation();
             this.dispatchEvent(
-                new Event(EVENT_API_DRAWER_TOGGLE, { bubbles: true, composed: true })
+                new Event(EVENT_API_DRAWER_TOGGLE, { bubbles: true, composed: true }),
             );
         };
 
@@ -309,7 +304,7 @@
         const onClick = (ev: Event) => {
             ev.stopPropagation();
             this.dispatchEvent(
-                new Event(EVENT_NOTIFICATION_DRAWER_TOGGLE, { bubbles: true, composed: true })
+                new Event(EVENT_NOTIFICATION_DRAWER_TOGGLE, { bubbles: true, composed: true }),
             );
         };
 
