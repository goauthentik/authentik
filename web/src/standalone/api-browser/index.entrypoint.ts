// sort-imports-ignore
import "rapidoc";

import styles from "./index.entrypoint.css";

import { CSRFHeaderName } from "#common/api/middleware";
import { createUIThemeEffect } from "#common/theme";
import { getCookie } from "#common/utils";

import { Interface } from "#elements/Interface";
import { WithBrandConfig } from "#elements/mixins/branding";
import { renderImage } from "#elements/utils/images";

import { msg } from "@lit/localize";
import { CSSResult, html, TemplateResult } from "lit";
import { customElement, property, state } from "lit/decorators.js";
import { ifDefined } from "lit/directives/if-defined.js";

function rgba2hex(cssValue: string) {
    const matches = /^rgba?\((\d+),\s*(\d+),\s*(\d+)(?:,\s*(\d+\.{0,1}\d*))?\)$/.exec(cssValue);
    if (!matches) return "";

    return `#${matches
        .slice(1)
        .map((n, i) =>
            (i === 3 ? Math.round(parseFloat(n) * 255) : parseFloat(n))
                .toString(16)
                .padStart(2, "0")
                .replace("NaN", ""),
        )
        .join("")}`;
}

@customElement("ak-api-browser")
export class APIBrowser extends WithBrandConfig(Interface) {
    @property()
    schemaPath?: string;

    static styles: CSSResult[] = [styles];

    @state()
    bgColor = "#000000";

    @state()
    textColor = "#000000";

    #synchronizeTheme = () => {
        const style = getComputedStyle(document.body);

        this.bgColor = rgba2hex(style.backgroundColor.trim());
        this.textColor = rgba2hex(style.color.trim());
    };

    public override connectedCallback(): void {
        super.connectedCallback();

        this.#synchronizeTheme();
        createUIThemeEffect(this.#synchronizeTheme);
    }

    render(): TemplateResult {
        return html`
<<<<<<< HEAD
            <rapi-doc
                part="rapi-doc"
                spec-url=${ifDefined(this.schemaPath)}
                heading-text=""
                theme="light"
                render-style="read"
                default-schema-tab="schema"
                primary-color="#fd4b2d"
                nav-bg-color="#212427"
                bg-color=${this.bgColor}
                text-color=${this.textColor}
                nav-text-color="#ffffff"
                nav-hover-bg-color="#3c3f42"
                nav-accent-color="#4f5255"
                nav-hover-text-color="#ffffff"
                use-path-in-nav-bar="true"
                nav-item-spacing="relaxed"
                allow-server-selection="false"
                show-header="false"
                allow-spec-url-load="false"
                allow-spec-file-load="false"
                show-method-in-nav-bar="as-colored-text"
                @before-try=${(
                    e: CustomEvent<{
                        request: {
                            headers: Headers;
                        };
                    }>,
                ) => {
                    e.detail.request.headers.append(CSRFHeaderName, getCookie("authentik_csrf"));
                }}
            >
                <div slot="nav-logo">
                    <img
                        alt="${msg("authentik Logo")}"
                        class="logo"
                        src="${themeImage(this.brandingLogo, this.activeTheme)}"
                    />
                </div>
            </rapi-doc>
=======
            <ak-locale-context>
                <rapi-doc
                    part="rapi-doc"
                    spec-url=${ifDefined(this.schemaPath)}
                    heading-text=""
                    theme="light"
                    render-style="read"
                    default-schema-tab="schema"
                    primary-color="#fd4b2d"
                    nav-bg-color="#212427"
                    bg-color=${this.bgColor}
                    text-color=${this.textColor}
                    nav-text-color="#ffffff"
                    nav-hover-bg-color="#3c3f42"
                    nav-accent-color="#4f5255"
                    nav-hover-text-color="#ffffff"
                    use-path-in-nav-bar="true"
                    nav-item-spacing="relaxed"
                    allow-server-selection="false"
                    show-header="false"
                    allow-spec-url-load="false"
                    allow-spec-file-load="false"
                    show-method-in-nav-bar="as-colored-text"
                    @before-try=${(
                        e: CustomEvent<{
                            request: {
                                headers: Headers;
                            };
                        }>,
                    ) => {
                        e.detail.request.headers.append(
                            CSRFHeaderName,
                            getCookie("authentik_csrf"),
                        );
                    }}
                >
                    <div slot="nav-logo">
                        ${renderImage(this.brandingLogo, msg("authentik Logo"), "logo")}
                    </div>
                </rapi-doc>
            </ak-locale-context>
>>>>>>> 96eb8dda
        `;
    }
}

declare global {
    interface HTMLElementTagNameMap {
        "ak-api-browser": APIBrowser;
    }
}<|MERGE_RESOLUTION|>--- conflicted
+++ resolved
@@ -60,7 +60,6 @@
 
     render(): TemplateResult {
         return html`
-<<<<<<< HEAD
             <rapi-doc
                 part="rapi-doc"
                 spec-url=${ifDefined(this.schemaPath)}
@@ -94,56 +93,9 @@
                 }}
             >
                 <div slot="nav-logo">
-                    <img
-                        alt="${msg("authentik Logo")}"
-                        class="logo"
-                        src="${themeImage(this.brandingLogo, this.activeTheme)}"
-                    />
+                    ${renderImage(this.brandingLogo, msg("authentik Logo"), "logo")}
                 </div>
             </rapi-doc>
-=======
-            <ak-locale-context>
-                <rapi-doc
-                    part="rapi-doc"
-                    spec-url=${ifDefined(this.schemaPath)}
-                    heading-text=""
-                    theme="light"
-                    render-style="read"
-                    default-schema-tab="schema"
-                    primary-color="#fd4b2d"
-                    nav-bg-color="#212427"
-                    bg-color=${this.bgColor}
-                    text-color=${this.textColor}
-                    nav-text-color="#ffffff"
-                    nav-hover-bg-color="#3c3f42"
-                    nav-accent-color="#4f5255"
-                    nav-hover-text-color="#ffffff"
-                    use-path-in-nav-bar="true"
-                    nav-item-spacing="relaxed"
-                    allow-server-selection="false"
-                    show-header="false"
-                    allow-spec-url-load="false"
-                    allow-spec-file-load="false"
-                    show-method-in-nav-bar="as-colored-text"
-                    @before-try=${(
-                        e: CustomEvent<{
-                            request: {
-                                headers: Headers;
-                            };
-                        }>,
-                    ) => {
-                        e.detail.request.headers.append(
-                            CSRFHeaderName,
-                            getCookie("authentik_csrf"),
-                        );
-                    }}
-                >
-                    <div slot="nav-logo">
-                        ${renderImage(this.brandingLogo, msg("authentik Logo"), "logo")}
-                    </div>
-                </rapi-doc>
-            </ak-locale-context>
->>>>>>> 96eb8dda
         `;
     }
 }
