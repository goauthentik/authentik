import { DEFAULT_CONFIG } from "@goauthentik/common/api/config";
import {
    EVENT_FLOW_ADVANCE,
    EVENT_FLOW_INSPECTOR_TOGGLE,
    TITLE_DEFAULT,
} from "@goauthentik/common/constants";
import { globalAK } from "@goauthentik/common/global";
import { configureSentry } from "@goauthentik/common/sentry";
import { first } from "@goauthentik/common/utils";
import { WebsocketClient } from "@goauthentik/common/ws";
import { Interface } from "@goauthentik/elements/Interface";
import "@goauthentik/elements/LoadingOverlay";
import "@goauthentik/elements/ak-locale-context";
import "@goauthentik/flow/sources/apple/AppleLoginInit";
import "@goauthentik/flow/sources/plex/PlexLoginInit";
import "@goauthentik/flow/stages/FlowErrorStage";
import "@goauthentik/flow/stages/RedirectStage";
import { StageHost } from "@goauthentik/flow/stages/base";

import { msg } from "@lit/localize";
import { CSSResult, TemplateResult, css, html, nothing } from "lit";
import { customElement, property, state } from "lit/decorators.js";
import { unsafeHTML } from "lit/directives/unsafe-html.js";
import { until } from "lit/directives/until.js";

import PFBackgroundImage from "@patternfly/patternfly/components/BackgroundImage/background-image.css";
import PFButton from "@patternfly/patternfly/components/Button/button.css";
import PFDrawer from "@patternfly/patternfly/components/Drawer/drawer.css";
import PFList from "@patternfly/patternfly/components/List/list.css";
import PFLogin from "@patternfly/patternfly/components/Login/login.css";
import PFTitle from "@patternfly/patternfly/components/Title/title.css";
import PFBase from "@patternfly/patternfly/patternfly-base.css";

import {
    ChallengeChoices,
    ChallengeTypes,
    ContextualFlowInfo,
    FlowChallengeResponseRequest,
    FlowErrorChallenge,
    FlowsApi,
    LayoutEnum,
    ResponseError,
    ShellChallenge,
    UiThemeEnum,
} from "@goauthentik/api";

@customElement("ak-flow-executor")
export class FlowExecutor extends Interface implements StageHost {
    @property()
    flowSlug: string = window.location.pathname.split("/")[3];

    private _challenge?: ChallengeTypes;

    @property({ attribute: false })
    set challenge(value: ChallengeTypes | undefined) {
        this._challenge = value;
        if (value?.flowInfo?.title) {
            document.title = `${value.flowInfo?.title} - ${this.brand?.brandingTitle}`;
        } else {
            document.title = this.brand?.brandingTitle || TITLE_DEFAULT;
        }
        this.requestUpdate();
    }

    get challenge(): ChallengeTypes | undefined {
        return this._challenge;
    }

    @property({ type: Boolean })
    loading = false;

    @state()
    inspectorOpen = false;

    _flowInfo?: ContextualFlowInfo;

    @state()
    set flowInfo(value: ContextualFlowInfo | undefined) {
        this._flowInfo = value;
        if (!value) {
            return;
        }
        this.shadowRoot
            ?.querySelectorAll<HTMLDivElement>(".pf-c-background-image")
            .forEach((bg) => {
                bg.style.setProperty("--ak-flow-background", `url('${value?.background}')`);
            });
    }

    get flowInfo(): ContextualFlowInfo | undefined {
        return this._flowInfo;
    }

    ws: WebsocketClient;

    static get styles(): CSSResult[] {
        return [PFBase, PFLogin, PFDrawer, PFButton, PFTitle, PFList, PFBackgroundImage].concat(css`
            :host {
                --pf-c-login__main-body--PaddingBottom: var(--pf-global--spacer--2xl);
            }
            .pf-c-background-image::before {
                --pf-c-background-image--BackgroundImage: var(--ak-flow-background);
                --pf-c-background-image--BackgroundImage-2x: var(--ak-flow-background);
                --pf-c-background-image--BackgroundImage--sm: var(--ak-flow-background);
                --pf-c-background-image--BackgroundImage--sm-2x: var(--ak-flow-background);
                --pf-c-background-image--BackgroundImage--lg: var(--ak-flow-background);
            }
            .ak-hidden {
                display: none;
            }
            :host {
                position: relative;
            }
            .pf-c-drawer__content {
                background-color: transparent;
            }
            /* layouts */
            .pf-c-login.stacked .pf-c-login__main {
                margin-top: 13rem;
            }
            .pf-c-login__container.content-right {
                grid-template-areas:
                    "header main"
                    "footer main"
                    ". main";
            }
            .pf-c-login.sidebar_left {
                justify-content: flex-start;
                padding-top: 0;
                padding-bottom: 0;
            }
            .pf-c-login.sidebar_left .ak-login-container,
            .pf-c-login.sidebar_right .ak-login-container {
                height: 100vh;
                background-color: var(--pf-c-login__main--BackgroundColor);
                padding-left: var(--pf-global--spacer--lg);
                padding-right: var(--pf-global--spacer--lg);
            }
            .pf-c-login.sidebar_left .pf-c-list,
            .pf-c-login.sidebar_right .pf-c-list {
                color: #000;
            }
            .pf-c-login.sidebar_right {
                justify-content: flex-end;
                padding-top: 0;
                padding-bottom: 0;
            }
            :host([theme="dark"]) .pf-c-login.sidebar_left .ak-login-container,
            :host([theme="dark"]) .pf-c-login.sidebar_right .ak-login-container {
                background-color: var(--ak-dark-background);
            }
            :host([theme="dark"]) .pf-c-login.sidebar_left .pf-c-list,
            :host([theme="dark"]) .pf-c-login.sidebar_right .pf-c-list {
                color: var(--ak-dark-foreground);
            }
            .pf-c-brand {
                padding-top: calc(
                    var(--pf-c-login__main-footer-links--PaddingTop) +
                        var(--pf-c-login__main-footer-links--PaddingBottom) +
                        var(--pf-c-login__main-body--PaddingBottom)
                );
                max-height: 9rem;
            }
            .ak-brand {
                display: flex;
                justify-content: center;
            }
            .ak-brand img {
                padding: 0 2rem;
            }
        `);
    }

    constructor() {
        super();
        this.ws = new WebsocketClient();
        if (window.location.search.includes("inspector")) {
            this.inspectorOpen = !this.inspectorOpen;
        }
        this.addEventListener(EVENT_FLOW_INSPECTOR_TOGGLE, () => {
            this.inspectorOpen = !this.inspectorOpen;
        });
    }

    async getTheme(): Promise<UiThemeEnum> {
        return globalAK()?.tenant.uiTheme || UiThemeEnum.Automatic;
    }

    async submit(payload?: FlowChallengeResponseRequest): Promise<boolean> {
        if (!payload) return Promise.reject();
        if (!this.challenge) return Promise.reject();
        // @ts-ignore
        payload.component = this.challenge.component;
        this.loading = true;
        try {
            const challenge = await new FlowsApi(DEFAULT_CONFIG).flowsExecutorSolve({
                flowSlug: this.flowSlug,
                query: window.location.search.substring(1),
                flowChallengeResponseRequest: payload,
            });
            if (this.inspectorOpen) {
                window.dispatchEvent(
                    new CustomEvent(EVENT_FLOW_ADVANCE, {
                        bubbles: true,
                        composed: true,
                    }),
                );
            }
            this.challenge = challenge;
            if (this.challenge.flowInfo) {
                this.flowInfo = this.challenge.flowInfo;
            }
            if (this.challenge.responseErrors) {
                return false;
            }
            return true;
        } catch (exc: unknown) {
            this.errorMessage(exc as Error | ResponseError);
            return false;
        } finally {
            this.loading = false;
        }
    }

    async firstUpdated(): Promise<void> {
        configureSentry();
        this.loading = true;
        try {
            const challenge = await new FlowsApi(DEFAULT_CONFIG).flowsExecutorGet({
                flowSlug: this.flowSlug,
                query: window.location.search.substring(1),
            });
            if (this.inspectorOpen) {
                window.dispatchEvent(
                    new CustomEvent(EVENT_FLOW_ADVANCE, {
                        bubbles: true,
                        composed: true,
                    }),
                );
            }
            this.challenge = challenge;
            if (this.challenge.flowInfo) {
                this.flowInfo = this.challenge.flowInfo;
            }
        } catch (exc: unknown) {
            // Catch JSON or Update errors
            this.errorMessage(exc as Error | ResponseError);
        } finally {
            this.loading = false;
        }
    }

    async errorMessage(error: Error | ResponseError): Promise<void> {
        let body = "";
        if (error instanceof ResponseError) {
            body = await error.response.text();
        } else if (error instanceof Error) {
            body = error.message;
        }
        const challenge: FlowErrorChallenge = {
            type: ChallengeChoices.Native,
            component: "ak-stage-flow-error",
            error: body,
            requestId: "",
        };
        this.challenge = challenge as ChallengeTypes;
    }

    async renderChallengeNativeElement(): Promise<TemplateResult> {
        switch (this.challenge?.component) {
            case "ak-stage-access-denied":
                await import("@goauthentik/flow/stages/access_denied/AccessDeniedStage");
                return html`<ak-stage-access-denied
                    .host=${this as StageHost}
                    .challenge=${this.challenge}
                ></ak-stage-access-denied>`;
            case "ak-stage-identification":
                await import("@goauthentik/flow/stages/identification/IdentificationStage");
                return html`<ak-stage-identification
                    .host=${this as StageHost}
                    .challenge=${this.challenge}
                ></ak-stage-identification>`;
            case "ak-stage-password":
                await import("@goauthentik/flow/stages/password/PasswordStage");
                return html`<ak-stage-password
                    .host=${this as StageHost}
                    .challenge=${this.challenge}
                ></ak-stage-password>`;
            case "ak-stage-captcha":
                await import("@goauthentik/flow/stages/captcha/CaptchaStage");
                return html`<ak-stage-captcha
                    .host=${this as StageHost}
                    .challenge=${this.challenge}
                ></ak-stage-captcha>`;
            case "ak-stage-consent":
                await import("@goauthentik/flow/stages/consent/ConsentStage");
                return html`<ak-stage-consent
                    .host=${this as StageHost}
                    .challenge=${this.challenge}
                ></ak-stage-consent>`;
            case "ak-stage-dummy":
                await import("@goauthentik/flow/stages/dummy/DummyStage");
                return html`<ak-stage-dummy
                    .host=${this as StageHost}
                    .challenge=${this.challenge}
                ></ak-stage-dummy>`;
            case "ak-stage-email":
                await import("@goauthentik/flow/stages/email/EmailStage");
                return html`<ak-stage-email
                    .host=${this as StageHost}
                    .challenge=${this.challenge}
                ></ak-stage-email>`;
            case "ak-stage-autosubmit":
                await import("@goauthentik/flow/stages/autosubmit/AutosubmitStage");
                return html`<ak-stage-autosubmit
                    .host=${this as StageHost}
                    .challenge=${this.challenge}
                ></ak-stage-autosubmit>`;
            case "ak-stage-prompt":
                await import("@goauthentik/flow/stages/prompt/PromptStage");
                return html`<ak-stage-prompt
                    .host=${this as StageHost}
                    .challenge=${this.challenge}
                ></ak-stage-prompt>`;
            case "ak-stage-authenticator-totp":
                await import("@goauthentik/flow/stages/authenticator_totp/AuthenticatorTOTPStage");
                return html`<ak-stage-authenticator-totp
                    .host=${this as StageHost}
                    .challenge=${this.challenge}
                ></ak-stage-authenticator-totp>`;
            case "ak-stage-authenticator-duo":
                await import("@goauthentik/flow/stages/authenticator_duo/AuthenticatorDuoStage");
                return html`<ak-stage-authenticator-duo
                    .host=${this as StageHost}
                    .challenge=${this.challenge}
                ></ak-stage-authenticator-duo>`;
            case "ak-stage-authenticator-static":
                await import(
                    "@goauthentik/flow/stages/authenticator_static/AuthenticatorStaticStage"
                );
                return html`<ak-stage-authenticator-static
                    .host=${this as StageHost}
                    .challenge=${this.challenge}
                ></ak-stage-authenticator-static>`;
            case "ak-stage-authenticator-webauthn":
                return html`<ak-stage-authenticator-webauthn
                    .host=${this as StageHost}
                    .challenge=${this.challenge}
                ></ak-stage-authenticator-webauthn>`;
            case "ak-stage-authenticator-sms":
                await import("@goauthentik/flow/stages/authenticator_sms/AuthenticatorSMSStage");
                return html`<ak-stage-authenticator-sms
                    .host=${this as StageHost}
                    .challenge=${this.challenge}
                ></ak-stage-authenticator-sms>`;
            case "ak-stage-authenticator-validate":
                await import(
                    "@goauthentik/flow/stages/authenticator_validate/AuthenticatorValidateStage"
                );
                return html`<ak-stage-authenticator-validate
                    .host=${this as StageHost}
                    .challenge=${this.challenge}
                ></ak-stage-authenticator-validate>`;
            case "ak-stage-user-login":
                await import("@goauthentik/flow/stages/user_login/UserLoginStage");
                return html`<ak-stage-user-login
                    .host=${this as StageHost}
                    .challenge=${this.challenge}
                ></ak-stage-user-login>`;
            // Sources
            case "ak-source-plex":
                return html`<ak-flow-source-plex
                    .host=${this as StageHost}
                    .challenge=${this.challenge}
                ></ak-flow-source-plex>`;
            case "ak-source-oauth-apple":
                return html`<ak-flow-source-oauth-apple
                    .host=${this as StageHost}
                    .challenge=${this.challenge}
                ></ak-flow-source-oauth-apple>`;
            // Providers
            case "ak-provider-oauth2-device-code":
                await import("@goauthentik/flow/providers/oauth2/DeviceCode");
                return html`<ak-flow-provider-oauth2-code
                    .host=${this as StageHost}
                    .challenge=${this.challenge}
                ></ak-flow-provider-oauth2-code>`;
            case "ak-provider-oauth2-device-code-finish":
                await import("@goauthentik/flow/providers/oauth2/DeviceCodeFinish");
                return html`<ak-flow-provider-oauth2-code-finish
                    .host=${this as StageHost}
                    .challenge=${this.challenge}
                ></ak-flow-provider-oauth2-code-finish>`;
            // Internal stages
            case "ak-stage-flow-error":
                return html`<ak-stage-flow-error
                    .host=${this as StageHost}
                    .challenge=${this.challenge}
                ></ak-stage-flow-error>`;
            default:
                return html`Invalid native challenge element`;
        }
    }

    async renderChallenge(): Promise<TemplateResult> {
        if (!this.challenge) {
            return html``;
        }
        switch (this.challenge.type) {
            case ChallengeChoices.Redirect:
                return html`<ak-stage-redirect
                    .host=${this as StageHost}
                    .challenge=${this.challenge}
                    ?promptUser=${this.inspectorOpen}
                >
                </ak-stage-redirect>`;
            case ChallengeChoices.Shell:
                return html`${unsafeHTML((this.challenge as ShellChallenge).body)}`;
            case ChallengeChoices.Native:
                return await this.renderChallengeNativeElement();
            default:
                console.debug(`authentik/flows: unexpected data type ${this.challenge.type}`);
                break;
        }
        return html``;
    }

    renderChallengeWrapper(): TemplateResult {
        const logo = html`<div class="pf-c-login__main-header pf-c-brand ak-brand">
            <img src="${first(this.tenant?.brandingLogo, "")}" alt="authentik Logo" />
        </div>`;
        if (!this.challenge) {
            return html`${logo}<ak-empty-state ?loading=${true} header=${msg("Loading")}>
                </ak-empty-state>`;
        }
        return html`
            ${this.loading ? html`<ak-loading-overlay></ak-loading-overlay>` : nothing} ${logo}
            ${until(this.renderChallenge())}
        `;
    }

    async renderInspector(): Promise<TemplateResult> {
        if (!this.inspectorOpen) {
            return html``;
        }
        await import("@goauthentik/flow/FlowInspector");
        return html`<ak-flow-inspector
            class="pf-c-drawer__panel pf-m-width-33"
        ></ak-flow-inspector>`;
    }

    getLayout(): string {
        const prefilledFlow = globalAK()?.flow?.layout || LayoutEnum.Stacked;
        if (this.challenge) {
            return this.challenge?.flowInfo?.layout || prefilledFlow;
        }
        return prefilledFlow;
    }

    getLayoutClass(): string {
        const layout = this.getLayout();
        switch (layout) {
            case LayoutEnum.ContentLeft:
                return "pf-c-login__container";
            case LayoutEnum.ContentRight:
                return "pf-c-login__container content-right";
            case LayoutEnum.Stacked:
            default:
                return "ak-login-container";
        }
    }

    render(): TemplateResult {
        return html` <ak-locale-context>
            <div class="pf-c-background-image"></div>
            <div class="pf-c-page__drawer">
                <div class="pf-c-drawer ${this.inspectorOpen ? "pf-m-expanded" : "pf-m-collapsed"}">
                    <div class="pf-c-drawer__main">
                        <div class="pf-c-drawer__content">
                            <div class="pf-c-drawer__body">
                                <div class="pf-c-login ${this.getLayout()}">
                                    <div class="${this.getLayoutClass()}">
<<<<<<< HEAD
                                        <header class="pf-c-login__header">
                                            <div class="pf-c-brand ak-brand">
                                                <img
                                                    src="${first(this.brand?.brandingLogo, "")}"
                                                    alt="authentik Logo"
                                                />
                                            </div>
                                        </header>
=======
>>>>>>> 284c2327
                                        <div class="pf-c-login__main">
                                            ${this.renderChallengeWrapper()}
                                        </div>
                                        <footer class="pf-c-login__footer">
                                            <ul class="pf-c-list pf-m-inline">
                                                ${this.brand?.uiFooterLinks?.map((link) => {
                                                    return html`<li>
                                                        <a href="${link.href || ""}"
                                                            >${link.name}</a
                                                        >
                                                    </li>`;
                                                })}
                                                <li>
                                                    <a
                                                        href="https://goauthentik.io?utm_source=authentik&amp;utm_medium=flow"
                                                        >${msg("Powered by authentik")}</a
                                                    >
                                                </li>
                                                ${this.flowInfo?.background?.startsWith("/static")
                                                    ? html`
                                                          <li>
                                                              <a
                                                                  href="https://unsplash.com/@marcute"
                                                                  >${msg("Background image")}</a
                                                              >
                                                          </li>
                                                      `
                                                    : html``}
                                            </ul>
                                        </footer>
                                    </div>
                                </div>
                            </div>
                        </div>
                        ${until(this.renderInspector())}
                    </div>
                </div>
            </div>
        </ak-locale-context>`;
    }
}<|MERGE_RESOLUTION|>--- conflicted
+++ resolved
@@ -9,6 +9,7 @@
 import { first } from "@goauthentik/common/utils";
 import { WebsocketClient } from "@goauthentik/common/ws";
 import { Interface } from "@goauthentik/elements/Interface";
+import { WithBrandConfig } from "@goauthentik/elements/Interface/brandProvider";
 import "@goauthentik/elements/LoadingOverlay";
 import "@goauthentik/elements/ak-locale-context";
 import "@goauthentik/flow/sources/apple/AppleLoginInit";
@@ -45,7 +46,7 @@
 } from "@goauthentik/api";
 
 @customElement("ak-flow-executor")
-export class FlowExecutor extends Interface implements StageHost {
+export class FlowExecutor extends WithBrandConfig(Interface) implements StageHost {
     @property()
     flowSlug: string = window.location.pathname.split("/")[3];
 
@@ -210,10 +211,8 @@
             if (this.challenge.flowInfo) {
                 this.flowInfo = this.challenge.flowInfo;
             }
-            if (this.challenge.responseErrors) {
-                return false;
-            }
-            return true;
+
+            return this.challenge.responseErrors ? false : true;
         } catch (exc: unknown) {
             this.errorMessage(exc as Error | ResponseError);
             return false;
@@ -427,7 +426,7 @@
 
     renderChallengeWrapper(): TemplateResult {
         const logo = html`<div class="pf-c-login__main-header pf-c-brand ak-brand">
-            <img src="${first(this.tenant?.brandingLogo, "")}" alt="authentik Logo" />
+            <img src="${first(this.brand?.brandingLogo, "")}" alt="authentik Logo" />
         </div>`;
         if (!this.challenge) {
             return html`${logo}<ak-empty-state ?loading=${true} header=${msg("Loading")}>
@@ -480,7 +479,6 @@
                             <div class="pf-c-drawer__body">
                                 <div class="pf-c-login ${this.getLayout()}">
                                     <div class="${this.getLayoutClass()}">
-<<<<<<< HEAD
                                         <header class="pf-c-login__header">
                                             <div class="pf-c-brand ak-brand">
                                                 <img
@@ -489,8 +487,6 @@
                                                 />
                                             </div>
                                         </header>
-=======
->>>>>>> 284c2327
                                         <div class="pf-c-login__main">
                                             ${this.renderChallengeWrapper()}
                                         </div>
