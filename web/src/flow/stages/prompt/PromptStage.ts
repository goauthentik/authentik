--- conflicted
+++ resolved
@@ -168,10 +168,7 @@
             case PromptTypeEnum.Dropdown:
                 return html`<select class="pf-c-form-control" name="${prompt.fieldKey}">
                     ${prompt.choices?.map((choice) => {
-                        return html`<option
-                            value="${choice}"
-                            ?selected=${prompt.initialValue === choice}
-                        >
+                        return html`<option value="${choice}" ?selected=${prompt.initialValue === choice}>
                             ${choice}
                         </option>`;
                     })}
@@ -193,47 +190,19 @@
                     </div> `;
                 })}`;
             case PromptTypeEnum.AkLocale: {
-                const inDebug = rootInterface()?.config?.capabilities.includes(
-                    CapabilitiesEnum.CanDebug,
-                );
-                const locales = inDebug
-                    ? LOCALES
-                    : LOCALES.filter((locale) => locale.code !== "debug");
+                const inDebug = rootInterface()?.config?.capabilities.includes(CapabilitiesEnum.CanDebug);
+                const locales = inDebug ? LOCALES : LOCALES.filter((locale) => locale.code !== "debug");
                 const options = locales.map(
-                    (locale) => html`<option
-                        value=${locale.code}
-                        ?selected=${locale.code === prompt.initialValue}
-                    >
+                    (locale) => html`<option value=${locale.code} ?selected=${locale.code === prompt.initialValue}>
                         ${locale.code.toUpperCase()} - ${locale.label()}
-                    </option> `,
+                    </option> `
                 );
 
                 return html`<select class="pf-c-form-control" name="${prompt.fieldKey}">
                     <option value="" ?selected=${prompt.initialValue === ""}>
-<<<<<<< HEAD
                         ${msg("Auto-detect (based on your browser)")}
                     </option>
                     ${options}
-=======
-                        ${t`Auto-detect (based on your browser)`}
-                    </option>
-                    ${LOCALES.filter((locale) => {
-                        // Only show debug locale if debug mode is enabled
-                        if (locale.code === "debug") {
-                            return rootInterface()?.config?.capabilities.includes(
-                                CapabilitiesEnum.CanDebug,
-                            );
-                        }
-                        return true;
-                    }).map((locale) => {
-                        return html`<option
-                            value=${locale.code}
-                            ?selected=${prompt.initialValue === locale.code}
-                        >
-                            ${locale.code.toUpperCase()} - ${locale.label}
-                        </option>`;
-                    })}
->>>>>>> 8daa8e1c
                 </select>`;
             }
             default:
@@ -273,9 +242,7 @@
                     ?required=${prompt.required}
                 />
                 <label class="pf-c-check__label" for="${prompt.fieldKey}">${prompt.label}</label>
-                ${prompt.required
-                    ? html`<p class="pf-c-form__helper-text">${msg("Required.")}</p>`
-                    : html``}
+                ${prompt.required ? html`<p class="pf-c-form__helper-text">${msg("Required.")}</p>` : html``}
                 <p class="pf-c-form__helper-text">${unsafeHTML(prompt.subText)}</p>
             </div>`;
         }
@@ -294,16 +261,13 @@
 
     renderContinue(): TemplateResult {
         return html` <div class="pf-c-form__group pf-m-action">
-            <button type="submit" class="pf-c-button pf-m-primary pf-m-block">
-                ${msg("Continue")}
-            </button>
+            <button type="submit" class="pf-c-button pf-m-primary pf-m-block">${msg("Continue")}</button>
         </div>`;
     }
 
     render(): TemplateResult {
         if (!this.challenge) {
-            return html`<ak-empty-state ?loading="${true}" header=${msg("Loading")}>
-            </ak-empty-state>`;
+            return html`<ak-empty-state ?loading="${true}" header=${msg("Loading")}> </ak-empty-state>`;
         }
         return html`<header class="pf-c-login__main-header">
                 <h1 class="pf-c-title pf-m-3xl">${this.challenge.flowInfo?.title}</h1>
@@ -319,9 +283,7 @@
                         return this.renderField(prompt);
                     })}
                     ${"non_field_errors" in (this.challenge?.responseErrors || {})
-                        ? this.renderNonFieldErrors(
-                              this.challenge?.responseErrors?.non_field_errors || [],
-                          )
+                        ? this.renderNonFieldErrors(this.challenge?.responseErrors?.non_field_errors || [])
                         : html``}
                     ${this.renderContinue()}
                 </form>
