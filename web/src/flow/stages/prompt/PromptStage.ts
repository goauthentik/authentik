import "@goauthentik/elements/Divider";
import "@goauthentik/elements/EmptyState";
import {
    CapabilitiesEnum,
    WithCapabilitiesConfig,
} from "@goauthentik/elements/Interface/capabilitiesProvider";
import { LOCALES } from "@goauthentik/elements/ak-locale-context/definitions";
import "@goauthentik/elements/forms/FormElement";
import { BaseStage } from "@goauthentik/flow/stages/base";

import { msg } from "@lit/localize";
import { CSSResult, TemplateResult, css, html } from "lit";
import { customElement } from "lit/decorators.js";

import PFAlert from "@patternfly/patternfly/components/Alert/alert.css";
import PFButton from "@patternfly/patternfly/components/Button/button.css";
import PFCheck from "@patternfly/patternfly/components/Check/check.css";
import PFForm from "@patternfly/patternfly/components/Form/form.css";
import PFFormControl from "@patternfly/patternfly/components/FormControl/form-control.css";
import PFLogin from "@patternfly/patternfly/components/Login/login.css";
import PFTitle from "@patternfly/patternfly/components/Title/title.css";
import PFBase from "@patternfly/patternfly/patternfly-base.css";

import {
    PromptChallenge,
    PromptChallengeResponseRequest,
    PromptTypeEnum,
    StagePrompt,
} from "@goauthentik/api";

import { renderCheckbox } from "./FieldRenderers";
import {
    renderContinue,
    renderPromptHelpText,
    renderPromptInner,
    shouldRenderInWrapper,
} from "./helpers";

@customElement("ak-stage-prompt")
export class PromptStage extends WithCapabilitiesConfig(
    BaseStage<PromptChallenge, PromptChallengeResponseRequest>,
) {
    static get styles(): CSSResult[] {
        return [
            PFBase,
            PFLogin,
            PFAlert,
            PFForm,
            PFFormControl,
            PFTitle,
            PFButton,
            PFCheck,
            css`
                textarea {
                    min-height: 4em;
                    max-height: 15em;
                    resize: vertical;
                }
            `,
        ];
    }

<<<<<<< HEAD
    /* TODO: Legacy: None of these refer to the `this` field. Static fields are a code smell. */
=======
    renderPromptInner(prompt: StagePrompt): TemplateResult {
        switch (prompt.type) {
            case PromptTypeEnum.Text:
                return html`<input
                    type="text"
                    name="${prompt.fieldKey}"
                    placeholder="${prompt.placeholder}"
                    autocomplete="off"
                    class="pf-c-form-control"
                    ?required=${prompt.required}
                    value="${prompt.initialValue}"
                />`;
            case PromptTypeEnum.TextArea:
                return html`<textarea
                    name="${prompt.fieldKey}"
                    placeholder="${prompt.placeholder}"
                    autocomplete="off"
                    class="pf-c-form-control"
                    ?required=${prompt.required}
                >
${prompt.initialValue}</textarea
                >`;
            case PromptTypeEnum.TextReadOnly:
                return html`<input
                    type="text"
                    name="${prompt.fieldKey}"
                    placeholder="${prompt.placeholder}"
                    class="pf-c-form-control"
                    ?readonly=${true}
                    value="${prompt.initialValue}"
                />`;
            case PromptTypeEnum.TextAreaReadOnly:
                return html`<textarea
                    name="${prompt.fieldKey}"
                    placeholder="${prompt.placeholder}"
                    class="pf-c-form-control"
                    readonly
                >
${prompt.initialValue}</textarea
                >`;
            case PromptTypeEnum.Username:
                return html`<input
                    type="text"
                    name="${prompt.fieldKey}"
                    placeholder="${prompt.placeholder}"
                    autocomplete="username"
                    class="pf-c-form-control"
                    ?required=${prompt.required}
                    value="${prompt.initialValue}"
                />`;
            case PromptTypeEnum.Email:
                return html`<input
                    type="email"
                    name="${prompt.fieldKey}"
                    placeholder="${prompt.placeholder}"
                    class="pf-c-form-control"
                    ?required=${prompt.required}
                    value="${prompt.initialValue}"
                />`;
            case PromptTypeEnum.Password:
                return html`<input
                    type="password"
                    name="${prompt.fieldKey}"
                    placeholder="${prompt.placeholder}"
                    autocomplete="new-password"
                    class="pf-c-form-control"
                    ?required=${prompt.required}
                />`;
            case PromptTypeEnum.Number:
                return html`<input
                    type="number"
                    name="${prompt.fieldKey}"
                    placeholder="${prompt.placeholder}"
                    class="pf-c-form-control"
                    ?required=${prompt.required}
                    value="${prompt.initialValue}"
                />`;
            case PromptTypeEnum.Date:
                return html`<input
                    type="date"
                    name="${prompt.fieldKey}"
                    placeholder="${prompt.placeholder}"
                    class="pf-c-form-control"
                    ?required=${prompt.required}
                    value="${prompt.initialValue}"
                />`;
            case PromptTypeEnum.DateTime:
                return html`<input
                    type="datetime"
                    name="${prompt.fieldKey}"
                    placeholder="${prompt.placeholder}"
                    class="pf-c-form-control"
                    ?required=${prompt.required}
                    value="${prompt.initialValue}"
                />`;
            case PromptTypeEnum.File:
                return html`<input
                    type="file"
                    name="${prompt.fieldKey}"
                    placeholder="${prompt.placeholder}"
                    class="pf-c-form-control"
                    ?required=${prompt.required}
                    value="${prompt.initialValue}"
                />`;
            case PromptTypeEnum.Separator:
                return html`<ak-divider>${prompt.placeholder}</ak-divider>`;
            case PromptTypeEnum.Hidden:
                return html`<input
                    type="hidden"
                    name="${prompt.fieldKey}"
                    value="${prompt.initialValue}"
                    class="pf-c-form-control"
                    ?required=${prompt.required}
                />`;
            case PromptTypeEnum.Static:
                return html`<p>${unsafeHTML(prompt.initialValue)}</p>`;
            case PromptTypeEnum.Dropdown:
                return html`<select class="pf-c-form-control" name="${prompt.fieldKey}">
                    ${prompt.choices?.map((choice) => {
                        return html`<option
                            value="${choice}"
                            ?selected=${prompt.initialValue === choice}
                        >
                            ${choice}
                        </option>`;
                    })}
                </select>`;
            case PromptTypeEnum.RadioButtonGroup:
                return html`${(prompt.choices || []).map((choice) => {
                    const id = `${prompt.fieldKey}-${choice}`;
                    return html`<div class="pf-c-check">
                        <input
                            type="radio"
                            class="pf-c-check__input"
                            name="${prompt.fieldKey}"
                            id="${id}"
                            ?checked="${prompt.initialValue === choice}"
                            ?required="${prompt.required}"
                            value="${choice}"
                        />
                        <label class="pf-c-check__label" for=${id}>${choice}</label>
                    </div> `;
                })}`;
            case PromptTypeEnum.AkLocale: {
                const locales = this.can(CapabilitiesEnum.CanDebug)
                    ? LOCALES
                    : LOCALES.filter((locale) => locale.code !== "debug");
                const options = locales.map(
                    (locale) =>
                        html`<option
                            value=${locale.code}
                            ?selected=${locale.code === prompt.initialValue}
                        >
                            ${locale.code.toUpperCase()} - ${locale.label()}
                        </option> `,
                );
>>>>>>> 8f82dac8

    renderPromptInner(prompt: StagePrompt) {
        return renderPromptInner(prompt);
    }
    renderPromptHelpText(prompt: StagePrompt) {
        return renderPromptHelpText(prompt);
    }
    shouldRenderInWrapper(prompt: StagePrompt) {
        return shouldRenderInWrapper(prompt);
    }

    renderField(prompt: StagePrompt): TemplateResult {
        // Checkbox has a slightly different layout, so it must be intercepted early.
        if (prompt.type === PromptTypeEnum.Checkbox) {
            return renderCheckbox(prompt);
        }

        if (shouldRenderInWrapper(prompt)) {
            return html`<ak-form-element
                label="${prompt.label}"
                ?required="${prompt.required}"
                class="pf-c-form__group"
                .errors=${(this.challenge?.responseErrors || {})[prompt.fieldKey]}
            >
                ${renderPromptInner(prompt)} ${renderPromptHelpText(prompt)}
            </ak-form-element>`;
        }
        return html` ${renderPromptInner(prompt)} ${renderPromptHelpText(prompt)}`;
    }

    render(): TemplateResult {
        if (!this.challenge) {
            return html`<ak-empty-state ?loading="${true}" header=${msg("Loading")}>
            </ak-empty-state>`;
        }

        return html`<header class="pf-c-login__main-header">
                <h1 class="pf-c-title pf-m-3xl">${this.challenge.flowInfo?.title}</h1>
            </header>
            <div class="pf-c-login__main-body">
                <form
                    class="pf-c-form"
                    @submit=${(e: Event) => {
                        this.submitForm(e);
                    }}
                >
                    ${this.challenge.fields.map((prompt) => {
                        return this.renderField(prompt);
                    })}
                    ${"non_field_errors" in (this.challenge?.responseErrors || {})
                        ? this.renderNonFieldErrors(
                              this.challenge?.responseErrors?.non_field_errors || [],
                          )
                        : html``}
                    ${renderContinue()}
                </form>
            </div>
            <footer class="pf-c-login__main-footer">
                <ul class="pf-c-login__main-footer-links"></ul>
            </footer>`;
    }
}<|MERGE_RESOLUTION|>--- conflicted
+++ resolved
@@ -60,166 +60,7 @@
         ];
     }
 
-<<<<<<< HEAD
     /* TODO: Legacy: None of these refer to the `this` field. Static fields are a code smell. */
-=======
-    renderPromptInner(prompt: StagePrompt): TemplateResult {
-        switch (prompt.type) {
-            case PromptTypeEnum.Text:
-                return html`<input
-                    type="text"
-                    name="${prompt.fieldKey}"
-                    placeholder="${prompt.placeholder}"
-                    autocomplete="off"
-                    class="pf-c-form-control"
-                    ?required=${prompt.required}
-                    value="${prompt.initialValue}"
-                />`;
-            case PromptTypeEnum.TextArea:
-                return html`<textarea
-                    name="${prompt.fieldKey}"
-                    placeholder="${prompt.placeholder}"
-                    autocomplete="off"
-                    class="pf-c-form-control"
-                    ?required=${prompt.required}
-                >
-${prompt.initialValue}</textarea
-                >`;
-            case PromptTypeEnum.TextReadOnly:
-                return html`<input
-                    type="text"
-                    name="${prompt.fieldKey}"
-                    placeholder="${prompt.placeholder}"
-                    class="pf-c-form-control"
-                    ?readonly=${true}
-                    value="${prompt.initialValue}"
-                />`;
-            case PromptTypeEnum.TextAreaReadOnly:
-                return html`<textarea
-                    name="${prompt.fieldKey}"
-                    placeholder="${prompt.placeholder}"
-                    class="pf-c-form-control"
-                    readonly
-                >
-${prompt.initialValue}</textarea
-                >`;
-            case PromptTypeEnum.Username:
-                return html`<input
-                    type="text"
-                    name="${prompt.fieldKey}"
-                    placeholder="${prompt.placeholder}"
-                    autocomplete="username"
-                    class="pf-c-form-control"
-                    ?required=${prompt.required}
-                    value="${prompt.initialValue}"
-                />`;
-            case PromptTypeEnum.Email:
-                return html`<input
-                    type="email"
-                    name="${prompt.fieldKey}"
-                    placeholder="${prompt.placeholder}"
-                    class="pf-c-form-control"
-                    ?required=${prompt.required}
-                    value="${prompt.initialValue}"
-                />`;
-            case PromptTypeEnum.Password:
-                return html`<input
-                    type="password"
-                    name="${prompt.fieldKey}"
-                    placeholder="${prompt.placeholder}"
-                    autocomplete="new-password"
-                    class="pf-c-form-control"
-                    ?required=${prompt.required}
-                />`;
-            case PromptTypeEnum.Number:
-                return html`<input
-                    type="number"
-                    name="${prompt.fieldKey}"
-                    placeholder="${prompt.placeholder}"
-                    class="pf-c-form-control"
-                    ?required=${prompt.required}
-                    value="${prompt.initialValue}"
-                />`;
-            case PromptTypeEnum.Date:
-                return html`<input
-                    type="date"
-                    name="${prompt.fieldKey}"
-                    placeholder="${prompt.placeholder}"
-                    class="pf-c-form-control"
-                    ?required=${prompt.required}
-                    value="${prompt.initialValue}"
-                />`;
-            case PromptTypeEnum.DateTime:
-                return html`<input
-                    type="datetime"
-                    name="${prompt.fieldKey}"
-                    placeholder="${prompt.placeholder}"
-                    class="pf-c-form-control"
-                    ?required=${prompt.required}
-                    value="${prompt.initialValue}"
-                />`;
-            case PromptTypeEnum.File:
-                return html`<input
-                    type="file"
-                    name="${prompt.fieldKey}"
-                    placeholder="${prompt.placeholder}"
-                    class="pf-c-form-control"
-                    ?required=${prompt.required}
-                    value="${prompt.initialValue}"
-                />`;
-            case PromptTypeEnum.Separator:
-                return html`<ak-divider>${prompt.placeholder}</ak-divider>`;
-            case PromptTypeEnum.Hidden:
-                return html`<input
-                    type="hidden"
-                    name="${prompt.fieldKey}"
-                    value="${prompt.initialValue}"
-                    class="pf-c-form-control"
-                    ?required=${prompt.required}
-                />`;
-            case PromptTypeEnum.Static:
-                return html`<p>${unsafeHTML(prompt.initialValue)}</p>`;
-            case PromptTypeEnum.Dropdown:
-                return html`<select class="pf-c-form-control" name="${prompt.fieldKey}">
-                    ${prompt.choices?.map((choice) => {
-                        return html`<option
-                            value="${choice}"
-                            ?selected=${prompt.initialValue === choice}
-                        >
-                            ${choice}
-                        </option>`;
-                    })}
-                </select>`;
-            case PromptTypeEnum.RadioButtonGroup:
-                return html`${(prompt.choices || []).map((choice) => {
-                    const id = `${prompt.fieldKey}-${choice}`;
-                    return html`<div class="pf-c-check">
-                        <input
-                            type="radio"
-                            class="pf-c-check__input"
-                            name="${prompt.fieldKey}"
-                            id="${id}"
-                            ?checked="${prompt.initialValue === choice}"
-                            ?required="${prompt.required}"
-                            value="${choice}"
-                        />
-                        <label class="pf-c-check__label" for=${id}>${choice}</label>
-                    </div> `;
-                })}`;
-            case PromptTypeEnum.AkLocale: {
-                const locales = this.can(CapabilitiesEnum.CanDebug)
-                    ? LOCALES
-                    : LOCALES.filter((locale) => locale.code !== "debug");
-                const options = locales.map(
-                    (locale) =>
-                        html`<option
-                            value=${locale.code}
-                            ?selected=${locale.code === prompt.initialValue}
-                        >
-                            ${locale.code.toUpperCase()} - ${locale.label()}
-                        </option> `,
-                );
->>>>>>> 8f82dac8
 
     renderPromptInner(prompt: StagePrompt) {
         return renderPromptInner(prompt);
