--- conflicted
+++ resolved
@@ -28,7 +28,6 @@
 @customElement("ak-stage-prompt")
 export class PromptStage extends BaseStage<PromptChallenge, PromptChallengeResponseRequest> {
     static get styles(): CSSResult[] {
-<<<<<<< HEAD
         return [
             PFBase,
             PFLogin,
@@ -46,9 +45,6 @@
                 }
             `,
         ];
-=======
-        return [PFBase, PFLogin, PFAlert, PFForm, PFFormControl, PFTitle, PFButton];
->>>>>>> 63e3f654
     }
 
     renderPromptInner(prompt: StagePrompt, placeholderAsValue: boolean): string {
