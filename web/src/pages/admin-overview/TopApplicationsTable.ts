import { gettext } from "django";
import { CSSResult, customElement, html, LitElement, property, TemplateResult } from "lit-element";
<<<<<<< HEAD
import { Event, TopNEvents } from "../../api/events";
=======
import { AuditEvent, TopNEvent } from "../../api/Events";
>>>>>>> e62333df
import { COMMON_STYLES } from "../../common/styles";

import "../../elements/Spinner";

@customElement("ak-top-applications-table")
export class TopApplicationsTable extends LitElement {

    @property({attribute: false})
    topN?: TopNEvents[];

    static get styles(): CSSResult[] {
        return COMMON_STYLES;
    }

    firstUpdated(): void {
        Event.topForUser("authorize_application").then(events => this.topN = events);
    }

    renderRow(event: TopNEvents): TemplateResult {
        return html`<tr role="row">
            <td role="cell">
                ${event.application.name}
            </td>
            <td role="cell">
                ${event.counted_events}
            </td>
            <td role="cell">
                <progress value="${event.counted_events}" max="${this.topN ? this.topN[0].counted_events : 0}"></progress>
            </td>
        </tr>`;
    }

    render(): TemplateResult {
        return html`<table class="pf-c-table pf-m-compact" role="grid">
                <thead>
                    <tr role="row">
                        <th role="columnheader" scope="col">${gettext("Application")}</th>
                        <th role="columnheader" scope="col">${gettext("Logins")}</th>
                        <th role="columnheader" scope="col"></th>
                    </tr>
                </thead>
                <tbody role="rowgroup">
                    ${this.topN ? this.topN.map((e) => this.renderRow(e)) : html`<ak-spinner></ak-spinner>`}
                </tbody>
            </table>`;
    }

}<|MERGE_RESOLUTION|>--- conflicted
+++ resolved
@@ -1,10 +1,6 @@
 import { gettext } from "django";
 import { CSSResult, customElement, html, LitElement, property, TemplateResult } from "lit-element";
-<<<<<<< HEAD
-import { Event, TopNEvents } from "../../api/events";
-=======
 import { AuditEvent, TopNEvent } from "../../api/Events";
->>>>>>> e62333df
 import { COMMON_STYLES } from "../../common/styles";
 
 import "../../elements/Spinner";
@@ -13,17 +9,17 @@
 export class TopApplicationsTable extends LitElement {
 
     @property({attribute: false})
-    topN?: TopNEvents[];
+    topN?: TopNEvent[];
 
     static get styles(): CSSResult[] {
         return COMMON_STYLES;
     }
 
     firstUpdated(): void {
-        Event.topForUser("authorize_application").then(events => this.topN = events);
+        AuditEvent.topForUser("authorize_application").then(events => this.topN = events);
     }
 
-    renderRow(event: TopNEvents): TemplateResult {
+    renderRow(event: TopNEvent): TemplateResult {
         return html`<tr role="row">
             <td role="cell">
                 ${event.application.name}
