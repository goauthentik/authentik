import { RadioOption } from "@goauthentik/elements/forms/Radio";
import "@goauthentik/elements/forms/Radio";
import { HorizontalLightComponent } from "./HorizontalLightComponent";

import { html, nothing } from "lit";
import { customElement, property } from "lit/decorators.js";

@customElement("ak-radio-input")
export class AkRadioInput<T> extends HorizontalLightComponent {
    @property({ type: Object })
    value!: T;

    @property({ type: Array })
    options: RadioOption<T>[] = [];

    handleInput(ev: CustomEvent) {
        if ("detail" in ev) {
            this.value = ev.detail.value;
        }
<<<<<<< HEAD
=======
    }

    renderHelp() {
        // This is weird, but Typescript says it's necessary?
        return [nothing as typeof nothing];
>>>>>>> 1c7d22fc
    }

    renderControl() {
        return html`<ak-radio
                .options=${this.options}
                .value=${this.value}
                @input=${this.handleInput}
            ></ak-radio>
            ${this.help.trim()
                ? html`<p class="pf-c-form__helper-radio">${this.help}</p>`
                : nothing}`;
    }
}

export default AkRadioInput;<|MERGE_RESOLUTION|>--- conflicted
+++ resolved
@@ -17,14 +17,11 @@
         if ("detail" in ev) {
             this.value = ev.detail.value;
         }
-<<<<<<< HEAD
-=======
     }
 
     renderHelp() {
         // This is weird, but Typescript says it's necessary?
         return [nothing as typeof nothing];
->>>>>>> 1c7d22fc
     }
 
     renderControl() {
