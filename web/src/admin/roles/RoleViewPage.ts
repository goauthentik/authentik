--- conflicted
+++ resolved
@@ -143,11 +143,7 @@
         super.updated(changed);
         setPageDetails({
             icon: "fa fa-lock",
-<<<<<<< HEAD
-            header: msg(str`Role ${this._role?.name || ""}`),
-=======
             header: this._role?.name ? msg(str`Role ${this._role.name}`) : msg("Role"),
->>>>>>> 6beede63
         });
     }
 }
