--- conflicted
+++ resolved
@@ -16,7 +16,7 @@
 
 import { msg, str } from "@lit/localize";
 import { customElement } from "@lit/reactive-element/decorators/custom-element.js";
-import { CSSResult, TemplateResult, html, nothing } from "lit";
+import { TemplateResult, html, nothing } from "lit";
 import { property } from "lit/decorators.js";
 
 import PFButton from "@patternfly/patternfly/components/Button/button.css";
@@ -31,7 +31,7 @@
     @property({ attribute: false })
     mappingTypes: TypeCreate[] = [];
 
-    static get styles(): CSSResult[] {
+    static get styles() {
         return [PFBase, PFForm, PFButton, PFRadio];
     }
     sidebarLabel = () => msg("Select type");
@@ -64,11 +64,7 @@
                             ];
                             this.host.isValid = true;
                         }}
-<<<<<<< HEAD
-                        ?disabled=${requiresEnteprise}
-=======
-                        ?disabled=${type.requiresEnterprise ? this.enterprise?.hasLicense : false}
->>>>>>> 035795d4
+                        ?disabled=${type.requiresEnterprise ? this.hasEnterpriseLicense : false}
                     />
                     <label class="pf-c-radio__label" for=${`${type.component}-${type.modelName}`}
                         >${type.name}</label
@@ -87,7 +83,7 @@
 
 @customElement("ak-property-mapping-wizard")
 export class PropertyMappingWizard extends AKElement {
-    static get styles(): CSSResult[] {
+    static get styles() {
         return [PFBase, PFButton, PFRadio];
     }
 
@@ -110,7 +106,6 @@
                 <ak-property-mapping-wizard-initial
                     slot="initial"
                     .mappingTypes=${this.mappingTypes}
-                    .enterprise=${this.enterprise}
                 >
                 </ak-property-mapping-wizard-initial>
                 ${this.mappingTypes.map((type) => {
