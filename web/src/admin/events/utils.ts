--- conflicted
+++ resolved
@@ -1,29 +1,5 @@
 import { EventWithContext } from "@goauthentik/common/events";
 import { truncate } from "@goauthentik/common/utils";
-<<<<<<< HEAD
-
-import { msg, str } from "@lit/localize";
-import { TemplateResult, html } from "lit";
-
-export interface EventGeo {
-    city: string;
-    country: string;
-    continent: string;
-    lat: number;
-    long: number;
-}
-
-export function EventGeoText(event: EventWithContext): TemplateResult {
-    let geo: EventGeo | undefined = undefined;
-    if (Object.hasOwn(event.context, "geo")) {
-        geo = event.context.geo as unknown as EventGeo;
-        const parts = [geo.city, geo.country, geo.continent].filter(
-            (v) => v !== "" && v !== undefined,
-        );
-        return html`${parts.join(", ")}`;
-    }
-    return html``;
-=======
 import { SlottedTemplateResult } from "@goauthentik/elements/types";
 
 import { msg, str } from "@lit/localize";
@@ -40,7 +16,6 @@
     const parts = [city, country, continent].filter(Boolean);
 
     return html`${parts.join(", ")}`;
->>>>>>> d14b4809
 }
 
 export function EventUser(
