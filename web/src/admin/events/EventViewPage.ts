--- conflicted
+++ resolved
@@ -141,11 +141,7 @@
         super.updated(changed);
         setPageDetails({
             icon: "pf-icon pf-icon-catalog",
-<<<<<<< HEAD
-            header: this.event ? msg(str`Event ${this.event.pk}`) : msg("Loading"),
-=======
             header: this.event ? msg(str`Event ${this.event.pk}`) : msg("Loading..."),
->>>>>>> 6beede63
         });
     }
 }
