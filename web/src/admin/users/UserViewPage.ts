import "#admin/groups/RelatedGroupList";
import "#admin/roles/RelatedRoleList";
import "#admin/providers/rac/ConnectionTokenList";
import "#admin/rbac/ObjectPermissionsPage";
import "#admin/users/UserActiveForm";
import "#admin/users/UserApplicationTable";
import "#admin/users/UserChart";
import "#admin/users/UserForm";
import "#admin/users/UserImpersonateForm";
import "#admin/users/UserPasswordForm";
import "#components/DescriptionList";
import "#components/ak-status-label";
import "#components/events/ObjectChangelog";
import "#components/events/UserEvents";
import "#elements/CodeMirror";
import "#elements/Tabs";
import "#elements/buttons/ActionButton/ak-action-button";
import "#elements/buttons/SpinnerButton/ak-spinner-button";
import "#elements/forms/ModalForm";
import "#elements/oauth/UserAccessTokenList";
import "#elements/oauth/UserRefreshTokenList";
import "#elements/user/SessionList";
import "#elements/user/UserConsentList";
import "#elements/user/UserReputationList";
import "#elements/user/sources/SourceSettings";
import "./UserDevicesTable.js";
import "#elements/ak-mdx/ak-mdx";

import { DEFAULT_CONFIG } from "#common/api/config";
import { EVENT_REFRESH } from "#common/constants";
import { PFSize } from "#common/enums";
import { userTypeToLabel } from "#common/labels";

import { AKElement } from "#elements/Base";
import { WithCapabilitiesConfig } from "#elements/mixins/capabilities";
import { WithSession } from "#elements/mixins/session";
import { Timestamp } from "#elements/table/shared";

import { setPageDetails } from "#components/ak-page-navbar";
import { type DescriptionPair, renderDescriptionList } from "#components/DescriptionList";

import { renderRecoveryEmailRequest, requestRecoveryLink } from "#admin/users/UserListPage";

import {
    CapabilitiesEnum,
    CoreApi,
<<<<<<< HEAD
    RbacPermissionsAssignedByRolesListModelEnum,
    SessionUser,
=======
    RbacPermissionsAssignedByUsersListModelEnum,
>>>>>>> 3dbecdbd
    User,
} from "@goauthentik/api";

import { msg, str } from "@lit/localize";
import { css, html, nothing, PropertyValues, TemplateResult } from "lit";
import { customElement, property, state } from "lit/decorators.js";
import { ifDefined } from "lit/directives/if-defined.js";

import PFBanner from "@patternfly/patternfly/components/Banner/banner.css";
import PFButton from "@patternfly/patternfly/components/Button/button.css";
import PFCard from "@patternfly/patternfly/components/Card/card.css";
import PFContent from "@patternfly/patternfly/components/Content/content.css";
import PFDescriptionList from "@patternfly/patternfly/components/DescriptionList/description-list.css";
import PFPage from "@patternfly/patternfly/components/Page/page.css";
import PFGrid from "@patternfly/patternfly/layouts/Grid/grid.css";
import PFBase from "@patternfly/patternfly/patternfly-base.css";
import PFDisplay from "@patternfly/patternfly/utilities/Display/display.css";
import PFSizing from "@patternfly/patternfly/utilities/Sizing/sizing.css";

@customElement("ak-user-view")
export class UserViewPage extends WithCapabilitiesConfig(WithSession(AKElement)) {
    @property({ type: Number })
    set userId(id: number) {
        new CoreApi(DEFAULT_CONFIG)
            .coreUsersRetrieve({
                id: id,
            })
            .then((user) => {
                this.user = user;
            });
    }

    @state()
    protected user: User | null = null;

    static styles = [
        PFBase,
        PFPage,
        PFButton,
        PFDisplay,
        PFGrid,
        PFContent,
        PFCard,
        PFDescriptionList,
        PFSizing,
        PFBanner,
        css`
            .ak-button-collection {
                display: flex;
                flex-direction: column;
                gap: 0.375rem;
                max-width: 12rem;
            }
            .ak-button-collection > * {
                flex: 1 0 100%;
            }
            #reset-password-button {
                margin-right: 0;
            }

            #ak-email-recovery-request,
            #update-password-request .pf-c-button,
            #ak-email-recovery-request .pf-c-button {
                margin: 0;
                width: 100%;
            }
        `,
    ];

    constructor() {
        super();
        this.addEventListener(EVENT_REFRESH, () => {
            if (!this.user?.pk) return;
            this.userId = this.user?.pk;
        });
    }

    renderUserCard() {
        if (!this.user) {
            return nothing;
        }

        const user = this.user;

        // prettier-ignore
        const userInfo: DescriptionPair[] = [
            [msg("Username"), user.username],
            [msg("Name"), user.name],
            [msg("Email"), user.email || "-"],
            [msg("Last login"), Timestamp(user.lastLogin)],
            [msg("Last password change"), Timestamp(user.passwordChangeDate)],
            [msg("Active"), html`<ak-status-label type="warning" ?good=${user.isActive}></ak-status-label>`],
            [msg("Type"), userTypeToLabel(user.type)],
            [msg("Superuser"), html`<ak-status-label type="warning" ?good=${user.isSuperuser}></ak-status-label>`],
            [msg("Actions"), this.renderActionButtons(user)],
            [msg("Recovery"), this.renderRecoveryButtons(user)],
        ];

        return html`
            <div class="pf-c-card__title">${msg("User Info")}</div>
            <div class="pf-c-card__body">
                ${renderDescriptionList(userInfo, { twocolumn: true })}
            </div>
        `;
    }

    renderActionButtons(user: User) {
        const canImpersonate =
            this.can(CapabilitiesEnum.CanImpersonate) && user.pk !== this.currentUser?.pk;

        return html`<div class="ak-button-collection">
            <ak-forms-modal>
                <span slot="submit">${msg("Update")}</span>
                <span slot="header">${msg("Update User")}</span>
                <ak-user-form slot="form" .instancePk=${user.pk}> </ak-user-form>
                <button slot="trigger" class="pf-m-primary pf-c-button pf-m-block">
                    ${msg("Edit")}
                </button>
            </ak-forms-modal>
            <ak-user-active-form
                .obj=${user}
                objectLabel=${msg("User")}
                .delete=${() => {
                    return new CoreApi(DEFAULT_CONFIG).coreUsersPartialUpdate({
                        id: user.pk,
                        patchedUserRequest: {
                            isActive: !user.isActive,
                        },
                    });
                }}
            >
                <button slot="trigger" class="pf-c-button pf-m-warning pf-m-block">
                    <pf-tooltip
                        position="top"
                        content=${user.isActive
                            ? msg("Lock the user out of this system")
                            : msg("Allow the user to log in and use this system")}
                    >
                        ${user.isActive ? msg("Deactivate") : msg("Activate")}
                    </pf-tooltip>
                </button>
            </ak-user-active-form>
            ${canImpersonate
                ? html`
                      <ak-forms-modal size=${PFSize.Medium} id="impersonate-request">
                          <span slot="submit">${msg("Impersonate")}</span>
                          <span slot="header">${msg("Impersonate")} ${user.username}</span>
                          <ak-user-impersonate-form
                              slot="form"
                              .instancePk=${user.pk}
                          ></ak-user-impersonate-form>
                          <button slot="trigger" class="pf-c-button pf-m-secondary pf-m-block">
                              <pf-tooltip
                                  position="top"
                                  content=${msg("Temporarily assume the identity of this user")}
                              >
                                  <span>${msg("Impersonate")}</span>
                              </pf-tooltip>
                          </button>
                      </ak-forms-modal>
                  `
                : nothing}
        </div> `;
    }

    renderRecoveryButtons(user: User) {
        return html`<div class="ak-button-collection">
            <ak-forms-modal size=${PFSize.Medium} id="update-password-request">
                <span slot="submit">${msg("Update password")}</span>
                <span slot="header">
                    ${msg(str`Update ${user.name || user.username}'s password`)}
                </span>

                <ak-user-password-form
                    username=${user.username}
                    email=${ifDefined(user.email)}
                    slot="form"
                    .instancePk=${user.pk}
                >
                </ak-user-password-form>
                <button slot="trigger" class="pf-c-button pf-m-secondary pf-m-block">
                    <pf-tooltip position="top" content=${msg("Enter a new password for this user")}>
                        ${msg("Set password")}
                    </pf-tooltip>
                </button>
            </ak-forms-modal>
            <ak-action-button
                id="reset-password-button"
                class="pf-m-secondary pf-m-block"
                .apiRequest=${() => requestRecoveryLink(user)}
            >
                <pf-tooltip
                    position="top"
                    content=${msg("Create a link for this user to reset their password")}
                >
                    ${msg("Create Recovery Link")}
                </pf-tooltip>
            </ak-action-button>
            ${user.email ? renderRecoveryEmailRequest(user) : nothing}
        </div> `;
    }

    renderTabCredentialsToken(user: User): TemplateResult {
        return html`
            <ak-tabs pageIdentifier="userCredentialsTokens" vertical>
                <div
                    role="tabpanel"
                    tabindex="0"
                    slot="page-sessions"
                    id="page-sessions"
                    aria-label="${msg("Sessions")}"
                    class="pf-c-page__main-section pf-m-no-padding-mobile"
                >
                    <div class="pf-c-card">
                        <div class="pf-c-card__body">
                            <ak-user-session-list targetUser=${user.username}>
                            </ak-user-session-list>
                        </div>
                    </div>
                </div>
                <div
                    role="tabpanel"
                    tabindex="0"
                    slot="page-reputation"
                    id="page-reputation"
                    aria-label="${msg("Reputation scores")}"
                    class="pf-c-page__main-section pf-m-no-padding-mobile"
                >
                    <div class="pf-c-card">
                        <div class="pf-c-card__body">
                            <ak-user-reputation-list
                                targetUsername=${user.username}
                                targetEmail=${ifDefined(user.email)}
                            >
                            </ak-user-reputation-list>
                        </div>
                    </div>
                </div>
                <div
                    role="tabpanel"
                    tabindex="0"
                    slot="page-consent"
                    id="page-consent"
                    aria-label="${msg("Explicit Consent")}"
                    class="pf-c-page__main-section pf-m-no-padding-mobile"
                >
                    <div class="pf-c-card">
                        <div class="pf-c-card__body">
                            <ak-user-consent-list userId=${user.pk}> </ak-user-consent-list>
                        </div>
                    </div>
                </div>
                <div
                    role="tabpanel"
                    tabindex="0"
                    slot="page-oauth-access"
                    id="page-oauth-access"
                    aria-label="${msg("OAuth Access Tokens")}"
                    class="pf-c-page__main-section pf-m-no-padding-mobile"
                >
                    <div class="pf-c-card">
                        <div class="pf-c-card__body">
                            <ak-user-oauth-access-token-list userId=${user.pk}>
                            </ak-user-oauth-access-token-list>
                        </div>
                    </div>
                </div>
                <div
                    role="tabpanel"
                    tabindex="0"
                    slot="page-oauth-refresh"
                    id="page-oauth-refresh"
                    aria-label="${msg("OAuth Refresh Tokens")}"
                    class="pf-c-page__main-section pf-m-no-padding-mobile"
                >
                    <div class="pf-c-card">
                        <div class="pf-c-card__body">
                            <ak-user-oauth-refresh-token-list userId=${user.pk}>
                            </ak-user-oauth-refresh-token-list>
                        </div>
                    </div>
                </div>
                <div
                    role="tabpanel"
                    tabindex="0"
                    slot="page-mfa-authenticators"
                    id="page-mfa-authenticators"
                    aria-label="${msg("MFA Authenticators")}"
                    class="pf-c-page__main-section pf-m-no-padding-mobile"
                >
                    <div class="pf-c-card">
                        <div class="pf-c-card__body">
                            <ak-user-device-table userId=${user.pk}> </ak-user-device-table>
                        </div>
                    </div>
                </div>
                <div
                    role="tabpanel"
                    tabindex="0"
                    slot="page-source-connections"
                    id="page-source-connections"
                    aria-label="${msg("Connected services")}"
                    class="pf-c-page__main-section pf-m-no-padding-mobile"
                >
                    <div class="pf-c-card">
                        <ak-user-settings-source user-id=${user.pk}>
                        </ak-user-settings-source>
                    </div>
                </div>
                <div
                    role="tabpanel"
                    tabindex="0"
                    slot="page-rac-connection-tokens"
                    id="page-rac-connection-tokens"
                    aria-label="${msg("RAC Connections")}"
                    class="pf-c-page__main-section pf-m-no-padding-mobile"
                >
                    <div class="pf-c-card">
                        <ak-rac-connection-token-list userId=${user.pk}>
                        </ak-rac-connection-token-list>
                    </div>
                </div>
            </ak-tabs>
</main>
        `;
    }

    renderTabApplications(user: User): TemplateResult {
        return html`<div class="pf-c-card">
            <div class="pf-c-card__body">
                <ak-user-application-table .user=${user}></ak-user-application-table>
            </div>
        </div>`;
    }

    render() {
        if (!this.user) {
            return nothing;
        }
        return html`<main>
            <ak-tabs>
                <div
                    role="tabpanel"
                    tabindex="0"
                    slot="page-overview"
                    id="page-overview"
                    aria-label="${msg("Overview")}"
                    class="pf-c-page__main-section pf-m-no-padding-mobile"
                >
                    <div class="pf-l-grid pf-m-gutter">
                        <div
                            class="pf-c-card pf-l-grid__item pf-m-12-col pf-m-5-col-on-xl pf-m-5-col-on-2xl"
                        >
                            ${this.renderUserCard()}
                        </div>
                        <div
                            class="pf-c-card pf-l-grid__item pf-m-12-col pf-m-7-col-on-xl pf-m-7-col-on-2xl"
                        >
                            <div class="pf-c-card__title">
                                ${msg("Actions over the last week (per 8 hours)")}
                            </div>
                            <div class="pf-c-card__body">
                                <ak-charts-user username=${this.user.username}> </ak-charts-user>
                            </div>
                        </div>
                        <div
                            class="pf-c-card pf-l-grid__item pf-m-12-col pf-m-3-col-on-xl pf-m-3-col-on-2xl"
                        >
                            <div class="pf-c-card__title">${msg("Notes")}</div>
                            <div class="pf-c-card__body">
                                ${this.user?.attributes?.notes
                                    ? html`<ak-mdx .content=${this.user.attributes.notes}></ak-mdx>`
                                    : html`
                                          <p>
                                              ${msg(
                                                  "Edit the notes attribute of this user to add notes here.",
                                              )}
                                          </p>
                                      `}
                            </div>
                        </div>
                        <div
                            class="pf-c-card pf-l-grid__item pf-m-12-col pf-m-9-col-on-xl pf-m-9-col-on-2xl"
                        >
                            <div class="pf-c-card__title">${msg("Changelog")}</div>
                            <div class="pf-c-card__body">
                                <ak-object-changelog
                                    targetModelPk=${this.user.pk}
                                    targetModelApp="authentik_core"
                                    targetModelName="user"
                                >
                                </ak-object-changelog>
                            </div>
                        </div>
                    </div>
                </div>
                <div
                    role="tabpanel"
                    tabindex="0"
                    slot="page-groups"
                    id="page-groups"
                    aria-label="${msg("Groups")}"
                    class="pf-c-page__main-section pf-m-no-padding-mobile"
                >
                    <div class="pf-c-card">
                        <div class="pf-c-card__body">
                            <ak-group-related-list .targetUser=${this.user}>
                            </ak-group-related-list>
                        </div>
                    </div>
                </div>
                <div
                    role="tabpanel"
                    tabindex="0"
                    slot="page-roles"
                    id="page-roles"
                    aria-label="${msg("Roles")}"
                    class="pf-c-page__main-section pf-m-no-padding-mobile"
                >
                    <div class="pf-c-card">
                        <div class="pf-c-card__body">
                            <ak-role-related-list .targetUser=${this.user}> </ak-role-related-list>
                        </div>
                    </div>
                </div>
                <div
                    role="tabpanel"
                    tabindex="0"
                    slot="page-events"
                    id="page-events"
                    aria-label="${msg("User events")}"
                    class="pf-c-page__main-section pf-m-no-padding-mobile"
                >
                    <div class="pf-c-card">
                        <div class="pf-c-card__body">
                            <ak-events-user targetUser=${this.user.username}> </ak-events-user>
                        </div>
                    </div>
                </div>
                <div
                    role="tabpanel"
                    tabindex="0"
                    slot="page-credentials"
                    id="page-credentials"
                    aria-label="${msg("Credentials / Tokens")}"
                >
                    ${this.renderTabCredentialsToken(this.user)}
                </div>
                <div
                    role="tabpanel"
                    tabindex="0"
                    slot="page-applications"
                    id="page-applications"
                    aria-label="${msg("Applications")}"
                    class="pf-c-page__main-section pf-m-no-padding-mobile"
                >
                    ${this.renderTabApplications(this.user)}
                </div>
                <ak-rbac-object-permission-page
                    role="tabpanel"
                    tabindex="0"
                    slot="page-permissions"
                    id="page-permissions"
                    aria-label="${msg("Permissions")}"
                    model=${RbacPermissionsAssignedByRolesListModelEnum.AuthentikCoreUser}
                    objectPk=${this.user.pk}
                >
                </ak-rbac-object-permission-page>
            </ak-tabs>
        </main>`;
    }

    updated(changed: PropertyValues<this>) {
        super.updated(changed);
        setPageDetails({
            icon: "pf-icon pf-icon-user",
            header: this.user?.username ? msg(str`User ${this.user.username}`) : msg("User"),
            description: this.user?.name || "",
        });
    }
}

declare global {
    interface HTMLElementTagNameMap {
        "ak-user-view": UserViewPage;
    }
}<|MERGE_RESOLUTION|>--- conflicted
+++ resolved
@@ -44,12 +44,7 @@
 import {
     CapabilitiesEnum,
     CoreApi,
-<<<<<<< HEAD
     RbacPermissionsAssignedByRolesListModelEnum,
-    SessionUser,
-=======
-    RbacPermissionsAssignedByUsersListModelEnum,
->>>>>>> 3dbecdbd
     User,
 } from "@goauthentik/api";
 
