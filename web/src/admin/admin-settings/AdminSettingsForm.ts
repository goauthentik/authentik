--- conflicted
+++ resolved
@@ -64,59 +64,52 @@
                 .bighelp=${html`
                     <p class="pf-c-form__helper-text">
                         ${msg(
-                            "Configure how authentik should show avatars for users. The following values can be set:",
+                            "Configure how authentik should show avatars for users. The following values can be set:"
                         )}
                     </p>
                     <ul class="pf-c-list">
                         <li class="pf-c-form__helper-text">
                             <code>none</code>:
+                            ${msg("Disables per-user avatars and just shows a 1x1 pixel transparent picture")}
+                        </li>
+                        <li class="pf-c-form__helper-text">
+                            <code>gravatar</code>: ${msg("Uses gravatar with the user's email address")}
+                        </li>
+                        <li class="pf-c-form__helper-text">
+                            <code>initials</code>: ${msg("Generated avatars based on the user's name")}
+                        </li>
+                        <li class="pf-c-form__helper-text">
                             ${msg(
-                                "Disables per-user avatars and just shows a 1x1 pixel transparent picture",
-                            )}
-                        </li>
-                        <li class="pf-c-form__helper-text">
-                            <code>gravatar</code>:
-                            ${msg("Uses gravatar with the user's email address")}
-                        </li>
-                        <li class="pf-c-form__helper-text">
-                            <code>initials</code>:
-                            ${msg("Generated avatars based on the user's name")}
-                        </li>
-                        <li class="pf-c-form__helper-text">
-                            ${msg(
-                                "Any URL: If you want to use images hosted on another server, you can set any URL. Additionally, these placeholders can be used:",
+                                "Any URL: If you want to use images hosted on another server, you can set any URL. Additionally, these placeholders can be used:"
                             )}
                             <ul class="pf-c-list">
                                 <li class="pf-c-form__helper-text">
                                     <code>%(username)s</code>: ${msg("The user's username")}
                                 </li>
                                 <li class="pf-c-form__helper-text">
-                                    <code>%(mail_hash)s</code>:
-                                    ${msg("The email address, md5 hashed")}
+                                    <code>%(mail_hash)s</code>: ${msg("The email address, md5 hashed")}
                                 </li>
                                 <li class="pf-c-form__helper-text">
-                                    <code>%(upn)s</code>:
-                                    ${msg("The user's UPN, if set (otherwise an empty string)")}
+                                    <code>%(upn)s</code>: ${msg("The user's UPN, if set (otherwise an empty string)")}
                                 </li>
                             </ul>
                         </li>
                         <li class="pf-c-form__helper-text">
                             ${msg(
-                                html`An attribute path like
-                                    <code>attributes.something.avatar</code>, which can be used in
-                                    combination with the file field to allow users to upload custom
-                                    avatars for themselves.`,
+                                html`An attribute path like <code>attributes.something.avatar</code>, which can be used
+                                    in combination with the file field to allow users to upload custom avatars for
+                                    themselves.`
                             )}
                         </li>
                     </ul>
                     <p class="pf-c-form__helper-text">
                         ${msg(
-                            "Multiple values can be set, comma-separated, and authentik will fallback to the next mode when no avatar could be found.",
+                            "Multiple values can be set, comma-separated, and authentik will fallback to the next mode when no avatar could be found."
                         )}
                         ${msg(
-                            html`For example, setting this to <code>gravatar,initials</code> will
-                                attempt to get an avatar from Gravatar, and if the user has not
-                                configured on there, it will fallback to a generated avatar.`,
+                            html`For example, setting this to <code>gravatar,initials</code> will attempt to get an
+                                avatar from Gravatar, and if the user has not configured on there, it will fallback to a
+                                generated avatar.`
                         )}
                     </p>
                 `}
@@ -153,14 +146,10 @@
                         ${msg("Duration after which events will be deleted from the database.")}
                     </p>
                     <p class="pf-c-form__helper-text">
-                        ${msg(
-                            'When using an external logging solution for archiving, this can be set to "minutes=5".',
-                        )}
-                    </p>
-                    <p class="pf-c-form__helper-text">
-                        ${msg(
-                            "This setting only affects new Events, as the expiration is saved per-event.",
-                        )}
+                        ${msg('When using an external logging solution for archiving, this can be set to "minutes=5".')}
+                    </p>
+                    <p class="pf-c-form__helper-text">
+                        ${msg("This setting only affects new Events, as the expiration is saved per-event.")}
                     </p>
                     <ak-utils-time-delta-help></ak-utils-time-delta-help>`}
             >
@@ -172,7 +161,7 @@
                 ></ak-codemirror>
                 <p class="pf-c-form__helper-text">
                     ${msg(
-                        "This option configures the footer links on the flow executor pages. It must be a valid YAML or JSON list and can be used as follows:",
+                        "This option configures the footer links on the flow executor pages. It must be a valid YAML or JSON list and can be used as follows:"
                     )}
                     <code>[{"name": "Link Name","href":"https://goauthentik.io"}]</code>
                 </p>
@@ -181,9 +170,7 @@
                 name="gdprCompliance"
                 label=${msg("GDPR compliance")}
                 ?checked="${this._settings?.gdprCompliance}"
-                help=${msg(
-                    "When enabled, all the events caused by a user will be deleted upon the user's deletion.",
-                )}
+                help=${msg("When enabled, all the events caused by a user will be deleted upon the user's deletion.")}
             >
             </ak-switch-input>
             <ak-switch-input
@@ -193,11 +180,7 @@
                 help=${msg("Globally enable/disable impersonation.")}
             >
             </ak-switch-input>
-<<<<<<< HEAD
-            <ak-form-element-horizontal
-                label=${msg("User directory fields")}
-                name="userDirectoryFields"
-            >
+            <ak-form-element-horizontal label=${msg("User directory fields")} name="userDirectoryFields">
                 <ak-codemirror
                     mode=${CodeMirrorMode.YAML}
                     .value="${first(this._settings?.userDirectoryFields, [
@@ -210,35 +193,29 @@
                 ></ak-codemirror>
                 <p class="pf-c-form__helper-text">
                     ${msg(
-                        "This option configures what user fields are shown in the user directory. It must be a valid JSON list and can be used as follows, with all possible values included:",
+                        "This option configures what user fields are shown in the user directory. It must be a valid JSON list and can be used as follows, with all possible values included:"
                     )}
                     <code>["name", "username", "email", "avatars", "groups"]</code>
                 </p>
             </ak-form-element-horizontal>
-            <ak-form-element-horizontal
-                label=${msg("User directory attributes")}
-                name="userDirectoryAttributes"
-            >
+            <ak-form-element-horizontal label=${msg("User directory attributes")} name="userDirectoryAttributes">
                 <ak-codemirror
                     mode=${CodeMirrorMode.YAML}
                     .value="${first(this._settings?.userDirectoryAttributes, [])}"
                 ></ak-codemirror>
                 <p class="pf-c-form__helper-text">
                     ${msg(
-                        "This option configures what user attributes are shown in the user directory. It must be a valid JSON list and can be used as follows:",
+                        "This option configures what user attributes are shown in the user directory. It must be a valid JSON list and can be used as follows:"
                     )}
                     <code>[{"attribute": "phone_number", "display_name": "Phone"}]</code>
                 </p>
             </ak-form-element-horizontal>
-=======
             <ak-text-input
                 name="defaultTokenDuration"
                 label=${msg("Default token duration")}
                 required
                 value="${ifDefined(this._settings?.defaultTokenDuration)}"
-                .bighelp=${html`<p class="pf-c-form__helper-text">
-                        ${msg("Default duration for generated tokens")}
-                    </p>
+                .bighelp=${html`<p class="pf-c-form__helper-text">${msg("Default duration for generated tokens")}</p>
                     <ak-utils-time-delta-help></ak-utils-time-delta-help>`}
             >
             </ak-text-input>
@@ -249,7 +226,6 @@
                 value="${first(this._settings?.defaultTokenLength, 60)}"
                 help=${msg("Default length of generated tokens")}
             ></ak-number-input>
->>>>>>> 2cff3d15
         `;
     }
 }