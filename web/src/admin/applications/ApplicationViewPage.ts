import "#admin/applications/ApplicationAuthorizeChart";
import "#admin/applications/ApplicationCheckAccessForm";
import "#admin/applications/ApplicationForm";
import "#admin/applications/entitlements/ApplicationEntitlementPage";
import "#admin/policies/BoundPoliciesList";
import "#admin/rbac/ObjectPermissionsPage";
import "#components/events/ObjectChangelog";
import "#elements/AppIcon";
import "#elements/EmptyState";
import "#elements/Tabs";
import "#elements/buttons/SpinnerButton/ak-spinner-button";

import { DEFAULT_CONFIG } from "#common/api/config";
import { APIError, parseAPIResponseError, pluckErrorDetail } from "#common/errors/network";

import { AKElement } from "#elements/Base";

import { setPageDetails } from "#components/ak-page-navbar";

import {
    Application,
    CoreApi,
    OutpostsApi,
    RbacPermissionsAssignedByUsersListModelEnum,
} from "@goauthentik/api";

import { msg, str } from "@lit/localize";
import { CSSResult, html, nothing, PropertyValues, TemplateResult } from "lit";
import { customElement, property, state } from "lit/decorators.js";

import PFBanner from "@patternfly/patternfly/components/Banner/banner.css";
import PFButton from "@patternfly/patternfly/components/Button/button.css";
import PFCard from "@patternfly/patternfly/components/Card/card.css";
import PFContent from "@patternfly/patternfly/components/Content/content.css";
import PFDescriptionList from "@patternfly/patternfly/components/DescriptionList/description-list.css";
import PFList from "@patternfly/patternfly/components/List/list.css";
import PFPage from "@patternfly/patternfly/components/Page/page.css";
import PFGrid from "@patternfly/patternfly/layouts/Grid/grid.css";
import PFBase from "@patternfly/patternfly/patternfly-base.css";

@customElement("ak-application-view")
export class ApplicationViewPage extends AKElement {
    static styles: CSSResult[] = [
        PFBase,
        PFList,
        PFBanner,
        PFPage,
        PFContent,
        PFButton,
        PFDescriptionList,
        PFGrid,
        PFCard,
    ];

    //#region Properties

    @property({ type: String })
    public applicationSlug?: string;
    //#endregion

    //#region State

    @state()
    protected application?: Application;

    @state()
    protected error?: APIError;

    @state()
    protected missingOutpost = false;

    //#endregion

    //#region Lifecycle

    protected fetchIsMissingOutpost(providersByPk: Array<number>) {
        new OutpostsApi(DEFAULT_CONFIG)
            .outpostsInstancesList({
                providersByPk,
                pageSize: 1,
            })
            .then((outposts) => {
                if (outposts.pagination.count < 1) {
                    this.missingOutpost = true;
                }
            });
    }

    protected fetchApplication(slug: string) {
        new CoreApi(DEFAULT_CONFIG)
            .coreApplicationsRetrieve({ slug })
            .then((app) => {
                this.application = app;
                if (
                    app.providerObj &&
                    [
                        RbacPermissionsAssignedByUsersListModelEnum.AuthentikProvidersProxyProxyprovider.toString(),
                        RbacPermissionsAssignedByUsersListModelEnum.AuthentikProvidersLdapLdapprovider.toString(),
                    ].includes(app.providerObj.metaModelName)
                ) {
                    this.fetchIsMissingOutpost([app.provider || 0]);
                }
            })
            .catch(async (error) => {
                this.error = await parseAPIResponseError(error);
            });
    }

    public override willUpdate(changedProperties: PropertyValues<this>) {
        if (changedProperties.has("applicationSlug") && this.applicationSlug) {
            this.fetchApplication(this.applicationSlug);
        }
    }

    //#region Render

    render(): TemplateResult {
        if (this.error) {
            return html`<ak-empty-state icon="fa-ban"
                ><span>${msg(str`Failed to fetch application "${this.applicationSlug}".`)}</span>
                <div slot="body">${pluckErrorDetail(this.error)}</div>
            </ak-empty-state>`;
        }

        if (!this.application) {
            return html`<ak-empty-state default-label></ak-empty-state>`;
        }

        return html`<main>
            <ak-tabs>
                ${this.missingOutpost
                    ? html`<div slot="header" class="pf-c-banner pf-m-warning">
                          ${msg("Warning: Application is not used by any Outpost.")}
                      </div>`
                    : nothing}
                <section
                    role="tabpanel"
                    tabindex="0"
                    slot="page-overview"
                    id="page-overview"
                    aria-label="${msg("Overview")}"
                    class="pf-c-page__main-section pf-m-no-padding-mobile"
                >
                    <div class="pf-l-grid pf-m-gutter">
                        <div
                            class="pf-c-card pf-l-grid__item pf-m-12-col pf-m-2-col-on-xl pf-m-2-col-on-2xl"
                        >
                            <div class="pf-c-card__title">${msg("Related")}</div>
                            <div class="pf-c-card__body">
                                <dl class="pf-c-description-list">
                                    ${this.application.providerObj
                                        ? html`<div class="pf-c-description-list__group">
                                              <dt class="pf-c-description-list__term">
                                                  <span class="pf-c-description-list__text"
                                                      >${msg("Provider")}</span
                                                  >
                                              </dt>
                                              <dd class="pf-c-description-list__description">
                                                  <div class="pf-c-description-list__text">
                                                      <a
                                                          href="#/core/providers/${this.application
                                                              .providerObj?.pk}"
                                                      >
                                                          ${this.application.providerObj?.name}
                                                          (${this.application.providerObj
                                                              ?.verboseName})
                                                      </a>
                                                  </div>
                                              </dd>
                                          </div>`
                                        : nothing}
                                    ${(this.application.backchannelProvidersObj || []).length > 0
                                        ? html`<div class="pf-c-description-list__group">
                                              <dt class="pf-c-description-list__term">
                                                  <span class="pf-c-description-list__text"
                                                      >${msg("Backchannel Providers")}</span
                                                  >
                                              </dt>
                                              <dd class="pf-c-description-list__description">
                                                  <div class="pf-c-description-list__text">
                                                      <ul class="pf-c-list">
                                                          ${this.application.backchannelProvidersObj.map(
                                                              (provider) => {
                                                                  return html`
                                                                      <li>
                                                                          <a
                                                                              href="#/core/providers/${provider.pk}"
                                                                          >
                                                                              ${provider.name}
                                                                              (${provider.verboseName})
                                                                          </a>
                                                                      </li>
                                                                  `;
                                                              },
                                                          )}
                                                      </ul>
                                                  </div>
                                              </dd>
                                          </div>`
                                        : nothing}
                                    <div class="pf-c-description-list__group">
                                        <dt class="pf-c-description-list__term">
                                            <span class="pf-c-description-list__text"
                                                >${msg("Policy engine mode")}</span
                                            >
                                        </dt>
                                        <dd class="pf-c-description-list__description">
                                            <div class="pf-c-description-list__text pf-m-monospace">
                                                ${this.application.policyEngineMode?.toUpperCase()}
                                            </div>
                                        </dd>
                                    </div>
                                    <div class="pf-c-description-list__group">
                                        <dt class="pf-c-description-list__term">
                                            <span class="pf-c-description-list__text"
                                                >${msg("Edit")}</span
                                            >
                                        </dt>
                                        <dd class="pf-c-description-list__description">
                                            <div class="pf-c-description-list__text">
                                                <ak-forms-modal>
                                                    <span slot="submit">${msg("Update")}</span>
                                                    <span slot="header">
                                                        ${msg("Update Application")}
                                                    </span>
                                                    <ak-application-form
                                                        slot="form"
                                                        .instancePk=${this.application.slug}
                                                    >
                                                    </ak-application-form>
                                                    <button
                                                        slot="trigger"
                                                        class="pf-c-button pf-m-secondary"
                                                    >
                                                        ${msg("Edit")}
                                                    </button>
                                                </ak-forms-modal>
                                            </div>
                                        </dd>
                                    </div>
                                    <div class="pf-c-description-list__group">
                                        <dt class="pf-c-description-list__term">
                                            <span class="pf-c-description-list__text"
                                                >${msg("Check access")}</span
                                            >
                                        </dt>
                                        <dd class="pf-c-description-list__description">
                                            <div class="pf-c-description-list__text">
                                                <ak-forms-modal
                                                    .closeAfterSuccessfulSubmit=${false}
                                                >
                                                    <span slot="submit">${msg("Check")}</span>
                                                    <span slot="header">
                                                        ${msg("Check Application access")}
                                                    </span>
                                                    <ak-application-check-access-form
                                                        slot="form"
                                                        .application=${this.application}
                                                    >
                                                    </ak-application-check-access-form>
                                                    <button
                                                        slot="trigger"
                                                        class="pf-c-button pf-m-secondary"
                                                    >
                                                        ${msg("Test")}
                                                    </button>
                                                </ak-forms-modal>
                                            </div>
                                        </dd>
                                    </div>
                                    ${this.application.launchUrl
                                        ? html`<div class="pf-c-description-list__group">
                                              <dt class="pf-c-description-list__term">
                                                  <span class="pf-c-description-list__text"
                                                      >${msg("Launch")}</span
                                                  >
                                              </dt>
                                              <dd class="pf-c-description-list__description">
                                                  <div class="pf-c-description-list__text">
                                                      <a
                                                          target="_blank"
                                                          href=${this.application.launchUrl}
                                                          slot="trigger"
                                                          class="pf-c-button pf-m-secondary"
                                                      >
                                                          ${msg("Launch")}
                                                      </a>
                                                  </div>
                                              </dd>
                                          </div>`
                                        : nothing}
                                </dl>
                            </div>
                        </div>
                        <div
                            class="pf-c-card pf-l-grid__item pf-m-12-col pf-m-10-col-on-xl pf-m-10-col-on-2xl"
                        >
                            <div class="pf-c-card__title">
                                ${msg("Logins over the last week (per 8 hours)")}
                            </div>
                            <div class="pf-c-card__body">
                                ${this.application &&
                                html` <ak-charts-application-authorize
                                    application-id=${this.application.pk}
                                >
                                </ak-charts-application-authorize>`}
                            </div>
                        </div>
                        <div class="pf-c-card pf-l-grid__item pf-m-12-col">
                            <div class="pf-c-card__title">${msg("Changelog")}</div>
                            <div class="pf-c-card__body">
                                <ak-object-changelog
                                    targetModelPk=${this.application.pk || ""}
                                    targetModelApp="authentik_core"
                                    targetModelName="application"
                                >
                                </ak-object-changelog>
                            </div>
                        </div>
                    </div>
                </section>
                <section
                    role="tabpanel"
                    tabindex="0"
                    slot="page-app-entitlements"
                    id="page-app-entitlements"
                    aria-label="${msg("Application entitlements")}"
                >
                    <div slot="header" class="pf-c-banner pf-m-info">
                        ${msg("Application entitlements are in preview.")}
                        <a href="mailto:hello+feature/app-ent@goauthentik.io"
                            >${msg("Send us feedback!")}</a
                        >
                    </div>
                    <div class="pf-c-page__main-section pf-m-no-padding-mobile">
                        <div class="pf-c-card">
                            <div class="pf-c-card__title">
                                ${msg(
                                    "These entitlements can be used to configure user access in this application.",
                                )}
                            </div>
                            <ak-application-entitlements-list .app=${this.application.pk}>
                            </ak-application-entitlements-list>
                        </div>
                    </div>
                </section>
                <section
                    role="tabpanel"
                    tabindex="0"
                    slot="page-policy-bindings"
                    id="page-policy-bindings"
                    aria-label="${msg("Policy / Group / User Bindings")}"
                    class="pf-c-page__main-section pf-m-no-padding-mobile"
                >
                    <div class="pf-c-card">
                        <div class="pf-c-card__title">
                            ${msg(
                                "These policies control which users can access this application.",
                            )}
                        </div>
                        <ak-bound-policies-list
                            .target=${this.application.pk}
                            .policyEngineMode=${this.application.policyEngineMode}
                        >
                        </ak-bound-policies-list>
                    </div>
                </section>
                <ak-rbac-object-permission-page
                    role="tabpanel"
                    tabindex="0"
                    slot="page-permissions"
                    id="page-permissions"
                    aria-label="${msg("Permissions")}"
                    model=${RbacPermissionsAssignedByUsersListModelEnum.AuthentikCoreApplication}
                    objectPk=${this.application.pk}
                ></ak-rbac-object-permission-page>
            </ak-tabs>
        </main>`;
    }

    updated(changed: PropertyValues<this>) {
        super.updated(changed);
        setPageDetails({
<<<<<<< HEAD
            header: this.application?.name ?? msg("Loading"),
            description: this.application?.metaPublisher,
            icon: this.application?.metaIcon ?? undefined,
=======
            header: this.application?.name ?? msg("Loading application..."),
            description: this.application?.metaPublisher,
            icon: this.application?.metaIcon,
>>>>>>> 6beede63
        });
    }
}

declare global {
    interface HTMLElementTagNameMap {
        "ak-application-view": ApplicationViewPage;
    }
}<|MERGE_RESOLUTION|>--- conflicted
+++ resolved
@@ -381,15 +381,9 @@
     updated(changed: PropertyValues<this>) {
         super.updated(changed);
         setPageDetails({
-<<<<<<< HEAD
-            header: this.application?.name ?? msg("Loading"),
-            description: this.application?.metaPublisher,
-            icon: this.application?.metaIcon ?? undefined,
-=======
             header: this.application?.name ?? msg("Loading application..."),
             description: this.application?.metaPublisher,
             icon: this.application?.metaIcon,
->>>>>>> 6beede63
         });
     }
 }
