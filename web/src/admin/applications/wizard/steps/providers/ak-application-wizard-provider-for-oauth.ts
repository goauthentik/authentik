import "#admin/applications/wizard/ak-wizard-title";

import { ApplicationTransactionValidationError } from "../../types.js";
import { ApplicationWizardProviderForm } from "./ApplicationWizardProviderForm.js";

import { DEFAULT_CONFIG } from "#common/api/config";

import { renderForm } from "#admin/providers/oauth2/OAuth2ProviderFormForm";

import {
    type OAuth2Provider,
    OAuth2ProviderRequest,
    type PaginatedOAuthSourceList,
    SourcesApi,
} from "@goauthentik/api";

import { msg } from "@lit/localize";
import { html } from "lit";
import { customElement, state } from "lit/decorators.js";

@customElement("ak-application-wizard-provider-for-oauth")
export class ApplicationWizardOauth2ProviderForm extends ApplicationWizardProviderForm<OAuth2ProviderRequest> {
    label = msg("Configure OAuth2 Provider");

    @state()
    showClientSecret = true;

    @state()
    showLogoutMethod = false;

    @state()
    oauthSources?: PaginatedOAuthSourceList;

    constructor() {
        super();
        new SourcesApi(DEFAULT_CONFIG)
            .sourcesOauthList({
                ordering: "name",
                hasJwks: true,
            })
            .then((oauthSources: PaginatedOAuthSourceList) => {
                this.oauthSources = oauthSources;
            });
    }

    renderForm(provider: OAuth2Provider, errors: ApplicationTransactionValidationError) {
        // Initialize showLogoutMethod based on existing provider
        if (provider?.logoutUri && !this.showLogoutMethod) {
            this.showLogoutMethod = true;
        }

        return html` <ak-wizard-title>${this.label}</ak-wizard-title>
            <form id="providerform" class="pf-c-form pf-m-horizontal" slot="form">
<<<<<<< HEAD
                ${renderForm(provider ?? {}, errors.provider ?? {}, {
                    showClientSecret: this.showClientSecret,
                    showClientSecretCallback: (show: boolean) => {
                        this.showClientSecret = show;
                    },
                    showLogoutMethod: this.showLogoutMethod,
                    showLogoutMethodCallback: (show: boolean) => {
                        this.showLogoutMethod = show;
                    },
=======
                ${renderForm({
                    provider,
                    errors,
                    showClientSecret: this.showClientSecret,
                    showClientSecretCallback,
>>>>>>> 1eb78ac9
                })}
            </form>`;
    }

    render() {
        if (!(this.wizard.provider && this.wizard.errors)) {
            throw new Error("Oauth2 Provider Step received uninitialized wizard context.");
        }
        return this.renderForm(this.wizard.provider as OAuth2Provider, this.wizard.errors);
    }
}

declare global {
    interface HTMLElementTagNameMap {
        "ak-application-wizard-provider-for-oauth": ApplicationWizardOauth2ProviderForm;
    }
}<|MERGE_RESOLUTION|>--- conflicted
+++ resolved
@@ -44,30 +44,21 @@
     }
 
     renderForm(provider: OAuth2Provider, errors: ApplicationTransactionValidationError) {
-        // Initialize showLogoutMethod based on existing provider
-        if (provider?.logoutUri && !this.showLogoutMethod) {
-            this.showLogoutMethod = true;
-        }
-
+        const showClientSecretCallback = (show: boolean) => {
+            this.showClientSecret = show;
+        };
+        const showLogoutMethodCallback = (show: boolean) => {
+            this.showLogoutMethod = show;
+        };
         return html` <ak-wizard-title>${this.label}</ak-wizard-title>
             <form id="providerform" class="pf-c-form pf-m-horizontal" slot="form">
-<<<<<<< HEAD
-                ${renderForm(provider ?? {}, errors.provider ?? {}, {
-                    showClientSecret: this.showClientSecret,
-                    showClientSecretCallback: (show: boolean) => {
-                        this.showClientSecret = show;
-                    },
-                    showLogoutMethod: this.showLogoutMethod,
-                    showLogoutMethodCallback: (show: boolean) => {
-                        this.showLogoutMethod = show;
-                    },
-=======
                 ${renderForm({
                     provider,
                     errors,
                     showClientSecret: this.showClientSecret,
                     showClientSecretCallback,
->>>>>>> 1eb78ac9
+                    showLogoutMethod: this.showLogoutMethod,
+                    showLogoutMethodCallback,
                 })}
             </form>`;
     }
