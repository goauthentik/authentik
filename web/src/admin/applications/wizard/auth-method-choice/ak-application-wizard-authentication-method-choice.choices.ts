import { msg } from "@lit/localize";
import { TemplateResult, html } from "lit";

import type { ProviderModelEnum as ProviderModelEnumType, TypeCreate } from "@goauthentik/api";
import { ProviderModelEnum,     ProxyMode,
 } from "@goauthentik/api";
import type {
    LDAPProviderRequest,
    ModelRequest,
    OAuth2ProviderRequest,
    ProxyProviderRequest,
    RadiusProviderRequest,
    SAMLProviderRequest,
    SCIMProviderRequest,
} from "@goauthentik/api";

import { OneOfProvider } from "../types";

type ProviderRenderer = () => TemplateResult;

type ModelConverter = (provider: OneOfProvider) => ModelRequest;

type ProviderType = [string, string, string, ProviderRenderer, ProviderModelEnumType, ModelConverter];

export type LocalTypeCreate = TypeCreate & {
    formName: string;
    modelName: ProviderModelEnumType;
    converter: ModelConverter;
};

// prettier-ignore
const _providerModelsTable: ProviderType[] = [
    [
        "oauth2provider",
        msg("OAuth2/OpenID"),
        msg("Modern applications, APIs and Single-page applications."),
        () => html`<ak-application-wizard-authentication-by-oauth></ak-application-wizard-authentication-by-oauth>`,
        ProviderModelEnum.Oauth2Oauth2provider,
        (provider: OneOfProvider) => ({
            providerModel: ProviderModelEnum.Oauth2Oauth2provider,
            ...(provider as OAuth2ProviderRequest),
        }),
    ],
    [
        "ldapprovider",
        msg("LDAP"),
        msg("Provide an LDAP interface for applications and users to authenticate against."),
        () => html`<ak-application-wizard-authentication-by-ldap></ak-application-wizard-authentication-by-ldap>`,
        ProviderModelEnum.LdapLdapprovider,
                (provider: OneOfProvider) => ({
            providerModel: ProviderModelEnum.LdapLdapprovider,
            ...(provider as LDAPProviderRequest),
        }),

    ],
    [
        "proxyprovider-proxy",
        msg("Transparent Reverse Proxy"),
        msg("For transparent reverse proxies with required authentication"),
        () => html`<ak-application-wizard-authentication-for-reverse-proxy></ak-application-wizard-authentication-for-reverse-proxy>`,
<<<<<<< HEAD
        ProviderModelEnum.ProxyProxyprovider,
        (provider: OneOfProvider) => ({
            providerModel: ProviderModelEnum.ProxyProxyprovider,
            ...(provider as ProxyProviderRequest),
            mode: ProxyMode.Proxy,
        }),
        
=======
        ProviderModelEnum.ProxyProxyprovider
>>>>>>> 9846a2be
    ],
    [
        "proxyprovider-forwardsingle",
        msg("Forward Auth Single Application"),
        msg("For nginx's auth_request or traefix's forwardAuth"),
        () => html`<ak-application-wizard-authentication-for-single-forward-proxy></ak-application-wizard-authentication-for-single-forward-proxy>`,
<<<<<<< HEAD
        ProviderModelEnum.ProxyProxyprovider  ,
        (provider: OneOfProvider) => ({
            providerModel: ProviderModelEnum.ProxyProxyprovider,
            ...(provider as ProxyProviderRequest),
            mode: ProxyMode.ForwardSingle,
        }),

    ],
    [
        "proxyprovider-forwarddomain",
        msg("Forward Auth Domain Level"),
        msg("For nginx's auth_request or traefix's forwardAuth per root domain"),
        () => html`<ak-application-wizard-authentication-for-forward-proxy-domain></ak-application-wizard-authentication-for-forward-proxy-domain>`,
        ProviderModelEnum.ProxyProxyprovider  ,
        (provider: OneOfProvider) => ({
            providerModel: ProviderModelEnum.ProxyProxyprovider,
            ...(provider as ProxyProviderRequest),
            mode: ProxyMode.ForwardDomain,
        }),

=======
        ProviderModelEnum.ProxyProxyprovider
>>>>>>> 9846a2be
    ],
    [
        "samlprovider",
        msg("SAML Configuration"),
        msg("Configure SAML provider manually"),
        () => html`<ak-application-wizard-authentication-by-saml-configuration></ak-application-wizard-authentication-by-saml-configuration>`,
        ProviderModelEnum.SamlSamlprovider,
        (provider: OneOfProvider) => ({
            providerModel: ProviderModelEnum.SamlSamlprovider,
            ...(provider as SAMLProviderRequest),
        }),
        
    ],
    [
        "radiusprovider",
        msg("RADIUS Configuration"),
        msg("Configure RADIUS provider manually"),
        () => html`<ak-application-wizard-authentication-by-radius></ak-application-wizard-authentication-by-radius>`,
        ProviderModelEnum.RadiusRadiusprovider,
                (provider: OneOfProvider) => ({
            providerModel: ProviderModelEnum.RadiusRadiusprovider,
            ...(provider as RadiusProviderRequest),
        }),

    ],
    [
        "scimprovider",
        msg("SCIM configuration"),
        msg("Configure SCIM provider manually"),
        () => html`<ak-application-wizard-authentication-by-scim></ak-application-wizard-authentication-by-scim>`,
        ProviderModelEnum.ScimScimprovider,
                (provider: OneOfProvider) => ({
            providerModel: ProviderModelEnum.ScimScimprovider,
            ...(provider as SCIMProviderRequest),
        }),

    ],
];

function mapProviders([formName, name, description, _, modelName, converter]: ProviderType): LocalTypeCreate {
    return {
        formName,
        name,
        description,
        component: "",
        modelName,
        converter
    };
}

export const providerModelsList = _providerModelsTable.map(mapProviders);

export const providerRendererList = new Map<string, ProviderRenderer>(
    _providerModelsTable.map(([modelName, _0, _1, renderer]) => [modelName, renderer])
);

export default providerModelsList;<|MERGE_RESOLUTION|>--- conflicted
+++ resolved
@@ -58,24 +58,18 @@
         msg("Transparent Reverse Proxy"),
         msg("For transparent reverse proxies with required authentication"),
         () => html`<ak-application-wizard-authentication-for-reverse-proxy></ak-application-wizard-authentication-for-reverse-proxy>`,
-<<<<<<< HEAD
         ProviderModelEnum.ProxyProxyprovider,
         (provider: OneOfProvider) => ({
             providerModel: ProviderModelEnum.ProxyProxyprovider,
             ...(provider as ProxyProviderRequest),
             mode: ProxyMode.Proxy,
         }),
-        
-=======
-        ProviderModelEnum.ProxyProxyprovider
->>>>>>> 9846a2be
     ],
     [
         "proxyprovider-forwardsingle",
         msg("Forward Auth Single Application"),
         msg("For nginx's auth_request or traefix's forwardAuth"),
         () => html`<ak-application-wizard-authentication-for-single-forward-proxy></ak-application-wizard-authentication-for-single-forward-proxy>`,
-<<<<<<< HEAD
         ProviderModelEnum.ProxyProxyprovider  ,
         (provider: OneOfProvider) => ({
             providerModel: ProviderModelEnum.ProxyProxyprovider,
@@ -95,10 +89,6 @@
             ...(provider as ProxyProviderRequest),
             mode: ProxyMode.ForwardDomain,
         }),
-
-=======
-        ProviderModelEnum.ProxyProxyprovider
->>>>>>> 9846a2be
     ],
     [
         "samlprovider",
