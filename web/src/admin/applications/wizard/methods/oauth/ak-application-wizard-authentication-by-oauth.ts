import "@goauthentik/admin/applications/wizard/ak-wizard-title";
import "@goauthentik/admin/common/ak-crypto-certificate-search";
import "@goauthentik/admin/common/ak-flow-search/ak-branded-flow-search";
import {
    makeOAuth2PropertyMappingsSelector,
    oauth2PropertyMappingsProvider,
} from "@goauthentik/admin/providers/oauth2/OAuth2PropertyMappings.js";
import {
    clientTypeOptions,
    issuerModeOptions,
    redirectUriHelp,
    subjectModeOptions,
} from "@goauthentik/admin/providers/oauth2/OAuth2ProviderForm";
<<<<<<< HEAD
import { oauth2SourcesProvider } from "@goauthentik/admin/providers/oauth2/OAuth2Sources.js";
=======
import {
    makeOAuth2PropertyMappingsSelector,
    oauth2PropertyMappingsProvider,
} from "@goauthentik/admin/providers/oauth2/Oauth2PropertyMappings.js";
import { DEFAULT_CONFIG } from "@goauthentik/common/api/config";
>>>>>>> 02e852b1
import { ascii_letters, digits, first, randomString } from "@goauthentik/common/utils";
import "@goauthentik/components/ak-number-input";
import "@goauthentik/components/ak-radio-input";
import "@goauthentik/components/ak-switch-input";
import "@goauthentik/components/ak-text-input";
import "@goauthentik/components/ak-textarea-input";
import "@goauthentik/elements/ak-dual-select/ak-dual-select-dynamic-selected-provider.js";
import "@goauthentik/elements/forms/FormGroup";
import "@goauthentik/elements/forms/HorizontalFormElement";

import { msg } from "@lit/localize";
import { customElement, state } from "@lit/reactive-element/decorators.js";
import { html, nothing } from "lit";
import { ifDefined } from "lit/directives/if-defined.js";

<<<<<<< HEAD
import { ClientTypeEnum, FlowsInstancesListDesignationEnum } from "@goauthentik/api";
import { type OAuth2Provider } from "@goauthentik/api";
=======
import { ClientTypeEnum, FlowsInstancesListDesignationEnum, SourcesApi } from "@goauthentik/api";
import { type OAuth2Provider, type PaginatedOAuthSourceList } from "@goauthentik/api";
>>>>>>> 02e852b1

import BaseProviderPanel from "../BaseProviderPanel";

@customElement("ak-application-wizard-authentication-by-oauth")
export class ApplicationWizardAuthenticationByOauth extends BaseProviderPanel {
    @state()
    showClientSecret = true;

<<<<<<< HEAD
=======
    @state()
    oauthSources?: PaginatedOAuthSourceList;

    constructor() {
        super();
        new SourcesApi(DEFAULT_CONFIG)
            .sourcesOauthList({
                ordering: "name",
                hasJwks: true,
            })
            .then((oauthSources: PaginatedOAuthSourceList) => {
                this.oauthSources = oauthSources;
            });
    }

>>>>>>> 02e852b1
    render() {
        const provider = this.wizard.provider as OAuth2Provider | undefined;
        const errors = this.wizard.errors.provider;

        return html`<ak-wizard-title>${msg("Configure OAuth2/OpenId Provider")}</ak-wizard-title>
            <form class="pf-c-form pf-m-horizontal" @input=${this.handleChange}>
                <ak-text-input
                    name="name"
                    label=${msg("Name")}
                    value=${ifDefined(provider?.name)}
                    .errorMessages=${errors?.name ?? []}
                    required
                ></ak-text-input>

                <ak-form-element-horizontal
                    name="authenticationFlow"
                    label=${msg("Authentication flow")}
                    .errorMessages=${errors?.authenticationFlow ?? []}
                >
                    <ak-flow-search
                        flowType=${FlowsInstancesListDesignationEnum.Authentication}
                        .currentFlow=${provider?.authenticationFlow}
                        required
                    ></ak-flow-search>
                    <p class="pf-c-form__helper-text">
                        ${msg(
                            "Flow used when a user access this provider and is not authenticated.",
                        )}
                    </p>
                </ak-form-element-horizontal>
                <ak-form-element-horizontal
                    name="authorizationFlow"
                    label=${msg("Authorization flow")}
                    .errorMessages=${errors?.authorizationFlow ?? []}
                    ?required=${true}
                >
                    <ak-flow-search
                        flowType=${FlowsInstancesListDesignationEnum.Authorization}
                        .currentFlow=${provider?.authorizationFlow}
                        required
                    ></ak-flow-search>
                    <p class="pf-c-form__helper-text">
                        ${msg("Flow used when authorizing this provider.")}
                    </p>
                </ak-form-element-horizontal>

                <ak-form-group .expanded=${true}>
                    <span slot="header"> ${msg("Protocol settings")} </span>
                    <div slot="body" class="pf-c-form">
                        <ak-radio-input
                            name="clientType"
                            label=${msg("Client type")}
                            .value=${provider?.clientType}
                            required
                            @change=${(ev: CustomEvent<{ value: ClientTypeEnum }>) => {
                                this.showClientSecret = ev.detail.value !== ClientTypeEnum.Public;
                            }}
                            .options=${clientTypeOptions}
                        >
                        </ak-radio-input>

                        <ak-text-input
                            name="clientId"
                            label=${msg("Client ID")}
                            value=${provider?.clientId ?? randomString(40, ascii_letters + digits)}
                            .errorMessages=${errors?.clientId ?? []}
                            required
                        >
                        </ak-text-input>

                        <ak-text-input
                            name="clientSecret"
                            label=${msg("Client Secret")}
                            value=${provider?.clientSecret ??
                            randomString(128, ascii_letters + digits)}
                            .errorMessages=${errors?.clientSecret ?? []}
                            ?hidden=${!this.showClientSecret}
                        >
                        </ak-text-input>

                        <ak-textarea-input
                            name="redirectUris"
                            label=${msg("Redirect URIs/Origins (RegEx)")}
                            .value=${provider?.redirectUris}
                            .errorMessages=${errors?.redirectUriHelp ?? []}
                            .bighelp=${redirectUriHelp}
                        >
                        </ak-textarea-input>

                        <ak-form-element-horizontal
                            label=${msg("Signing Key")}
                            name="signingKey"
                            .errorMessages=${errors?.signingKey ?? []}
                        >
                            <ak-crypto-certificate-search
                                certificate=${ifDefined(provider?.signingKey ?? nothing)}
                                name="certificate"
                                singleton
                            >
                            </ak-crypto-certificate-search>
                            <p class="pf-c-form__helper-text">
                                ${msg("Key used to sign the tokens.")}
                            </p>
                        </ak-form-element-horizontal>
                    </div>
                </ak-form-group>

                <ak-form-group>
                    <span slot="header"> ${msg("Advanced protocol settings")} </span>
                    <div slot="body" class="pf-c-form">
                        <ak-text-input
                            name="accessCodeValidity"
                            label=${msg("Access code validity")}
                            required
                            value="${first(provider?.accessCodeValidity, "minutes=1")}"
                            .errorMessages=${errors?.accessCodeValidity ?? []}
                            .bighelp=${html`<p class="pf-c-form__helper-text">
                                    ${msg("Configure how long access codes are valid for.")}
                                </p>
                                <ak-utils-time-delta-help></ak-utils-time-delta-help>`}
                        >
                        </ak-text-input>

                        <ak-text-input
                            name="accessTokenValidity"
                            label=${msg("Access Token validity")}
                            value="${first(provider?.accessTokenValidity, "minutes=5")}"
                            required
                            .errorMessages=${errors?.accessTokenValidity ?? []}
                            .bighelp=${html` <p class="pf-c-form__helper-text">
                                    ${msg("Configure how long access tokens are valid for.")}
                                </p>
                                <ak-utils-time-delta-help></ak-utils-time-delta-help>`}
                        >
                        </ak-text-input>

                        <ak-text-input
                            name="refreshTokenValidity"
                            label=${msg("Refresh Token validity")}
                            value="${first(provider?.refreshTokenValidity, "days=30")}"
                            .errorMessages=${errors?.refreshTokenValidity ?? []}
                            ?required=${true}
                            .bighelp=${html` <p class="pf-c-form__helper-text">
                                    ${msg("Configure how long refresh tokens are valid for.")}
                                </p>
                                <ak-utils-time-delta-help></ak-utils-time-delta-help>`}
                        >
                        </ak-text-input>

                        <ak-form-element-horizontal
                            label=${msg("Scopes")}
                            name="propertyMappings"
                            .errorMessages=${errors?.propertyMappings ?? []}
                        >
                            <ak-dual-select-dynamic-selected
                                .provider=${oauth2PropertyMappingsProvider}
                                .selector=${makeOAuth2PropertyMappingsSelector(
                                    provider?.propertyMappings,
                                )}
                                available-label=${msg("Available Scopes")}
                                selected-label=${msg("Selected Scopes")}
                            ></ak-dual-select-dynamic-selected>
                            <p class="pf-c-form__helper-text">
                                ${msg(
                                    "Select which scopes can be used by the client. The client still has to specify the scope to access the data.",
                                )}
                            </p>
                        </ak-form-element-horizontal>

                        <ak-radio-input
                            name="subMode"
                            label=${msg("Subject mode")}
                            required
                            .options=${subjectModeOptions}
                            .value=${provider?.subMode}
                            help=${msg(
                                "Configure what data should be used as unique User Identifier. For most cases, the default should be fine.",
                            )}
                        >
                        </ak-radio-input>
                        <ak-switch-input
                            name="includeClaimsInIdToken"
                            label=${msg("Include claims in id_token")}
                            ?checked=${first(provider?.includeClaimsInIdToken, true)}
                            help=${msg(
                                "Include User claims from scopes in the id_token, for applications that don't access the userinfo endpoint.",
                            )}
                        ></ak-switch-input>
                        <ak-radio-input
                            name="issuerMode"
                            label=${msg("Issuer mode")}
                            required
                            .options=${issuerModeOptions}
                            .value=${provider?.issuerMode}
                            help=${msg(
                                "Configure how the issuer field of the ID Token should be filled.",
                            )}
                        >
                        </ak-radio-input>
                    </div>
                </ak-form-group>

                <ak-form-group>
                    <span slot="header">${msg("Machine-to-Machine authentication settings")}</span>
                    <div slot="body" class="pf-c-form">
                        <ak-form-element-horizontal
                            label=${msg("Trusted OIDC Sources")}
                            name="jwksSources"
                            .errorMessages=${errors?.jwksSources ?? []}
                        >
                            <ak-dual-select-provider
                                .provider=${oauth2SourcesProvider}
                                .selected=${provider?.jwksSources}
                                available-label=${msg("Available Sources")}
                                selected-label=${msg("Selected Sources")}
                            ></ak-dual-select-provider>
                            <p class="pf-c-form__helper-text">
                                ${msg(
                                    "JWTs signed by certificates configured in the selected sources can be used to authenticate to this provider.",
                                )}
                            </p>
                        </ak-form-element-horizontal>
                    </div>
                </ak-form-group>
            </form>`;
    }
}

export default ApplicationWizardAuthenticationByOauth;

declare global {
    interface HTMLElementTagNameMap {
        "ak-application-wizard-authentication-by-oauth": ApplicationWizardAuthenticationByOauth;
    }
}<|MERGE_RESOLUTION|>--- conflicted
+++ resolved
@@ -11,15 +11,8 @@
     redirectUriHelp,
     subjectModeOptions,
 } from "@goauthentik/admin/providers/oauth2/OAuth2ProviderForm";
-<<<<<<< HEAD
 import { oauth2SourcesProvider } from "@goauthentik/admin/providers/oauth2/OAuth2Sources.js";
-=======
-import {
-    makeOAuth2PropertyMappingsSelector,
-    oauth2PropertyMappingsProvider,
-} from "@goauthentik/admin/providers/oauth2/Oauth2PropertyMappings.js";
 import { DEFAULT_CONFIG } from "@goauthentik/common/api/config";
->>>>>>> 02e852b1
 import { ascii_letters, digits, first, randomString } from "@goauthentik/common/utils";
 import "@goauthentik/components/ak-number-input";
 import "@goauthentik/components/ak-radio-input";
@@ -35,13 +28,8 @@
 import { html, nothing } from "lit";
 import { ifDefined } from "lit/directives/if-defined.js";
 
-<<<<<<< HEAD
-import { ClientTypeEnum, FlowsInstancesListDesignationEnum } from "@goauthentik/api";
-import { type OAuth2Provider } from "@goauthentik/api";
-=======
 import { ClientTypeEnum, FlowsInstancesListDesignationEnum, SourcesApi } from "@goauthentik/api";
 import { type OAuth2Provider, type PaginatedOAuthSourceList } from "@goauthentik/api";
->>>>>>> 02e852b1
 
 import BaseProviderPanel from "../BaseProviderPanel";
 
@@ -50,8 +38,6 @@
     @state()
     showClientSecret = true;
 
-<<<<<<< HEAD
-=======
     @state()
     oauthSources?: PaginatedOAuthSourceList;
 
@@ -67,7 +53,6 @@
             });
     }
 
->>>>>>> 02e852b1
     render() {
         const provider = this.wizard.provider as OAuth2Provider | undefined;
         const errors = this.wizard.errors.provider;
