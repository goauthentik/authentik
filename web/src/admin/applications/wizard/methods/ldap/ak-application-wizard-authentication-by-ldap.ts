--- conflicted
+++ resolved
@@ -35,27 +35,6 @@
 export class ApplicationWizardApplicationDetails extends WithTenantConfig(BaseProviderPanel) {
     render() {
         const provider = this.wizard.provider as LDAPProvider | undefined;
-<<<<<<< HEAD
-
-        return html` <form class="pf-c-form pf-m-horizontal" @input=${this.handleChange}>
-            <ak-text-input
-                name="name"
-                value=${ifDefined(provider?.name)}
-                label=${msg("Name")}
-                required
-                help=${msg("Method's display Name.")}
-            ></ak-text-input>
-
-            <ak-form-element-horizontal
-                label=${msg("Bind flow")}
-                ?required=${true}
-                name="authorizationFlow"
-            >
-                <ak-tenanted-flow-search
-                    flowType=${FlowsInstancesListDesignationEnum.Authentication}
-                    .currentFlow=${provider?.authorizationFlow}
-                    .tenantFlow=${this.tenant.flowAuthentication}
-=======
         const errors = this.wizard.errors.provider;
 
         return html` <ak-wizard-title>${msg("Configure LDAP Provider")}</ak-wizard-title>
@@ -65,7 +44,6 @@
                     value=${ifDefined(provider?.name)}
                     label=${msg("Name")}
                     .errorMessages=${errors?.name ?? []}
->>>>>>> 849fea6e
                     required
                     help=${msg("Method's display Name.")}
                 ></ak-text-input>
@@ -79,7 +57,7 @@
                     <ak-tenanted-flow-search
                         flowType=${FlowsInstancesListDesignationEnum.Authentication}
                         .currentFlow=${provider?.authorizationFlow}
-                        .tenantFlow=${rootInterface()?.tenant?.flowAuthentication}
+                        .tenantFlow=${this.tenant.flowAuthentication}
                         required
                     ></ak-tenanted-flow-search>
                     <p class="pf-c-form__helper-text">
@@ -114,7 +92,7 @@
                     .options=${searchModeOptions}
                     .value=${provider?.searchMode}
                     help=${msg(
-                        "Configure how the outpost queries the core authentik server's users.",
+                        "Configure how the outpost queries the core authentik server's users."
                     )}
                 >
                 </ak-radio-input>
@@ -137,7 +115,7 @@
                             value="${first(provider?.baseDn, "DC=ldap,DC=goauthentik,DC=io")}"
                             .errorMessages=${errors?.baseDn ?? []}
                             help=${msg(
-                                "LDAP DN under which bind requests and search requests can be made.",
+                                "LDAP DN under which bind requests and search requests can be made."
                             )}
                         >
                         </ak-text-input>
