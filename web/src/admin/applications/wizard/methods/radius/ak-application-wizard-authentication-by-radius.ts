--- conflicted
+++ resolved
@@ -3,7 +3,7 @@
 import "@goauthentik/admin/common/ak-flow-search/ak-branded-flow-search";
 import { ascii_letters, digits, first, randomString } from "@goauthentik/common/utils";
 import "@goauthentik/components/ak-text-input";
-import { WithTenantConfig } from "@goauthentik/elements/Interface/tenantProvider";
+import { WithBrandConfig } from "@goauthentik/elements/Interface/brandProvider";
 import "@goauthentik/elements/forms/FormGroup";
 import "@goauthentik/elements/forms/HorizontalFormElement";
 
@@ -17,7 +17,7 @@
 import BaseProviderPanel from "../BaseProviderPanel";
 
 @customElement("ak-application-wizard-authentication-by-radius")
-export class ApplicationWizardAuthenticationByRadius extends WithTenantConfig(BaseProviderPanel) {
+export class ApplicationWizardAuthenticationByRadius extends WithBrandConfig(BaseProviderPanel) {
     render() {
         const provider = this.wizard.provider as RadiusProvider | undefined;
         const errors = this.wizard.errors.provider;
@@ -42,11 +42,7 @@
                     <ak-branded-flow-search
                         flowType=${FlowsInstancesListDesignationEnum.Authentication}
                         .currentFlow=${provider?.authorizationFlow}
-<<<<<<< HEAD
-                        .brandFlow=${rootInterface()?.brand?.flowAuthentication}
-=======
-                        .tenantFlow=${this.tenant.flowAuthentication}
->>>>>>> 6e83b890
+                        .brandFlow=${this.brand.flowAuthentication}
                         required
                     ></ak-branded-flow-search>
                     <p class="pf-c-form__helper-text">
