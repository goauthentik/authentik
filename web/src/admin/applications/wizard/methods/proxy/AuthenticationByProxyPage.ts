import "@goauthentik/admin/applications/wizard/ak-wizard-title";
import {
    oauth2SourcesProvider,
    oauth2SourcesSelector,
} from "@goauthentik/admin/providers/oauth2/OAuth2Sources.js";
import {
    propertyMappingsProvider,
    propertyMappingsSelector,
} from "@goauthentik/admin/providers/proxy/ProxyProviderFormHelpers.js";
import { DEFAULT_CONFIG } from "@goauthentik/common/api/config";
import { first } from "@goauthentik/common/utils";
import "@goauthentik/components/ak-switch-input";
import "@goauthentik/components/ak-text-input";
import "@goauthentik/components/ak-textarea-input";
import "@goauthentik/components/ak-toggle-group";
import "@goauthentik/elements/ak-dual-select/ak-dual-select-dynamic-selected-provider.js";
import "@goauthentik/elements/forms/HorizontalFormElement";

import { msg } from "@lit/localize";
import { state } from "@lit/reactive-element/decorators.js";
import { TemplateResult, html, nothing } from "lit";
import { ifDefined } from "lit/directives/if-defined.js";

import {
    FlowsInstancesListDesignationEnum,
    PaginatedOAuthSourceList,
    PaginatedScopeMappingList,
    ProxyMode,
    ProxyProvider,
    SourcesApi,
} from "@goauthentik/api";

import BaseProviderPanel from "../BaseProviderPanel";

type MaybeTemplateResult = TemplateResult | typeof nothing;

export class AkTypeProxyApplicationWizardPage extends BaseProviderPanel {
    constructor() {
        super();
        new SourcesApi(DEFAULT_CONFIG)
            .sourcesOauthList({
                ordering: "name",
                hasJwks: true,
            })
            .then((oauthSources: PaginatedOAuthSourceList) => {
                this.oauthSources = oauthSources;
            });
    }

    propertyMappings?: PaginatedScopeMappingList;
    oauthSources?: PaginatedOAuthSourceList;

    @state()
    showHttpBasic = true;

    @state()
    mode: ProxyMode = ProxyMode.Proxy;

    get instance(): ProxyProvider | undefined {
        return this.wizard.provider as ProxyProvider;
    }

    renderModeDescription(): MaybeTemplateResult {
        return nothing;
    }

    renderProxyMode(): TemplateResult {
        throw new Error("Must be implemented in a child class.");
    }

    renderHttpBasic() {
        return html`<ak-text-input
                name="basicAuthUserAttribute"
                label=${msg("HTTP-Basic Username Key")}
                value="${ifDefined(this.instance?.basicAuthUserAttribute)}"
                help=${msg(
                    "User/Group Attribute used for the user part of the HTTP-Basic Header. If not set, the user's Email address is used.",
                )}
            >
            </ak-text-input>

            <ak-text-input
                name="basicAuthPasswordAttribute"
                label=${msg("HTTP-Basic Password Key")}
                value="${ifDefined(this.instance?.basicAuthPasswordAttribute)}"
                help=${msg(
                    "User/Group Attribute used for the password part of the HTTP-Basic Header.",
                )}
            >
            </ak-text-input>`;
    }

    render() {
        const errors = this.wizard.errors.provider;

        return html` <ak-wizard-title>${msg("Configure Proxy Provider")}</ak-wizard-title>
            <form class="pf-c-form pf-m-horizontal" @input=${this.handleChange}>
                ${this.renderModeDescription()}
                <ak-text-input
                    name="name"
                    value=${ifDefined(this.instance?.name)}
                    required
                    .errorMessages=${errors?.name ?? []}
                    label=${msg("Name")}
                ></ak-text-input>

                <ak-form-element-horizontal
                    label=${msg("Authorization flow")}
                    required
                    name="authorizationFlow"
                    .errorMessages=${errors?.authorizationFlow ?? []}
                >
                    <ak-flow-search
                        flowType=${FlowsInstancesListDesignationEnum.Authorization}
                        .currentFlow=${this.instance?.authorizationFlow}
                        required
                    ></ak-flow-search>
                    <p class="pf-c-form__helper-text">
                        ${msg("Flow used when authorizing this provider.")}
                    </p>
                </ak-form-element-horizontal>

                ${this.renderProxyMode()}

                <ak-text-input
                    name="accessTokenValidity"
                    value=${first(this.instance?.accessTokenValidity, "hours=24")}
                    label=${msg("Token validity")}
                    help=${msg("Configure how long tokens are valid for.")}
                    .errorMessages=${errors?.accessTokenValidity ?? []}
                ></ak-text-input>

                <ak-form-group>
                    <span slot="header">${msg("Advanced protocol settings")}</span>
                    <div slot="body" class="pf-c-form">
                        <ak-form-element-horizontal
                            label=${msg("Certificate")}
                            name="certificate"
                            .errorMessages=${errors?.certificate ?? []}
                        >
                            <ak-crypto-certificate-search
                                certificate=${ifDefined(this.instance?.certificate ?? undefined)}
                            ></ak-crypto-certificate-search>
                        </ak-form-element-horizontal>
                        <ak-form-element-horizontal
                            label=${msg("Additional scopes")}
                            name="propertyMappings"
                        >
                            <ak-dual-select-dynamic-selected
                                .provider=${propertyMappingsProvider}
                                .selector=${propertyMappingsSelector(
                                    this.instance?.propertyMappings,
                                )}
                                available-label="${msg("Available Scopes")}"
                                selected-label="${msg("Selected Scopes")}"
                            ></ak-dual-select-dynamic-selected>
                            <p class="pf-c-form__helper-text">
                                ${msg("Additional scope mappings, which are passed to the proxy.")}
                            </p>
                        </ak-form-element-horizontal>

                        <ak-textarea-input
                            name="skipPathRegex"
                            label=${this.mode === ProxyMode.ForwardDomain
                                ? msg("Unauthenticated URLs")
                                : msg("Unauthenticated Paths")}
                            value=${ifDefined(this.instance?.skipPathRegex)}
                            .errorMessages=${errors?.skipPathRegex ?? []}
                            .bighelp=${html` <p class="pf-c-form__helper-text">
                                    ${msg(
                                        "Regular expressions for which authentication is not required. Each new line is interpreted as a new expression.",
                                    )}
                                </p>
                                <p class="pf-c-form__helper-text">
                                    ${msg(
                                        "When using proxy or forward auth (single application) mode, the requested URL Path is checked against the regular expressions. When using forward auth (domain mode), the full requested URL including scheme and host is matched against the regular expressions.",
                                    )}
                                </p>`}
                        >
                        </ak-textarea-input>
                    </div>
                </ak-form-group>
                <ak-form-group>
                    <span slot="header"> ${msg("Advanced flow settings")} </span>
                    <div slot="body" class="pf-c-form">
                        <ak-form-element-horizontal
                            name="authenticationFlow"
                            label=${msg("Authentication flow")}
                        >
                            <ak-flow-search
                                flowType=${FlowsInstancesListDesignationEnum.Authentication}
                                .currentFlow=${this.instance?.authenticationFlow}
                            ></ak-flow-search>
                            <p class="pf-c-form__helper-text">
                                ${msg(
                                    "Flow used when a user access this provider and is not authenticated.",
                                )}
                            </p>
                        </ak-form-element-horizontal>
                        <ak-form-element-horizontal
                            label=${msg("Invalidation flow")}
                            name="invalidationFlow"
                            required
                        >
                            <ak-flow-search
                                flowType=${FlowsInstancesListDesignationEnum.Invalidation}
                                .currentFlow=${this.instance?.invalidationFlow}
                                defaultFlowSlug="default-provider-invalidation-flow"
                                required
                            ></ak-flow-search>
                            <p class="pf-c-form__helper-text">
                                ${msg("Flow used when logging out of this provider.")}
                            </p>
                        </ak-form-element-horizontal>
                    </div>
                </ak-form-group>
                <ak-form-group>
                    <span slot="header">${msg("Authentication settings")}</span>
                    <div slot="body" class="pf-c-form">
                        <ak-switch-input
                            name="interceptHeaderAuth"
                            ?checked=${first(this.instance?.interceptHeaderAuth, true)}
                            label=${msg("Intercept header authentication")}
                            help=${msg(
                                "When enabled, authentik will intercept the Authorization header to authenticate the request.",
                            )}
                        ></ak-switch-input>

                        <ak-switch-input
                            name="basicAuthEnabled"
                            ?checked=${first(this.instance?.basicAuthEnabled, false)}
                            @change=${(ev: Event) => {
                                const el = ev.target as HTMLInputElement;
                                this.showHttpBasic = el.checked;
                            }}
                            label=${msg("Send HTTP-Basic Authentication")}
                            help=${msg(
                                "Send a custom HTTP-Basic Authentication header based on values from authentik.",
                            )}
                        ></ak-switch-input>

                        ${this.showHttpBasic ? this.renderHttpBasic() : html``}

                        <ak-form-element-horizontal
                            label=${msg("Trusted OIDC Sources")}
                            name="jwtFederationSources"
                            .errorMessages=${errors?.jwtFederationSources ?? []}
                        >
                            <ak-dual-select-dynamic-selected
                                .provider=${oauth2SourcesProvider}
<<<<<<< HEAD
                                .selector=${makeSourceSelector(this.instance?.jwtFederationSources)}
=======
                                .selector=${oauth2SourcesSelector(this.instance?.jwksSources)}
>>>>>>> e077a5c1
                                available-label=${msg("Available Sources")}
                                selected-label=${msg("Selected Sources")}
                            ></ak-dual-select-dynamic-selected>
                            <p class="pf-c-form__helper-text">
                                ${msg(
                                    "JWTs signed by certificates configured in the selected sources can be used to authenticate to this provider.",
                                )}
                            </p>
                        </ak-form-element-horizontal>
                    </div>
                </ak-form-group>
            </form>`;
    }
}

export default AkTypeProxyApplicationWizardPage;<|MERGE_RESOLUTION|>--- conflicted
+++ resolved
@@ -243,16 +243,14 @@
 
                         <ak-form-element-horizontal
                             label=${msg("Trusted OIDC Sources")}
-                            name="jwtFederationSources"
-                            .errorMessages=${errors?.jwtFederationSources ?? []}
+                            name="jwksSources"
+                            .errorMessages=${errors?.jwksSources ?? []}
                         >
                             <ak-dual-select-dynamic-selected
                                 .provider=${oauth2SourcesProvider}
-<<<<<<< HEAD
-                                .selector=${makeSourceSelector(this.instance?.jwtFederationSources)}
-=======
-                                .selector=${oauth2SourcesSelector(this.instance?.jwksSources)}
->>>>>>> e077a5c1
+                                .selector=${oauth2SourcesSelector(
+                                    this.instance?.jwtFederationSources,
+                                )}
                                 available-label=${msg("Available Sources")}
                                 selected-label=${msg("Selected Sources")}
                             ></ak-dual-select-dynamic-selected>
