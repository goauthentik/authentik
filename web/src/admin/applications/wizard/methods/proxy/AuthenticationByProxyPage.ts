--- conflicted
+++ resolved
@@ -1,26 +1,17 @@
 import "@goauthentik/admin/applications/wizard/ak-wizard-title";
-<<<<<<< HEAD
 import { oauth2SourcesProvider } from "@goauthentik/admin/providers/oauth2/OAuth2Sources.js";
-=======
->>>>>>> 02e852b1
 import {
     makeProxyPropertyMappingsSelector,
     proxyPropertyMappingsProvider,
 } from "@goauthentik/admin/providers/proxy/ProxyProviderPropertyMappings.js";
-<<<<<<< HEAD
-=======
 import { DEFAULT_CONFIG } from "@goauthentik/common/api/config";
->>>>>>> 02e852b1
 import { first } from "@goauthentik/common/utils";
 import "@goauthentik/components/ak-switch-input";
 import "@goauthentik/components/ak-text-input";
 import "@goauthentik/components/ak-textarea-input";
 import "@goauthentik/components/ak-toggle-group";
 import "@goauthentik/elements/ak-dual-select/ak-dual-select-dynamic-selected-provider.js";
-<<<<<<< HEAD
 import "@goauthentik/elements/ak-dual-select/ak-dual-select-provider.js";
-=======
->>>>>>> 02e852b1
 import "@goauthentik/elements/forms/HorizontalFormElement";
 
 import { msg } from "@lit/localize";
@@ -28,9 +19,6 @@
 import { TemplateResult, html, nothing } from "lit";
 import { ifDefined } from "lit/directives/if-defined.js";
 
-<<<<<<< HEAD
-import { FlowsInstancesListDesignationEnum, ProxyMode, ProxyProvider } from "@goauthentik/api";
-=======
 import {
     FlowsInstancesListDesignationEnum,
     PaginatedOAuthSourceList,
@@ -39,15 +27,12 @@
     ProxyProvider,
     SourcesApi,
 } from "@goauthentik/api";
->>>>>>> 02e852b1
 
 import BaseProviderPanel from "../BaseProviderPanel";
 
 type MaybeTemplateResult = TemplateResult | typeof nothing;
 
 export class AkTypeProxyApplicationWizardPage extends BaseProviderPanel {
-<<<<<<< HEAD
-=======
     constructor() {
         super();
         new SourcesApi(DEFAULT_CONFIG)
@@ -63,7 +48,6 @@
     propertyMappings?: PaginatedScopeMappingList;
     oauthSources?: PaginatedOAuthSourceList;
 
->>>>>>> 02e852b1
     @state()
     showHttpBasic = true;
 
