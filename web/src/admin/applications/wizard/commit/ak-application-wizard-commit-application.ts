--- conflicted
+++ resolved
@@ -20,7 +20,6 @@
 import {
     ApplicationRequest,
     CoreApi,
-    ProxyMode,
     TransactionApplicationRequest,
     TransactionApplicationResponse,
 } from "@goauthentik/api";
@@ -68,24 +67,6 @@
     icon: ["fa-check-circle", "pf-m-success"],
 };
 
-<<<<<<< HEAD
-=======
-function extract(o: Record<string, unknown>): string[] {
-    function inner(o: Record<string, unknown>): string[] {
-        if (typeof o !== "object") {
-            return [];
-        }
-        if (Array.isArray(o)) {
-            return o;
-        }
-        return Object.keys(o)
-            .map((k) => inner(o[k] as Record<string, unknown>))
-            .flat();
-    }
-    return inner(o);
-}
-
->>>>>>> 9846a2be
 @customElement("ak-application-wizard-commit-application")
 export class ApplicationWizardCommitApplication extends BasePanel {
     static get styles() {
@@ -170,17 +151,11 @@
                 this.dispatchWizardUpdate({ status: "submitted" });
                 this.commitState = successState;
             })
-<<<<<<< HEAD
             .catch((resolution: any) => {
                 resolution.response.json().then((body: Record<string, any>) => {
                     this.errors = this.decodeErrors(body);
-=======
-            .catch((resolution: ResponseError) => {
-                resolution.response.json().then((body: Record<string, unknown>) => {
-                    this.errors = extract(body);
->>>>>>> 9846a2be
-                    this.commitState = errorState;
                 });
+                this.commitState = errorState;
             });
     }
 
