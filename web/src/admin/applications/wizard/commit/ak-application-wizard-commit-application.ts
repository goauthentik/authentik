--- conflicted
+++ resolved
@@ -77,12 +77,9 @@
     icon: ["fa-check-circle", "pf-m-success"],
 };
 
-<<<<<<< HEAD
 type StrictProviderModelEnum = Exclude<ProviderModelEnum, "11184809">;
-=======
 // eslint-disable-next-line @typescript-eslint/no-explicit-any
 const isValidationError = (v: any): v is ValidationError => instanceOfValidationError(v);
->>>>>>> 785403de
 
 @customElement("ak-application-wizard-commit-application")
 export class ApplicationWizardCommitApplication extends BasePanel {
@@ -158,10 +155,8 @@
             })
             // eslint-disable-next-line @typescript-eslint/no-explicit-any
             .catch(async (resolution: any) => {
-<<<<<<< HEAD
-                this.errors = await parseAPIError(resolution);
-=======
                 const errors = await parseAPIError(resolution);
+                console.log(errors);
 
                 // THIS is a really gross special case; if the user is duplicating the name of an
                 // existing provider, the error appears on the `app` (!) error object. We have to
@@ -177,7 +172,6 @@
                 }
 
                 this.errors = errors;
->>>>>>> 785403de
                 this.dispatchWizardUpdate({
                     update: {
                         ...this.wizard,
