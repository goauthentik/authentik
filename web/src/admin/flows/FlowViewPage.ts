import "@goauthentik/admin/flows/BoundStagesList";
import "@goauthentik/admin/flows/FlowDiagram";
import "@goauthentik/admin/flows/FlowForm";
import "@goauthentik/admin/policies/BoundPoliciesList";
import { DesignationToLabel } from "@goauthentik/app/admin/flows/utils";
import "@goauthentik/app/elements/rbac/ObjectPermissionsPage";
import { AndNext, DEFAULT_CONFIG } from "@goauthentik/common/api/config";
import "@goauthentik/components/events/ObjectChangelog";
import { AKElement } from "@goauthentik/elements/Base";
import "@goauthentik/elements/PageHeader";
import "@goauthentik/elements/Tabs";
import "@goauthentik/elements/buttons/SpinnerButton";

import { msg } from "@lit/localize";
<<<<<<< HEAD
import { PropertyValues, CSSResult, TemplateResult, css, html } from "lit";
=======
import { CSSResult, PropertyValues, TemplateResult, css, html } from "lit";
>>>>>>> 4c0b6c71
import { customElement, property, state } from "lit/decorators.js";

import PFButton from "@patternfly/patternfly/components/Button/button.css";
import PFCard from "@patternfly/patternfly/components/Card/card.css";
import PFContent from "@patternfly/patternfly/components/Content/content.css";
import PFDescriptionList from "@patternfly/patternfly/components/DescriptionList/description-list.css";
import PFPage from "@patternfly/patternfly/components/Page/page.css";
import PFGrid from "@patternfly/patternfly/layouts/Grid/grid.css";
import PFBase from "@patternfly/patternfly/patternfly-base.css";

import {
    Flow,
    FlowsApi,
    RbacPermissionsAssignedByUsersListModelEnum,
    ResponseError,
} from "@goauthentik/api";

const customCSS: Readonly<CSSResult> = css`
    img.pf-icon {
        max-height: 24px;
    }
    ak-tabs {
        height: 100%;
    }
`;

@customElement("ak-flow-view")
export class FlowViewPage extends AKElement {
    @property({ type: String })
    flowSlug?: string;

    @state()
    flow!: Flow;

    static get styles() {
        return [PFBase, PFPage, PFDescriptionList, PFButton, PFCard, PFContent, PFGrid, customCSS];
    }

    fetchFlow(slug: string) {
        new FlowsApi(DEFAULT_CONFIG).flowsInstancesRetrieve({ slug }).then((flow) => {
            this.flow = flow;
        });
    }

    willUpdate(changedProperties: PropertyValues<this>) {
        if (changedProperties.has("flowSlug") && this.flowSlug) {
            this.fetchFlow(this.flowSlug);
        }
    }

    fetchFlow(slug: string) {
        new FlowsApi(DEFAULT_CONFIG).flowsInstancesRetrieve({ slug }).then((flow) => {
            this.flow = flow;
        });
    }

    willUpdate(changedProperties: PropertyValues<this>) {
        if (changedProperties.has("flowSlug") && this.flowSlug) {
            this.fetchFlow(this.flowSlug);
        }
    }

    render(): TemplateResult {
        if (!this.flow) {
            return html``;
        }
        return html`<ak-page-header
                icon="pf-icon pf-icon-process-automation"
                header=${this.flow.name}
                description=${this.flow.title}
            >
            </ak-page-header>
            <ak-tabs>
                <div
                    slot="page-overview"
                    data-tab-title="${msg("Flow Overview")}"
                    class="pf-c-page__main-section pf-m-no-padding-mobile"
                >
                    <div class="pf-l-grid pf-m-gutter">
                        <div
                            class="pf-c-card pf-l-grid__item pf-m-12-col pf-m-2-col-on-xl pf-m-2-col-on-2xl"
                        >
                            <div class="pf-c-card__title">${msg("Flow Info")}</div>
                            <div class="pf-c-card__body">
                                <dl class="pf-c-description-list">
                                    <div class="pf-c-description-list__group">
                                        <dt class="pf-c-description-list__term">
                                            <span class="pf-c-description-list__text"
                                                >${msg("Name")}</span
                                            >
                                        </dt>
                                        <dd class="pf-c-description-list__description">
                                            <div class="pf-c-description-list__text">
                                                ${this.flow.name}
                                            </div>
                                        </dd>
                                        <dt class="pf-c-description-list__term">
                                            <span class="pf-c-description-list__text"
                                                >${msg("Slug")}</span
                                            >
                                        </dt>
                                        <dd class="pf-c-description-list__description">
                                            <div class="pf-c-description-list__text">
                                                <code>${this.flow.slug}</code>
                                            </div>
                                        </dd>
                                        <dt class="pf-c-description-list__term">
                                            <span class="pf-c-description-list__text"
                                                >${msg("Designation")}</span
                                            >
                                        </dt>
                                        <dd class="pf-c-description-list__description">
                                            <div class="pf-c-description-list__text">
                                                ${DesignationToLabel(this.flow.designation)}
                                            </div>
                                        </dd>
                                        <dt class="pf-c-description-list__term">
                                            <span class="pf-c-description-list__text"
                                                >${msg("Related actions")}</span
                                            >
                                        </dt>
                                        <dd class="pf-c-description-list__description">
                                            <div class="pf-c-description-list__text">
                                                <ak-forms-modal>
                                                    <span slot="submit"> ${msg("Update")} </span>
                                                    <span slot="header">
                                                        ${msg("Update Flow")}
                                                    </span>
                                                    <ak-flow-form
                                                        slot="form"
                                                        .instancePk=${this.flow.slug}
                                                    >
                                                    </ak-flow-form>
                                                    <button
                                                        slot="trigger"
                                                        class="pf-c-button pf-m-block pf-m-secondary"
                                                    >
                                                        ${msg("Edit")}
                                                    </button>
                                                </ak-forms-modal>
                                            </div>
                                        </dd>
                                        <dt class="pf-c-description-list__term">
                                            <span class="pf-c-description-list__text"
                                                >${msg("Execute flow")}</span
                                            >
                                        </dt>
                                        <dd class="pf-c-description-list__description">
                                            <div class="pf-c-description-list__text">
                                                <button
                                                    class="pf-c-button pf-m-block pf-m-primary"
                                                    @click=${() => {
                                                        const finalURL = `${window.location.origin}/if/flow/${this.flow.slug}/${AndNext(`${window.location.pathname}#${window.location.hash}`)}`;
                                                        window.open(finalURL, "_blank");
                                                    }}
                                                >
                                                    ${msg("Normal")}
                                                </button>
                                                <button
                                                    class="pf-c-button pf-m-block pf-m-secondary"
                                                    @click=${() => {
                                                        new FlowsApi(DEFAULT_CONFIG)
                                                            .flowsInstancesExecuteRetrieve({
                                                                slug: this.flow.slug,
                                                            })
                                                            .then((link) => {
                                                                const finalURL = `${link.link}${AndNext(`${window.location.pathname}#${window.location.hash}`)}`;
                                                                window.open(finalURL, "_blank");
                                                            });
                                                    }}
                                                >
                                                    ${msg("with current user")}
                                                </button>
                                                <button
                                                    class="pf-c-button pf-m-block pf-m-secondary"
                                                    @click=${() => {
                                                        new FlowsApi(DEFAULT_CONFIG)
                                                            .flowsInstancesExecuteRetrieve({
                                                                slug: this.flow.slug,
                                                            })
                                                            .then((link) => {
                                                                const finalURL = `${link.link}?${encodeURI(`inspector&next=/#${window.location.hash}`)}`;
                                                                window.open(finalURL, "_blank");
                                                            })
                                                            .catch((exc: ResponseError) => {
                                                                // This request can return a HTTP 400 when a flow
                                                                // is not applicable.
                                                                window.open(
                                                                    exc.response.url,
                                                                    "_blank",
                                                                );
                                                            });
                                                    }}
                                                >
                                                    ${msg("with inspector")}
                                                </button>
                                            </div>
                                        </dd>
                                        <dt class="pf-c-description-list__term">
                                            <span class="pf-c-description-list__text"
                                                >${msg("Export flow")}</span
                                            >
                                        </dt>
                                        <dd class="pf-c-description-list__description">
                                            <div class="pf-c-description-list__text">
                                                <a
                                                    class="pf-c-button pf-m-block pf-m-secondary"
                                                    href=${this.flow.exportUrl}
                                                >
                                                    ${msg("Export")}
                                                </a>
                                            </div>
                                        </dd>
                                    </div>
                                </dl>
                            </div>
                        </div>
                        <div
                            class="pf-c-card pf-l-grid__item pf-m-12-col pf-m-10-col-on-xl pf-m-10-col-on-2xl"
                        >
                            <div class="pf-c-card__title">${msg("Diagram")}</div>
                            <div class="pf-c-card__body">
                                <ak-flow-diagram flowSlug=${this.flow.slug}> </ak-flow-diagram>
                            </div>
                        </div>
                        <div
                            class="pf-c-card pf-l-grid__item pf-m-12-col pf-m-12-col-on-xl pf-m-12-col-on-2xl"
                        >
                            <div class="pf-c-card__title">${msg("Changelog")}</div>
                            <div class="pf-c-card__body">
                                <ak-object-changelog
                                    targetModelPk=${this.flow.pk || ""}
                                    targetModelApp="authentik_flows"
                                    targetModelName="flow"
                                >
                                </ak-object-changelog>
                            </div>
                        </div>
                    </div>
                </div>
                <div
                    slot="page-stage-bindings"
                    data-tab-title="${msg("Stage Bindings")}"
                    class="pf-c-page__main-section pf-m-no-padding-mobile"
                >
                    <div class="pf-c-card">
                        <div class="pf-c-card__body">
                            <ak-bound-stages-list .target=${this.flow.pk}> </ak-bound-stages-list>
                        </div>
                    </div>
                </div>
                <div
                    slot="page-policy-bindings"
                    data-tab-title="${msg("Policy / Group / User Bindings")}"
                    class="pf-c-page__main-section pf-m-no-padding-mobile"
                >
                    <div class="pf-c-card">
                        <div class="pf-c-card__title">
                            ${msg("These bindings control which users can access this flow.")}
                        </div>
                        <div class="pf-c-card__body">
                            <ak-bound-policies-list .target=${this.flow.policybindingmodelPtrId}>
                            </ak-bound-policies-list>
                        </div>
                    </div>
                </div>
                <ak-rbac-object-permission-page
                    slot="page-permissions"
                    data-tab-title="${msg("Permissions")}"
                    model=${RbacPermissionsAssignedByUsersListModelEnum.FlowsFlow}
                    objectPk=${this.flow.pk}
                ></ak-rbac-object-permission-page>
            </ak-tabs>`;
    }
}<|MERGE_RESOLUTION|>--- conflicted
+++ resolved
@@ -12,11 +12,7 @@
 import "@goauthentik/elements/buttons/SpinnerButton";
 
 import { msg } from "@lit/localize";
-<<<<<<< HEAD
-import { PropertyValues, CSSResult, TemplateResult, css, html } from "lit";
-=======
 import { CSSResult, PropertyValues, TemplateResult, css, html } from "lit";
->>>>>>> 4c0b6c71
 import { customElement, property, state } from "lit/decorators.js";
 
 import PFButton from "@patternfly/patternfly/components/Button/button.css";
@@ -53,18 +49,6 @@
 
     static get styles() {
         return [PFBase, PFPage, PFDescriptionList, PFButton, PFCard, PFContent, PFGrid, customCSS];
-    }
-
-    fetchFlow(slug: string) {
-        new FlowsApi(DEFAULT_CONFIG).flowsInstancesRetrieve({ slug }).then((flow) => {
-            this.flow = flow;
-        });
-    }
-
-    willUpdate(changedProperties: PropertyValues<this>) {
-        if (changedProperties.has("flowSlug") && this.flowSlug) {
-            this.fetchFlow(this.flowSlug);
-        }
     }
 
     fetchFlow(slug: string) {
@@ -169,7 +153,11 @@
                                                 <button
                                                     class="pf-c-button pf-m-block pf-m-primary"
                                                     @click=${() => {
-                                                        const finalURL = `${window.location.origin}/if/flow/${this.flow.slug}/${AndNext(`${window.location.pathname}#${window.location.hash}`)}`;
+                                                        const finalURL = `${
+                                                            window.location.origin
+                                                        }/if/flow/${this.flow.slug}/${AndNext(
+                                                            `${window.location.pathname}#${window.location.hash}`,
+                                                        )}`;
                                                         window.open(finalURL, "_blank");
                                                     }}
                                                 >
@@ -183,7 +171,11 @@
                                                                 slug: this.flow.slug,
                                                             })
                                                             .then((link) => {
-                                                                const finalURL = `${link.link}${AndNext(`${window.location.pathname}#${window.location.hash}`)}`;
+                                                                const finalURL = `${
+                                                                    link.link
+                                                                }${AndNext(
+                                                                    `${window.location.pathname}#${window.location.hash}`,
+                                                                )}`;
                                                                 window.open(finalURL, "_blank");
                                                             });
                                                     }}
@@ -198,7 +190,11 @@
                                                                 slug: this.flow.slug,
                                                             })
                                                             .then((link) => {
-                                                                const finalURL = `${link.link}?${encodeURI(`inspector&next=/#${window.location.hash}`)}`;
+                                                                const finalURL = `${
+                                                                    link.link
+                                                                }?${encodeURI(
+                                                                    `inspector&next=/#${window.location.hash}`,
+                                                                )}`;
                                                                 window.open(finalURL, "_blank");
                                                             })
                                                             .catch((exc: ResponseError) => {
