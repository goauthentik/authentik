import { DEFAULT_CONFIG } from "@goauthentik/common/api/config";
import { EVENT_SIDEBAR_TOGGLE, VERSION } from "@goauthentik/common/constants";
import { eventActionLabels } from "@goauthentik/common/labels";
import { me } from "@goauthentik/common/users";
import { AKElement } from "@goauthentik/elements/Base";
import {
    CapabilitiesEnum,
    WithCapabilitiesConfig,
} from "@goauthentik/elements/Interface/capabilitiesProvider";
import { ID_REGEX, SLUG_REGEX, UUID_REGEX } from "@goauthentik/elements/router/Route";
import "@goauthentik/elements/sidebar/Sidebar";
import {
    SidebarAttributes,
    SidebarEntry,
    SidebarEventHandler,
} from "@goauthentik/elements/sidebar/types";
import { getRootStyle } from "@goauthentik/elements/utils/getRootStyle";

import { msg, str } from "@lit/localize";
import { html } from "lit";
import { customElement, property, state } from "lit/decorators.js";

import { AdminApi } from "@goauthentik/api";
import { CoreApi, Version } from "@goauthentik/api";
import type { SessionUser, UserSelf } from "@goauthentik/api";

import { flowDesignationTable } from "../flows/utils";
import ConnectionTypesController from "./SidebarEntries/ConnectionTypesController";
import PolicyTypesController from "./SidebarEntries/PolicyTypesController";
import PropertyMappingsController from "./SidebarEntries/PropertyMappingsController";
import ProviderTypesController from "./SidebarEntries/ProviderTypesController";
import SourceTypesController from "./SidebarEntries/SourceTypesController";
import StageTypesController from "./SidebarEntries/StageTypesController";

/**
 * AdminSidebar
 *
 * The AdminSidebar has two responsibilities:
 *
 * 1. Control the styling of the sidebar host, specifically when to show it and whether to show
 *    it as an overlay or as a push.
 * 2. Control what content the sidebar will receive.  The sidebar takes a tree, maximally three deep,
 *    of type SidebarEventHandler.
 */

type SidebarUrl = string;

export type LocalSidebarEntry = [
    // - null: This entry is not a link.
    // - string: the url for the entry
    // - SidebarEventHandler: a function to run if the entry is clicked.
    SidebarUrl | SidebarEventHandler | null,
    // The visible text of the entry.
    string,
    // Attributes to which the sidebar responds. See the sidebar for details.
    (SidebarAttributes | string[] | null)?, // eslint-disable-line
    // Children of the entry
    LocalSidebarEntry[]?,
];

const localToSidebarEntry = (l: LocalSidebarEntry): SidebarEntry => ({
    path: l[0],
    label: l[1],
    ...(l[2] ? { attributes: Array.isArray(l[2]) ? { activeWhen: l[2] } : l[2] } : {}),
    ...(l[3] ? { children: l[3].map(localToSidebarEntry) } : {}),
});

@customElement("ak-admin-sidebar")
export class AkAdminSidebar extends WithCapabilitiesConfig(AKElement) {
    @property({ type: Boolean, reflect: true })
    open = true;

    @state()
    version: Version["versionCurrent"] | null = null;

    @state()
    impersonation: UserSelf["username"] | null = null;

    private connectionTypes = new ConnectionTypesController(this);
    private policyTypes = new PolicyTypesController(this);
    private propertyMapper = new PropertyMappingsController(this);
    private providerTypes = new ProviderTypesController(this);
    private sourceTypes = new SourceTypesController(this);
    private stageTypes = new StageTypesController(this);

    constructor() {
        super();
        new AdminApi(DEFAULT_CONFIG).adminVersionRetrieve().then((version) => {
            this.version = version.versionCurrent;
        });
        me().then((user: SessionUser) => {
            this.impersonation = user.original ? user.user.username : null;
        });
        this.toggleOpen = this.toggleOpen.bind(this);
        this.checkWidth = this.checkWidth.bind(this);
    }

    // This has to be a bound method so the event listener can be removed on disconnection as
    // needed.
    toggleOpen() {
        this.open = !this.open;
    }

    checkWidth() {
        // This works just fine, but it assumes that the `--ak-sidebar--minimum-auto-width` is in
        // REMs. If that changes, this code will have to be adjusted as well.
        const minWidth =
            parseFloat(getRootStyle("--ak-sidebar--minimum-auto-width")) *
            parseFloat(getRootStyle("font-size"));
        this.open = window.innerWidth >= minWidth;
    }

    connectedCallback() {
        super.connectedCallback();
        window.addEventListener(EVENT_SIDEBAR_TOGGLE, this.toggleOpen);
        window.addEventListener("resize", this.checkWidth);
        // After connecting to the DOM, we can now perform this check to see if the sidebar should
        // be open by default.
        this.checkWidth();
    }

    // The symmetry (☟, ☝) here is critical in that you want to start adding these handlers after
    // connection, and removing them before disconnection.

    disconnectedCallback() {
        window.removeEventListener(EVENT_SIDEBAR_TOGGLE, this.toggleOpen);
        window.removeEventListener("resize", this.checkWidth);
        super.disconnectedCallback();
    }

    updated() {
        // This is permissible as`:host.classList` is not one of the properties Lit uses as a
        // scheduling trigger. This sort of shenanigans can trigger an loop, in that it will trigger
        // a browser reflow, which may trigger some other styling the application is monitoring,
        // triggering a re-render which triggers a browser reflow, ad infinitum. But we've been
        // living with that since jQuery, and it's both well-known and fortunately rare.
        this.classList.remove("pf-m-expanded", "pf-m-collapsed");
        this.classList.add(this.open ? "pf-m-expanded" : "pf-m-collapsed");
    }

    get sidebarItems(): SidebarEntry[] {
        const reload = () =>
            new CoreApi(DEFAULT_CONFIG).coreUsersImpersonateEndRetrieve().then(() => {
                window.location.reload();
            });

        // prettier-ignore
        const newVersionMessage: LocalSidebarEntry[] =
            this.version && this.version !== VERSION
                ? [[ "https://goauthentik.io", msg("A newer version of the frontend is available."),
                     { highlight: true }]]
                : [];

        // prettier-ignore
        const impersonationMessage: LocalSidebarEntry[] = this.impersonation
            ? [[reload, msg(str`You're currently impersonating ${this.impersonation}. Click to stop.`)]]
            : [];

        // prettier-ignore
        const enterpriseMenu: LocalSidebarEntry[] = this.can(CapabilitiesEnum.IsEnterprise)
            ? [[null, msg("Enterprise"), null, [["/enterprise/licenses", msg("Licenses")]]]]
            : [];

        const flowTypes: LocalSidebarEntry[] = flowDesignationTable.map(([_designation, label]) => [
            `/flow/flows;${encodeURIComponent(JSON.stringify({ search: label }))}`,
            label,
        ]);

        const eventTypes: LocalSidebarEntry[] = eventActionLabels.map(([_action, label]) => [
            `/events/log;${encodeURIComponent(JSON.stringify({ search: label }))}`,
            label,
        ]);

        // prettier-ignore
        const localSidebar: LocalSidebarEntry[] = [
            ...(newVersionMessage),
            ...(impersonationMessage),
            ["/if/user/", msg("User interface"), { isAbsoluteLink: true, highlight: true }],
            [null, msg("Dashboards"), { expanded: true }, [
                ["/administration/overview", msg("Overview")],
                ["/administration/dashboard/users", msg("User Statistics")],
                ["/administration/system-tasks", msg("System Tasks")]]],
            [null, msg("Applications"), null, [
                ["/core/applications", msg("Applications"), [`^/core/applications(/(?<slug>${SLUG_REGEX}))?$`]],
                ["/core/providers", msg("Providers"), [`^/core/providers(/(?<id>${ID_REGEX}))?$`], this.providerTypes.entries()],
                ["/outpost/outposts", msg("Outposts")]]],
            [null, msg("Events"), null, [
                ["/events/log", msg("Logs"), [`^/events/log(/(?<id>${UUID_REGEX}))?$`], eventTypes],
                ["/events/rules", msg("Notification Rules")],
                ["/events/transports", msg("Notification Transports")]]],
<<<<<<< HEAD
            [null, msg("Customisation"), null, [
                ["/policy/policies", msg("Policies"), null, this.policyTypes.entries()],
                ["/core/property-mappings", msg("Property Mappings"), null, this.propertyMapper.entries()],
=======
            [null, msg("Customization"), null, [
                ["/policy/policies", msg("Policies")],
                ["/core/property-mappings", msg("Property Mappings")],
>>>>>>> 8f82dac8
                ["/blueprints/instances", msg("Blueprints")],
                ["/policy/reputation", msg("Reputation scores")]]],
            [null, msg("Flows and Stages"), null, [
                ["/flow/flows", msg("Flows"), [`^/flow/flows(/(?<slug>${SLUG_REGEX}))?$`], flowTypes],
                ["/flow/stages", msg("Stages"), null, this.stageTypes.entries()],
                ["/flow/stages/prompts", msg("Prompts")]]],
            [null, msg("Directory"), null, [
                ["/identity/users", msg("Users"), [`^/identity/users(/(?<id>${ID_REGEX}))?$`]],
                ["/identity/groups", msg("Groups"), [`^/identity/groups(/(?<id>${UUID_REGEX}))?$`]],
                ["/identity/roles", msg("Roles"), [`^/identity/roles/(?<id>${UUID_REGEX})$`]],
                ["/core/sources", msg("Federation and Social login"), [`^/core/sources(/(?<slug>${SLUG_REGEX}))?$`], this.sourceTypes.entries()],
                ["/core/tokens", msg("Tokens and App passwords")],
                ["/flow/stages/invitations", msg("Invitations")]]],
            [null, msg("System"), null, [
                ["/core/brands", msg("Brands")],
                ["/crypto/certificates", msg("Certificates")],
<<<<<<< HEAD
                ["/outpost/integrations", msg("Outpost Integrations"), null, this.connectionTypes.entries()]]],
            ...(enterpriseMenu)
=======
                ["/outpost/integrations", msg("Outpost Integrations")],
                ["/admin/settings", msg("Settings")]]],
>>>>>>> 8f82dac8
        ];

        return localSidebar.map(localToSidebarEntry);
    }

    render() {
        return html`
<<<<<<< HEAD
            <ak-sidebar class="pf-c-page__sidebar" .entries=${this.sidebarItems}></ak-sidebar>
        `;
    }
=======
            ${this.renderNewVersionMessage()}
            ${this.renderImpersonationMessage()}
            ${map(sidebarContent, renderOneSidebarItem)}
            ${this.renderEnterpriseMenu()}
        `;
    }

    renderNewVersionMessage() {
        return this.version && this.version !== VERSION
            ? html`
                  <ak-sidebar-item ?highlight=${true}>
                      <span slot="label"
                          >${msg("A newer version of the frontend is available.")}</span
                      >
                  </ak-sidebar-item>
              `
            : nothing;
    }

    renderImpersonationMessage() {
        const reload = () =>
            new CoreApi(DEFAULT_CONFIG).coreUsersImpersonateEndRetrieve().then(() => {
                window.location.reload();
            });

        return this.impersonation
            ? html`<ak-sidebar-item ?highlight=${true} @click=${reload}>
                  <span slot="label"
                      >${msg(
                          str`You're currently impersonating ${this.impersonation}. Click to stop.`,
                      )}</span
                  >
              </ak-sidebar-item>`
            : nothing;
    }

    renderEnterpriseMenu() {
        return this.can(CapabilitiesEnum.IsEnterprise)
            ? html`
                  <ak-sidebar-item>
                      <span slot="label">${msg("Enterprise")}</span>
                      <ak-sidebar-item path="/enterprise/licenses">
                          <span slot="label">${msg("Licenses")}</span>
                      </ak-sidebar-item>
                  </ak-sidebar-item>
              `
            : nothing;
    }
>>>>>>> 8f82dac8
}<|MERGE_RESOLUTION|>--- conflicted
+++ resolved
@@ -138,7 +138,92 @@
         this.classList.add(this.open ? "pf-m-expanded" : "pf-m-collapsed");
     }
 
-    get sidebarItems(): SidebarEntry[] {
+    renderSidebarItems(): TemplateResult {
+        // The second attribute type is of string[] to help with the 'activeWhen' control, which was
+        // commonplace and singular enough to merit its own handler.
+        type SidebarEntry = [
+            path: string | null,
+            label: string,
+            attributes?: Record<string, any> | string[] | null, // eslint-disable-line
+            children?: SidebarEntry[],
+        ];
+
+        // prettier-ignore
+        const sidebarContent: SidebarEntry[] = [
+            ["/if/user/", msg("User interface"), { "?isAbsoluteLink": true, "?highlight": true }],
+            [null, msg("Dashboards"), { "?expanded": true }, [
+                ["/administration/overview", msg("Overview")],
+                ["/administration/dashboard/users", msg("User Statistics")],
+                ["/administration/system-tasks", msg("System Tasks")]]],
+            [null, msg("Applications"), null, [
+                ["/core/applications", msg("Applications"), [`^/core/applications/(?<slug>${SLUG_REGEX})$`]],
+                ["/core/providers", msg("Providers"), [`^/core/providers/(?<id>${ID_REGEX})$`]],
+                ["/outpost/outposts", msg("Outposts")]]],
+            [null, msg("Events"), null, [
+                ["/events/log", msg("Logs"), [`^/events/log/(?<id>${UUID_REGEX})$`]],
+                ["/events/rules", msg("Notification Rules")],
+                ["/events/transports", msg("Notification Transports")]]],
+            [null, msg("Customization"), null, [
+                ["/policy/policies", msg("Policies")],
+                ["/core/property-mappings", msg("Property Mappings")],
+                ["/blueprints/instances", msg("Blueprints")],
+                ["/policy/reputation", msg("Reputation scores")]]],
+            [null, msg("Flows and Stages"), null, [
+                ["/flow/flows", msg("Flows"), [`^/flow/flows/(?<slug>${SLUG_REGEX})$`]],
+                ["/flow/stages", msg("Stages")],
+                ["/flow/stages/prompts", msg("Prompts")]]],
+            [null, msg("Directory"), null, [
+                ["/identity/users", msg("Users"), [`^/identity/users/(?<id>${ID_REGEX})$`]],
+                ["/identity/groups", msg("Groups"), [`^/identity/groups/(?<id>${UUID_REGEX})$`]],
+                ["/identity/roles", msg("Roles"), [`^/identity/roles/(?<id>${UUID_REGEX})$`]],
+                ["/core/sources", msg("Federation and Social login"), [`^/core/sources/(?<slug>${SLUG_REGEX})$`]],
+                ["/core/tokens", msg("Tokens and App passwords")],
+                ["/flow/stages/invitations", msg("Invitations")]]],
+            [null, msg("System"), null, [
+                ["/core/brands", msg("Brands")],
+                ["/crypto/certificates", msg("Certificates")],
+                ["/outpost/integrations", msg("Outpost Integrations")],
+                ["/admin/settings", msg("Settings")]]],
+        ];
+
+        // Typescript requires the type here to correctly type the recursive path
+        type SidebarRenderer = (_: SidebarEntry) => TemplateResult;
+
+        const renderOneSidebarItem: SidebarRenderer = ([path, label, attributes, children]) => {
+            const properties = Array.isArray(attributes)
+                ? { ".activeWhen": attributes }
+                : attributes ?? {};
+            if (path) {
+                properties["path"] = path;
+            }
+            return html`<ak-sidebar-item ${spread(properties)}>
+                ${label ? html`<span slot="label">${label}</span>` : nothing}
+                ${map(children, renderOneSidebarItem)}
+            </ak-sidebar-item>`;
+        };
+
+        // prettier-ignore
+        return html`
+            ${this.renderNewVersionMessage()}
+            ${this.renderImpersonationMessage()}
+            ${map(sidebarContent, renderOneSidebarItem)}
+            ${this.renderEnterpriseMenu()}
+        `;
+    }
+
+    renderNewVersionMessage() {
+        return this.version && this.version !== VERSION
+            ? html`
+                  <ak-sidebar-item ?highlight=${true}>
+                      <span slot="label"
+                          >${msg("A newer version of the frontend is available.")}</span
+                      >
+                  </ak-sidebar-item>
+              `
+            : nothing;
+    }
+
+    renderImpersonationMessage() {
         const reload = () =>
             new CoreApi(DEFAULT_CONFIG).coreUsersImpersonateEndRetrieve().then(() => {
                 window.location.reload();
@@ -188,15 +273,9 @@
                 ["/events/log", msg("Logs"), [`^/events/log(/(?<id>${UUID_REGEX}))?$`], eventTypes],
                 ["/events/rules", msg("Notification Rules")],
                 ["/events/transports", msg("Notification Transports")]]],
-<<<<<<< HEAD
             [null, msg("Customisation"), null, [
                 ["/policy/policies", msg("Policies"), null, this.policyTypes.entries()],
                 ["/core/property-mappings", msg("Property Mappings"), null, this.propertyMapper.entries()],
-=======
-            [null, msg("Customization"), null, [
-                ["/policy/policies", msg("Policies")],
-                ["/core/property-mappings", msg("Property Mappings")],
->>>>>>> 8f82dac8
                 ["/blueprints/instances", msg("Blueprints")],
                 ["/policy/reputation", msg("Reputation scores")]]],
             [null, msg("Flows and Stages"), null, [
@@ -211,15 +290,10 @@
                 ["/core/tokens", msg("Tokens and App passwords")],
                 ["/flow/stages/invitations", msg("Invitations")]]],
             [null, msg("System"), null, [
-                ["/core/brands", msg("Brands")],
+                ["/core/tenants", msg("Tenants")],
                 ["/crypto/certificates", msg("Certificates")],
-<<<<<<< HEAD
                 ["/outpost/integrations", msg("Outpost Integrations"), null, this.connectionTypes.entries()]]],
             ...(enterpriseMenu)
-=======
-                ["/outpost/integrations", msg("Outpost Integrations")],
-                ["/admin/settings", msg("Settings")]]],
->>>>>>> 8f82dac8
         ];
 
         return localSidebar.map(localToSidebarEntry);
@@ -227,58 +301,7 @@
 
     render() {
         return html`
-<<<<<<< HEAD
             <ak-sidebar class="pf-c-page__sidebar" .entries=${this.sidebarItems}></ak-sidebar>
         `;
     }
-=======
-            ${this.renderNewVersionMessage()}
-            ${this.renderImpersonationMessage()}
-            ${map(sidebarContent, renderOneSidebarItem)}
-            ${this.renderEnterpriseMenu()}
-        `;
-    }
-
-    renderNewVersionMessage() {
-        return this.version && this.version !== VERSION
-            ? html`
-                  <ak-sidebar-item ?highlight=${true}>
-                      <span slot="label"
-                          >${msg("A newer version of the frontend is available.")}</span
-                      >
-                  </ak-sidebar-item>
-              `
-            : nothing;
-    }
-
-    renderImpersonationMessage() {
-        const reload = () =>
-            new CoreApi(DEFAULT_CONFIG).coreUsersImpersonateEndRetrieve().then(() => {
-                window.location.reload();
-            });
-
-        return this.impersonation
-            ? html`<ak-sidebar-item ?highlight=${true} @click=${reload}>
-                  <span slot="label"
-                      >${msg(
-                          str`You're currently impersonating ${this.impersonation}. Click to stop.`,
-                      )}</span
-                  >
-              </ak-sidebar-item>`
-            : nothing;
-    }
-
-    renderEnterpriseMenu() {
-        return this.can(CapabilitiesEnum.IsEnterprise)
-            ? html`
-                  <ak-sidebar-item>
-                      <span slot="label">${msg("Enterprise")}</span>
-                      <ak-sidebar-item path="/enterprise/licenses">
-                          <span slot="label">${msg("Licenses")}</span>
-                      </ak-sidebar-item>
-                  </ak-sidebar-item>
-              `
-            : nothing;
-    }
->>>>>>> 8f82dac8
 }