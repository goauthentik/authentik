import "@goauthentik/admin/common/ak-flow-search/ak-source-flow-search";
import { iconHelperText, placeholderHelperText } from "@goauthentik/admin/helperText";
import { BaseSourceForm } from "@goauthentik/admin/sources/BaseSourceForm";
import { UserMatchingModeToLabel } from "@goauthentik/admin/sources/oauth/utils";
import { DEFAULT_CONFIG } from "@goauthentik/common/api/config";
import { PlexAPIClient, PlexResource, popupCenterScreen } from "@goauthentik/common/helpers/plex";
import { ascii_letters, digits, first, randomString } from "@goauthentik/common/utils";
import {
    CapabilitiesEnum,
    WithCapabilitiesConfig,
} from "@goauthentik/elements/Interface/capabilitiesProvider";
import "@goauthentik/elements/forms/FormGroup";
import "@goauthentik/elements/forms/HorizontalFormElement";
import "@goauthentik/elements/forms/SearchSelect";

import { msg } from "@lit/localize";
import { TemplateResult, html } from "lit";
import { customElement, property, state } from "lit/decorators.js";
import { ifDefined } from "lit/directives/if-defined.js";

import {
    FlowsInstancesListDesignationEnum,
    PlexSource,
    SourcesApi,
    UserMatchingModeEnum,
} from "@goauthentik/api";

@customElement("ak-source-plex-form")
<<<<<<< HEAD
export class PlexSourceForm extends WithCapabilitiesConfig(ModelForm<PlexSource, string>) {
=======
export class PlexSourceForm extends WithCapabilitiesConfig(BaseSourceForm<PlexSource>) {
>>>>>>> d555c0db
    async loadInstance(pk: string): Promise<PlexSource> {
        const source = await new SourcesApi(DEFAULT_CONFIG).sourcesPlexRetrieve({
            slug: pk,
        });
        this.plexToken = source.plexToken;
        this.loadServers();
        this.clearIcon = false;
        return source;
    }

    @state()
    clearIcon = false;

    @property()
    plexToken?: string;

    @property({ attribute: false })
    plexResources?: PlexResource[];

    get defaultInstance(): PlexSource | undefined {
        return {
            clientId: randomString(40, ascii_letters + digits),
        } as PlexSource;
    }

    async send(data: PlexSource): Promise<PlexSource> {
        data.plexToken = this.plexToken || "";
        let source: PlexSource;
        if (this.instance?.pk) {
            source = await new SourcesApi(DEFAULT_CONFIG).sourcesPlexUpdate({
                slug: this.instance.slug,
                plexSourceRequest: data,
            });
        } else {
            source = await new SourcesApi(DEFAULT_CONFIG).sourcesPlexCreate({
                plexSourceRequest: data,
            });
        }
        if (this.can(CapabilitiesEnum.CanSaveMedia)) {
            const icon = this.getFormFiles()["icon"];
            if (icon || this.clearIcon) {
                await new SourcesApi(DEFAULT_CONFIG).sourcesAllSetIconCreate({
                    slug: source.slug,
                    file: icon,
                    clear: this.clearIcon,
                });
            }
        } else {
            await new SourcesApi(DEFAULT_CONFIG).sourcesAllSetIconUrlCreate({
                slug: source.slug,
                filePathRequest: {
                    url: data.icon || "",
                },
            });
        }
        return source;
    }

    async doAuth(): Promise<void> {
        const authInfo = await PlexAPIClient.getPin(this.instance?.clientId || "");
        const authWindow = await popupCenterScreen(authInfo.authUrl, "plex auth", 550, 700);
        PlexAPIClient.pinPoll(this.instance?.clientId || "", authInfo.pin.id).then((token) => {
            authWindow?.close();
            this.plexToken = token;
            this.loadServers();
        });
    }

    async loadServers(): Promise<void> {
        if (!this.plexToken) {
            return;
        }
        this.plexResources = await new PlexAPIClient(this.plexToken).getServers();
    }

    renderSettings(): TemplateResult {
        if (!this.plexToken) {
            return html` <button
                class="pf-c-button pf-m-primary"
                type="button"
                @click=${() => {
                    this.doAuth();
                }}
            >
                ${msg("Load servers")}
            </button>`;
        }
        return html` <button
                class="pf-c-button pf-m-secondary"
                type="button"
                @click=${() => {
                    this.doAuth();
                }}
            >
                ${msg("Re-authenticate with plex")}
            </button>
            <ak-form-element-horizontal name="allowFriends">
                <label class="pf-c-switch">
                    <input
                        class="pf-c-switch__input"
                        type="checkbox"
                        ?checked=${first(this.instance?.allowFriends, true)}
                    />
                    <span class="pf-c-switch__toggle">
                        <span class="pf-c-switch__toggle-icon">
                            <i class="fas fa-check" aria-hidden="true"></i>
                        </span>
                    </span>
                    <span class="pf-c-switch__label"
                        >${msg(
                            "Allow friends to authenticate via Plex, even if you don't share any servers",
                        )}</span
                    >
                </label>
            </ak-form-element-horizontal>
            <ak-form-element-horizontal
                label=${msg("Allowed servers")}
                ?required=${true}
                name="allowedServers"
            >
                <select class="pf-c-form-control" multiple>
                    ${this.plexResources?.map((r) => {
                        const selected = Array.from(this.instance?.allowedServers || []).some(
                            (server) => {
                                return server == r.clientIdentifier;
                            },
                        );
                        return html`<option value=${r.clientIdentifier} ?selected=${selected}>
                            ${r.name}
                        </option>`;
                    })}
                </select>
                <p class="pf-c-form__helper-text">
                    ${msg(
                        "Select which server a user has to be a member of to be allowed to authenticate.",
                    )}
                </p>
                <p class="pf-c-form__helper-text">
                    ${msg("Hold control/command to select multiple items.")}
                </p>
            </ak-form-element-horizontal>`;
    }

    renderForm(): TemplateResult {
        return html` <ak-form-element-horizontal label=${msg("Name")} ?required=${true} name="name">
                <input
                    type="text"
                    value="${ifDefined(this.instance?.name)}"
                    class="pf-c-form-control"
                    required
                />
            </ak-form-element-horizontal>
            <ak-form-element-horizontal label=${msg("Slug")} ?required=${true} name="slug">
                <input
                    type="text"
                    value="${ifDefined(this.instance?.slug)}"
                    class="pf-c-form-control"
                    required
                />
            </ak-form-element-horizontal>
            <ak-form-element-horizontal name="enabled">
                <label class="pf-c-switch">
                    <input
                        class="pf-c-switch__input"
                        type="checkbox"
                        ?checked=${first(this.instance?.enabled, true)}
                    />
                    <span class="pf-c-switch__toggle">
                        <span class="pf-c-switch__toggle-icon">
                            <i class="fas fa-check" aria-hidden="true"></i>
                        </span>
                    </span>
                    <span class="pf-c-switch__label">${msg("Enabled")}</span>
                </label>
            </ak-form-element-horizontal>
            <ak-form-element-horizontal
                label=${msg("User matching mode")}
                ?required=${true}
                name="userMatchingMode"
            >
                <select class="pf-c-form-control">
                    <option
                        value=${UserMatchingModeEnum.Identifier}
                        ?selected=${this.instance?.userMatchingMode ===
                        UserMatchingModeEnum.Identifier}
                    >
                        ${UserMatchingModeToLabel(UserMatchingModeEnum.Identifier)}
                    </option>
                    <option
                        value=${UserMatchingModeEnum.EmailLink}
                        ?selected=${this.instance?.userMatchingMode ===
                        UserMatchingModeEnum.EmailLink}
                    >
                        ${UserMatchingModeToLabel(UserMatchingModeEnum.EmailLink)}
                    </option>
                    <option
                        value=${UserMatchingModeEnum.EmailDeny}
                        ?selected=${this.instance?.userMatchingMode ===
                        UserMatchingModeEnum.EmailDeny}
                    >
                        ${UserMatchingModeToLabel(UserMatchingModeEnum.EmailDeny)}
                    </option>
                    <option
                        value=${UserMatchingModeEnum.UsernameLink}
                        ?selected=${this.instance?.userMatchingMode ===
                        UserMatchingModeEnum.UsernameLink}
                    >
                        ${UserMatchingModeToLabel(UserMatchingModeEnum.UsernameLink)}
                    </option>
                    <option
                        value=${UserMatchingModeEnum.UsernameDeny}
                        ?selected=${this.instance?.userMatchingMode ===
                        UserMatchingModeEnum.UsernameDeny}
                    >
                        ${UserMatchingModeToLabel(UserMatchingModeEnum.UsernameDeny)}
                    </option>
                </select>
            </ak-form-element-horizontal>
            <ak-form-element-horizontal label=${msg("User path")} name="userPathTemplate">
                <input
                    type="text"
                    value="${first(
                        this.instance?.userPathTemplate,
                        "goauthentik.io/sources/%(slug)s",
                    )}"
                    class="pf-c-form-control"
                />
                <p class="pf-c-form__helper-text">${placeholderHelperText}</p>
            </ak-form-element-horizontal>
            ${this.can(CapabilitiesEnum.CanSaveMedia)
                ? html`<ak-form-element-horizontal label=${msg("Icon")} name="icon">
                          <input type="file" value="" class="pf-c-form-control" />
                          ${this.instance?.icon
                              ? html`
                                    <p class="pf-c-form__helper-text">
                                        ${msg("Currently set to:")} ${this.instance?.icon}
                                    </p>
                                `
                              : html``}
                      </ak-form-element-horizontal>
                      ${this.instance?.icon
                          ? html`
                                <ak-form-element-horizontal>
                                    <label class="pf-c-switch">
                                        <input
                                            class="pf-c-switch__input"
                                            type="checkbox"
                                            @change=${(ev: Event) => {
                                                const target = ev.target as HTMLInputElement;
                                                this.clearIcon = target.checked;
                                            }}
                                        />
                                        <span class="pf-c-switch__toggle">
                                            <span class="pf-c-switch__toggle-icon">
                                                <i class="fas fa-check" aria-hidden="true"></i>
                                            </span>
                                        </span>
                                        <span class="pf-c-switch__label">
                                            ${msg("Clear icon")}
                                        </span>
                                    </label>
                                    <p class="pf-c-form__helper-text">
                                        ${msg("Delete currently set icon.")}
                                    </p>
                                </ak-form-element-horizontal>
                            `
                          : html``}`
                : html`<ak-form-element-horizontal label=${msg("Icon")} name="icon">
                      <input
                          type="text"
                          value="${first(this.instance?.icon, "")}"
                          class="pf-c-form-control"
                      />
                      <p class="pf-c-form__helper-text">${iconHelperText}</p>
                  </ak-form-element-horizontal>`}
            <ak-form-group .expanded=${true}>
                <span slot="header"> ${msg("Protocol settings")} </span>
                <div slot="body" class="pf-c-form">
                    <ak-form-element-horizontal
                        label=${msg("Client ID")}
                        ?required=${true}
                        name="clientId"
                    >
                        <input
                            type="text"
                            value="${first(this.instance?.clientId, "")}"
                            class="pf-c-form-control"
                            required
                        />
                    </ak-form-element-horizontal>
                    ${this.renderSettings()}
                </div>
            </ak-form-group>
            <ak-form-group>
                <span slot="header"> ${msg("Flow settings")} </span>
                <div slot="body" class="pf-c-form">
                    <ak-form-element-horizontal
                        label=${msg("Authentication flow")}
                        ?required=${true}
                        name="authenticationFlow"
                    >
                        <ak-source-flow-search
                            flowType=${FlowsInstancesListDesignationEnum.Authentication}
                            .currentFlow=${this.instance?.authenticationFlow}
                            .instanceId=${this.instance?.pk}
                            fallback="default-source-authentication"
                        ></ak-source-flow-search>
                        <p class="pf-c-form__helper-text">
                            ${msg("Flow to use when authenticating existing users.")}
                        </p>
                    </ak-form-element-horizontal>
                    <ak-form-element-horizontal
                        label=${msg("Enrollment flow")}
                        ?required=${true}
                        name="enrollmentFlow"
                    >
                        <ak-source-flow-search
                            flowType=${FlowsInstancesListDesignationEnum.Enrollment}
                            .currentFlow=${this.instance?.enrollmentFlow}
                            .instanceId=${this.instance?.pk}
                            fallback="default-source-enrollment"
                        ></ak-source-flow-search>
                        <p class="pf-c-form__helper-text">
                            ${msg("Flow to use when enrolling new users.")}
                        </p>
                    </ak-form-element-horizontal>
                </div>
            </ak-form-group>`;
    }
}<|MERGE_RESOLUTION|>--- conflicted
+++ resolved
@@ -26,11 +26,7 @@
 } from "@goauthentik/api";
 
 @customElement("ak-source-plex-form")
-<<<<<<< HEAD
-export class PlexSourceForm extends WithCapabilitiesConfig(ModelForm<PlexSource, string>) {
-=======
 export class PlexSourceForm extends WithCapabilitiesConfig(BaseSourceForm<PlexSource>) {
->>>>>>> d555c0db
     async loadInstance(pk: string): Promise<PlexSource> {
         const source = await new SourcesApi(DEFAULT_CONFIG).sourcesPlexRetrieve({
             slug: pk,
