--- conflicted
+++ resolved
@@ -42,7 +42,6 @@
         return source;
     }
 
-<<<<<<< HEAD
     async load(): Promise<void> {
         this.propertyMappings = await new PropertymappingsApi(
             DEFAULT_CONFIG,
@@ -55,8 +54,6 @@
 
     _modelName?: string;
 
-=======
->>>>>>> a82b5b7b
     @property()
     modelName?: string;
 
