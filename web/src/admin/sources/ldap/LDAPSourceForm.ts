import "@goauthentik/admin/common/ak-crypto-certificate-search";
import { placeholderHelperText } from "@goauthentik/admin/helperText";
import { BaseSourceForm } from "@goauthentik/admin/sources/BaseSourceForm";
import { DEFAULT_CONFIG } from "@goauthentik/common/api/config";
import { first } from "@goauthentik/common/utils";
import "@goauthentik/elements/ak-dual-select/ak-dual-select-dynamic-selected-provider.js";
import { DualSelectPair } from "@goauthentik/elements/ak-dual-select/types.js";
import "@goauthentik/elements/forms/FormGroup";
import "@goauthentik/elements/forms/HorizontalFormElement";
import "@goauthentik/elements/forms/SearchSelect";

import { msg } from "@lit/localize";
import { TemplateResult, html } from "lit";
import { customElement } from "lit/decorators.js";
import { ifDefined } from "lit/directives/if-defined.js";

import {
    CoreApi,
    CoreGroupsListRequest,
    Group,
    LDAPSource,
    LDAPSourcePropertyMapping,
    LDAPSourceRequest,
    PropertymappingsApi,
    SourcesApi,
} from "@goauthentik/api";

async function propertyMappingsProvider(page = 1, search = "") {
<<<<<<< HEAD
    const propertyMappings = await new PropertymappingsApi(DEFAULT_CONFIG).propertymappingsLdapList(
        {
            ordering: "managed",
            pageSize: 20,
            search: search.trim(),
            page,
        },
    );
=======
    const propertyMappings = await new PropertymappingsApi(
        DEFAULT_CONFIG,
    ).propertymappingsSourceLdapList({
        ordering: "managed",
        pageSize: 20,
        search: search.trim(),
        page,
    });
>>>>>>> 81c3962d
    return {
        pagination: propertyMappings.pagination,
        options: propertyMappings.results.map((m) => [m.pk, m.name, m.name, m]),
    };
}

function makePropertyMappingsSelector(instanceMappings?: string[]) {
    const localMappings = instanceMappings ? new Set(instanceMappings) : undefined;
    return localMappings
        ? ([pk, _]: DualSelectPair) => localMappings.has(pk)
        : ([_0, _1, _2, mapping]: DualSelectPair<LDAPSourcePropertyMapping>) =>
              mapping?.managed?.startsWith("goauthentik.io/sources/ldap/default") ||
              mapping?.managed?.startsWith("goauthentik.io/sources/ldap/ms");
}

@customElement("ak-source-ldap-form")
export class LDAPSourceForm extends BaseSourceForm<LDAPSource> {
    loadInstance(pk: string): Promise<LDAPSource> {
        return new SourcesApi(DEFAULT_CONFIG).sourcesLdapRetrieve({
            slug: pk,
        });
    }

    async send(data: LDAPSource): Promise<LDAPSource> {
        if (this.instance) {
            return new SourcesApi(DEFAULT_CONFIG).sourcesLdapPartialUpdate({
                slug: this.instance.slug,
                patchedLDAPSourceRequest: data,
            });
        } else {
            return new SourcesApi(DEFAULT_CONFIG).sourcesLdapCreate({
                lDAPSourceRequest: data as unknown as LDAPSourceRequest,
            });
        }
    }

    renderForm(): TemplateResult {
        return html` <ak-form-element-horizontal label=${msg("Name")} ?required=${true} name="name">
                <input
                    type="text"
                    value="${ifDefined(this.instance?.name)}"
                    class="pf-c-form-control"
                    required
                />
            </ak-form-element-horizontal>
            <ak-form-element-horizontal label=${msg("Slug")} ?required=${true} name="slug">
                <input
                    type="text"
                    value="${ifDefined(this.instance?.slug)}"
                    class="pf-c-form-control"
                    required
                />
            </ak-form-element-horizontal>
            <ak-form-element-horizontal name="enabled">
                <label class="pf-c-switch">
                    <input
                        class="pf-c-switch__input"
                        type="checkbox"
                        ?checked=${first(this.instance?.enabled, true)}
                    />
                    <span class="pf-c-switch__toggle">
                        <span class="pf-c-switch__toggle-icon">
                            <i class="fas fa-check" aria-hidden="true"></i>
                        </span>
                    </span>
                    <span class="pf-c-switch__label">${msg("Enabled")}</span>
                </label>
            </ak-form-element-horizontal>
            <ak-form-element-horizontal name="passwordLoginUpdateInternalPassword">
                <label class="pf-c-switch">
                    <input
                        class="pf-c-switch__input"
                        type="checkbox"
                        ?checked=${first(this.instance?.passwordLoginUpdateInternalPassword, false)}
                    />
                    <span class="pf-c-switch__toggle">
                        <span class="pf-c-switch__toggle-icon">
                            <i class="fas fa-check" aria-hidden="true"></i>
                        </span>
                    </span>
                    <span class="pf-c-switch__label"
                        >${msg("Update internal password on login")}</span
                    >
                </label>
                <p class="pf-c-form__helper-text">
                    ${msg(
                        "When the user logs in to authentik using this source password backend, update their credentials in authentik.",
                    )}
                </p>
            </ak-form-element-horizontal>
            <ak-form-element-horizontal name="syncUsers">
                <label class="pf-c-switch">
                    <input
                        class="pf-c-switch__input"
                        type="checkbox"
                        ?checked=${first(this.instance?.syncUsers, true)}
                    />
                    <span class="pf-c-switch__toggle">
                        <span class="pf-c-switch__toggle-icon">
                            <i class="fas fa-check" aria-hidden="true"></i>
                        </span>
                    </span>
                    <span class="pf-c-switch__label">${msg("Sync users")}</span>
                </label>
            </ak-form-element-horizontal>
            <ak-form-element-horizontal name="syncUsersPassword">
                <label class="pf-c-switch">
                    <input
                        class="pf-c-switch__input"
                        type="checkbox"
                        ?checked=${first(this.instance?.syncUsersPassword, true)}
                    />
                    <span class="pf-c-switch__toggle">
                        <span class="pf-c-switch__toggle-icon">
                            <i class="fas fa-check" aria-hidden="true"></i>
                        </span>
                    </span>
                    <span class="pf-c-switch__label">${msg("User password writeback")}</span>
                </label>
                <p class="pf-c-form__helper-text">
                    ${msg(
                        "Login password is synced from LDAP into authentik automatically. Enable this option only to write password changes in authentik back to LDAP.",
                    )}
                </p>
            </ak-form-element-horizontal>
            <ak-form-element-horizontal name="syncGroups">
                <label class="pf-c-switch">
                    <input
                        class="pf-c-switch__input"
                        type="checkbox"
                        ?checked=${first(this.instance?.syncGroups, true)}
                    />
                    <span class="pf-c-switch__toggle">
                        <span class="pf-c-switch__toggle-icon">
                            <i class="fas fa-check" aria-hidden="true"></i>
                        </span>
                    </span>
                    <span class="pf-c-switch__label">${msg("Sync groups")}</span>
                </label>
            </ak-form-element-horizontal>
            <ak-form-group .expanded=${true}>
                <span slot="header"> ${msg("Connection settings")} </span>
                <div slot="body" class="pf-c-form">
                    <ak-form-element-horizontal
                        label=${msg("Server URI")}
                        ?required=${true}
                        name="serverUri"
                    >
                        <input
                            type="text"
                            placeholder="ldap://1.2.3.4"
                            value="${ifDefined(this.instance?.serverUri)}"
                            class="pf-c-form-control"
                            required
                        />
                        <p class="pf-c-form__helper-text">
                            ${msg("Specify multiple server URIs by separating them with a comma.")}
                        </p>
                    </ak-form-element-horizontal>
                    <ak-form-element-horizontal name="startTls">
                        <label class="pf-c-switch">
                            <input
                                class="pf-c-switch__input"
                                type="checkbox"
                                ?checked=${first(this.instance?.startTls, true)}
                            />
                            <span class="pf-c-switch__toggle">
                                <span class="pf-c-switch__toggle-icon">
                                    <i class="fas fa-check" aria-hidden="true"></i>
                                </span>
                            </span>
                            <span class="pf-c-switch__label">${msg("Enable StartTLS")}</span>
                        </label>
                        <p class="pf-c-form__helper-text">
                            ${msg("To use SSL instead, use 'ldaps://' and disable this option.")}
                        </p>
                    </ak-form-element-horizontal>
                    <ak-form-element-horizontal name="sni">
                        <label class="pf-c-switch">
                            <input
                                class="pf-c-switch__input"
                                type="checkbox"
                                ?checked=${first(this.instance?.sni, false)}
                            />
                            <span class="pf-c-switch__toggle">
                                <span class="pf-c-switch__toggle-icon">
                                    <i class="fas fa-check" aria-hidden="true"></i>
                                </span>
                            </span>
                            <span class="pf-c-switch__label"
                                >${msg("Use Server URI for SNI verification")}</span
                            >
                        </label>
                        <p class="pf-c-form__helper-text">
                            ${msg("Required for servers using TLS 1.3+")}
                        </p>
                    </ak-form-element-horizontal>
                    <ak-form-element-horizontal
                        label=${msg("TLS Verification Certificate")}
                        name="peerCertificate"
                    >
                        <ak-crypto-certificate-search
                            .certificate=${this.instance?.peerCertificate}
                            nokey
                        ></ak-crypto-certificate-search>
                        <p class="pf-c-form__helper-text">
                            ${msg(
                                "When connecting to an LDAP Server with TLS, certificates are not checked by default. Specify a keypair to validate the remote certificate.",
                            )}
                        </p>
                    </ak-form-element-horizontal>
                    <ak-form-element-horizontal
                        label=${msg("TLS Client authentication certificate")}
                        name="clientCertificate"
                    >
                        <ak-crypto-certificate-search
                            .certificate=${this.instance?.clientCertificate}
                        ></ak-crypto-certificate-search>
                        <p class="pf-c-form__helper-text">
                            ${msg(
                                "Client certificate keypair to authenticate against the LDAP Server's Certificate.",
                            )}
                        </p>
                    </ak-form-element-horizontal>
                    <ak-form-element-horizontal label=${msg("Bind CN")} name="bindCn">
                        <input
                            type="text"
                            value="${ifDefined(this.instance?.bindCn)}"
                            class="pf-c-form-control"
                        />
                    </ak-form-element-horizontal>
                    <ak-form-element-horizontal
                        label=${msg("Bind Password")}
                        ?writeOnly=${this.instance !== undefined}
                        name="bindPassword"
                    >
                        <input type="text" value="" class="pf-c-form-control" />
                    </ak-form-element-horizontal>
                    <ak-form-element-horizontal
                        label=${msg("Base DN")}
                        ?required=${true}
                        name="baseDn"
                    >
                        <input
                            type="text"
                            value="${ifDefined(this.instance?.baseDn)}"
                            class="pf-c-form-control"
                            required
                        />
                    </ak-form-element-horizontal>
                </div>
            </ak-form-group>
            <ak-form-group ?expanded=${true}>
                <span slot="header"> ${msg("LDAP Attribute mapping")} </span>
                <div slot="body" class="pf-c-form">
                    <ak-form-element-horizontal
                        label=${msg("User Property Mappings")}
                        name="userPropertyMappings"
                    >
                        <ak-dual-select-dynamic-selected
                            .provider=${propertyMappingsProvider}
                            .selector=${makePropertyMappingsSelector(
                                this.instance?.userPropertyMappings,
                            )}
                            available-label="${msg("Available User Property Mappings")}"
                            selected-label="${msg("Selected User Property Mappings")}"
                        ></ak-dual-select-dynamic-selected>
                        <p class="pf-c-form__helper-text">
                            ${msg("Property mappings for user creation.")}
                        </p>
                    </ak-form-element-horizontal>
                    <ak-form-element-horizontal
                        label=${msg("Group Property Mappings")}
                        name="groupPropertyMappings"
                    >
                        <ak-dual-select-dynamic-selected
                            .provider=${propertyMappingsProvider}
                            .selector=${makePropertyMappingsSelector(
                                this.instance?.groupPropertyMappings,
                            )}
                            available-label="${msg("Available Group Property Mappings")}"
                            selected-label="${msg("Selected Group Property Mappings")}"
                        ></ak-dual-select-dynamic-selected>
                        <p class="pf-c-form__helper-text">
                            ${msg("Property mappings for group creation.")}
                        </p>
                    </ak-form-element-horizontal>
                </div>
            </ak-form-group>
            <ak-form-group>
                <span slot="header"> ${msg("Additional settings")} </span>
                <div slot="body" class="pf-c-form">
                    <ak-form-element-horizontal label=${msg("Group")} name="syncParentGroup">
                        <ak-search-select
                            .fetchObjects=${async (query?: string): Promise<Group[]> => {
                                const args: CoreGroupsListRequest = {
                                    ordering: "name",
                                    includeUsers: false,
                                };
                                if (query !== undefined) {
                                    args.search = query;
                                }
                                const groups = await new CoreApi(DEFAULT_CONFIG).coreGroupsList(
                                    args,
                                );
                                return groups.results;
                            }}
                            .renderElement=${(group: Group): string => {
                                return group.name;
                            }}
                            .value=${(group: Group | undefined): string | undefined => {
                                return group ? group.pk : undefined;
                            }}
                            .selected=${(group: Group): boolean => {
                                return group.pk === this.instance?.syncParentGroup;
                            }}
                            ?blankable=${true}
                        >
                        </ak-search-select>
                        <p class="pf-c-form__helper-text">
                            ${msg("Parent group for all the groups imported from LDAP.")}
                        </p>
                    </ak-form-element-horizontal>
                    <ak-form-element-horizontal label=${msg("User path")} name="userPathTemplate">
                        <input
                            type="text"
                            value="${first(
                                this.instance?.userPathTemplate,
                                "goauthentik.io/sources/%(slug)s",
                            )}"
                            class="pf-c-form-control"
                        />
                        <p class="pf-c-form__helper-text">${placeholderHelperText}</p>
                    </ak-form-element-horizontal>
                    <ak-form-element-horizontal
                        label=${msg("Addition User DN")}
                        name="additionalUserDn"
                    >
                        <input
                            type="text"
                            value="${ifDefined(this.instance?.additionalUserDn)}"
                            class="pf-c-form-control"
                        />
                        <p class="pf-c-form__helper-text">
                            ${msg("Additional user DN, prepended to the Base DN.")}
                        </p>
                    </ak-form-element-horizontal>
                    <ak-form-element-horizontal
                        label=${msg("Addition Group DN")}
                        name="additionalGroupDn"
                    >
                        <input
                            type="text"
                            value="${ifDefined(this.instance?.additionalGroupDn)}"
                            class="pf-c-form-control"
                        />
                        <p class="pf-c-form__helper-text">
                            ${msg("Additional group DN, prepended to the Base DN.")}
                        </p>
                    </ak-form-element-horizontal>
                    <ak-form-element-horizontal
                        label=${msg("User object filter")}
                        ?required=${true}
                        name="userObjectFilter"
                    >
                        <input
                            type="text"
                            value="${this.instance?.userObjectFilter || "(objectClass=person)"}"
                            class="pf-c-form-control"
                            required
                        />
                        <p class="pf-c-form__helper-text">
                            ${msg("Consider Objects matching this filter to be Users.")}
                        </p>
                    </ak-form-element-horizontal>
                    <ak-form-element-horizontal
                        label=${msg("Group object filter")}
                        ?required=${true}
                        name="groupObjectFilter"
                    >
                        <input
                            type="text"
                            value="${this.instance?.groupObjectFilter || "(objectClass=group)"}"
                            class="pf-c-form-control"
                            required
                        />
                        <p class="pf-c-form__helper-text">
                            ${msg("Consider Objects matching this filter to be Groups.")}
                        </p>
                    </ak-form-element-horizontal>
                    <ak-form-element-horizontal
                        label=${msg("Group membership field")}
                        ?required=${true}
                        name="groupMembershipField"
                    >
                        <input
                            type="text"
                            value="${this.instance?.groupMembershipField || "member"}"
                            class="pf-c-form-control"
                            required
                        />
                        <p class="pf-c-form__helper-text">
                            ${msg(
                                "Field which contains members of a group. Note that if using the \"memberUid\" field, the value is assumed to contain a relative distinguished name. e.g. 'memberUid=some-user' instead of 'memberUid=cn=some-user,ou=groups,...'",
                            )}
                        </p>
                    </ak-form-element-horizontal>
                    <ak-form-element-horizontal
                        label=${msg("Object uniqueness field")}
                        ?required=${true}
                        name="objectUniquenessField"
                    >
                        <input
                            type="text"
                            value="${this.instance?.objectUniquenessField || "objectSid"}"
                            class="pf-c-form-control"
                            required
                        />
                        <p class="pf-c-form__helper-text">
                            ${msg("Field which contains a unique Identifier.")}
                        </p>
                    </ak-form-element-horizontal>
                </div>
            </ak-form-group>`;
    }
}

declare global {
    interface HTMLElementTagNameMap {
        "ak-source-ldap-form": LDAPSourceForm;
    }
}<|MERGE_RESOLUTION|>--- conflicted
+++ resolved
@@ -26,16 +26,6 @@
 } from "@goauthentik/api";
 
 async function propertyMappingsProvider(page = 1, search = "") {
-<<<<<<< HEAD
-    const propertyMappings = await new PropertymappingsApi(DEFAULT_CONFIG).propertymappingsLdapList(
-        {
-            ordering: "managed",
-            pageSize: 20,
-            search: search.trim(),
-            page,
-        },
-    );
-=======
     const propertyMappings = await new PropertymappingsApi(
         DEFAULT_CONFIG,
     ).propertymappingsSourceLdapList({
@@ -44,7 +34,6 @@
         search: search.trim(),
         page,
     });
->>>>>>> 81c3962d
     return {
         pagination: propertyMappings.pagination,
         options: propertyMappings.results.map((m) => [m.pk, m.name, m.name, m]),
