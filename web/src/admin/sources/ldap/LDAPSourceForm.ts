--- conflicted
+++ resolved
@@ -148,345 +148,356 @@
                     <span class="pf-c-switch__label">${msg("Sync groups")}</span>
                 </label>
             </ak-form-element-horizontal>
-<<<<<<< HEAD
             <ak-form-group expanded>
-=======
-            <ak-form-element-horizontal name="deleteNotFoundObjects">
-                <label class="pf-c-switch">
-                    <input
-                        class="pf-c-switch__input"
-                        type="checkbox"
-                        ?checked=${this.instance?.deleteNotFoundObjects ?? false}
-                    />
-                    <span class="pf-c-switch__toggle">
-                        <span class="pf-c-switch__toggle-icon">
-                            <i class="fas fa-check" aria-hidden="true"></i>
+                <ak-form-element-horizontal name="deleteNotFoundObjects">
+                    <label class="pf-c-switch">
+                        <input
+                            class="pf-c-switch__input"
+                            type="checkbox"
+                            ?checked=${this.instance?.deleteNotFoundObjects ?? false}
+                        />
+                        <span class="pf-c-switch__toggle">
+                            <span class="pf-c-switch__toggle-icon">
+                                <i class="fas fa-check" aria-hidden="true"></i>
+                            </span>
                         </span>
-                    </span>
-                    <span class="pf-c-switch__label">${msg("Delete Not Found Objects")}</span>
-                </label>
-                <p class="pf-c-form__helper-text">
-                    ${msg(
-                        "Delete authentik users and groups which were previously supplied by this source, but are now missing from it.",
-                    )}
-                </p>
-            </ak-form-element-horizontal>
-            <ak-form-group .expanded=${true}>
->>>>>>> d14b4809
-                <span slot="header"> ${msg("Connection settings")} </span>
-                <div slot="body" class="pf-c-form">
-                    <ak-form-element-horizontal
-                        label=${msg("Server URI")}
-                        required
-                        name="serverUri"
-                    >
-                        <input
-                            type="text"
-                            placeholder="ldap://1.2.3.4"
-                            value="${ifDefined(this.instance?.serverUri)}"
-                            class="pf-c-form-control"
+                        <span class="pf-c-switch__label">${msg("Delete Not Found Objects")}</span>
+                    </label>
+                    <p class="pf-c-form__helper-text">
+                        ${msg(
+                            "Delete authentik users and groups which were previously supplied by this source, but are now missing from it.",
+                        )}
+                    </p>
+                </ak-form-element-horizontal>
+                <ak-form-group expanded>
+                    <span slot="header"> ${msg("Connection settings")} </span>
+                    <div slot="body" class="pf-c-form">
+                        <ak-form-element-horizontal
+                            label=${msg("Server URI")}
                             required
-                        />
-                        <p class="pf-c-form__helper-text">
-                            ${msg("Specify multiple server URIs by separating them with a comma.")}
-                        </p>
-                    </ak-form-element-horizontal>
-                    <ak-form-element-horizontal name="startTls">
-                        <label class="pf-c-switch">
-                            <input
-                                class="pf-c-switch__input"
-                                type="checkbox"
-                                ?checked=${this.instance?.startTls ?? true}
-                            />
-                            <span class="pf-c-switch__toggle">
-                                <span class="pf-c-switch__toggle-icon">
-                                    <i class="fas fa-check" aria-hidden="true"></i>
+                            name="serverUri"
+                        >
+                            <input
+                                type="text"
+                                placeholder="ldap://1.2.3.4"
+                                value="${ifDefined(this.instance?.serverUri)}"
+                                class="pf-c-form-control"
+                                required
+                            />
+                            <p class="pf-c-form__helper-text">
+                                ${msg(
+                                    "Specify multiple server URIs by separating them with a comma.",
+                                )}
+                            </p>
+                        </ak-form-element-horizontal>
+                        <ak-form-element-horizontal name="startTls">
+                            <label class="pf-c-switch">
+                                <input
+                                    class="pf-c-switch__input"
+                                    type="checkbox"
+                                    ?checked=${this.instance?.startTls ?? true}
+                                />
+                                <span class="pf-c-switch__toggle">
+                                    <span class="pf-c-switch__toggle-icon">
+                                        <i class="fas fa-check" aria-hidden="true"></i>
+                                    </span>
                                 </span>
-                            </span>
-                            <span class="pf-c-switch__label">${msg("Enable StartTLS")}</span>
-                        </label>
-                        <p class="pf-c-form__helper-text">
-                            ${msg("To use SSL instead, use 'ldaps://' and disable this option.")}
-                        </p>
-                    </ak-form-element-horizontal>
-                    <ak-form-element-horizontal name="sni">
-                        <label class="pf-c-switch">
-                            <input
-                                class="pf-c-switch__input"
-                                type="checkbox"
-                                ?checked=${this.instance?.sni ?? false}
-                            />
-                            <span class="pf-c-switch__toggle">
-                                <span class="pf-c-switch__toggle-icon">
-                                    <i class="fas fa-check" aria-hidden="true"></i>
+                                <span class="pf-c-switch__label">${msg("Enable StartTLS")}</span>
+                            </label>
+                            <p class="pf-c-form__helper-text">
+                                ${msg(
+                                    "To use SSL instead, use 'ldaps://' and disable this option.",
+                                )}
+                            </p>
+                        </ak-form-element-horizontal>
+                        <ak-form-element-horizontal name="sni">
+                            <label class="pf-c-switch">
+                                <input
+                                    class="pf-c-switch__input"
+                                    type="checkbox"
+                                    ?checked=${this.instance?.sni ?? false}
+                                />
+                                <span class="pf-c-switch__toggle">
+                                    <span class="pf-c-switch__toggle-icon">
+                                        <i class="fas fa-check" aria-hidden="true"></i>
+                                    </span>
                                 </span>
-                            </span>
-                            <span class="pf-c-switch__label"
-                                >${msg("Use Server URI for SNI verification")}</span
+                                <span class="pf-c-switch__label"
+                                    >${msg("Use Server URI for SNI verification")}</span
+                                >
+                            </label>
+                            <p class="pf-c-form__helper-text">
+                                ${msg("Required for servers using TLS 1.3+")}
+                            </p>
+                        </ak-form-element-horizontal>
+                        <ak-form-element-horizontal
+                            label=${msg("TLS Verification Certificate")}
+                            name="peerCertificate"
+                        >
+                            <ak-crypto-certificate-search
+                                .certificate=${this.instance?.peerCertificate}
+                                nokey
+                            ></ak-crypto-certificate-search>
+                            <p class="pf-c-form__helper-text">
+                                ${msg(
+                                    "When connecting to an LDAP Server with TLS, certificates are not checked by default. Specify a keypair to validate the remote certificate.",
+                                )}
+                            </p>
+                        </ak-form-element-horizontal>
+                        <ak-form-element-horizontal
+                            label=${msg("TLS Client authentication certificate")}
+                            name="clientCertificate"
+                        >
+                            <ak-crypto-certificate-search
+                                .certificate=${this.instance?.clientCertificate}
+                            ></ak-crypto-certificate-search>
+                            <p class="pf-c-form__helper-text">
+                                ${msg(
+                                    "Client certificate keypair to authenticate against the LDAP Server's Certificate.",
+                                )}
+                            </p>
+                        </ak-form-element-horizontal>
+                        <ak-form-element-horizontal label=${msg("Bind CN")} name="bindCn">
+                            <input
+                                type="text"
+                                value="${ifDefined(this.instance?.bindCn)}"
+                                class="pf-c-form-control"
+                            />
+                        </ak-form-element-horizontal>
+                        <ak-form-element-horizontal
+                            label=${msg("Bind Password")}
+                            ?writeOnly=${this.instance !== undefined}
+                            name="bindPassword"
+                        >
+                            <input type="text" value="" class="pf-c-form-control" />
+                        </ak-form-element-horizontal>
+                        <ak-form-element-horizontal label=${msg("Base DN")} required name="baseDn">
+                            <input
+                                type="text"
+                                value="${ifDefined(this.instance?.baseDn)}"
+                                class="pf-c-form-control"
+                                required
+                            />
+                        </ak-form-element-horizontal>
+                    </div>
+                </ak-form-group>
+                <ak-form-group expanded>
+                    <span slot="header"> ${msg("LDAP Attribute mapping")} </span>
+                    <div slot="body" class="pf-c-form">
+                        <ak-form-element-horizontal
+                            label=${msg("User Property Mappings")}
+                            name="userPropertyMappings"
+                        >
+                            <ak-dual-select-dynamic-selected
+                                .provider=${propertyMappingsProvider}
+                                .selector=${propertyMappingsSelector(
+                                    this.instance?.userPropertyMappings,
+                                )}
+                                available-label="${msg("Available User Property Mappings")}"
+                                selected-label="${msg("Selected User Property Mappings")}"
+                            ></ak-dual-select-dynamic-selected>
+                            <p class="pf-c-form__helper-text">
+                                ${msg("Property mappings for user creation.")}
+                            </p>
+                        </ak-form-element-horizontal>
+                        <ak-form-element-horizontal
+                            label=${msg("Group Property Mappings")}
+                            name="groupPropertyMappings"
+                        >
+                            <ak-dual-select-dynamic-selected
+                                .provider=${propertyMappingsProvider}
+                                .selector=${propertyMappingsSelector(
+                                    this.instance?.groupPropertyMappings,
+                                )}
+                                available-label="${msg("Available Group Property Mappings")}"
+                                selected-label="${msg("Selected Group Property Mappings")}"
+                            ></ak-dual-select-dynamic-selected>
+                            <p class="pf-c-form__helper-text">
+                                ${msg("Property mappings for group creation.")}
+                            </p>
+                        </ak-form-element-horizontal>
+                    </div>
+                </ak-form-group>
+                <ak-form-group>
+                    <span slot="header"> ${msg("Additional settings")} </span>
+                    <div slot="body" class="pf-c-form">
+                        <ak-form-element-horizontal
+                            label=${msg("Parent Group")}
+                            name="syncParentGroup"
+                        >
+                            <ak-search-select
+                                .fetchObjects=${async (query?: string): Promise<Group[]> => {
+                                    const args: CoreGroupsListRequest = {
+                                        ordering: "name",
+                                        includeUsers: false,
+                                    };
+                                    if (query !== undefined) {
+                                        args.search = query;
+                                    }
+                                    const groups = await new CoreApi(DEFAULT_CONFIG).coreGroupsList(
+                                        args,
+                                    );
+                                    return groups.results;
+                                }}
+                                .renderElement=${(group: Group): string => {
+                                    return group.name;
+                                }}
+                                .value=${(group: Group | undefined): string | undefined => {
+                                    return group ? group.pk : undefined;
+                                }}
+                                .selected=${(group: Group): boolean => {
+                                    return group.pk === this.instance?.syncParentGroup;
+                                }}
+                                blankable
                             >
-                        </label>
-                        <p class="pf-c-form__helper-text">
-                            ${msg("Required for servers using TLS 1.3+")}
-                        </p>
-                    </ak-form-element-horizontal>
-                    <ak-form-element-horizontal
-                        label=${msg("TLS Verification Certificate")}
-                        name="peerCertificate"
-                    >
-                        <ak-crypto-certificate-search
-                            .certificate=${this.instance?.peerCertificate}
-                            nokey
-                        ></ak-crypto-certificate-search>
-                        <p class="pf-c-form__helper-text">
-                            ${msg(
-                                "When connecting to an LDAP Server with TLS, certificates are not checked by default. Specify a keypair to validate the remote certificate.",
-                            )}
-                        </p>
-                    </ak-form-element-horizontal>
-                    <ak-form-element-horizontal
-                        label=${msg("TLS Client authentication certificate")}
-                        name="clientCertificate"
-                    >
-                        <ak-crypto-certificate-search
-                            .certificate=${this.instance?.clientCertificate}
-                        ></ak-crypto-certificate-search>
-                        <p class="pf-c-form__helper-text">
-                            ${msg(
-                                "Client certificate keypair to authenticate against the LDAP Server's Certificate.",
-                            )}
-                        </p>
-                    </ak-form-element-horizontal>
-                    <ak-form-element-horizontal label=${msg("Bind CN")} name="bindCn">
-                        <input
-                            type="text"
-                            value="${ifDefined(this.instance?.bindCn)}"
-                            class="pf-c-form-control"
-                        />
-                    </ak-form-element-horizontal>
-                    <ak-form-element-horizontal
-                        label=${msg("Bind Password")}
-                        ?writeOnly=${this.instance !== undefined}
-                        name="bindPassword"
-                    >
-                        <input type="text" value="" class="pf-c-form-control" />
-                    </ak-form-element-horizontal>
-                    <ak-form-element-horizontal label=${msg("Base DN")} required name="baseDn">
-                        <input
-                            type="text"
-                            value="${ifDefined(this.instance?.baseDn)}"
-                            class="pf-c-form-control"
+                            </ak-search-select>
+                            <p class="pf-c-form__helper-text">
+                                ${msg("Parent group for all the groups imported from LDAP.")}
+                            </p>
+                        </ak-form-element-horizontal>
+                        <ak-form-element-horizontal
+                            label=${msg("User path")}
+                            name="userPathTemplate"
+                        >
+                            <input
+                                type="text"
+                                value="${this.instance?.userPathTemplate ??
+                                "goauthentik.io/sources/%(slug)s"}"
+                                class="pf-c-form-control"
+                            />
+                            <p class="pf-c-form__helper-text">${placeholderHelperText}</p>
+                        </ak-form-element-horizontal>
+                        <ak-form-element-horizontal
+                            label=${msg("Additional User DN")}
+                            name="additionalUserDn"
+                        >
+                            <input
+                                type="text"
+                                value="${ifDefined(this.instance?.additionalUserDn)}"
+                                class="pf-c-form-control"
+                            />
+                            <p class="pf-c-form__helper-text">
+                                ${msg("Additional user DN, prepended to the Base DN.")}
+                            </p>
+                        </ak-form-element-horizontal>
+                        <ak-form-element-horizontal
+                            label=${msg("Additional Group DN")}
+                            name="additionalGroupDn"
+                        >
+                            <input
+                                type="text"
+                                value="${ifDefined(this.instance?.additionalGroupDn)}"
+                                class="pf-c-form-control"
+                            />
+                            <p class="pf-c-form__helper-text">
+                                ${msg("Additional group DN, prepended to the Base DN.")}
+                            </p>
+                        </ak-form-element-horizontal>
+                        <ak-form-element-horizontal
+                            label=${msg("User object filter")}
                             required
-                        />
-                    </ak-form-element-horizontal>
-                </div>
-            </ak-form-group>
-            <ak-form-group expanded>
-                <span slot="header"> ${msg("LDAP Attribute mapping")} </span>
-                <div slot="body" class="pf-c-form">
-                    <ak-form-element-horizontal
-                        label=${msg("User Property Mappings")}
-                        name="userPropertyMappings"
-                    >
-                        <ak-dual-select-dynamic-selected
-                            .provider=${propertyMappingsProvider}
-                            .selector=${propertyMappingsSelector(
-                                this.instance?.userPropertyMappings,
-                            )}
-                            available-label="${msg("Available User Property Mappings")}"
-                            selected-label="${msg("Selected User Property Mappings")}"
-                        ></ak-dual-select-dynamic-selected>
-                        <p class="pf-c-form__helper-text">
-                            ${msg("Property mappings for user creation.")}
-                        </p>
-                    </ak-form-element-horizontal>
-                    <ak-form-element-horizontal
-                        label=${msg("Group Property Mappings")}
-                        name="groupPropertyMappings"
-                    >
-                        <ak-dual-select-dynamic-selected
-                            .provider=${propertyMappingsProvider}
-                            .selector=${propertyMappingsSelector(
-                                this.instance?.groupPropertyMappings,
-                            )}
-                            available-label="${msg("Available Group Property Mappings")}"
-                            selected-label="${msg("Selected Group Property Mappings")}"
-                        ></ak-dual-select-dynamic-selected>
-                        <p class="pf-c-form__helper-text">
-                            ${msg("Property mappings for group creation.")}
-                        </p>
-                    </ak-form-element-horizontal>
-                </div>
-            </ak-form-group>
-            <ak-form-group>
-                <span slot="header"> ${msg("Additional settings")} </span>
-                <div slot="body" class="pf-c-form">
-                    <ak-form-element-horizontal label=${msg("Parent Group")} name="syncParentGroup">
-                        <ak-search-select
-                            .fetchObjects=${async (query?: string): Promise<Group[]> => {
-                                const args: CoreGroupsListRequest = {
-                                    ordering: "name",
-                                    includeUsers: false,
-                                };
-                                if (query !== undefined) {
-                                    args.search = query;
-                                }
-                                const groups = await new CoreApi(DEFAULT_CONFIG).coreGroupsList(
-                                    args,
-                                );
-                                return groups.results;
-                            }}
-                            .renderElement=${(group: Group): string => {
-                                return group.name;
-                            }}
-                            .value=${(group: Group | undefined): string | undefined => {
-                                return group ? group.pk : undefined;
-                            }}
-                            .selected=${(group: Group): boolean => {
-                                return group.pk === this.instance?.syncParentGroup;
-                            }}
-                            blankable
-                        >
-                        </ak-search-select>
-                        <p class="pf-c-form__helper-text">
-                            ${msg("Parent group for all the groups imported from LDAP.")}
-                        </p>
-                    </ak-form-element-horizontal>
-                    <ak-form-element-horizontal label=${msg("User path")} name="userPathTemplate">
-                        <input
-                            type="text"
-                            value="${this.instance?.userPathTemplate ??
-                            "goauthentik.io/sources/%(slug)s"}"
-                            class="pf-c-form-control"
-                        />
-                        <p class="pf-c-form__helper-text">${placeholderHelperText}</p>
-                    </ak-form-element-horizontal>
-                    <ak-form-element-horizontal
-                        label=${msg("Additional User DN")}
-                        name="additionalUserDn"
-                    >
-                        <input
-                            type="text"
-                            value="${ifDefined(this.instance?.additionalUserDn)}"
-                            class="pf-c-form-control"
-                        />
-                        <p class="pf-c-form__helper-text">
-                            ${msg("Additional user DN, prepended to the Base DN.")}
-                        </p>
-                    </ak-form-element-horizontal>
-                    <ak-form-element-horizontal
-                        label=${msg("Additional Group DN")}
-                        name="additionalGroupDn"
-                    >
-                        <input
-                            type="text"
-                            value="${ifDefined(this.instance?.additionalGroupDn)}"
-                            class="pf-c-form-control"
-                        />
-                        <p class="pf-c-form__helper-text">
-                            ${msg("Additional group DN, prepended to the Base DN.")}
-                        </p>
-                    </ak-form-element-horizontal>
-                    <ak-form-element-horizontal
-                        label=${msg("User object filter")}
-                        required
-                        name="userObjectFilter"
-                    >
-                        <input
-                            type="text"
-                            value="${this.instance?.userObjectFilter || "(objectClass=person)"}"
-                            class="pf-c-form-control"
+                            name="userObjectFilter"
+                        >
+                            <input
+                                type="text"
+                                value="${this.instance?.userObjectFilter || "(objectClass=person)"}"
+                                class="pf-c-form-control"
+                                required
+                            />
+                            <p class="pf-c-form__helper-text">
+                                ${msg("Consider Objects matching this filter to be Users.")}
+                            </p>
+                        </ak-form-element-horizontal>
+                        <ak-form-element-horizontal
+                            label=${msg("Group object filter")}
                             required
-                        />
-                        <p class="pf-c-form__helper-text">
-                            ${msg("Consider Objects matching this filter to be Users.")}
-                        </p>
-                    </ak-form-element-horizontal>
-                    <ak-form-element-horizontal
-                        label=${msg("Group object filter")}
-                        required
-                        name="groupObjectFilter"
-                    >
-                        <input
-                            type="text"
-                            value="${this.instance?.groupObjectFilter || "(objectClass=group)"}"
-                            class="pf-c-form-control"
+                            name="groupObjectFilter"
+                        >
+                            <input
+                                type="text"
+                                value="${this.instance?.groupObjectFilter || "(objectClass=group)"}"
+                                class="pf-c-form-control"
+                                required
+                            />
+                            <p class="pf-c-form__helper-text">
+                                ${msg("Consider Objects matching this filter to be Groups.")}
+                            </p>
+                        </ak-form-element-horizontal>
+                        <ak-form-element-horizontal
+                            label=${msg("Group membership field")}
                             required
-                        />
-                        <p class="pf-c-form__helper-text">
-                            ${msg("Consider Objects matching this filter to be Groups.")}
-                        </p>
-                    </ak-form-element-horizontal>
-                    <ak-form-element-horizontal
-                        label=${msg("Group membership field")}
-                        required
-                        name="groupMembershipField"
-                    >
-                        <input
-                            type="text"
-                            value="${this.instance?.groupMembershipField || "member"}"
-                            class="pf-c-form-control"
+                            name="groupMembershipField"
+                        >
+                            <input
+                                type="text"
+                                value="${this.instance?.groupMembershipField || "member"}"
+                                class="pf-c-form-control"
+                                required
+                            />
+                            <p class="pf-c-form__helper-text">
+                                ${msg(
+                                    "Field which contains members of a group. The value of this field is matched against User membership attribute.",
+                                )}
+                            </p>
+                        </ak-form-element-horizontal>
+                        <ak-form-element-horizontal
+                            label=${msg("User membership attribute")}
                             required
-                        />
-                        <p class="pf-c-form__helper-text">
-                            ${msg(
-                                "Field which contains members of a group. The value of this field is matched against User membership attribute.",
-                            )}
-                        </p>
-                    </ak-form-element-horizontal>
-                    <ak-form-element-horizontal
-                        label=${msg("User membership attribute")}
-                        ?required=${true}
-                        name="userMembershipAttribute"
-                    >
-                        <input
-                            type="text"
-                            value="${this.instance?.userMembershipAttribute || "distinguishedName"}"
-                            class="pf-c-form-control"
+                            name="userMembershipAttribute"
+                        >
+                            <input
+                                type="text"
+                                value="${this.instance?.userMembershipAttribute ||
+                                "distinguishedName"}"
+                                class="pf-c-form-control"
+                                required
+                            />
+                            <p class="pf-c-form__helper-text">
+                                ${msg(
+                                    "Attribute which matches the value of Group membership field.",
+                                )}
+                            </p>
+                        </ak-form-element-horizontal>
+                        <ak-form-element-horizontal name="lookupGroupsFromUser">
+                            <label class="pf-c-switch">
+                                <input
+                                    class="pf-c-switch__input"
+                                    type="checkbox"
+                                    ?checked=${this.instance?.lookupGroupsFromUser ?? false}
+                                />
+                                <span class="pf-c-switch__toggle">
+                                    <span class="pf-c-switch__toggle-icon">
+                                        <i class="fas fa-check" aria-hidden="true"></i>
+                                    </span>
+                                </span>
+                                <span class="pf-c-switch__label"
+                                    >${msg("Lookup using user attribute")}</span
+                                >
+                            </label>
+                            <p class="pf-c-form__helper-text">
+                                ${msg(
+                                    "Field which contains DNs of groups the user is a member of. This field is used to lookup groups from users, e.g. 'memberOf'. To lookup nested groups in an Active Directory environment use 'memberOf:1.2.840.113556.1.4.1941:'.",
+                                )}
+                            </p>
+                        </ak-form-element-horizontal>
+                        <ak-form-element-horizontal
+                            label=${msg("Object uniqueness field")}
                             required
-                        />
-                        <p class="pf-c-form__helper-text">
-                            ${msg("Attribute which matches the value of Group membership field.")}
-                        </p>
-                    </ak-form-element-horizontal>
-                    <ak-form-element-horizontal name="lookupGroupsFromUser">
-                        <label class="pf-c-switch">
-                            <input
-                                class="pf-c-switch__input"
-                                type="checkbox"
-                                ?checked=${this.instance?.lookupGroupsFromUser ?? false}
-                            />
-                            <span class="pf-c-switch__toggle">
-                                <span class="pf-c-switch__toggle-icon">
-                                    <i class="fas fa-check" aria-hidden="true"></i>
-                                </span>
-                            </span>
-                            <span class="pf-c-switch__label"
-                                >${msg("Lookup using user attribute")}</span
-                            >
-                        </label>
-                        <p class="pf-c-form__helper-text">
-                            ${msg(
-                                "Field which contains DNs of groups the user is a member of. This field is used to lookup groups from users, e.g. 'memberOf'. To lookup nested groups in an Active Directory environment use 'memberOf:1.2.840.113556.1.4.1941:'.",
-                            )}
-                        </p>
-                    </ak-form-element-horizontal>
-                    <ak-form-element-horizontal
-                        label=${msg("Object uniqueness field")}
-                        required
-                        name="objectUniquenessField"
-                    >
-                        <input
-                            type="text"
-                            value="${this.instance?.objectUniquenessField || "objectSid"}"
-                            class="pf-c-form-control"
-                            required
-                        />
-                        <p class="pf-c-form__helper-text">
-                            ${msg("Field which contains a unique Identifier.")}
-                        </p>
-                    </ak-form-element-horizontal>
-                </div>
-            </ak-form-group>`;
+                            name="objectUniquenessField"
+                        >
+                            <input
+                                type="text"
+                                value="${this.instance?.objectUniquenessField || "objectSid"}"
+                                class="pf-c-form-control"
+                                required
+                            />
+                            <p class="pf-c-form__helper-text">
+                                ${msg("Field which contains a unique Identifier.")}
+                            </p>
+                        </ak-form-element-horizontal>
+                    </div>
+                </ak-form-group></ak-form-group
+            >`;
     }
 }
 
