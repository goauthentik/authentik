--- conflicted
+++ resolved
@@ -2,11 +2,8 @@
 import "#components/ak-secret-text-input";
 import "#components/ak-secret-textarea-input";
 import "#components/ak-slug-input";
-<<<<<<< HEAD
 import "#components/ak-radio-input";
-=======
 import "#components/ak-file-search-input";
->>>>>>> c1cfeaf4
 import "#components/ak-switch-input";
 import "#components/ak-text-input";
 import "#components/ak-textarea-input";
@@ -17,14 +14,9 @@
 
 import { propertyMappingsProvider, propertyMappingsSelector } from "./KerberosSourceFormHelpers.js";
 
-<<<<<<< HEAD
-import { config, DEFAULT_CONFIG } from "#common/api/config";
+import { DEFAULT_CONFIG } from "#common/api/config";
 
 import { RadioOption } from "#elements/forms/Radio";
-import { CapabilitiesEnum, WithCapabilitiesConfig } from "#elements/mixins/capabilities";
-=======
-import { DEFAULT_CONFIG } from "#common/api/config";
->>>>>>> c1cfeaf4
 
 import { iconHelperText, placeholderHelperText } from "#admin/helperText";
 import { BaseSourceForm } from "#admin/sources/BaseSourceForm";
@@ -399,53 +391,6 @@
                         help=${placeholderHelperText}
                     ></ak-text-input>
                 </div>
-<<<<<<< HEAD
-                ${this.can(CapabilitiesEnum.CanSaveMedia)
-                    ? html`<ak-form-element-horizontal label=${msg("Icon")} name="icon">
-                              <input type="file" value="" class="pf-c-form-control" />
-                              ${this.instance?.icon
-                                  ? html`
-                                        <p class="pf-c-form__helper-text">
-                                            ${msg("Currently set to:")} ${this.instance?.icon}
-                                        </p>
-                                    `
-                                  : nothing}
-                          </ak-form-element-horizontal>
-                          ${this.instance?.icon
-                              ? html`
-                                    <ak-form-element-horizontal>
-                                        <label class="pf-c-switch">
-                                            <input
-                                                class="pf-c-switch__input"
-                                                type="checkbox"
-                                                @change=${(ev: Event) => {
-                                                    const target = ev.target as HTMLInputElement;
-                                                    this.clearIcon = target.checked;
-                                                }}
-                                            />
-                                            <span class="pf-c-switch__toggle">
-                                                <span class="pf-c-switch__toggle-icon">
-                                                    <i class="fas fa-check" aria-hidden="true"></i>
-                                                </span>
-                                            </span>
-                                            <span class="pf-c-switch__label">
-                                                ${msg("Clear icon")}
-                                            </span>
-                                        </label>
-                                        <p class="pf-c-form__helper-text">
-                                            ${msg("Delete currently set icon.")}
-                                        </p>
-                                    </ak-form-element-horizontal>
-                                `
-                              : nothing}`
-                    : html`<ak-form-element-horizontal label=${msg("Icon")} name="icon">
-                          <input
-                              type="text"
-                              value="${this.instance?.icon ?? ""}"
-                              class="pf-c-form-control"
-                          />
-                          <p class="pf-c-form__helper-text">${iconHelperText}</p>
-                      </ak-form-element-horizontal>`}
                 <ak-radio-input
                     label=${msg("Outgoing sync trigger mode")}
                     required
@@ -454,7 +399,6 @@
                     .options=${SyncOutgoingTriggerModeOptions}
                 >
                 </ak-radio-input>
-=======
                 <ak-file-search-input
                     name="icon"
                     label=${msg("Icon")}
@@ -463,7 +407,6 @@
                     blankable
                     help=${iconHelperText}
                 ></ak-file-search-input>
->>>>>>> c1cfeaf4
             </ak-form-group>`;
     }
 }
