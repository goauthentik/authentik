import "#admin/users/ServiceAccountForm";
import "#admin/users/UserActiveForm";
import "#admin/users/UserForm";
import "#admin/users/UserImpersonateForm";
import "#admin/users/UserPasswordForm";
import "#admin/users/UserResetEmailForm";
import "#components/ak-status-label";
import "#elements/buttons/ActionButton/index";
import "#elements/buttons/Dropdown";
import "#elements/forms/DeleteBulkForm";
import "#elements/forms/HorizontalFormElement";
import "#elements/forms/ModalForm";
import "@patternfly/elements/pf-tooltip/pf-tooltip.js";

import { DEFAULT_CONFIG } from "#common/api/config";
import { PFSize } from "#common/enums";
import { parseAPIResponseError, pluckErrorDetail } from "#common/errors/network";
import { MessageLevel } from "#common/messages";

import { Form } from "#elements/forms/Form";
import { showMessage } from "#elements/messages/MessageContainer";
import { WithBrandConfig } from "#elements/mixins/branding";
import { CapabilitiesEnum, WithCapabilitiesConfig } from "#elements/mixins/capabilities";
import { getURLParam, updateURLParams } from "#elements/router/RouteMatch";
import { PaginatedResponse, Table, TableColumn, Timestamp } from "#elements/table/Table";
import { SlottedTemplateResult } from "#elements/types";
import { UserOption } from "#elements/user/utils";

import { AKLabel } from "#components/ak-label";

<<<<<<< HEAD
import {
    CoreApi,
    CoreUsersListTypeEnum,
    Group,
    RbacApi,
    Role,
    SessionUser,
    User,
} from "@goauthentik/api";
=======
import { CoreApi, CoreUsersListTypeEnum, Group, User } from "@goauthentik/api";
>>>>>>> 3dbecdbd

import { msg, str } from "@lit/localize";
import { CSSResult, html, nothing, TemplateResult } from "lit";
import { customElement, property, state } from "lit/decorators.js";
import { ifDefined } from "lit/directives/if-defined.js";

import PFAlert from "@patternfly/patternfly/components/Alert/alert.css";
import PFBanner from "@patternfly/patternfly/components/Banner/banner.css";
import PFDescriptionList from "@patternfly/patternfly/components/DescriptionList/description-list.css";

@customElement("ak-user-related-add")
export class RelatedUserAdd extends Form<{ users: number[] }> {
    @property({ attribute: false })
    targetGroup?: Group;

    @property({ attribute: false })
    targetRole?: Role;

    @state()
    usersToAdd: User[] = [];

    getSuccessMessage(): string {
        return msg("Successfully added user(s).");
    }

    async send(data: { users: number[] }): Promise<{ users: number[] }> {
        await Promise.all(
            data.users.map((user) => {
                if (this.targetGroup) {
                    return new CoreApi(DEFAULT_CONFIG).coreGroupsAddUserCreate({
                        groupUuid: this.targetGroup.pk,
                        userAccountRequest: {
                            pk: user,
                        },
                    });
                }
                if (this.targetRole) {
                    return new RbacApi(DEFAULT_CONFIG).rbacRolesAddUserCreate({
                        uuid: this.targetRole.pk,
                        // todo: rename this
                        userAccountSerializerForRoleRequest: {
                            pk: user,
                        },
                    });
                }
            }),
        );
        return data;
    }

    renderForm(): TemplateResult {
        // TODO: The `form-control-sibling` container is a workaround to get the
        // table to allow the table to appear as an inline-block element next to the input group.
        // This should be fixed by moving the `@container` query off `:host`.

        return html` <ak-form-element-horizontal name="users">
            <div slot="label" class="pf-c-form__group-label">
                ${AKLabel({ htmlFor: "assign-users-button" }, msg("Users"))}
            </div>

            <div class="pf-c-input-group">
                <div class="form-control-sibling">
                    <ak-group-member-select-table
                        .confirm=${(items: User[]) => {
                            this.usersToAdd = items;
                            this.requestUpdate();
                            return Promise.resolve();
                        }}
                    >
                        <button
                            slot="trigger"
                            class="pf-c-button pf-m-control"
                            type="button"
                            id="assign-users-button"
                            aria-haspopup="dialog"
                            aria-label=${msg("Open user selection dialog")}
                        >
                            <pf-tooltip position="top" content=${msg("Add users")}>
                                <i class="fas fa-plus" aria-hidden="true"></i>
                            </pf-tooltip>
                        </button>
                    </ak-group-member-select-table>
                </div>
                <div class="pf-c-form-control">
                    <ak-chip-group>
                        ${this.usersToAdd.map((user) => {
                            return html`<ak-chip
                                removable
                                value=${ifDefined(user.pk)}
                                @remove=${() => {
                                    const idx = this.usersToAdd.indexOf(user);
                                    this.usersToAdd.splice(idx, 1);
                                    this.requestUpdate();
                                }}
                            >
                                ${UserOption(user)}
                            </ak-chip>`;
                        })}
                    </ak-chip-group>
                </div>
            </div>
        </ak-form-element-horizontal>`;
    }
}

@customElement("ak-user-related-list")
export class RelatedUserList extends WithBrandConfig(WithCapabilitiesConfig(Table<User>)) {
    public override searchPlaceholder = msg("Search for users by username or display name...");
    public override searchLabel = msg("User Search");
    public override label = msg("Users");

    expandable = true;
    checkbox = true;
    clearOnRefresh = true;

    protected override searchEnabled = true;

    @property({ attribute: false })
    targetGroup?: Group;

    @property({ attribute: false })
    targetRole?: Role;

    @property()
    order = "last_login";

    @property({ type: Boolean })
    hideServiceAccounts = getURLParam<boolean>("hideServiceAccounts", true);

    static styles: CSSResult[] = [...Table.styles, PFDescriptionList, PFAlert, PFBanner];

    async apiEndpoint(): Promise<PaginatedResponse<User>> {
        const users = await new CoreApi(DEFAULT_CONFIG).coreUsersList({
            ...(await this.defaultEndpointConfig()),
            ...(this.targetGroup && { groupsByPk: [this.targetGroup.pk] }),
            ...(this.targetRole && { rolesByPk: [this.targetRole.pk] }),
            type: this.hideServiceAccounts
                ? [CoreUsersListTypeEnum.External, CoreUsersListTypeEnum.Internal]
                : undefined,
            includeGroups: false,
            includeRoles: false,
        });

        return users;
    }

    protected override rowLabel(item: User): string | null {
        return item.username ?? item.name ?? null;
    }

    protected columns: TableColumn[] = [
        [msg("Name"), "username"],
        [msg("Active"), "is_active"],
        [msg("Last login"), "last_login"],
        [msg("Actions"), null, msg("Row Actions")],
    ];

    renderToolbarSelected(): TemplateResult {
        const disabled = this.selectedElements.length < 1;
        return html`<ak-forms-delete-bulk
            objectLabel=${msg("User(s)")}
            actionLabel=${msg("Remove User(s)")}
            action=${msg("removed")}
            actionSubtext=${msg(
                str`Are you sure you want to remove the selected users from ${this.targetGroup?.name || this.targetRole?.name}?`,
            )}
            .objects=${this.selectedElements}
            .metadata=${(item: User) => {
                return [
                    { key: msg("Username"), value: item.username },
                    { key: msg("ID"), value: item.pk.toString() },
                    { key: msg("UID"), value: item.uid },
                ];
            }}
            .delete=${(item: User) => {
                if (this.targetGroup) {
                    return new CoreApi(DEFAULT_CONFIG).coreGroupsRemoveUserCreate({
                        groupUuid: this.targetGroup.pk,
                        userAccountRequest: {
                            pk: item.pk,
                        },
                    });
                }
                if (this.targetRole) {
                    return new RbacApi(DEFAULT_CONFIG).rbacRolesRemoveUserCreate({
                        uuid: this.targetRole.pk,
                        userAccountSerializerForRoleRequest: {
                            pk: item.pk,
                        },
                    });
                }
            }}
        >
            <button ?disabled=${disabled} slot="trigger" class="pf-c-button pf-m-danger">
                ${msg("Remove")}
            </button>
        </ak-forms-delete-bulk>`;
    }

    row(item: User): SlottedTemplateResult[] {
        const canImpersonate =
            this.can(CapabilitiesEnum.CanImpersonate) && item.pk !== this.currentUser?.pk;
        return [
            html`<a href="#/identity/users/${item.pk}">
                <div>${item.username}</div>
                <small>${item.name}</small>
            </a>`,
            html`<ak-status-label ?good=${item.isActive}></ak-status-label>`,
            Timestamp(item.lastLogin),

            html`<div>
                <ak-forms-modal>
                    <span slot="submit">${msg("Update")}</span>
                    <span slot="header">${msg("Update User")}</span>
                    <ak-user-form slot="form" .instancePk=${item.pk}> </ak-user-form>
                    <button slot="trigger" class="pf-c-button pf-m-plain">
                        <pf-tooltip position="top" content=${msg("Edit")}>
                            <i class="fas fa-edit" aria-hidden="true"></i>
                        </pf-tooltip>
                    </button>
                </ak-forms-modal>
                ${canImpersonate
                    ? html`
                          <ak-forms-modal size=${PFSize.Medium} id="impersonate-request">
                              <span slot="submit">${msg("Impersonate")}</span>
                              <span slot="header">${msg("Impersonate")} ${item.username}</span>
                              <ak-user-impersonate-form
                                  slot="form"
                                  .instancePk=${item.pk}
                              ></ak-user-impersonate-form>
                              <button slot="trigger" class="pf-c-button pf-m-tertiary">
                                  <pf-tooltip
                                      position="top"
                                      content=${msg("Temporarily assume the identity of this user")}
                                  >
                                      <span>${msg("Impersonate")}</span>
                                  </pf-tooltip>
                              </button>
                          </ak-forms-modal>
                      `
                    : nothing}
            </div>`,
        ];
    }

    renderExpanded(item: User): TemplateResult {
        return html`<dl class="pf-c-description-list pf-m-horizontal">
            <div class="pf-c-description-list__group">
                <dt class="pf-c-description-list__term">
                    <span class="pf-c-description-list__text">${msg("User status")}</span>
                </dt>
                <dd class="pf-c-description-list__description">
                    <div class="pf-c-description-list__text">
                        ${item.isActive ? msg("Active") : msg("Inactive")}
                    </div>
                    <div class="pf-c-description-list__text">
                        ${item.isSuperuser ? msg("Superuser") : msg("Regular user")}
                    </div>
                </dd>
            </div>
            <div class="pf-c-description-list__group">
                <dt class="pf-c-description-list__term">
                    <span class="pf-c-description-list__text">${msg("Change status")}</span>
                </dt>
                <dd class="pf-c-description-list__description">
                    <div class="pf-c-description-list__text">
                        <ak-user-active-form
                            .obj=${item}
                            objectLabel=${msg("User")}
                            .delete=${() => {
                                return new CoreApi(DEFAULT_CONFIG).coreUsersPartialUpdate({
                                    id: item.pk || 0,
                                    patchedUserRequest: {
                                        isActive: !item.isActive,
                                    },
                                });
                            }}
                        >
                            <button slot="trigger" class="pf-c-button pf-m-warning">
                                ${item.isActive ? msg("Deactivate") : msg("Activate")}
                            </button>
                        </ak-user-active-form>
                    </div>
                </dd>
            </div>
            <div class="pf-c-description-list__group">
                <dt class="pf-c-description-list__term">
                    <span class="pf-c-description-list__text">${msg("Recovery")}</span>
                </dt>
                <dd class="pf-c-description-list__description">
                    <div class="pf-c-description-list__text">
                        <ak-forms-modal>
                            <span slot="submit">${msg("Update password")}</span>
                            <span slot="header">
                                ${msg(str`Update ${item.name || item.username}'s password`)}
                            </span>
                            <ak-user-password-form
                                username=${item.username}
                                email=${ifDefined(item.email)}
                                slot="form"
                                .instancePk=${item.pk}
                            ></ak-user-password-form>
                            <button slot="trigger" class="pf-c-button pf-m-secondary">
                                ${msg("Set password")}
                            </button>
                        </ak-forms-modal>
                        ${this.brand.flowRecovery
                            ? html`
                                  <ak-action-button
                                      class="pf-m-secondary"
                                      .apiRequest=${() => {
                                          return new CoreApi(DEFAULT_CONFIG)
                                              .coreUsersRecoveryCreate({
                                                  id: item.pk,
                                              })
                                              .then((rec) => {
                                                  showMessage({
                                                      level: MessageLevel.success,
                                                      message: msg(
                                                          "Successfully generated recovery link",
                                                      ),
                                                      description: rec.link,
                                                  });
                                              })
                                              .catch(async (error: unknown) => {
                                                  const parsedError =
                                                      await parseAPIResponseError(error);

                                                  showMessage({
                                                      level: MessageLevel.error,
                                                      message: pluckErrorDetail(parsedError),
                                                  });
                                              });
                                      }}
                                  >
                                      ${msg("Copy recovery link")}
                                  </ak-action-button>
                                  ${item.email
                                      ? html`<ak-forms-modal .closeAfterSuccessfulSubmit=${false}>
                                            <span slot="submit"> ${msg("Send link")} </span>
                                            <span slot="header">
                                                ${msg("Send recovery link to user")}
                                            </span>
                                            <ak-user-reset-email-form slot="form" .user=${item}>
                                            </ak-user-reset-email-form>
                                            <button
                                                slot="trigger"
                                                class="pf-c-button pf-m-secondary"
                                            >
                                                ${msg("Email recovery link")}
                                            </button>
                                        </ak-forms-modal>`
                                      : html`<span
                                            >${msg(
                                                "Recovery link cannot be emailed, user has no email address saved.",
                                            )}</span
                                        >`}
                              `
                            : html` <p>
                                  ${msg(
                                      "To let a user directly reset a their password, configure a recovery flow on the currently active brand.",
                                  )}
                              </p>`}
                    </div>
                </dd>
            </div>
        </dl>`;
    }

    renderToolbar(): TemplateResult {
        return html`
            ${this.targetGroup
                ? html`<ak-forms-modal>
                      <span slot="submit">${msg("Assign")}</span>
                      <span slot="header">${msg("Assign Additional Users")}</span>
                      ${this.targetGroup.isSuperuser
                          ? html`
                                <div class="pf-c-banner pf-m-warning" slot="above-form">
                                    ${msg(
                                        "Warning: This group is configured with superuser access. Added users will have superuser access.",
                                    )}
                                </div>
                            `
                          : nothing}
                      <ak-user-related-add .targetGroup=${this.targetGroup} slot="form">
                      </ak-user-related-add>
                      <button slot="trigger" class="pf-c-button pf-m-primary">
                          ${msg("Add existing user")}
                      </button>
                  </ak-forms-modal>`
                : nothing}
            ${this.targetRole
                ? html`<ak-forms-modal>
                      <span slot="submit">${msg("Assign")}</span>
                      <span slot="header">${msg("Assign Additional Users")}</span>
                      <ak-user-related-add .targetRole=${this.targetRole} slot="form">
                      </ak-user-related-add>
                      <button slot="trigger" class="pf-c-button pf-m-primary">
                          ${msg("Add existing user")}
                      </button>
                  </ak-forms-modal>`
                : nothing}
            <ak-dropdown class="pf-c-dropdown">
                <button
                    class="pf-m-secondary pf-c-dropdown__toggle"
                    type="button"
                    id="add-user-toggle"
                    aria-haspopup="menu"
                    aria-controls="add-user-menu"
                    tabindex="0"
                >
                    <span class="pf-c-dropdown__toggle-text">${msg("Add new user")}</span>
                    <i class="fas fa-caret-down pf-c-dropdown__toggle-icon" aria-hidden="true"></i>
                </button>
                <ul
                    class="pf-c-dropdown__menu"
                    hidden
                    role="menu"
                    id="add-user-menu"
                    aria-labelledby="add-user-toggle"
                    tabindex="-1"
                >
                    <li role="presentation">
                        <ak-forms-modal>
                            <span slot="submit">${msg("Create User")}</span>
                            <span slot="header">${msg("New User")}</span>
                            ${this.targetGroup
                                ? html`
                                      <div class="pf-c-banner pf-m-info" slot="above-form">
                                          ${msg(
                                              str`This user will be added to the group "${this.targetGroup.name}".`,
                                          )}
                                      </div>
                                      <ak-user-form .targetGroup=${this.targetGroup} slot="form">
                                      </ak-user-form>
                                  `
                                : nothing}
                            ${this.targetRole
                                ? html`
                                      <div class="pf-c-banner pf-m-info" slot="above-form">
                                          ${msg(
                                              str`This user will be added to the role "${this.targetRole.name}".`,
                                          )}
                                      </div>
                                      <ak-user-form .targetRole=${this.targetRole} slot="form">
                                      </ak-user-form>
                                  `
                                : nothing}
                            <a role="menuitem" slot="trigger" class="pf-c-dropdown__menu-item">
                                ${msg("New user...")}
                            </a>
                        </ak-forms-modal>
                    </li>
                    <li role="presentation">
                        <ak-forms-modal
                            .closeAfterSuccessfulSubmit=${false}
                            .cancelText=${msg("Close")}
                        >
                            <span slot="submit">${msg("Create Service Account")}</span>
                            <span slot="header">${msg("New Service Account")}</span>
                            ${this.targetGroup
                                ? html`
                                      <div class="pf-c-banner pf-m-info" slot="above-form">
                                          ${msg(
                                              str`This user will be added to the group "${this.targetGroup.name}".`,
                                          )}
                                      </div>
                                      <ak-user-service-account-form
                                          .targetGroup=${this.targetGroup}
                                          slot="form"
                                      ></ak-user-service-account-form>
                                  `
                                : nothing}
                            ${this.targetRole
                                ? html`
                                      <div class="pf-c-banner pf-m-info" slot="above-form">
                                          ${msg(
                                              str`This user will be added to the role "${this.targetRole.name}".`,
                                          )}
                                      </div>
                                      <ak-user-service-account-form
                                          .targetRole=${this.targetRole}
                                          slot="form"
                                      ></ak-user-service-account-form>
                                  `
                                : nothing}
                            <a role="menuitem" slot="trigger" class="pf-c-dropdown__menu-item">
                                ${msg("New service account...")}
                            </a>
                        </ak-forms-modal>
                    </li>
                </ul>
            </ak-dropdown>
            ${super.renderToolbar()}
        `;
    }

    renderToolbarAfter(): TemplateResult {
        return html`<div class="pf-c-toolbar__group pf-m-filter-group">
            <div class="pf-c-toolbar__item pf-m-search-filter">
                <div class="pf-c-input-group">
                    <label class="pf-c-switch" id="hide-service-accounts-label">
                        <input
                            id="hide-service-accounts"
                            class="pf-c-switch__input"
                            type="checkbox"
                            ?checked=${this.hideServiceAccounts}
                            @change=${() => {
                                this.hideServiceAccounts = !this.hideServiceAccounts;
                                this.page = 1;
                                this.fetch();
                                updateURLParams({
                                    hideServiceAccounts: this.hideServiceAccounts,
                                });
                            }}
                        />
                        <span class="pf-c-switch__toggle">
                            <span class="pf-c-switch__toggle-icon">
                                <i class="fas fa-check" aria-hidden="true"></i>
                            </span>
                        </span>
                        <span class="pf-c-switch__label">${msg("Hide service-accounts")}</span>
                    </label>
                </div>
            </div>
        </div>`;
    }
}

declare global {
    interface HTMLElementTagNameMap {
        "ak-user-related-list": RelatedUserList;
        "ak-user-related-add": RelatedUserAdd;
    }
}<|MERGE_RESOLUTION|>--- conflicted
+++ resolved
@@ -28,19 +28,7 @@
 
 import { AKLabel } from "#components/ak-label";
 
-<<<<<<< HEAD
-import {
-    CoreApi,
-    CoreUsersListTypeEnum,
-    Group,
-    RbacApi,
-    Role,
-    SessionUser,
-    User,
-} from "@goauthentik/api";
-=======
-import { CoreApi, CoreUsersListTypeEnum, Group, User } from "@goauthentik/api";
->>>>>>> 3dbecdbd
+import { CoreApi, CoreUsersListTypeEnum, Group, RbacApi, Role, User } from "@goauthentik/api";
 
 import { msg, str } from "@lit/localize";
 import { CSSResult, html, nothing, TemplateResult } from "lit";
