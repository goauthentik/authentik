import "#admin/groups/GroupForm";
import "#admin/groups/RelatedUserList";
import "#admin/rbac/ObjectPermissionsPage";
import "#components/ak-status-label";
import "#components/events/ObjectChangelog";
import "#elements/CodeMirror";
import "#elements/Tabs";
import "#elements/buttons/ActionButton/index";
import "#elements/buttons/SpinnerButton/index";
import "#elements/forms/ModalForm";

import { DEFAULT_CONFIG } from "#common/api/config";
import { EVENT_REFRESH } from "#common/constants";

import { AKElement } from "#elements/Base";
import { SlottedTemplateResult } from "#elements/types";

import { setPageDetails } from "#components/ak-page-navbar";

import { CoreApi, Group, RbacPermissionsAssignedByUsersListModelEnum } from "@goauthentik/api";

import { msg, str } from "@lit/localize";
import { CSSResult, html, nothing, PropertyValues } from "lit";
import { customElement, property } from "lit/decorators.js";

import PFButton from "@patternfly/patternfly/components/Button/button.css";
import PFCard from "@patternfly/patternfly/components/Card/card.css";
import PFContent from "@patternfly/patternfly/components/Content/content.css";
import PFDescriptionList from "@patternfly/patternfly/components/DescriptionList/description-list.css";
import PFList from "@patternfly/patternfly/components/List/list.css";
import PFPage from "@patternfly/patternfly/components/Page/page.css";
import PFGrid from "@patternfly/patternfly/layouts/Grid/grid.css";
import PFBase from "@patternfly/patternfly/patternfly-base.css";
import PFDisplay from "@patternfly/patternfly/utilities/Display/display.css";
import PFSizing from "@patternfly/patternfly/utilities/Sizing/sizing.css";

@customElement("ak-group-view")
export class GroupViewPage extends AKElement {
    @property({ type: String })
    set groupId(id: string) {
        new CoreApi(DEFAULT_CONFIG)
            .coreGroupsRetrieve({
                groupUuid: id,
                includeUsers: false,
            })
            .then((group) => {
                this.group = group;
            });
    }

    @property({ attribute: false })
    group?: Group;

    static styles: CSSResult[] = [
        PFBase,
        PFPage,
        PFButton,
        PFDisplay,
        PFGrid,
        PFList,
        PFContent,
        PFCard,
        PFDescriptionList,
        PFSizing,
    ];

    constructor() {
        super();
        this.addEventListener(EVENT_REFRESH, () => {
            if (!this.group?.pk) return;
            this.groupId = this.group?.pk;
        });
    }

    render(): SlottedTemplateResult {
        if (!this.group) {
            return nothing;
        }
        return html`<main>
            <ak-tabs>
                <section
                    role="tabpanel"
                    tabindex="0"
                    slot="page-overview"
                    id="page-overview"
                    aria-label="${msg("Overview")}"
                    class="pf-c-page__main-section pf-m-no-padding-mobile"
                >
                    <div class="pf-l-grid pf-m-gutter">
                        <div
                            class="pf-c-card pf-l-grid__item pf-m-12-col pf-m-3-col-on-xl pf-m-3-col-on-2xl"
                        >
                            <div class="pf-c-card__title">${msg("Group Info")}</div>
                            <div class="pf-c-card__body">
                                <dl class="pf-c-description-list">
                                    <div class="pf-c-description-list__group">
                                        <dt class="pf-c-description-list__term">
                                            <span class="pf-c-description-list__text"
                                                >${msg("Name")}</span
                                            >
                                        </dt>
                                        <dd class="pf-c-description-list__description">
                                            <div class="pf-c-description-list__text">
                                                ${this.group.name}
                                            </div>
                                        </dd>
                                    </div>
                                    <div class="pf-c-description-list__group">
                                        <dt class="pf-c-description-list__term">
                                            <span class="pf-c-description-list__text"
                                                >${msg("Superuser")}</span
                                            >
                                        </dt>
                                        <dd class="pf-c-description-list__description">
                                            <div class="pf-c-description-list__text">
                                                <ak-status-label
                                                    type="neutral"
                                                    ?good=${this.group.isSuperuser}
                                                ></ak-status-label>
                                            </div>
                                        </dd>
                                    </div>
                                    <div class="pf-c-description-list__group">
                                        <dt class="pf-c-description-list__term">
                                            <span class="pf-c-description-list__text"
                                                >${msg("Roles")}</span
                                            >
                                        </dt>
                                        <dd class="pf-c-description-list__description">
                                            <div class="pf-c-description-list__text">
                                                <ul class="pf-c-list">
                                                    ${this.group.rolesObj.map((role) => {
                                                        return html`<li>
                                                            <a href=${`#/identity/roles/${role.pk}`}
                                                                >${role.name}
                                                            </a>
                                                        </li>`;
                                                    })}
                                                </ul>
                                            </div>
                                        </dd>
                                    </div>
                                </dl>
                            </div>
                            <div class="pf-c-card__footer">
                                <ak-forms-modal>
                                    <span slot="submit">${msg("Update")}</span>
                                    <span slot="header">${msg("Update Group")}</span>
                                    <ak-group-form slot="form" .instancePk=${this.group.pk}>
                                    </ak-group-form>
                                    <button slot="trigger" class="pf-m-primary pf-c-button">
                                        ${msg("Edit")}
                                    </button>
                                </ak-forms-modal>
                            </div>
                        </div>
                        <div
                            class="pf-c-card pf-l-grid__item pf-m-12-col pf-m-9-col-on-xl pf-m-9-col-on-2xl"
                        >
                            <div class="pf-c-card__title">${msg("Notes")}</div>
                            <div class="pf-c-card__body">
                                ${Object.hasOwn(this.group?.attributes || {}, "notes")
                                    ? html`${this.group.attributes?.notes}`
                                    : html`
                                          <p>
                                              ${msg(
                                                  "Edit the notes attribute of this group to add notes here.",
                                              )}
                                          </p>
                                      `}
                            </div>
                        </div>
                        <div
                            class="pf-c-card pf-l-grid__item pf-m-12-col pf-m-12-col-on-xl pf-m-12-col-on-2xl"
                        >
                            <div class="pf-c-card__title">${msg("Changelog")}</div>
                            <div class="pf-c-card__body">
                                <ak-object-changelog
                                    targetModelPk=${this.group.pk}
                                    targetModelApp="authentik_core"
                                    targetModelName="group"
                                >
                                </ak-object-changelog>
                            </div>
                        </div>
                    </div>
                </section>
                <section
                    role="tabpanel"
                    tabindex="0"
                    slot="page-users"
                    id="page-users"
                    aria-label="${msg("Users")}"
                    class="pf-c-page__main-section pf-m-no-padding-mobile"
                >
                    <div class="pf-c-card">
                        <div class="pf-c-card__body">
                            <ak-user-related-list .targetGroup=${this.group}>
                            </ak-user-related-list>
                        </div>
                    </div>
                </section>
                <ak-rbac-object-permission-page
                    role="tabpanel"
                    tabindex="0"
                    slot="page-permissions"
                    id="page-permissions"
                    aria-label="${msg("Permissions")}"
                    model=${RbacPermissionsAssignedByUsersListModelEnum.AuthentikCoreGroup}
                    objectPk=${this.group.pk}
                ></ak-rbac-object-permission-page>
            </ak-tabs>
        </main>`;
    }

    updated(changed: PropertyValues<this>) {
        super.updated(changed);
        setPageDetails({
            icon: "pf-icon pf-icon-users",
<<<<<<< HEAD
            header: msg(str`Group ${this.group?.name || ""}`),
            description: this.group?.name || "",
=======
            header: this.group?.name ? msg(str`Group ${this.group.name}`) : msg("Group"),
            description: this.group?.name,
>>>>>>> 6beede63
        });
    }
}

declare global {
    interface HTMLElementTagNameMap {
        "ak-group-view": GroupViewPage;
    }
}<|MERGE_RESOLUTION|>--- conflicted
+++ resolved
@@ -217,13 +217,8 @@
         super.updated(changed);
         setPageDetails({
             icon: "pf-icon pf-icon-users",
-<<<<<<< HEAD
-            header: msg(str`Group ${this.group?.name || ""}`),
-            description: this.group?.name || "",
-=======
             header: this.group?.name ? msg(str`Group ${this.group.name}`) : msg("Group"),
             description: this.group?.name,
->>>>>>> 6beede63
         });
     }
 }
