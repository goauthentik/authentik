--- conflicted
+++ resolved
@@ -1,20 +1,3 @@
-<<<<<<< HEAD
-import "@goauthentik/admin/providers/google_workspace/GoogleWorkspaceProviderForm";
-import "@goauthentik/admin/providers/google_workspace/GoogleWorkspaceProviderGroupList";
-import "@goauthentik/admin/providers/google_workspace/GoogleWorkspaceProviderUserList";
-import "@goauthentik/admin/rbac/ObjectPermissionsPage";
-import { DEFAULT_CONFIG } from "@goauthentik/common/api/config";
-import { EVENT_REFRESH } from "@goauthentik/common/constants";
-import "@goauthentik/components/ak-status-label";
-import "@goauthentik/components/events/ObjectChangelog";
-import { AKElement } from "@goauthentik/elements/Base";
-import "@goauthentik/elements/Tabs";
-import "@goauthentik/elements/buttons/ActionButton";
-import "@goauthentik/elements/buttons/ModalButton";
-import "@goauthentik/elements/sync/SyncStatusCard";
-import "@goauthentik/elements/tasks/ScheduleList";
-import "@goauthentik/elements/tasks/TaskList";
-=======
 import "#admin/providers/google_workspace/GoogleWorkspaceProviderForm";
 import "#admin/providers/google_workspace/GoogleWorkspaceProviderGroupList";
 import "#admin/providers/google_workspace/GoogleWorkspaceProviderUserList";
@@ -25,6 +8,8 @@
 import "#elements/buttons/ActionButton/index";
 import "#elements/buttons/ModalButton";
 import "#elements/sync/SyncStatusCard";
+import "#elements/tasks/ScheduleList";
+import "#elements/tasks/TaskList";
 
 import { DEFAULT_CONFIG } from "#common/api/config";
 import { EVENT_REFRESH } from "#common/constants";
@@ -33,11 +18,10 @@
 
 import {
     GoogleWorkspaceProvider,
+    ModelEnum,
     ProvidersApi,
     RbacPermissionsAssignedByUsersListModelEnum,
-    SyncStatus,
 } from "@goauthentik/api";
->>>>>>> 21af51ba
 
 import { msg } from "@lit/localize";
 import { CSSResult, html, PropertyValues, TemplateResult } from "lit";
@@ -55,16 +39,6 @@
 import PFStack from "@patternfly/patternfly/layouts/Stack/stack.css";
 import PFBase from "@patternfly/patternfly/patternfly-base.css";
 
-<<<<<<< HEAD
-import {
-    GoogleWorkspaceProvider,
-    ModelEnum,
-    ProvidersApi,
-    RbacPermissionsAssignedByUsersListModelEnum,
-} from "@goauthentik/api";
-
-=======
->>>>>>> 21af51ba
 @customElement("ak-provider-google-workspace-view")
 export class GoogleWorkspaceProviderViewPage extends AKElement {
     @property({ type: Number })
@@ -72,26 +46,6 @@
 
     @state()
     provider?: GoogleWorkspaceProvider;
-
-<<<<<<< HEAD
-    static get styles(): CSSResult[] {
-        return [
-            PFBase,
-            PFButton,
-            PFForm,
-            PFFormControl,
-            PFStack,
-            PFList,
-            PFGrid,
-            PFPage,
-            PFContent,
-            PFCard,
-            PFDescriptionList,
-        ];
-    }
-=======
-    @state()
-    syncState?: SyncStatus;
 
     static styles: CSSResult[] = [
         PFBase,
@@ -106,7 +60,6 @@
         PFCard,
         PFDescriptionList,
     ];
->>>>>>> 21af51ba
 
     constructor() {
         super();
