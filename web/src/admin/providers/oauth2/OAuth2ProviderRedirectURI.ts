--- conflicted
+++ resolved
@@ -41,10 +41,6 @@
         url: "",
     };
 
-<<<<<<< HEAD
-    @property({ type: String })
-=======
->>>>>>> 8b21392a
     @property({ type: String, useDefault: true })
     public name = "";
 
