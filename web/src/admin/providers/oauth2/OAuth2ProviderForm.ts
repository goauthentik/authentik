--- conflicted
+++ resolved
@@ -247,17 +247,10 @@
 
                     <ak-form-element-horizontal label=${msg("Signing Key")} name="signingKey">
                         <ak-crypto-certificate-search
-<<<<<<< HEAD
-                            certificate=${ifDefined(provider?.signingKey ?? nothing)}
                             name="certificate"
-                            singleton
-                        >
-                        </ak-crypto-certificate-search>
-=======
-                            certificate=${this.instance?.signingKey}
+                            certificate=${ifDefined(this.instance?.signingKey ?? undefined)}
                             singleton
                         ></ak-crypto-certificate-search>
->>>>>>> 5d52038a
                         <p class="pf-c-form__helper-text">${msg("Key used to sign the tokens.")}</p>
                     </ak-form-element-horizontal>
                 </div>
