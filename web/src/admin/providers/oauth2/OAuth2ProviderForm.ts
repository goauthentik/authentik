--- conflicted
+++ resolved
@@ -155,36 +155,6 @@
                 required
             ></ak-text-input>
 
-<<<<<<< HEAD
-=======
-            <ak-form-element-horizontal
-                name="authenticationFlow"
-                label=${msg("Authentication flow")}
-            >
-                <ak-flow-search
-                    flowType=${FlowsInstancesListDesignationEnum.Authentication}
-                    .currentFlow=${provider?.authenticationFlow}
-                ></ak-flow-search>
-                <p class="pf-c-form__helper-text">
-                    ${msg("Flow used when a user access this provider and is not authenticated.")}
-                </p>
-            </ak-form-element-horizontal>
-            <ak-form-element-horizontal
-                name="authorizationFlow"
-                label=${msg("Authorization flow")}
-                required
-            >
-                <ak-flow-search
-                    flowType=${FlowsInstancesListDesignationEnum.Authorization}
-                    .currentFlow=${provider?.authorizationFlow}
-                    required
-                ></ak-flow-search>
-                <p class="pf-c-form__helper-text">
-                    ${msg("Flow used when authorizing this provider.")}
-                </p>
-            </ak-form-element-horizontal>
-
->>>>>>> 08041792
             <ak-form-group .expanded=${true}>
                 <span slot="header"> ${msg("Protocol settings")} </span>
                 <div slot="body" class="pf-c-form">
