--- conflicted
+++ resolved
@@ -1,20 +1,3 @@
-<<<<<<< HEAD
-import "@goauthentik/admin/providers/microsoft_entra/MicrosoftEntraProviderForm";
-import "@goauthentik/admin/providers/microsoft_entra/MicrosoftEntraProviderGroupList";
-import "@goauthentik/admin/providers/microsoft_entra/MicrosoftEntraProviderUserList";
-import "@goauthentik/admin/rbac/ObjectPermissionsPage";
-import { DEFAULT_CONFIG } from "@goauthentik/common/api/config";
-import { EVENT_REFRESH } from "@goauthentik/common/constants";
-import "@goauthentik/components/events/ObjectChangelog";
-import { AKElement } from "@goauthentik/elements/Base";
-import "@goauthentik/elements/Tabs";
-import "@goauthentik/elements/buttons/ActionButton";
-import "@goauthentik/elements/buttons/ModalButton";
-import "@goauthentik/elements/events/LogViewer";
-import "@goauthentik/elements/sync/SyncStatusCard";
-import "@goauthentik/elements/tasks/ScheduleList";
-import "@goauthentik/elements/tasks/TaskList";
-=======
 import "#admin/providers/microsoft_entra/MicrosoftEntraProviderForm";
 import "#admin/providers/microsoft_entra/MicrosoftEntraProviderGroupList";
 import "#admin/providers/microsoft_entra/MicrosoftEntraProviderUserList";
@@ -24,6 +7,9 @@
 import "#elements/buttons/ActionButton/index";
 import "#elements/buttons/ModalButton";
 import "#elements/events/LogViewer";
+import "#elements/sync/SyncStatusCard";
+import "#elements/tasks/ScheduleList";
+import "#elements/tasks/TaskList";
 
 import { DEFAULT_CONFIG } from "#common/api/config";
 import { EVENT_REFRESH } from "#common/constants";
@@ -32,11 +18,10 @@
 
 import {
     MicrosoftEntraProvider,
+    ModelEnum,
     ProvidersApi,
     RbacPermissionsAssignedByUsersListModelEnum,
-    SyncStatus,
 } from "@goauthentik/api";
->>>>>>> 21af51ba
 
 import { msg } from "@lit/localize";
 import { CSSResult, html, PropertyValues, TemplateResult } from "lit";
@@ -54,16 +39,6 @@
 import PFStack from "@patternfly/patternfly/layouts/Stack/stack.css";
 import PFBase from "@patternfly/patternfly/patternfly-base.css";
 
-<<<<<<< HEAD
-import {
-    MicrosoftEntraProvider,
-    ModelEnum,
-    ProvidersApi,
-    RbacPermissionsAssignedByUsersListModelEnum,
-} from "@goauthentik/api";
-
-=======
->>>>>>> 21af51ba
 @customElement("ak-provider-microsoft-entra-view")
 export class MicrosoftEntraProviderViewPage extends AKElement {
     @property({ type: Number })
@@ -71,26 +46,6 @@
 
     @state()
     provider?: MicrosoftEntraProvider;
-
-<<<<<<< HEAD
-    static get styles(): CSSResult[] {
-        return [
-            PFBase,
-            PFButton,
-            PFForm,
-            PFFormControl,
-            PFStack,
-            PFList,
-            PFGrid,
-            PFPage,
-            PFContent,
-            PFCard,
-            PFDescriptionList,
-        ];
-    }
-=======
-    @state()
-    syncState?: SyncStatus;
 
     static styles: CSSResult[] = [
         PFBase,
@@ -105,7 +60,6 @@
         PFCard,
         PFDescriptionList,
     ];
->>>>>>> 21af51ba
 
     constructor() {
         super();
