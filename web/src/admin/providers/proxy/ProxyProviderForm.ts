import "@goauthentik/admin/common/ak-crypto-certificate-search";
import "@goauthentik/admin/common/ak-flow-search/ak-flow-search";
import { BaseProviderForm } from "@goauthentik/admin/providers/BaseProviderForm";
import { oauth2SourcesProvider } from "@goauthentik/admin/providers/oauth2/OAuth2Sources.js";
import { DEFAULT_CONFIG } from "@goauthentik/common/api/config";
import { first } from "@goauthentik/common/utils";
import "@goauthentik/components/ak-toggle-group";
import "@goauthentik/elements/ak-dual-select/ak-dual-select-dynamic-selected-provider.js";
<<<<<<< HEAD
import "@goauthentik/elements/ak-dual-select/ak-dual-select-provider.js";
=======
>>>>>>> 02e852b1
import "@goauthentik/elements/forms/FormGroup";
import "@goauthentik/elements/forms/HorizontalFormElement";
import "@goauthentik/elements/forms/SearchSelect";
import "@goauthentik/elements/utils/TimeDeltaHelp";

import { msg } from "@lit/localize";
import { CSSResult, TemplateResult, html } from "lit";
import { customElement, state } from "lit/decorators.js";
import { ifDefined } from "lit/directives/if-defined.js";

import PFContent from "@patternfly/patternfly/components/Content/content.css";
import PFList from "@patternfly/patternfly/components/List/list.css";
import PFSpacing from "@patternfly/patternfly/utilities/Spacing/spacing.css";

import {
    FlowsInstancesListDesignationEnum,
<<<<<<< HEAD
=======
    PaginatedOAuthSourceList,
>>>>>>> 02e852b1
    ProvidersApi,
    ProxyMode,
    ProxyProvider,
} from "@goauthentik/api";

import {
    makeProxyPropertyMappingsSelector,
    proxyPropertyMappingsProvider,
} from "./ProxyProviderPropertyMappings.js";

@customElement("ak-provider-proxy-form")
export class ProxyProviderFormPage extends BaseProviderForm<ProxyProvider> {
    static get styles(): CSSResult[] {
        return [...super.styles, PFContent, PFList, PFSpacing];
    }

    async loadInstance(pk: number): Promise<ProxyProvider> {
        const provider = await new ProvidersApi(DEFAULT_CONFIG).providersProxyRetrieve({
            id: pk,
        });
        this.showHttpBasic = first(provider.basicAuthEnabled, true);
        this.mode = first(provider.mode, ProxyMode.Proxy);
        return provider;
    }

<<<<<<< HEAD
=======
    async load(): Promise<void> {
        this.oauthSources = await new SourcesApi(DEFAULT_CONFIG).sourcesOauthList({
            ordering: "name",
            hasJwks: true,
        });
    }

    oauthSources?: PaginatedOAuthSourceList;

>>>>>>> 02e852b1
    @state()
    showHttpBasic = true;

    @state()
    mode: ProxyMode = ProxyMode.Proxy;

    async send(data: ProxyProvider): Promise<ProxyProvider> {
        data.mode = this.mode;
        if (this.mode !== ProxyMode.ForwardDomain) {
            data.cookieDomain = "";
        }
        if (this.instance) {
            return new ProvidersApi(DEFAULT_CONFIG).providersProxyUpdate({
                id: this.instance.pk,
                proxyProviderRequest: data,
            });
        } else {
            return new ProvidersApi(DEFAULT_CONFIG).providersProxyCreate({
                proxyProviderRequest: data,
            });
        }
    }

    renderHttpBasic(): TemplateResult {
        return html`<ak-text-input
                name="basicAuthUserAttribute"
                label=${msg("HTTP-Basic Username Key")}
                value="${ifDefined(this.instance?.basicAuthUserAttribute)}"
                help=${msg(
                    "User/Group Attribute used for the user part of the HTTP-Basic Header. If not set, the user's Email address is used.",
                )}
            >
            </ak-text-input>

            <ak-text-input
                name="basicAuthPasswordAttribute"
                label=${msg("HTTP-Basic Password Key")}
                value="${ifDefined(this.instance?.basicAuthPasswordAttribute)}"
                help=${msg(
                    "User/Group Attribute used for the password part of the HTTP-Basic Header.",
                )}
            >
            </ak-text-input>`;
    }

    renderModeSelector(): TemplateResult {
        const setMode = (ev: CustomEvent<{ value: ProxyMode }>) => {
            this.mode = ev.detail.value;
        };

        // prettier-ignore
        return html`
            <ak-toggle-group value=${this.mode} @ak-toggle=${setMode}>
                <option value=${ProxyMode.Proxy}>${msg("Proxy")}</option>
                <option value=${ProxyMode.ForwardSingle}>${msg("Forward auth (single application)")}</option>
                <option value=${ProxyMode.ForwardDomain}>${msg("Forward auth (domain level)")}</option>
            </ak-toggle-group>
        `;
    }

    renderSettings(): TemplateResult {
        switch (this.mode) {
            case ProxyMode.Proxy:
                return html`<p class="pf-u-mb-xl">
                        ${msg(
                            "This provider will behave like a transparent reverse-proxy, except requests must be authenticated. If your upstream application uses HTTPS, make sure to connect to the outpost using HTTPS as well.",
                        )}
                    </p>
                    <ak-form-element-horizontal
                        label=${msg("External host")}
                        ?required=${true}
                        name="externalHost"
                    >
                        <input
                            type="text"
                            value="${ifDefined(this.instance?.externalHost)}"
                            class="pf-c-form-control"
                            required
                        />
                        <p class="pf-c-form__helper-text">
                            ${msg(
                                "The external URL you'll access the application at. Include any non-standard port.",
                            )}
                        </p>
                    </ak-form-element-horizontal>
                    <ak-form-element-horizontal
                        label=${msg("Internal host")}
                        ?required=${true}
                        name="internalHost"
                    >
                        <input
                            type="text"
                            value="${ifDefined(this.instance?.internalHost)}"
                            class="pf-c-form-control"
                            required
                        />
                        <p class="pf-c-form__helper-text">
                            ${msg("Upstream host that the requests are forwarded to.")}
                        </p>
                    </ak-form-element-horizontal>
                    <ak-form-element-horizontal name="internalHostSslValidation">
                        <label class="pf-c-switch">
                            <input
                                class="pf-c-switch__input"
                                type="checkbox"
                                ?checked=${first(this.instance?.internalHostSslValidation, true)}
                            />
                            <span class="pf-c-switch__toggle">
                                <span class="pf-c-switch__toggle-icon">
                                    <i class="fas fa-check" aria-hidden="true"></i>
                                </span>
                            </span>
                            <span class="pf-c-switch__label"
                                >${msg("Internal host SSL Validation")}</span
                            >
                        </label>
                        <p class="pf-c-form__helper-text">
                            ${msg("Validate SSL Certificates of upstream servers.")}
                        </p>
                    </ak-form-element-horizontal>`;
            case ProxyMode.ForwardSingle:
                return html`<p class="pf-u-mb-xl">
                        ${msg(
                            "Use this provider with nginx's auth_request or traefik's forwardAuth. Each application/domain needs its own provider. Additionally, on each domain, /outpost.goauthentik.io must be routed to the outpost (when using a managed outpost, this is done for you).",
                        )}
                    </p>
                    <ak-form-element-horizontal
                        label=${msg("External host")}
                        ?required=${true}
                        name="externalHost"
                    >
                        <input
                            type="text"
                            value="${ifDefined(this.instance?.externalHost)}"
                            class="pf-c-form-control"
                            required
                        />
                        <p class="pf-c-form__helper-text">
                            ${msg(
                                "The external URL you'll access the application at. Include any non-standard port.",
                            )}
                        </p>
                    </ak-form-element-horizontal>`;
            case ProxyMode.ForwardDomain:
                return html`<p class="pf-u-mb-xl">
                        ${msg(
                            "Use this provider with nginx's auth_request or traefik's forwardAuth. Only a single provider is required per root domain. You can't do per-application authorization, but you don't have to create a provider for each application.",
                        )}
                    </p>
                    <div class="pf-u-mb-xl">
                        ${msg("An example setup can look like this:")}
                        <ul class="pf-c-list">
                            <li>${msg("authentik running on auth.example.com")}</li>
                            <li>${msg("app1 running on app1.example.com")}</li>
                        </ul>
                        ${msg(
                            "In this case, you'd set the Authentication URL to auth.example.com and Cookie domain to example.com.",
                        )}
                    </div>
                    <ak-form-element-horizontal
                        label=${msg("Authentication URL")}
                        ?required=${true}
                        name="externalHost"
                    >
                        <input
                            type="text"
                            value="${first(this.instance?.externalHost, window.location.origin)}"
                            class="pf-c-form-control"
                            required
                        />
                        <p class="pf-c-form__helper-text">
                            ${msg(
                                "The external URL you'll authenticate at. The authentik core server should be reachable under this URL.",
                            )}
                        </p>
                    </ak-form-element-horizontal>
                    <ak-form-element-horizontal
                        label=${msg("Cookie domain")}
                        name="cookieDomain"
                        ?required=${true}
                    >
                        <input
                            type="text"
                            value="${ifDefined(this.instance?.cookieDomain)}"
                            class="pf-c-form-control"
                            required
                        />
                        <p class="pf-c-form__helper-text">
                            ${msg(
                                "Set this to the domain you wish the authentication to be valid for. Must be a parent domain of the URL above. If you're running applications as app1.domain.tld, app2.domain.tld, set this to 'domain.tld'.",
                            )}
                        </p>
                    </ak-form-element-horizontal>`;
            case ProxyMode.UnknownDefaultOpenApi:
                return html`<p>${msg("Unknown proxy mode")}</p>`;
        }
    }

    renderForm(): TemplateResult {
        return html` <ak-form-element-horizontal label=${msg("Name")} ?required=${true} name="name">
                <input
                    type="text"
                    value="${ifDefined(this.instance?.name)}"
                    class="pf-c-form-control"
                    required
                />
            </ak-form-element-horizontal>
            <ak-form-element-horizontal
                label=${msg("Authentication flow")}
                ?required=${false}
                name="authenticationFlow"
            >
                <ak-flow-search
                    flowType=${FlowsInstancesListDesignationEnum.Authentication}
                    .currentFlow=${this.instance?.authenticationFlow}
                    required
                ></ak-flow-search>
                <p class="pf-c-form__helper-text">
                    ${msg("Flow used when a user access this provider and is not authenticated.")}
                </p>
            </ak-form-element-horizontal>
            <ak-form-element-horizontal
                label=${msg("Authorization flow")}
                ?required=${true}
                name="authorizationFlow"
            >
                <ak-flow-search
                    flowType=${FlowsInstancesListDesignationEnum.Authorization}
                    .currentFlow=${this.instance?.authorizationFlow}
                    required
                ></ak-flow-search>
                <p class="pf-c-form__helper-text">
                    ${msg("Flow used when authorizing this provider.")}
                </p>
            </ak-form-element-horizontal>

            <div class="pf-c-card pf-m-selectable pf-m-selected">
                <div class="pf-c-card__body">${this.renderModeSelector()}</div>
                <div class="pf-c-card__footer">${this.renderSettings()}</div>
            </div>
            <ak-form-element-horizontal label=${msg("Token validity")} name="accessTokenValidity">
                <input
                    type="text"
                    value="${first(this.instance?.accessTokenValidity, "hours=24")}"
                    class="pf-c-form-control"
                />
                <p class="pf-c-form__helper-text">
                    ${msg("Configure how long tokens are valid for.")}
                </p>
                <ak-utils-time-delta-help></ak-utils-time-delta-help>
            </ak-form-element-horizontal>

            <ak-form-group>
                <span slot="header">${msg("Advanced protocol settings")}</span>
                <div slot="body" class="pf-c-form">
                    <ak-form-element-horizontal label=${msg("Certificate")} name="certificate">
                        <ak-crypto-certificate-search
                            .certificate=${this.instance?.certificate}
                        ></ak-crypto-certificate-search>
                    </ak-form-element-horizontal>
                    <ak-form-element-horizontal
                        label=${msg("Additional scopes")}
                        name="propertyMappings"
                    >
                        <ak-dual-select-dynamic-selected
                            .provider=${proxyPropertyMappingsProvider}
                            .selector=${makeProxyPropertyMappingsSelector(
                                this.instance?.propertyMappings,
                            )}
                            available-label="${msg("Available Scopes")}"
                            selected-label="${msg("Selected Scopes")}"
                        ></ak-dual-select-dynamic-selected>
                        <p class="pf-c-form__helper-text">
                            ${msg("Additional scope mappings, which are passed to the proxy.")}
                        </p>
                    </ak-form-element-horizontal>

                    <ak-form-element-horizontal
                        label="${this.mode === ProxyMode.ForwardDomain
                            ? msg("Unauthenticated URLs")
                            : msg("Unauthenticated Paths")}"
                        name="skipPathRegex"
                    >
                        <textarea class="pf-c-form-control">
${this.instance?.skipPathRegex}</textarea
                        >
                        <p class="pf-c-form__helper-text">
                            ${msg(
                                "Regular expressions for which authentication is not required. Each new line is interpreted as a new expression.",
                            )}
                        </p>
                        <p class="pf-c-form__helper-text">
                            ${msg(
                                "When using proxy or forward auth (single application) mode, the requested URL Path is checked against the regular expressions. When using forward auth (domain mode), the full requested URL including scheme and host is matched against the regular expressions.",
                            )}
                        </p>
                    </ak-form-element-horizontal>
                </div>
            </ak-form-group>
            <ak-form-group>
                <span slot="header">${msg("Authentication settings")}</span>
                <div slot="body" class="pf-c-form">
                    <ak-form-element-horizontal name="interceptHeaderAuth">
                        <label class="pf-c-switch">
                            <input
                                class="pf-c-switch__input"
                                type="checkbox"
                                ?checked=${first(this.instance?.interceptHeaderAuth, true)}
                            />
                            <span class="pf-c-switch__toggle">
                                <span class="pf-c-switch__toggle-icon">
                                    <i class="fas fa-check" aria-hidden="true"></i>
                                </span>
                            </span>
                            <span class="pf-c-switch__label"
                                >${msg("Intercept header authentication")}</span
                            >
                        </label>
                        <p class="pf-c-form__helper-text">
                            ${msg(
                                "When enabled, authentik will intercept the Authorization header to authenticate the request.",
                            )}
                        </p>
                    </ak-form-element-horizontal>
                    <ak-form-element-horizontal name="basicAuthEnabled">
                        <label class="pf-c-switch">
                            <input
                                class="pf-c-switch__input"
                                type="checkbox"
                                ?checked=${first(this.instance?.basicAuthEnabled, false)}
                                @change=${(ev: Event) => {
                                    const el = ev.target as HTMLInputElement;
                                    this.showHttpBasic = el.checked;
                                }}
                            />
                            <span class="pf-c-switch__toggle">
                                <span class="pf-c-switch__toggle-icon">
                                    <i class="fas fa-check" aria-hidden="true"></i>
                                </span>
                            </span>
                            <span class="pf-c-switch__label"
                                >${msg("Send HTTP-Basic Authentication")}</span
                            >
                        </label>
                        <p class="pf-c-form__helper-text">
                            ${msg(
                                "Send a custom HTTP-Basic Authentication header based on values from authentik.",
                            )}
                        </p>
                    </ak-form-element-horizontal>
                    ${this.showHttpBasic ? this.renderHttpBasic() : html``}
                    <ak-form-element-horizontal
                        label=${msg("Trusted OIDC Sources")}
                        name="jwksSources"
                    >
                        <ak-dual-select-provider
                            .provider=${oauth2SourcesProvider}
                            .selected=${this.instance?.jwksSources}
                            available-label=${msg("Available Sources")}
                            selected-label=${msg("Selected Sources")}
                        ></ak-dual-select-provider>
                        <p class="pf-c-form__helper-text">
                            ${msg(
                                "JWTs signed by certificates configured in the selected sources can be used to authenticate to this provider.",
                            )}
                        </p>
                    </ak-form-element-horizontal>
                </div>
            </ak-form-group>`;
    }
}

declare global {
    interface HTMLElementTagNameMap {
        "ak-provider-proxy-form": ProxyProviderFormPage;
    }
}<|MERGE_RESOLUTION|>--- conflicted
+++ resolved
@@ -6,10 +6,7 @@
 import { first } from "@goauthentik/common/utils";
 import "@goauthentik/components/ak-toggle-group";
 import "@goauthentik/elements/ak-dual-select/ak-dual-select-dynamic-selected-provider.js";
-<<<<<<< HEAD
 import "@goauthentik/elements/ak-dual-select/ak-dual-select-provider.js";
-=======
->>>>>>> 02e852b1
 import "@goauthentik/elements/forms/FormGroup";
 import "@goauthentik/elements/forms/HorizontalFormElement";
 import "@goauthentik/elements/forms/SearchSelect";
@@ -26,10 +23,6 @@
 
 import {
     FlowsInstancesListDesignationEnum,
-<<<<<<< HEAD
-=======
-    PaginatedOAuthSourceList,
->>>>>>> 02e852b1
     ProvidersApi,
     ProxyMode,
     ProxyProvider,
@@ -55,18 +48,6 @@
         return provider;
     }
 
-<<<<<<< HEAD
-=======
-    async load(): Promise<void> {
-        this.oauthSources = await new SourcesApi(DEFAULT_CONFIG).sourcesOauthList({
-            ordering: "name",
-            hasJwks: true,
-        });
-    }
-
-    oauthSources?: PaginatedOAuthSourceList;
-
->>>>>>> 02e852b1
     @state()
     showHttpBasic = true;
 
