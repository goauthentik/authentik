--- conflicted
+++ resolved
@@ -57,38 +57,6 @@
                     required
                 />
             </ak-form-element-horizontal>
-<<<<<<< HEAD
-            <ak-form-element-horizontal label=${msg("Search group")} name="searchGroup">
-                <ak-search-select
-                    .fetchObjects=${async (query?: string): Promise<Group[]> => {
-                        const args: CoreGroupsListRequest = {
-                            ordering: "name",
-                            includeUsers: false,
-                        };
-                        if (query !== undefined) {
-                            args.search = query;
-                        }
-                        const groups = await new CoreApi(DEFAULT_CONFIG).coreGroupsList(args);
-                        return groups.results;
-                    }}
-                    .renderElement=${(group: Group): string => {
-                        return group.name;
-                    }}
-                    .value=${(group: Group | undefined): string | undefined => {
-                        return group?.pk;
-                    }}
-                    .selected=${(group: Group): boolean => {
-                        return group.pk === this.instance?.searchGroup;
-                    }}
-                    ?blankable=${true}
-                >
-                </ak-search-select>
-                <p class="pf-c-form__helper-text">
-                    ${msg(
-                        "Users in the selected group can do search queries. If no group is selected, no LDAP Searches are allowed.",
-                    )}
-                </p>
-=======
             <ak-form-element-horizontal
                 label=${msg("Bind flow")}
                 ?required=${true}
@@ -101,7 +69,6 @@
                     required
                 ></ak-branded-flow-search>
                 <p class="pf-c-form__helper-text">${msg("Flow used for users to authenticate.")}</p>
->>>>>>> 08041792
             </ak-form-element-horizontal>
             <ak-form-element-horizontal label=${msg("Bind mode")} name="bindMode">
                 <ak-radio
