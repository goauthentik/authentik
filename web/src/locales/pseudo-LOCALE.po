msgid ""
msgstr ""
"POT-Creation-Date: 2021-04-04 16:55+0200\n"
"Mime-Version: 1.0\n"
"Content-Type: text/plain; charset=utf-8\n"
"Content-Transfer-Encoding: 8bit\n"
"X-Generator: @lingui/cli\n"
"Language: pseudo-LOCALE\n"
"Project-Id-Version: \n"
"Report-Msgid-Bugs-To: \n"
"PO-Revision-Date: \n"
"Last-Translator: \n"
"Language-Team: \n"
"Plural-Forms: \n"

#: 
#: 
#: 
#: 
msgid "(Format: hours=-1;minutes=-2;seconds=-3)."
msgstr ""

#: 
msgid "-"
msgstr ""

#: 
msgid "6 digits, widely compatible"
msgstr ""

#: 
msgid "8 digits, not compatible with apps like Google Authenticator"
msgstr ""

#: 
msgid "A newer version of the frontend is available."
msgstr ""

#: 
msgid "A policy used for testing. Always returns the same result as specified below after waiting a random duration."
msgstr ""

#: 
#: 
msgid "ACS URL"
msgstr ""

#: 
#: 
msgid "ALL, all policies must match to grant access."
msgstr ""

#: 
msgid "ALL, all policies must match to include this stage access."
msgstr ""

#: 
#: 
msgid "ANY, any policy must match to grant access."
msgstr ""

#: 
msgid "ANY, any policy must match to include this stage access."
msgstr ""

#: 
msgid "API Hostname"
msgstr ""

#: 
msgid "API Requests"
msgstr ""

#: 
msgid "API request failed"
msgstr ""

#: 
msgid "Access Key"
msgstr ""

#: 
msgid "Access code validity"
msgstr ""

#: 
msgid "Access token URL"
msgstr ""

#: 
#: 
#: 
#: 
msgid "Action"
msgstr ""

#: 
#: 
#: 
msgid "Active"
msgstr ""

#: 
msgid "Add"
msgstr ""

#: 
msgid "Addition Group DN"
msgstr ""

#: 
msgid "Addition User DN"
msgstr ""

#: 
msgid "Additional group DN, prepended to the Base DN."
msgstr ""

#: 
msgid "Additional user DN, prepended to the Base DN."
msgstr ""

#: 
#: 
#: 
#: 
msgid "Advanced protocol settings"
msgstr ""

#: 
#: 
msgid "Advanced settings"
msgstr ""

#: 
msgid "Affected model:"
msgstr ""

#: 
msgid "Alert"
msgstr ""

#: 
msgid "Algorithm used to sign the JWT Tokens."
msgstr ""

#: 
msgid "Allow IDP-initiated logins"
msgstr ""

#: 
msgid "Allow friends to authenticate via Plex, even if you don't share any servers"
msgstr ""

#: 
msgid "Allow up to N occurrences in the HIBP database."
msgstr ""

#: 
msgid "Allow users to use Applications based on properties, enforce Password Criteria and selectively apply Stages."
msgstr ""

#: 
msgid "Allowed Redirect URIs"
msgstr ""

#: 
msgid "Allowed count"
msgstr ""

#: 
msgid "Allowed servers"
msgstr ""

#: 
msgid "Allows authentication flows initiated by the IdP. This can be a security risk, as no validation of the request ID is done."
msgstr ""

#: 
msgid "Allows/denys requests based on the users and/or the IPs reputation."
msgstr ""

#: 
msgid "Also known as Entity ID. Defaults the Metadata URL."
msgstr ""

#: 
msgid "Alternatively, if your current device has Duo installed, click on this link:"
msgstr ""

#: 
msgid "Always require consent"
msgstr ""

#: 
#: 
msgid "App"
msgstr ""

#: 
#: 
#: 
#: 
msgid "Application"
msgstr ""

#: 
msgid "Application Icon"
msgstr ""

#: 
msgid "Application requires following permissions"
msgstr ""

#: 
msgid "Application's display Name."
msgstr ""

#: 
#: 
#: 
msgid "Applications"
msgstr ""

#: 
msgid "Apps with most usage"
msgstr ""

#: 
msgid ""
"Are you sure you want to clear the flow cache?\n"
"This will cause all flows to be re-evaluated on their next usage."
msgstr ""

#: 
msgid ""
"Are you sure you want to clear the policy cache?\n"
"This will cause all policies to be re-evaluated on their next usage."
msgstr ""

#: 
msgid "Are you sure you want to delete {0} {objName} ?"
msgstr ""

#: 
msgid "Are you sure you want to update {0} \"{1}\"?"
msgstr ""

#: 
msgid "Assertion not valid on or after current time + this value (Format: hours=1;minutes=2;seconds=3)."
msgstr ""

#: 
msgid "Assertion valid not before"
msgstr ""

#: 
msgid "Assertion valid not on or after"
msgstr ""

#: 
msgid "Assertions is empty"
msgstr ""

#: 
#: 
#: 
#: 
#: 
msgid "Assigned to application"
msgstr ""

#: 
msgid "Assigned to {0} objects."
msgstr ""

#: 
msgid "Attempted to log in as {0}"
msgstr ""

#: 
msgid "Attribute name used for SAML Assertions. Can be a URN OID, a schema reference, or a any other string. If this property mapping is used for NameID Property, this field is discarded."
msgstr ""

#: 
#: 
#: 
msgid "Attributes"
msgstr ""

#: 
#: 
msgid "Audience"
msgstr ""

#: 
msgid "Authenticating with Plex..."
msgstr ""

#: 
msgid "Authentication"
msgstr ""

#: 
#: 
#: 
#: 
msgid "Authentication flow"
msgstr ""

#: 
#: 
msgid "Authenticator"
msgstr ""

#: 
msgid "Authorization"
msgstr ""

#: 
msgid "Authorization Code"
msgstr ""

#: 
#: 
msgid "Authorization URL"
msgstr ""

#: 
#: 
#: 
#: 
msgid "Authorization flow"
msgstr ""

#: 
msgid "Authorize URL"
msgstr ""

#: 
msgid "Authorized application:"
msgstr ""

#: 
msgid "Backends"
msgstr ""

#: 
#: 
msgid "Background"
msgstr ""

#: 
msgid "Background image"
msgstr ""

#: 
#: 
#: 
msgid "Background shown during execution."
msgstr ""

#: 
msgid "Backup finished with errors."
msgstr ""

#: 
msgid "Backup finished with warnings/backup not supported."
msgstr ""

#: 
msgid "Backup status"
msgstr ""

#: 
#: 
#: 
#: 
msgid "Base DN"
msgstr ""

#: 
msgid "Based on the Hashed User ID"
msgstr ""

#: 
msgid "Based on the User's Email. This is recommended over the UPN method."
msgstr ""

#: 
msgid "Based on the User's UPN, only works if user has a 'upn' attribute set. Use this method only if you have different UPN and Mail domains."
msgstr ""

#: 
msgid "Based on the username"
msgstr ""

#: 
msgid "Basic-Auth"
msgstr ""

#: 
msgid "Bind CN"
msgstr ""

#: 
msgid "Bind Password"
msgstr ""

#: 
msgid "Bind flow"
msgstr ""

#: 
#: 
msgid "Bind stage"
msgstr ""

#: 
#: 
msgid "Binding"
msgstr ""

#: 
msgid "Binding Type"
msgstr ""

#: 
msgid "Branding settings"
msgstr ""

#: 
msgid "Branding shown in page title and several other places."
msgstr ""

#: 
msgid "Browser"
msgstr ""

#: 
msgid "Build hash: {0}"
msgstr ""

#: 
#: 
msgid "Built-in"
msgstr ""

#: 
msgid "CA which the endpoint's Certificate is verified against. Can be left empty for no validation."
msgstr ""

#: 
msgid "Cached flows"
msgstr ""

#: 
msgid "Cached policies"
msgstr ""

#: 
msgid "Callback URL"
msgstr ""

#: 
msgid "Can be in the format of 'unix://' when connecting to a local docker daemon, or 'https://:2376' when connecting to a remote system."
msgstr ""

#: 
#: 
#: 
#: 
#: 
msgid "Cancel"
msgstr ""

#: 
msgid "Case insensitive matching"
msgstr ""

#: 
#: 
msgid "Certificate"
msgstr ""

#: 
msgid "Certificate Fingerprint"
msgstr ""

#: 
msgid "Certificate Subjet"
msgstr ""

#: 
msgid "Certificate used to sign outgoing Responses going to the Service Provider."
msgstr ""

#: 
msgid "Certificate-Key Pair"
msgstr ""

#: 
msgid "Certificate-Key Pairs"
msgstr ""

#: 
msgid "Certificate/Key used for authentication. Can be left empty for no authentication."
msgstr ""

#: 
msgid "Certificates"
msgstr ""

#: 
msgid "Change password"
msgstr ""

#: 
msgid "Change your password"
msgstr ""

#: 
#: 
#: 
#: 
#: 
#: 
#: 
#: 
#: 
#: 
#: 
msgid "Changelog"
msgstr ""

#: 
msgid "Characters which are considered as symbols."
msgstr ""

#: 
msgid "Check"
msgstr ""

#: 
msgid "Check Application access"
msgstr ""

#: 
msgid "Check IP"
msgstr ""

#: 
msgid "Check Username"
msgstr ""

#: 
msgid "Check access"
msgstr ""

#: 
msgid "Check status"
msgstr ""

#: 
msgid "Check your Emails for a password reset link."
msgstr ""

#: 
msgid "Checkbox"
msgstr ""

#: 
msgid ""
"Checks a value from the policy request against the Have I been Pwned API, and denys the request based upon that.\n"
"Note that only a part of the hash of the password is sent, the full comparison is done clientside."
msgstr ""

#: 
msgid "Checks if the request's user's password has been changed in the last x days, and denys based on settings."
msgstr ""

#: 
msgid "Checks the value from the policy request against several rules, mostly used to ensure password strength."
msgstr ""

#: 
msgid "Clear Flow cache"
msgstr ""

#: 
msgid "Clear Policy cache"
msgstr ""

#: 
msgid "Clear background image"
msgstr ""

#: 
#: 
#: 
#: 
msgid "Clear cache"
msgstr ""

#: 
msgid "Clear icon"
msgstr ""

#: 
msgid "Click to change value"
msgstr ""

#: 
msgid "Click to copy token"
msgstr ""

#: 
#: 
#: 
msgid "Client ID"
msgstr ""

#: 
#: 
#: 
#: 
msgid "Client IP"
msgstr ""

#: 
msgid "Client Secret"
msgstr ""

#: 
#: 
msgid "Client type"
msgstr ""

#: 
msgid "Close"
msgstr ""

#: 
#: 
msgid "Code"
msgstr ""

#: 
msgid "Common Name"
msgstr ""

#: 
msgid "Compatibility mode"
msgstr ""

#: 
msgid "Confidential"
msgstr ""

#: 
msgid "Confidential clients are capable of maintaining the confidentiality of their credentials. Public clients are incapable."
msgstr ""

#: 
msgid "Configuration"
msgstr ""

#: 
#: 
#: 
#: 
#: 
msgid "Configuration flow"
msgstr ""

#: 
msgid "Configure WebAuthn"
msgstr ""

#: 
msgid "Configure how long access codes are valid for."
msgstr ""

#: 
msgid "Configure how long refresh tokens and their id_tokens are valid for."
msgstr ""

#: 
msgid "Configure how the NameID value will be created. When left empty, the NameIDPolicy of the incoming request will be respected."
msgstr ""

#: 
msgid "Configure how the issuer field of the ID Token should be filled."
msgstr ""

#: 
msgid "Configure settings relevant to your user profile."
msgstr ""

#: 
msgid "Configure the maximum allowed time drift for an asseration."
msgstr ""

#: 
msgid "Configure visual settings and defaults for different domains."
msgstr ""

#: 
msgid "Configure what data should be used as unique User Identifier. For most cases, the default should be fine."
msgstr ""

#: 
msgid "Connect"
msgstr ""

#: 
msgid "Connected."
msgstr ""

#: 
msgid "Connection error, reconnecting..."
msgstr ""

#: 
#: 
msgid "Connection settings"
msgstr ""

#: 
msgid "Consent"
msgstr ""

#: 
msgid "Consent expires in"
msgstr ""

#: 
msgid "Consent expires."
msgstr ""

#: 
msgid "Consent given last indefinitely"
msgstr ""

#: 
msgid "Consider Objects matching this filter to be Groups."
msgstr ""

#: 
msgid "Consider Objects matching this filter to be Users."
msgstr ""

#: 
msgid "Consumer key"
msgstr ""

#: 
msgid "Consumer secret"
msgstr ""

#: 
#: 
#: 
#: 
#: 
msgid "Context"
msgstr ""

#: 
#: 
#: 
#: 
#: 
#: 
#: 
#: 
#: 
#: 
msgid "Continue"
msgstr ""

#: 
msgid "Continue flow without invitation"
msgstr ""

#: 
msgid "Control how authentik exposes and interprets information."
msgstr ""

#: 
msgid "Cookie domain"
msgstr ""

#: 
msgid "Copy"
msgstr ""

#: 
#: 
msgid "Copy Key"
msgstr ""

#: 
msgid "Copy download URL"
msgstr ""

#: 
#: 
#: 
#: 
#: 
#: 
#: 
#: 
#: 
#: 
#: 
#: 
#: 
#: 
#: 
#: 
#: 
#: 
#: 
#: 
#: 
#: 
#: 
#: 
#: 
#: 
#: 
#: 
#: 
#: 
#: 
#: 
#: 
#: 
#: 
#: 
#: 
#: 
#: 
#: 
#: 
#: 
#: 
#: 
#: 
#: 
#: 
msgid "Create"
msgstr ""

#: 
#: 
msgid "Create Application"
msgstr ""

#: 
#: 
#: 
#: 
msgid "Create Binding"
msgstr ""

#: 
msgid "Create Certificate-Key Pair"
msgstr ""

#: 
msgid "Create Flow"
msgstr ""

#: 
msgid "Create Group"
msgstr ""

#: 
msgid "Create Invitation"
msgstr ""

#: 
msgid "Create Invitation Links to enroll Users, and optionally force specific attributes of their account."
msgstr ""

#: 
msgid "Create Notification Rule"
msgstr ""

#: 
msgid "Create Notification Transport"
msgstr ""

#: 
msgid "Create Outpost"
msgstr ""

#: 
msgid "Create Policy"
msgstr ""

#: 
#: 
msgid "Create Prompt"
msgstr ""

#: 
msgid "Create Stage"
msgstr ""

#: 
#: 
msgid "Create Stage binding"
msgstr ""

#: 
msgid "Create Tenant"
msgstr ""

#: 
msgid "Create Token"
msgstr ""

#: 
msgid "Create User"
msgstr ""

#: 
msgid "Create provider"
msgstr ""

#: 
#: 
#: 
#: 
#: 
#: 
#: 
#: 
#: 
msgid "Create {0}"
msgstr ""

#: 
msgid "Created by"
msgstr ""

#: 
msgid "Created {0}"
msgstr ""

#: 
#: 
#: 
msgid "Creation Date"
msgstr ""

#: 
#: 
msgid "Currently set to:"
msgstr ""

#: 
msgid "Customisation"
msgstr ""

#: 
#: 
msgid "DSA-SHA1"
msgstr ""

#: 
msgid "Date"
msgstr ""

#: 
msgid "Date Time"
msgstr ""

#: 
msgid "Decides what this Flow is used for. For example, the Authentication flow is redirect to when an un-authenticated user visits authentik."
msgstr ""

#: 
msgid "Default"
msgstr ""

#: 
msgid "Default flows"
msgstr ""

#: 
msgid "Default?"
msgstr ""

#: 
msgid "Define how notifications are sent to users, like Email or Webhook."
msgstr ""

#: 
#: 
#: 
#: 
#: 
#: 
#: 
#: 
#: 
#: 
#: 
#: 
#: 
#: 
#: 
#: 
#: 
#: 
#: 
#: 
#: 
#: 
#: 
msgid "Delete"
msgstr ""

#: 
msgid "Delete Authorization Code"
msgstr ""

#: 
#: 
msgid "Delete Binding"
msgstr ""

#: 
msgid "Delete Consent"
msgstr ""

#: 
msgid "Delete Refresh Code"
msgstr ""

#: 
msgid "Delete Session"
msgstr ""

#: 
msgid "Delete account"
msgstr ""

#: 
msgid "Delete currently set background image."
msgstr ""

#: 
msgid "Delete currently set icon."
msgstr ""

#: 
msgid "Delete temporary users after"
msgstr ""

#: 
msgid ""
"Delete the currently pending user. CAUTION, this stage does not ask for\n"
"confirmation. Use a consent stage to ensure the user is aware of their actions."
msgstr ""

#: 
msgid "Delete {0}"
msgstr ""

#: 
msgid "Deny the user access"
msgstr ""

#: 
#: 
#: 
#: 
msgid "Description"
msgstr ""

#: 
msgid "Description shown to the user when consenting. If left empty, the user won't be informed."
msgstr ""

#: 
msgid "Designates whether this user should be treated as active. Unselect this instead of deleting accounts."
msgstr ""

#: 
#: 
msgid "Designation"
msgstr ""

#: 
msgid "Determines how authentik sends the response back to the Service Provider."
msgstr ""

#: 
msgid "Determines how long a session lasts. Default of 0 seconds means that the sessions lasts until the browser is closed."
msgstr ""

#: 
msgid "Device"
msgstr ""

#: 
msgid "Device classes"
msgstr ""

#: 
msgid "Device classes which can be used to authenticate."
msgstr ""

#: 
msgid "Device name"
msgstr ""

#: 
#: 
msgid "Digest algorithm"
msgstr ""

#: 
msgid "Digits"
msgstr ""

#: 
#: 
msgid "Disable"
msgstr ""

#: 
#: 
msgid "Disable Static Tokens"
msgstr ""

#: 
msgid "Disable Time-based OTP"
msgstr ""

#: 
msgid "Disabled"
msgstr ""

#: 
msgid "Disconnect"
msgstr ""

#: 
msgid "Docker URL"
msgstr ""

#: 
#: 
msgid "Domain"
msgstr ""

#: 
#: 
#: 
msgid "Download"
msgstr ""

#: 
msgid "Download Certificate"
msgstr ""

#: 
msgid "Download Private key"
msgstr ""

#: 
msgid "Dummy stage used for testing. Shows a simple continue button and always passes."
msgstr ""

#: 
msgid "Duo"
msgstr ""

#: 
msgid "Duo Authenticators"
msgstr ""

#: 
msgid "Duo activation"
msgstr ""

#: 
msgid "Duo push-notifications"
msgstr ""

#: 
msgid "Each provider has a different issuer, based on the application slug."
msgstr ""

#: 
#: 
#: 
#: 
#: 
#: 
#: 
#: 
#: 
#: 
#: 
#: 
#: 
#: 
#: 
#: 
#: 
#: 
#: 
#: 
#: 
#: 
#: 
#: 
#: 
#: 
#: 
#: 
msgid "Edit"
msgstr ""

#: 
#: 
msgid "Edit Binding"
msgstr ""

#: 
msgid "Edit Group"
msgstr ""

#: 
msgid "Edit Policy"
msgstr ""

#: 
msgid "Edit Stage"
msgstr ""

#: 
msgid "Edit User"
msgstr ""

#: 
msgid "Either no applications are defined, or you don't have access to any."
msgstr ""

#: 
#: 
#: 
#: 
#: 
#: 
msgid "Email"
msgstr ""

#: 
msgid "Email address"
msgstr ""

#: 
msgid "Email or username"
msgstr ""

#: 
msgid "Email: Text field with Email type."
msgstr ""

#: 
#: 
msgid "Enable"
msgstr ""

#: 
msgid "Enable StartTLS"
msgstr ""

#: 
#: 
msgid "Enable Static Tokens"
msgstr ""

#: 
msgid "Enable TOTP"
msgstr ""

#: 
msgid "Enable compatibility mode, increases compatibility with password managers on mobile devices."
msgstr ""

#: 
#: 
#: 
#: 
#: 
#: 
msgid "Enabled"
msgstr ""

#: 
msgid "Enrollment"
msgstr ""

#: 
#: 
#: 
#: 
msgid "Enrollment flow"
msgstr ""

#: 
msgid "Error"
msgstr ""

#: 
msgid "Error creating credential: {err}"
msgstr ""

#: 
msgid "Error message"
msgstr ""

#: 
msgid "Error when creating credential: {err}"
msgstr ""

#: 
msgid "Error when validating assertion on server: {err}"
msgstr ""

#: 
msgid "Error: unsupported source settings: {0}"
msgstr ""

#: 
msgid "Error: unsupported stage settings: {0}"
msgstr ""

#: 
msgid "Evaluate on plan"
msgstr ""

#: 
msgid "Evaluate policies before the Stage is present to the user."
msgstr ""

#: 
msgid "Evaluate policies during the Flow planning process. Disable this for input-based policies. Should be used in conjunction with 'Re-evaluate policies', as with this option disabled, policies are **not** evaluated."
msgstr ""

#: 
msgid "Event Log"
msgstr ""

#: 
msgid "Event info"
msgstr ""

#: 
msgid "Event {0}"
msgstr ""

#: 
msgid "Events"
msgstr ""

#: 
#: 
msgid "Exception"
msgstr ""

#: 
#: 
msgid "Execute"
msgstr ""

#: 
msgid "Execute flow"
msgstr ""

#: 
msgid "Executes the python snippet to determine whether to allow or deny a request."
msgstr ""

#: 
#: 
#: 
#: 
#: 
#: 
#: 
msgid "Execution logging"
msgstr ""

#: 
#: 
#: 
#: 
#: 
msgid "Expires"
msgstr ""

#: 
msgid "Expires?"
msgstr ""

#: 
#: 
msgid "Expiring"
msgstr ""

#: 
msgid "Expiry"
msgstr ""

#: 
#: 
msgid "Expiry date"
msgstr ""

#: 
msgid "Explicit Consent"
msgstr ""

#: 
msgid "Export"
msgstr ""

#: 
#: 
#: 
#: 
#: 
msgid "Expression"
msgstr ""

#: 
#: 
#: 
#: 
msgid "Expression using Python."
msgstr ""

#: 
msgid "External Applications which use authentik as Identity-Provider, utilizing protocols like OAuth2 and SAML. All applications are shown here, even ones you cannot access."
msgstr ""

#: 
msgid "External Host"
msgstr ""

#: 
#: 
#: 
msgid "External host"
msgstr ""

#: 
msgid "Failed attempts before cancel"
msgstr ""

#: 
msgid "Failed sources"
msgstr ""

#: 
msgid "Failed to delete flow cache"
msgstr ""

#: 
msgid "Failed to delete policy cache"
msgstr ""

#: 
msgid "Failed to delete {0}: {1}"
msgstr ""

#: 
msgid "Failed to update {0}: {1}"
msgstr ""

#: 
msgid "Favicon"
msgstr ""

#: 
msgid "Field"
msgstr ""

#: 
msgid "Field Key"
msgstr ""

#: 
#: 
msgid "Field key to check, field keys defined in Prompt stages are available."
msgstr ""

#: 
msgid "Field of the user object this value is written to."
msgstr ""

#: 
msgid "Field which contains a unique Identifier."
msgstr ""

#: 
msgid "Field which contains members of a group."
msgstr ""

#: 
msgid "Fields"
msgstr ""

#: 
msgid "Fields a user can identify themselves with. If no fields are selected, the user will only be able to use sources."
msgstr ""

#: 
#: 
msgid "Flow"
msgstr ""

#: 
msgid "Flow Overview"
msgstr ""

#: 
#: 
#: 
msgid "Flow settings"
msgstr ""

#: 
#: 
#: 
msgid "Flow to use when authenticating existing users."
msgstr ""

#: 
#: 
#: 
msgid "Flow to use when enrolling new users."
msgstr ""

#: 
msgid "Flow used before authentication."
msgstr ""

#: 
msgid "Flow used by an authenticated user to configure their password. If empty, user will not be able to configure change their password."
msgstr ""

#: 
#: 
#: 
msgid "Flow used by an authenticated user to configure this Stage. If empty, user will not be able to configure this stage."
msgstr ""

#: 
msgid "Flow used for users to authenticate. Currently only identification and password stages are supported."
msgstr ""

#: 
msgid "Flow used to authenticate users. If left empty, the first applicable flow sorted by the slug is used."
msgstr ""

#: 
msgid "Flow used to logout. If left empty, the first applicable flow sorted by the slug is used."
msgstr ""

#: 
#: 
#: 
#: 
msgid "Flow used when authorizing this provider."
msgstr ""

#: 
#: 
#: 
#: 
#: 
msgid "Flows"
msgstr ""

#: 
msgid "Flows describe a chain of Stages to authenticate, enroll or recover a user. Stages are chosen based on policies applied to them."
msgstr ""

#: 
msgid "Force the user to configure an authenticator"
msgstr ""

#: 
msgid "Forgot password?"
msgstr ""

#: 
msgid "Forgot username or password?"
msgstr ""

#: 
msgid "Form didn't return a promise for submitting"
msgstr ""

#: 
msgid "Forward auth (domain level)"
msgstr ""

#: 
msgid "Forward auth (single application)"
msgstr ""

#: 
msgid "Friendly Name"
msgstr ""

#: 
msgid "From address"
msgstr ""

#: 
msgid "General system status"
msgstr ""

#: 
#: 
msgid "Generate"
msgstr ""

#: 
msgid "Generate Certificate-Key Pair"
msgstr ""

#: 
msgid "Go to next page"
msgstr ""

#: 
msgid "Go to previous page"
msgstr ""

#: 
#: 
#: 
#: 
#: 
msgid "Group"
msgstr ""

#: 
msgid "Group Property Mappings"
msgstr ""

#: 
msgid "Group membership field"
msgstr ""

#: 
msgid "Group object filter"
msgstr ""

#: 
msgid "Group users together and give them permissions based on the membership."
msgstr ""

#: 
msgid "Group {0}"
msgstr ""

#: 
#: 
#: 
msgid "Groups"
msgstr ""

#: 
msgid "HS256 (Symmetric Encryption)"
msgstr ""

#: 
msgid "HTTP-Basic Password Key"
msgstr ""

#: 
msgid "HTTP-Basic Username Key"
msgstr ""

#: 
msgid "Health and Version"
msgstr ""

#: 
msgid "Healthy outposts"
msgstr ""

#: 
msgid "Healthy sources"
msgstr ""

#: 
msgid "Hidden: Hidden field, can be used to insert data into form."
msgstr ""

#: 
msgid "Hide managed mappings"
msgstr ""

#: 
msgid "Hide service-accounts"
msgstr ""

#: 
#: 
#: 
#: 
#: 
#: 
#: 
#: 
#: 
#: 
#: 
#: 
#: 
#: 
msgid "Hold control/command to select multiple items."
msgstr ""

#: 
msgid "How many attempts a user has before the flow is canceled. To lock the user out, use a reputation policy and a user_write stage."
msgstr ""

#: 
msgid "ID"
msgstr ""

#: 
msgid "ID Token"
msgstr ""

#: 
msgid "IP"
msgstr ""

#: 
#: 
msgid "IP Reputation"
msgstr ""

#: 
#: 
msgid "Icon"
msgstr ""

#: 
msgid "Icon shown in sidebar/header and flow executor."
msgstr ""

#: 
msgid "Icon shown in the browser tab."
msgstr ""

#: 
#: 
#: 
#: 
#: 
msgid "Identifier"
msgstr ""

#: 
msgid "Identity & Cryptography"
msgstr ""

#: 
#: 
msgid "If enabled, use the local connection. Required Docker socket/Kubernetes Integration."
msgstr ""

#: 
msgid "If left empty, authentik will try to extract the launch URL based on the selected provider."
msgstr ""

#: 
msgid "If set, users are able to unenroll themselves using this flow. If no flow is set, option is not shown."
msgstr ""

#: 
msgid "If this flag is set, this Stage will jump to the next Stage when no Invitation is given. By default this Stage will cancel the Flow when no invitation is given."
msgstr ""

#: 
msgid "If your authentik Instance is using a self-signed certificate, set this value."
msgstr ""

#: 
msgid "Impersonate"
msgstr ""

#: 
#: 
msgid "Import"
msgstr ""

#: 
msgid "Import Flow"
msgstr ""

#: 
msgid "Import certificates of external providers or create certificates to sign requests with."
msgstr ""

#: 
msgid "In case you can't access any other method."
msgstr ""

#: 
msgid "Include User claims from scopes in the id_token, for applications that don't access the userinfo endpoint."
msgstr ""

#: 
msgid "Include claims in id_token"
msgstr ""

#: 
msgid "Integration key"
msgstr ""

#: 
msgid "Internal Host"
msgstr ""

#: 
msgid "Internal application name, used in URLs."
msgstr ""

#: 
msgid "Internal host"
msgstr ""

#: 
msgid "Internal host SSL Validation"
msgstr ""

#: 
msgid "Invalidation"
msgstr ""

#: 
msgid "Invalidation flow"
msgstr ""

#: 
msgid "Invitation"
msgstr ""

#: 
#: 
msgid "Invitations"
msgstr ""

#: 
msgid "Is active"
msgstr ""

#: 
msgid "Is superuser"
msgstr ""

#: 
#: 
#: 
#: 
msgid "Issuer"
msgstr ""

#: 
msgid "Issuer mode"
msgstr ""

#: 
msgid "JWT Algorithm"
msgstr ""

#: 
msgid "Key used to sign the tokens. Only required when JWT Algorithm is set to RS256."
msgstr ""

#: 
msgid "Keypair which is used to sign outgoing requests. Leave empty to disable signing."
msgstr ""

#: 
msgid "Kubeconfig"
msgstr ""

#: 
msgid "LDAP (Technical preview)"
msgstr ""

#: 
msgid "LDAP DN under which bind requests and search requests can be made."
msgstr ""

#: 
msgid "LDAP Sync status"
msgstr ""

#: 
#: 
msgid "Label"
msgstr ""

#: 
msgid "Label shown next to/above the prompt."
msgstr ""

#: 
msgid "Last IP"
msgstr ""

#: 
#: 
#: 
msgid "Last login"
msgstr ""

#: 
msgid "Last run"
msgstr ""

#: 
msgid "Last seen: {0}"
msgstr ""

#: 
msgid "Last sync: {0}"
msgstr ""

#: 
#: 
msgid "Launch"
msgstr ""

#: 
msgid "Launch URL"
msgstr ""

#: 
msgid "Let the user identify themselves with their username or Email address."
msgstr ""

#: 
msgid "Library"
msgstr ""

#: 
#: 
msgid "Link to a user with identical email address. Can have security implications when a source doesn't validate email addresses"
msgstr ""

#: 
#: 
msgid "Link to a user with identical username address. Can have security implications when a username is used with another source."
msgstr ""

#: 
#: 
msgid "Link users on unique identifier"
msgstr ""

#: 
msgid "Load servers"
msgstr ""

#: 
#: 
#: 
#: 
#: 
#: 
#: 
#: 
#: 
#: 
#: 
#: 
#: 
#: 
#: 
#: 
#: 
#: 
#: 
#: 
#: 
#: 
msgid "Loading"
msgstr ""

#: 
#: 
#: 
#: 
#: 
#: 
#: 
#: 
#: 
#: 
#: 
#: 
#: 
#: 
#: 
#: 
#: 
#: 
#: 
#: 
#: 
#: 
#: 
#: 
#: 
#: 
#: 
#: 
#: 
#: 
#: 
#: 
#: 
#: 
#: 
#: 
#: 
#: 
#: 
#: 
#: 
#: 
#: 
#: 
#: 
#: 
#: 
#: 
#: 
#: 
#: 
#: 
#: 
#: 
#: 
#: 
#: 
#: 
#: 
#: 
msgid "Loading..."
msgstr ""

#: 
#: 
#: 
msgid "Local"
msgstr ""

#: 
msgid "Log the currently pending user in."
msgstr ""

#: 
msgid "Login password is synced from LDAP into authentik automatically. Enable this option only to write password changes in authentik back to LDAP."
msgstr ""

#: 
msgid "Login to continue to {0}."
msgstr ""

#: 
msgid "Logins"
msgstr ""

#: 
#: 
msgid "Logins over the last 24 hours"
msgstr ""

#: 
msgid "Logo"
msgstr ""

#: 
msgid "Logout URL"
msgstr ""

#: 
msgid "Logs"
msgstr ""

#: 
msgid "Long-running operations which authentik executes in the background."
msgstr ""

#: 
msgid "Match created events with this action type. When left empty, all action types will be matched."
msgstr ""

#: 
msgid "Match events created by selected application. When left empty, all applications are matched."
msgstr ""

#: 
msgid "Matches Event's Client IP (strict matching, for network matching use an Expression Policy."
msgstr ""

#: 
msgid "Matches an event against a set of criteria. If any of the configured values match, the policy passes."
msgstr ""

#: 
msgid "Maximum age (in days)"
msgstr ""

#: 
#: 
msgid "Members"
msgstr ""

#: 
#: 
#: 
#: 
msgid "Messages"
msgstr ""

#: 
#: 
#: 
#: 
msgid "Metadata"
msgstr ""

#: 
msgid "Minimum amount of Lowercase Characters"
msgstr ""

#: 
msgid "Minimum amount of Symbols Characters"
msgstr ""

#: 
msgid "Minimum amount of Uppercase Characters"
msgstr ""

#: 
msgid "Minimum length"
msgstr ""

#: 
#: 
#: 
#: 
msgid "Mode"
msgstr ""

#: 
msgid "Model Name"
msgstr ""

#: 
msgid "Monitor"
msgstr ""

#: 
msgid "My Applications"
msgstr ""

#: 
#: 
#: 
#: 
#: 
#: 
#: 
#: 
#: 
#: 
#: 
#: 
#: 
#: 
#: 
#: 
#: 
#: 
#: 
#: 
#: 
#: 
#: 
#: 
#: 
#: 
#: 
#: 
#: 
#: 
#: 
#: 
#: 
#: 
#: 
#: 
#: 
#: 
#: 
#: 
#: 
#: 
#: 
#: 
#: 
#: 
#: 
#: 
#: 
#: 
#: 
#: 
#: 
#: 
#: 
#: 
#: 
#: 
#: 
#: 
#: 
#: 
#: 
#: 
#: 
#: 
#: 
#: 
#: 
#: 
#: 
#: 
#: 
#: 
msgid "Name"
msgstr ""

#: 
msgid "Name of the form field, also used to store the value."
msgstr ""

#: 
msgid "NameID Policy"
msgstr ""

#: 
msgid "NameID Property Mapping"
msgstr ""

#: 
msgid "Need an account?"
msgstr ""

#: 
msgid "Negate result"
msgstr ""

#: 
msgid "Negates the outcome of the binding. Messages are unaffected."
msgstr ""

#: 
msgid "New version available!"
msgstr ""

#: 
#: 
#: 
#: 
#: 
#: 
#: 
#: 
#: 
#: 
#: 
#: 
msgid "No"
msgstr ""

#: 
msgid "No Applications available."
msgstr ""

#: 
#: 
msgid "No Events found."
msgstr ""

#: 
msgid "No Policies bound."
msgstr ""

#: 
msgid "No Stages bound"
msgstr ""

#: 
msgid "No additional data available."
msgstr ""

#: 
msgid "No form found"
msgstr ""

#: 
#: 
msgid "No matching events could be found."
msgstr ""

#: 
msgid "No objects found."
msgstr ""

#: 
msgid "No policies are currently bound to this object."
msgstr ""

#: 
msgid "No recovery flow is configured."
msgstr ""

#: 
msgid "No stages are currently bound to this flow."
msgstr ""

#: 
msgid "No workers connected. Background tasks will not run."
msgstr ""

#: 
msgid "None (rule disabled)"
msgstr ""

#: 
msgid "Not available"
msgstr ""

#: 
msgid "Not configured action"
msgstr ""

#: 
msgid "Not connected."
msgstr ""

#: 
msgid "Not found"
msgstr ""

#: 
msgid "Not synced yet."
msgstr ""

#: 
#: 
#: 
#: 
#: 
#: 
#: 
#: 
msgid "Not you?"
msgstr ""

#: 
msgid "Notice"
msgstr ""

#: 
#: 
msgid "Notification Rules"
msgstr ""

#: 
#: 
msgid "Notification Transports"
msgstr ""

#: 
msgid "Notification rule"
msgstr ""

#: 
msgid "Notifications"
msgstr ""

#: 
msgid "Notifications Transport"
msgstr ""

#: 
msgid "Number"
msgstr ""

#: 
msgid "OAuth Authorization Codes"
msgstr ""

#: 
msgid "OAuth Refresh Codes"
msgstr ""

#: 
#: 
msgid "Object"
msgstr ""

#: 
msgid "Object field"
msgstr ""

#: 
msgid "Object uniqueness field"
msgstr ""

#: 
msgid "Offset after which consent expires. (Format: hours=1;minutes=2;seconds=3)."
msgstr ""

#: 
#: 
#: 
msgid "On behalf of {0}"
msgstr ""

#: 
msgid "Only fail the policy, don't invalidate user's password."
msgstr ""

#: 
msgid "Only send notification once, for example when sending a webhook into a chat channel."
msgstr ""

#: 
msgid "Open application"
msgstr ""

#: 
msgid "OpenID Configuration Issuer"
msgstr ""

#: 
msgid "OpenID Configuration URL"
msgstr ""

#: 
msgid "Optional Private Key. If this is set, you can use this keypair for encryption."
msgstr ""

#: 
msgid "Optional URL if the IDP supports Single-Logout."
msgstr ""

#: 
msgid "Optional data which is loaded into the flow's 'prompt_data' context variable. YAML or JSON."
msgstr ""

#: 
msgid "Optional enrollment flow, which is linked at the bottom of the page."
msgstr ""

#: 
msgid "Optional recovery flow, which is linked at the bottom of the page."
msgstr ""

#: 
msgid "Optional, comma-separated SubjectAlt Names."
msgstr ""

#: 
msgid "Optionally pre-fill the input value"
msgstr ""

#: 
msgid "Optionally set the 'FriendlyName' value of the Assertion attribute."
msgstr ""

#: 
msgid "Optionally set this to your parent domain, if you want authentication and authorization to happen on a domain level. If you're running applications as app1.domain.tld, app2.domain.tld, set this to 'domain.tld'."
msgstr ""

#: 
#: 
#: 
#: 
#: 
#: 
msgid "Order"
msgstr ""

#: 
msgid "Outdated outposts"
msgstr ""

#: 
msgid "Outpost"
msgstr ""

#: 
msgid "Outpost Deployment Info"
msgstr ""

#: 
msgid "Outpost Service-connection"
msgstr ""

#: 
msgid "Outpost status"
msgstr ""

#: 
#: 
#: 
msgid "Outposts"
msgstr ""

#: 
msgid "Outposts are deployments of authentik components to support different environments and protocols, like reverse proxies."
msgstr ""

#: 
#: 
#: 
#: 
#: 
#: 
#: 
#: 
#: 
#: 
#: 
msgid "Overview"
msgstr ""

#: 
msgid "PEM-encoded Certificate data."
msgstr ""

#: 
#: 
msgid "Parent"
msgstr ""

#: 
msgid "Pass policy?"
msgstr ""

#: 
#: 
#: 
msgid "Passing"
msgstr ""

#: 
#: 
#: 
msgid "Password"
msgstr ""

#: 
#: 
msgid "Password field"
msgstr ""

#: 
msgid "Password stage"
msgstr ""

#: 
msgid "Password: Masked input, password is validated against sources. Policies still have to be applied to this Stage. If two of these are used in the same stage, they are ensured to be identical."
msgstr ""

#: 
msgid "Persistent"
msgstr ""

#: 
msgid "Placeholder"
msgstr ""

#: 
#: 
msgid "Please enter your TOTP Code"
msgstr ""

#: 
msgid "Please enter your password"
msgstr ""

#: 
#: 
#: 
#: 
msgid "Policies"
msgstr ""

#: 
#: 
#: 
#: 
msgid "Policy"
msgstr ""

#: 
#: 
msgid "Policy / Group / User Bindings"
msgstr ""

#: 
msgid "Policy / User / Group"
msgstr ""

#: 
#: 
#: 
msgid "Policy Bindings"
msgstr ""

#: 
msgid "Policy binding"
msgstr ""

#: 
#: 
#: 
#: 
msgid "Policy engine mode"
msgstr ""

#: 
msgid "Policy {0}"
msgstr ""

#: 
#: 
#: 
#: 
#: 
#: 
#: 
msgid "Policy-specific settings"
msgstr ""

#: 
msgid "Post"
msgstr ""

#: 
msgid "Post binding"
msgstr ""

#: 
msgid "Post binding (auto-submit)"
msgstr ""

#: 
msgid "Powered by authentik"
msgstr ""

#: 
msgid "Pre-authentication flow"
msgstr ""

#: 
#: 
msgid "Private Key"
msgstr ""

#: 
msgid "Private key available?"
msgstr ""

#: 
msgid "Private key, acquired from https://www.google.com/recaptcha/intro/v3.html."
msgstr ""

#: 
msgid "Profile URL"
msgstr ""

#: 
msgid "Prompt"
msgstr ""

#: 
msgid "Prompt for the user's consent. The consent can either be permanent or expire in a defined amount of time."
msgstr ""

#: 
#: 
msgid "Prompts"
msgstr ""

#: 
msgid "Property Mapping"
msgstr ""

#: 
#: 
msgid "Property Mappings"
msgstr ""

#: 
msgid "Property mappings"
msgstr ""

#: 
msgid "Property mappings used to group creation."
msgstr ""

#: 
msgid "Property mappings used to user creation."
msgstr ""

#: 
msgid "Protocol Settings"
msgstr ""

#: 
#: 
#: 
#: 
#: 
#: 
msgid "Protocol settings"
msgstr ""

#: 
msgid "Provide support for protocols like SAML and OAuth to assigned applications."
msgstr ""

#: 
#: 
#: 
#: 
#: 
#: 
msgid "Provider"
msgstr ""

#: 
#: 
msgid "Provider Type"
msgstr ""

#: 
msgid "Provider type"
msgstr ""

#: 
#: 
#: 
#: 
msgid "Providers"
msgstr ""

#: 
#: 
msgid "Proxy"
msgstr ""

#: 
msgid "Public"
msgstr ""

#: 
msgid "Public Key"
msgstr ""

#: 
msgid "Public key, acquired from https://www.google.com/recaptcha/intro/v3.html."
msgstr ""

#: 
msgid "Publisher"
msgstr ""

#: 
msgid "RS256 (Asymmetric Encryption)"
msgstr ""

#: 
msgid "RSA Key"
msgstr ""

#: 
#: 
msgid "RSA-SHA1"
msgstr ""

#: 
#: 
msgid "RSA-SHA256"
msgstr ""

#: 
#: 
msgid "RSA-SHA384"
msgstr ""

#: 
#: 
msgid "RSA-SHA512"
msgstr ""

#: 
msgid "Re-evaluate policies"
msgstr ""

#: 
msgid "Receive a push notification on your phone to prove your identity."
msgstr ""

#: 
msgid "Recovery"
msgstr ""

#: 
#: 
msgid "Recovery flow"
msgstr ""

#: 
msgid "Recovery flow. If left empty, the first applicable flow sorted by the slug is used."
msgstr ""

#: 
msgid "Recovery keys"
msgstr ""

#: 
msgid "Redirect"
msgstr ""

#: 
msgid "Redirect URIs"
msgstr ""

#: 
msgid "Redirect URIs/Origins"
msgstr ""

#: 
msgid "Redirect binding"
msgstr ""

#: 
msgid "Refresh"
msgstr ""

#: 
msgid "Refresh Code"
msgstr ""

#: 
msgid "Register device"
msgstr ""

#: 
msgid "Regular expressions for which authentication is not required. Each new line is interpreted as a new Regular Expression."
msgstr ""

#: 
#: 
msgid "Related"
msgstr ""

#: 
msgid "Reload"
msgstr ""

#: 
msgid "Remove the user from the current session."
msgstr ""

#: 
msgid "Reputation for IPs. Scores are decreased for each failed login and increased for each successful login."
msgstr ""

#: 
msgid "Reputation for usernames. Scores are decreased for each failed login and increased for each successful login."
msgstr ""

#: 
msgid "Reputation policy - IPs"
msgstr ""

#: 
msgid "Reputation policy - Users"
msgstr ""

#: 
#: 
msgid "Request"
msgstr ""

#: 
msgid "Request has been denied."
msgstr ""

#: 
msgid "Request token URL"
msgstr ""

#: 
msgid "Required"
msgstr ""

#: 
#: 
msgid "Required. 150 characters or fewer. Letters, digits and @/./+/-/_ only."
msgstr ""

#: 
#: 
msgid "Reset Password"
msgstr ""

#: 
msgid "Resources"
msgstr ""

#: 
#: 
msgid "Result"
msgstr ""

#: 
#: 
msgid "Retry Task"
msgstr ""

#: 
msgid "Retry authentication"
msgstr ""

#: 
msgid "Return"
msgstr ""

#: 
msgid "Return home"
msgstr ""

#: 
#: 
#: 
msgid "Return to device picker"
msgstr ""

#: 
msgid "SAML Attribute Name"
msgstr ""

#: 
#: 
msgid "SHA1"
msgstr ""

#: 
#: 
msgid "SHA256"
msgstr ""

#: 
#: 
msgid "SHA384"
msgstr ""

#: 
#: 
msgid "SHA512"
msgstr ""

#: 
#: 
msgid "SLO URL"
msgstr ""

#: 
msgid "SMTP Host"
msgstr ""

#: 
msgid "SMTP Password"
msgstr ""

#: 
msgid "SMTP Port"
msgstr ""

#: 
msgid "SMTP Username"
msgstr ""

#: 
#: 
msgid "SSO URL"
msgstr ""

#: 
msgid "Same identifier is used for all providers"
msgstr ""

#: 
msgid "Scope name"
msgstr ""

#: 
msgid "Scope which the client can specify to access these properties."
msgstr ""

#: 
#: 
#: 
msgid "Scopes"
msgstr ""

#: 
#: 
msgid "Score"
msgstr ""

#: 
msgid "Search..."
msgstr ""

#: 
msgid "Secret key"
msgstr ""

#: 
msgid "Secret:"
msgstr ""

#: 
#: 
#: 
#: 
msgid "See documentation for a list of all variables."
msgstr ""

#: 
msgid "Select a provider that this application should use. Alternatively, create a new provider."
msgstr ""

#: 
msgid "Select all rows"
msgstr ""

#: 
msgid "Select an identification method."
msgstr ""

#: 
msgid "Select one of the sources below to login."
msgstr ""

#: 
msgid "Select sources should be shown for users to authenticate with. This only affects web-based sources, not LDAP."
msgstr ""

#: 
msgid "Select users to add"
msgstr ""

#: 
msgid "Select which scopes can be used by the client. The client stil has to specify the scope to access the data."
msgstr ""

#: 
msgid "Select which server a user has to be a member of to be allowed to authenticate."
msgstr ""

#: 
msgid "Select which transports should be used to notify the user. If none are selected, the notification will only be shown in the authentik UI."
msgstr ""

#: 
msgid "Selected policies are executed when the stage is submitted to validate the data."
msgstr ""

#: 
msgid "Selecting a service-connection enables the management of the outpost by authentik."
msgstr ""

#: 
msgid "Selection of backends to test the password against."
msgstr ""

#: 
msgid "Send Email again."
msgstr ""

#: 
msgid "Send notifications whenever a specific Event is created and matched by policies."
msgstr ""

#: 
msgid "Send once"
msgstr ""

#: 
msgid "Sent to group"
msgstr ""

#: 
msgid "Separator: Static Separator Line"
msgstr ""

#: 
#: 
msgid "Server URI"
msgstr ""

#: 
msgid "Server validation of credential failed: {err}"
msgstr ""

#: 
msgid "Service Connections"
msgstr ""

#: 
msgid "Service Provider Binding"
msgstr ""

#: 
msgid "Service connection"
msgstr ""

#: 
msgid "Session"
msgstr ""

#: 
msgid "Session duration"
msgstr ""

#: 
msgid "Session not valid on or after current time + this value (Format: hours=1;minutes=2;seconds=3)."
msgstr ""

#: 
msgid "Session valid not on or after"
msgstr ""

#: 
msgid "Sessions"
msgstr ""

#: 
msgid "Set HTTP-Basic Authentication"
msgstr ""

#: 
msgid "Set a custom HTTP-Basic Authentication header based on values from authentik."
msgstr ""

#: 
#: 
#: 
#: 
#: 
msgid "Set custom attributes using YAML or JSON."
msgstr ""

#: 
#: 
msgid "Severity"
msgstr ""

#: 
msgid "Show arbitrary input fields to the user, for example during enrollment. Data is saved in the flow context under the 'prompt_data' variable."
msgstr ""

#: 
msgid "Show matched user"
msgstr ""

#: 
msgid "Shown as the Title in Flow pages."
msgstr ""

#: 
msgid "Sign up."
msgstr ""

#: 
#: 
msgid "Signature algorithm"
msgstr ""

#: 
msgid "Signing Certificate"
msgstr ""

#: 
msgid "Signing keypair"
msgstr ""

#: 
msgid "Single Prompts that can be used for Prompt Stages."
msgstr ""

#: 
msgid "Single use"
msgstr ""

#: 
msgid "Skip path regex"
msgstr ""

#: 
#: 
#: 
#: 
#: 
#: 
#: 
msgid "Slug"
msgstr ""

#: 
msgid "Something went wrong! Please try again later."
msgstr ""

#: 
msgid "Source"
msgstr ""

#: 
msgid "Source {0}"
msgstr ""

#: 
#: 
#: 
msgid "Sources"
msgstr ""

#: 
msgid "Sources of identities, which can either be synced into authentik's database, like LDAP, or can be used by users to authenticate and enroll themselves, like OAuth and social logins"
msgstr ""

#: 
msgid "Stage"
msgstr ""

#: 
msgid "Stage Bindings"
msgstr ""

#: 
msgid "Stage Configuration"
msgstr ""

#: 
msgid "Stage binding"
msgstr ""

#: 
msgid "Stage used to configure Authenticator when user doesn't have any compatible devices. After this configuration Stage passes, the user is not prompted again."
msgstr ""

#: 
msgid "Stage used to configure a TOTP authenticator (i.e. Authy/Google Authenticator)."
msgstr ""

#: 
msgid "Stage used to configure a WebAutnn authenticator (i.e. Yubikey, FaceID/Windows Hello)."
msgstr ""

#: 
msgid "Stage used to configure a duo-based authenticator. This stage should be used for configuration flows."
msgstr ""

#: 
msgid "Stage used to configure a static authenticator (i.e. static tokens). This stage should be used for configuration flows."
msgstr ""

#: 
msgid "Stage used to validate any authenticator. This stage should be used during authentication or authorization flows."
msgstr ""

#: 
#: 
#: 
#: 
#: 
#: 
#: 
#: 
#: 
#: 
#: 
#: 
msgid "Stage-specific settings"
msgstr ""

#: 
#: 
#: 
#: 
msgid "Stages"
msgstr ""

#: 
msgid "Stages are single steps of a Flow that a user is guided through. A stage can only be executed from within a flow."
msgstr ""

#: 
msgid "State"
msgstr ""

#: 
msgid "Static Tokens"
msgstr ""

#: 
msgid "Static tokens"
msgstr ""

#: 
msgid "Static: Static value, displayed as-is."
msgstr ""

#: 
msgid "Statically deny the flow. To use this stage effectively, disable *Evaluate on plan* on the respective binding."
msgstr ""

#: 
msgid "Status"
msgstr ""

#: 
#: 
#: 
msgid "Status: Disabled"
msgstr ""

#: 
#: 
#: 
msgid "Status: Enabled"
msgstr ""

#: 
msgid "Stop impersonation"
msgstr ""

#: 
msgid "Subject"
msgstr ""

#: 
msgid "Subject mode"
msgstr ""

#: 
msgid "Subject-alt name"
msgstr ""

#: 
msgid "Successful"
msgstr ""

#: 
msgid "Successfully cleared flow cache"
msgstr ""

#: 
msgid "Successfully cleared policy cache"
msgstr ""

#: 
msgid "Successfully copied TOTP Config."
msgstr ""

#: 
msgid "Successfully created application."
msgstr ""

#: 
#: 
msgid "Successfully created binding."
msgstr ""

#: 
msgid "Successfully created certificate-key pair."
msgstr ""

#: 
msgid "Successfully created flow."
msgstr ""

#: 
msgid "Successfully created group."
msgstr ""

#: 
msgid "Successfully created invitation."
msgstr ""

#: 
#: 
#: 
msgid "Successfully created mapping."
msgstr ""

#: 
msgid "Successfully created outpost."
msgstr ""

#: 
#: 
#: 
#: 
#: 
#: 
#: 
msgid "Successfully created policy."
msgstr ""

#: 
msgid "Successfully created prompt."
msgstr ""

#: 
#: 
#: 
#: 
msgid "Successfully created provider."
msgstr ""

#: 
msgid "Successfully created rule."
msgstr ""

#: 
#: 
msgid "Successfully created service-connection."
msgstr ""

#: 
#: 
#: 
#: 
msgid "Successfully created source."
msgstr ""

#: 
#: 
#: 
#: 
#: 
#: 
#: 
#: 
#: 
#: 
#: 
#: 
#: 
#: 
#: 
#: 
#: 
#: 
msgid "Successfully created stage."
msgstr ""

#: 
msgid "Successfully created tenant."
msgstr ""

#: 
msgid "Successfully created token."
msgstr ""

#: 
msgid "Successfully created transport."
msgstr ""

#: 
msgid "Successfully created user."
msgstr ""

#: 
msgid "Successfully deleted {0} {1}"
msgstr ""

#: 
msgid "Successfully generated certificate-key pair."
msgstr ""

#: 
#: 
msgid "Successfully generated recovery link"
msgstr ""

#: 
msgid "Successfully imported flow."
msgstr ""

#: 
msgid "Successfully imported provider."
msgstr ""

#: 
#: 
#: 
msgid "Successfully sent test-request."
msgstr ""

#: 
msgid "Successfully updated application."
msgstr ""

#: 
#: 
msgid "Successfully updated binding."
msgstr ""

#: 
msgid "Successfully updated certificate-key pair."
msgstr ""

#: 
msgid "Successfully updated details."
msgstr ""

#: 
msgid "Successfully updated device."
msgstr ""

#: 
msgid "Successfully updated flow."
msgstr ""

#: 
msgid "Successfully updated group."
msgstr ""

#: 
msgid "Successfully updated invitation."
msgstr ""

#: 
#: 
#: 
msgid "Successfully updated mapping."
msgstr ""

#: 
msgid "Successfully updated outpost."
msgstr ""

#: 
#: 
#: 
#: 
#: 
#: 
#: 
msgid "Successfully updated policy."
msgstr ""

#: 
msgid "Successfully updated prompt."
msgstr ""

#: 
#: 
#: 
#: 
msgid "Successfully updated provider."
msgstr ""

#: 
msgid "Successfully updated rule."
msgstr ""

#: 
#: 
msgid "Successfully updated service-connection."
msgstr ""

#: 
#: 
#: 
#: 
msgid "Successfully updated source."
msgstr ""

#: 
#: 
#: 
#: 
#: 
#: 
#: 
#: 
#: 
#: 
#: 
#: 
#: 
#: 
#: 
#: 
#: 
#: 
msgid "Successfully updated stage."
msgstr ""

#: 
msgid "Successfully updated tenant."
msgstr ""

#: 
msgid "Successfully updated token."
msgstr ""

#: 
msgid "Successfully updated transport."
msgstr ""

#: 
msgid "Successfully updated user."
msgstr ""

#: 
msgid "Successfully updated {0} {1}"
msgstr ""

#: 
msgid "Superuser"
msgstr ""

#: 
msgid "Superuser privileges?"
msgstr ""

#: 
msgid "Superuser-groups"
msgstr ""

#: 
msgid "Superusers"
msgstr ""

#: 
msgid "Symbol charset"
msgstr ""

#: 
msgid "Sync"
msgstr ""

#: 
msgid "Sync groups"
msgstr ""

#: 
msgid "Sync status"
msgstr ""

#: 
msgid "Sync users"
msgstr ""

#: 
msgid "System Overview"
msgstr ""

#: 
#: 
msgid "System Tasks"
msgstr ""

#: 
msgid "TLS Authentication Certificate"
msgstr ""

#: 
msgid "TLS Verification Certificate"
msgstr ""

#: 
msgid "TOTP Authenticators"
msgstr ""

#: 
msgid "Target"
msgstr ""

#: 
msgid "Task finished with errors"
msgstr ""

#: 
msgid "Task finished with warnings"
msgstr ""

#: 
msgid "Template"
msgstr ""

#: 
msgid "Tenant"
msgstr ""

#: 
#: 
msgid "Tenants"
msgstr ""

#: 
#: 
#: 
#: 
#: 
#: 
msgid "Test"
msgstr ""

#: 
msgid "Test Policy"
msgstr ""

#: 
msgid "Test Property Mapping"
msgstr ""

#: 
msgid "Text: Simple Text input"
msgstr ""

#: 
msgid "The URL \"{0}\" was not found."
msgstr ""

#: 
#: 
msgid "The external URL you'll access the application at. Include any non-standard port."
msgstr ""

#: 
msgid "The external URL you'll authenticate at. Can be the same domain as authentik."
msgstr ""

#: 
msgid "The policy takes a random time to execute. This controls the minimum time it will take."
msgstr ""

#: 
msgid "These bindings control if this stage will be applied to the flow."
msgstr ""

#: 
msgid ""
"These bindings control upon which events this rule triggers. Bindings to\n"
"groups/users are checked against the user of the event."
msgstr ""

#: 
msgid "These bindings control which users can access this flow."
msgstr ""

#: 
#: 
#: 
msgid ""
"These bindings control which users can access this source.\n"
"You can only use policies here as access is checked before the user is authenticated."
msgstr ""

#: 
msgid "These policies control which users can access this application."
msgstr ""

#: 
msgid "This provider will behave like a transparent reverse-proxy, except requests must be authenticated. If your upstream application uses HTTPS, make sure to connect to the outpost using HTTPS as well."
msgstr ""

#: 
msgid "This stage can be included in enrollment flows to accept invitations."
msgstr ""

#: 
msgid "This stage checks the user's current session against the Google reCaptcha service."
msgstr ""

#: 
msgid "Threshold"
msgstr ""

#: 
msgid "Time in minutes the token sent is valid."
msgstr ""

#: 
msgid "Time offset when temporary users should be deleted. This only applies if your IDP uses the NameID Format 'transient', and the user doesn't log out manually. (Format: hours=1;minutes=2;seconds=3)."
msgstr ""

#: 
msgid "Time-based One-Time Passwords"
msgstr ""

#: 
#: 
#: 
msgid "Timeout"
msgstr ""

#: 
#: 
msgid "Title"
msgstr ""

#: 
msgid "To use SSL instead, use 'ldaps://' and disable this option."
msgstr ""

#: 
#: 
msgid "Token"
msgstr ""

#: 
#: 
msgid "Token URL"
msgstr ""

#: 
msgid "Token count"
msgstr ""

#: 
msgid "Token expiry"
msgstr ""

#: 
msgid "Token validity"
msgstr ""

#: 
#: 
#: 
#: 
msgid "Tokens"
msgstr ""

#: 
msgid "Tokens are used throughout authentik for Email validation stages, Recovery keys and API access."
msgstr ""

#: 
msgid "Total flows"
msgstr ""

#: 
msgid "Total groups"
msgstr ""

#: 
msgid "Total policies"
msgstr ""

#: 
msgid "Total users"
msgstr ""

#: 
msgid "Traditional authenticator"
msgstr ""

#: 
msgid "Transient"
msgstr ""

#: 
msgid "Transports"
msgstr ""

#: 
#: 
#: 
#: 
#: 
#: 
#: 
#: 
#: 
msgid "Type"
msgstr ""

#: 
msgid "UI settings"
msgstr ""

#: 
msgid "UID"
msgstr ""

#: 
msgid "URL settings"
msgstr ""

#: 
msgid "URL that the initial Login request is sent to."
msgstr ""

#: 
msgid "URL the user is redirect to to consent the authorization."
msgstr ""

#: 
msgid "URL used by authentik to get user information."
msgstr ""

#: 
msgid "URL used by authentik to retrieve tokens."
msgstr ""

#: 
msgid "URL used to request the initial token. This URL is only required for OAuth 1."
msgstr ""

#: 
msgid "Unbound policies"
msgstr ""

#: 
msgid "Unenrollment"
msgstr ""

#: 
msgid "Unenrollment flow"
msgstr ""

#: 
msgid "Unhealthy"
msgstr ""

#: 
msgid "Unhealthy outposts"
msgstr ""

#: 
msgid "Unknown"
msgstr ""

#: 
msgid "Unsynced sources"
msgstr ""

#: 
msgid "Up-to-date!"
msgstr ""

#: 
#: 
#: 
#: 
#: 
#: 
#: 
#: 
#: 
#: 
#: 
#: 
#: 
#: 
#: 
#: 
#: 
#: 
#: 
#: 
#: 
#: 
#: 
#: 
#: 
#: 
#: 
#: 
#: 
#: 
#: 
#: 
#: 
#: 
#: 
#: 
#: 
#: 
msgid "Update"
msgstr ""

#: 
#: 
msgid "Update Application"
msgstr ""

#: 
msgid "Update Binding"
msgstr ""

#: 
msgid "Update Certificate-Key Pair"
msgstr ""

#: 
msgid "Update Flow"
msgstr ""

#: 
#: 
msgid "Update Group"
msgstr ""

#: 
msgid "Update LDAP Provider"
msgstr ""

#: 
msgid "Update LDAP Source"
msgstr ""

#: 
msgid "Update Notification Rule"
msgstr ""

#: 
msgid "Update Notification Transport"
msgstr ""

#: 
msgid "Update OAuth Source"
msgstr ""

#: 
msgid "Update OAuth2 Provider"
msgstr ""

#: 
msgid "Update Outpost"
msgstr ""

#: 
msgid "Update Plex Source"
msgstr ""

#: 
msgid "Update Prompt"
msgstr ""

#: 
msgid "Update Proxy Provider"
msgstr ""

#: 
msgid "Update SAML Provider"
msgstr ""

#: 
msgid "Update SAML Source"
msgstr ""

#: 
msgid "Update Stage binding"
msgstr ""

#: 
msgid "Update Tenant"
msgstr ""

#: 
msgid "Update Token"
msgstr ""

#: 
#: 
#: 
msgid "Update User"
msgstr ""

#: 
msgid "Update details"
msgstr ""

#: 
#: 
#: 
#: 
#: 
#: 
#: 
#: 
#: 
msgid "Update {0}"
msgstr ""

#: 
msgid "Upstream host that the requests are forwarded to."
msgstr ""

#: 
msgid "Use SSL"
msgstr ""

#: 
msgid "Use TLS"
msgstr ""

#: 
msgid "Use a code-based authenticator."
msgstr ""

#: 
msgid "Use a security key to prove your identity."
msgstr ""

#: 
msgid "Use global settings"
msgstr ""

#: 
#: 
msgid "Use the user's email address, but deny enrollment when the email address already exists."
msgstr ""

#: 
#: 
msgid "Use the user's username, but deny enrollment when the username already exists."
msgstr ""

#: 
<<<<<<< HEAD
msgid "Use this provider with nginx's auth_request or traefik's forwardAuth. Each application/domain needs its own provider. Additionally, on each domain, /akprox must be routed to the outpost (when using a manged outpost, this is done for you)."
msgstr ""

#: 
msgid "Use this provider with nginx's auth_request or traefik's forwardAuth. Only a single provider is required per root domain. You can't do per-application authorization, but you don't have to create a provider for each application."
msgstr ""

#: 
msgid "Use this redirect URL:"
msgstr ""

#: 
=======
>>>>>>> fb8d67a9
msgid "Use this tenant for each domain that doesn't have a dedicated tenant."
msgstr ""

#: 
#: 
#: 
#: 
#: 
#: 
#: 
#: 
#: 
#: 
#: 
#: 
#: 
msgid "User"
msgstr ""

#: 
msgid "User Info"
msgstr ""

#: 
msgid "User Property Mappings"
msgstr ""

#: 
#: 
msgid "User Reputation"
msgstr ""

#: 
msgid "User Settings"
msgstr ""

#: 
msgid "User details"
msgstr ""

#: 
msgid "User events"
msgstr ""

#: 
msgid "User fields"
msgstr ""

#: 
#: 
msgid "User matching mode"
msgstr ""

#: 
msgid "User object filter"
msgstr ""

#: 
msgid "User password writeback"
msgstr ""

#: 
#: 
msgid "User {0}"
msgstr ""

#: 
msgid "User's avatar"
msgstr ""

#: 
#: 
msgid "User's display name."
msgstr ""

#: 
msgid "User/Group Attribute used for the password part of the HTTP-Basic Header."
msgstr ""

#: 
msgid "User/Group Attribute used for the user part of the HTTP-Basic Header. If not set, the user's Email address is used."
msgstr ""

#: 
msgid "Userinfo URL"
msgstr ""

#: 
#: 
#: 
#: 
#: 
#: 
msgid "Username"
msgstr ""

#: 
msgid "Username: Same as Text input, but checks for and prevents duplicate usernames."
msgstr ""

#: 
#: 
#: 
msgid "Users"
msgstr ""

#: 
msgid "Users added to this group will be superusers."
msgstr ""

#: 
msgid "Users in the selected group can do search queries. If no group is selected, no LDAP Searches are allowed."
msgstr ""

#: 
msgid "Using flow"
msgstr ""

#: 
msgid "Using source"
msgstr ""

#: 
msgid "Valid redirect URLs after a successful authorization flow. Also specify any origins here for Implicit flows."
msgstr ""

#: 
msgid "Validate SSL Certificates of upstream servers."
msgstr ""

#: 
msgid "Validate the user's password against the selected backend(s)."
msgstr ""

#: 
msgid "Validation Policies"
msgstr ""

#: 
msgid "Validity days"
msgstr ""

#: 
msgid "Verification Certificate"
msgstr ""

#: 
msgid "Verify the user's email address by sending them a one-time-link. Can also be used for recovery to verify the user's authenticity."
msgstr ""

#: 
msgid "Version"
msgstr ""

#: 
msgid "Version: {0}"
msgstr ""

#: 
msgid "View Deployment Info"
msgstr ""

#: 
msgid "View deployment documentation"
msgstr ""

#: 
msgid "Visible in the URL."
msgstr ""

#: 
msgid "Wait (max)"
msgstr ""

#: 
msgid "Wait (min)"
msgstr ""

#: 
#: 
msgid "Warning"
msgstr ""

#: 
msgid "Warning: Policy is not assigned."
msgstr ""

#: 
msgid "Warning: Provider not assigned to any application."
msgstr ""

#: 
msgid "WebAuthn Authenticators"
msgstr ""

#: 
msgid "WebAuthn Devices"
msgstr ""

#: 
msgid "Webhook (Slack/Discord)"
msgstr ""

#: 
msgid "Webhook (generic)"
msgstr ""

#: 
msgid "Webhook URL"
msgstr ""

#: 
msgid "When a valid username/email has been entered, and this option is enabled, the user's username and avatar will be shown. Otherwise, the text that the user entered will be shown."
msgstr ""

#: 
msgid "When enabled, global Email connection settings will be used and connection settings below will be ignored."
msgstr ""

#: 
msgid "When enabled, the invitation will be deleted after usage."
msgstr ""

#: 
msgid "When enabled, user fields are matched regardless of their casing."
msgstr ""

#: 
msgid "When selected, a password field is shown on the same page instead of a separate page. This prevents username enumeration attacks."
msgstr ""

#: 
msgid "When selected, incoming assertion's Signatures will be validated against this certificate. To allow unsigned Requests, leave on default."
msgstr ""

#: 
#: 
#: 
#: 
#: 
#: 
#: 
msgid "When this option is enabled, all executions of this policy will be logged. By default, only execution errors are logged."
msgstr ""

#: 
msgid "Whoops!"
msgstr ""

#: 
msgid "Windows"
msgstr ""

#: 
msgid "Workers"
msgstr ""

#: 
msgid ""
"Write any data from the flow's context's 'prompt_data' to the currently pending user. If no user\n"
"is pending, a new user is created, and data is written to them."
msgstr ""

#: 
msgid "X509 Subject"
msgstr ""

#: 
#: 
#: 
#: 
#: 
#: 
#: 
#: 
#: 
#: 
#: 
#: 
msgid "Yes"
msgstr ""

#: 
msgid "You can only select providers that match the type of the outpost."
msgstr ""

#: 
msgid "You're currently impersonating {0}."
msgstr ""

#: 
msgid "authentik Builtin Database"
msgstr ""

#: 
msgid "authentik LDAP Backend"
msgstr ""

#: 
msgid "no tabs defined"
msgstr ""

#: 
#: 
msgid "{0}"
msgstr ""

#: 
msgid "{0} (\"{1}\", of type {2})"
msgstr ""

#: 
msgid "{0} ({1})"
msgstr ""

#: 
msgid "{0} - {1} of {2}"
msgstr ""

#: 
msgid "{0} is available!"
msgstr ""

#: 
msgid "{0} unread"
msgstr ""

#: 
msgid "{0}, should be {1}"
msgstr ""

#: 
msgid "{0}: {1}"
msgstr ""<|MERGE_RESOLUTION|>--- conflicted
+++ resolved
@@ -4173,7 +4173,6 @@
 msgstr ""
 
 #: 
-<<<<<<< HEAD
 msgid "Use this provider with nginx's auth_request or traefik's forwardAuth. Each application/domain needs its own provider. Additionally, on each domain, /akprox must be routed to the outpost (when using a manged outpost, this is done for you)."
 msgstr ""
 
@@ -4182,12 +4181,6 @@
 msgstr ""
 
 #: 
-msgid "Use this redirect URL:"
-msgstr ""
-
-#: 
-=======
->>>>>>> fb8d67a9
 msgid "Use this tenant for each domain that doesn't have a dedicated tenant."
 msgstr ""
 
