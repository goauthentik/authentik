--- conflicted
+++ resolved
@@ -120,21 +120,10 @@
 msgid "Additional user DN, prepended to the Base DN."
 msgstr ""
 
-<<<<<<< HEAD
-#: 
-msgid "Admin"
-msgstr ""
-
-#: 
-#: 
-#: 
-#: 
-=======
 #: src/pages/providers/oauth2/OAuth2ProviderForm.ts
 #: src/pages/providers/proxy/ProxyProviderForm.ts
 #: src/pages/providers/saml/SAMLProviderForm.ts
 #: src/pages/sources/saml/SAMLSourceForm.ts
->>>>>>> b7a929d3
 msgid "Advanced protocol settings"
 msgstr ""
 
@@ -1280,12 +1269,7 @@
 msgid "Edit User"
 msgstr ""
 
-<<<<<<< HEAD
-#: 
-#: 
-=======
 #: src/pages/LibraryPage.ts
->>>>>>> b7a929d3
 msgid "Either no applications are defined, or you don't have access to any."
 msgstr ""
 
@@ -2159,15 +2143,7 @@
 msgid "Logo"
 msgstr ""
 
-<<<<<<< HEAD
-#: 
-msgid "Logout"
-msgstr ""
-
-#: 
-=======
 #: src/pages/providers/oauth2/OAuth2ProviderViewPage.ts
->>>>>>> b7a929d3
 msgid "Logout URL"
 msgstr ""
 
@@ -2261,12 +2237,7 @@
 msgid "Monitor"
 msgstr ""
 
-<<<<<<< HEAD
-#: 
-#: 
-=======
 #: src/pages/LibraryPage.ts
->>>>>>> b7a929d3
 msgid "My Applications"
 msgstr ""
 
@@ -2391,12 +2362,7 @@
 msgid "No"
 msgstr ""
 
-<<<<<<< HEAD
-#: 
-#: 
-=======
 #: src/pages/LibraryPage.ts
->>>>>>> b7a929d3
 msgid "No Applications available."
 msgstr ""
 
