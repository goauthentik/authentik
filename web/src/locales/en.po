msgid ""
msgstr ""
"POT-Creation-Date: 2021-04-04 16:55+0200\n"
"Mime-Version: 1.0\n"
"Content-Type: text/plain; charset=utf-8\n"
"Content-Transfer-Encoding: 8bit\n"
"X-Generator: @lingui/cli\n"
"Language: en\n"
"Project-Id-Version: \n"
"Report-Msgid-Bugs-To: \n"
"PO-Revision-Date: \n"
"Last-Translator: \n"
"Language-Team: \n"
"Plural-Forms: \n"

#: src/pages/providers/oauth2/OAuth2ProviderForm.ts
#: src/pages/providers/oauth2/OAuth2ProviderForm.ts
#: src/pages/providers/saml/SAMLProviderForm.ts
#: src/pages/stages/user_login/UserLoginStageForm.ts
msgid "(Format: hours=-1;minutes=-2;seconds=-3)."
msgstr "(Format: hours=-1;minutes=-2;seconds=-3)."

#: src/pages/policies/BoundPoliciesList.ts
msgid "-"
msgstr "-"

#: src/pages/stages/authenticator_totp/AuthenticatorTOTPStageForm.ts
msgid "6 digits, widely compatible"
msgstr "6 digits, widely compatible"

#: src/pages/stages/authenticator_totp/AuthenticatorTOTPStageForm.ts
msgid "8 digits, not compatible with apps like Google Authenticator"
msgstr "8 digits, not compatible with apps like Google Authenticator"

#: src/interfaces/Interface.ts
msgid "A newer version of the frontend is available."
msgstr "A newer version of the frontend is available."

#: src/pages/policies/dummy/DummyPolicyForm.ts
msgid "A policy used for testing. Always returns the same result as specified below after waiting a random duration."
msgstr "A policy used for testing. Always returns the same result as specified below after waiting a random duration."

#: src/pages/providers/saml/SAMLProviderForm.ts
#: src/pages/providers/saml/SAMLProviderViewPage.ts
msgid "ACS URL"
msgstr "ACS URL"

#: src/pages/applications/ApplicationForm.ts
#: src/pages/flows/FlowForm.ts
msgid "ALL, all policies must match to grant access."
msgstr "ALL, all policies must match to grant access."

#: src/pages/flows/StageBindingForm.ts
msgid "ALL, all policies must match to include this stage access."
msgstr "ALL, all policies must match to include this stage access."

#: src/pages/applications/ApplicationForm.ts
#: src/pages/flows/FlowForm.ts
msgid "ANY, any policy must match to grant access."
msgstr "ANY, any policy must match to grant access."

#: src/pages/flows/StageBindingForm.ts
msgid "ANY, any policy must match to include this stage access."
msgstr "ANY, any policy must match to include this stage access."

#: src/pages/stages/authenticator_duo/AuthenticatorDuoStageForm.ts
msgid "API Hostname"
msgstr "API Hostname"

#: src/elements/notifications/APIDrawer.ts
msgid "API Requests"
msgstr "API Requests"

#: src/elements/messages/Middleware.ts
msgid "API request failed"
msgstr "API request failed"

#: src/pages/sources/oauth/OAuthSourceViewPage.ts
msgid "Access Key"
msgstr "Access Key"

#: src/pages/providers/oauth2/OAuth2ProviderForm.ts
msgid "Access code validity"
msgstr "Access code validity"

#: src/pages/sources/oauth/OAuthSourceForm.ts
msgid "Access token URL"
msgstr "Access token URL"

#: src/elements/events/ObjectChangelog.ts
#: src/elements/events/UserEvents.ts
#: src/pages/events/EventListPage.ts
#: src/pages/policies/event_matcher/EventMatcherPolicyForm.ts
msgid "Action"
msgstr "Action"

#: src/pages/groups/MemberSelectModal.ts
#: src/pages/users/UserListPage.ts
#: src/pages/users/UserViewPage.ts
msgid "Active"
msgstr "Active"

#: src/pages/groups/MemberSelectModal.ts
msgid "Add"
msgstr "Add"

#: src/pages/sources/ldap/LDAPSourceForm.ts
msgid "Addition Group DN"
msgstr "Addition Group DN"

#: src/pages/sources/ldap/LDAPSourceForm.ts
msgid "Addition User DN"
msgstr "Addition User DN"

#: src/pages/sources/ldap/LDAPSourceForm.ts
msgid "Additional group DN, prepended to the Base DN."
msgstr "Additional group DN, prepended to the Base DN."

#: src/pages/sources/ldap/LDAPSourceForm.ts
msgid "Additional user DN, prepended to the Base DN."
msgstr "Additional user DN, prepended to the Base DN."

#: src/pages/providers/oauth2/OAuth2ProviderForm.ts
#: src/pages/providers/proxy/ProxyProviderForm.ts
#: src/pages/providers/saml/SAMLProviderForm.ts
#: src/pages/sources/saml/SAMLSourceForm.ts
msgid "Advanced protocol settings"
msgstr "Advanced protocol settings"

#: src/pages/policies/password/PasswordPolicyForm.ts
#: src/pages/sources/ldap/LDAPSourceForm.ts
msgid "Advanced settings"
msgstr "Advanced settings"

#: src/pages/events/EventInfo.ts
msgid "Affected model:"
msgstr "Affected model:"

#: src/pages/events/RuleForm.ts
msgid "Alert"
msgstr "Alert"

#: src/pages/providers/oauth2/OAuth2ProviderForm.ts
msgid "Algorithm used to sign the JWT Tokens."
msgstr "Algorithm used to sign the JWT Tokens."

#: src/pages/sources/saml/SAMLSourceForm.ts
msgid "Allow IDP-initiated logins"
msgstr "Allow IDP-initiated logins"

#: src/pages/sources/plex/PlexSourceForm.ts
msgid "Allow friends to authenticate via Plex, even if you don't share any servers"
msgstr "Allow friends to authenticate via Plex, even if you don't share any servers"

#: src/pages/policies/hibp/HaveIBeenPwnedPolicyForm.ts
msgid "Allow up to N occurrences in the HIBP database."
msgstr "Allow up to N occurrences in the HIBP database."

#: src/pages/policies/PolicyListPage.ts
msgid "Allow users to use Applications based on properties, enforce Password Criteria and selectively apply Stages."
msgstr "Allow users to use Applications based on properties, enforce Password Criteria and selectively apply Stages."

#: src/pages/providers/proxy/ProxyProviderViewPage.ts
msgid "Allowed Redirect URIs"
msgstr "Allowed Redirect URIs"

#: src/pages/policies/hibp/HaveIBeenPwnedPolicyForm.ts
msgid "Allowed count"
msgstr "Allowed count"

#: src/pages/sources/plex/PlexSourceForm.ts
msgid "Allowed servers"
msgstr "Allowed servers"

#: src/pages/sources/saml/SAMLSourceForm.ts
msgid "Allows authentication flows initiated by the IdP. This can be a security risk, as no validation of the request ID is done."
msgstr "Allows authentication flows initiated by the IdP. This can be a security risk, as no validation of the request ID is done."

#: src/pages/policies/reputation/ReputationPolicyForm.ts
msgid "Allows/denys requests based on the users and/or the IPs reputation."
msgstr "Allows/denys requests based on the users and/or the IPs reputation."

#: src/pages/sources/saml/SAMLSourceForm.ts
msgid "Also known as Entity ID. Defaults the Metadata URL."
msgstr "Also known as Entity ID. Defaults the Metadata URL."

#: src/flows/stages/authenticator_duo/AuthenticatorDuoStage.ts
msgid "Alternatively, if your current device has Duo installed, click on this link:"
msgstr "Alternatively, if your current device has Duo installed, click on this link:"

#: src/pages/stages/consent/ConsentStageForm.ts
msgid "Always require consent"
msgstr "Always require consent"

#: src/pages/events/EventInfo.ts
#: src/pages/policies/event_matcher/EventMatcherPolicyForm.ts
msgid "App"
msgstr "App"

#: src/elements/user/UserConsentList.ts
#: src/pages/admin-overview/TopApplicationsTable.ts
#: src/pages/applications/ApplicationListPage.ts
#: src/pages/providers/ProviderListPage.ts
msgid "Application"
msgstr "Application"

#: src/pages/applications/ApplicationListPage.ts
msgid "Application Icon"
msgstr "Application Icon"

#: src/flows/stages/consent/ConsentStage.ts
msgid "Application requires following permissions"
msgstr "Application requires following permissions"

#: src/pages/applications/ApplicationForm.ts
msgid "Application's display Name."
msgstr "Application's display Name."

#: src/interfaces/AdminInterface.ts
#: src/pages/LibraryPage.ts
#: src/pages/applications/ApplicationListPage.ts
msgid "Applications"
msgstr "Applications"

#: src/pages/admin-overview/AdminOverviewPage.ts
msgid "Apps with most usage"
msgstr "Apps with most usage"

#: src/pages/flows/FlowListPage.ts
msgid ""
"Are you sure you want to clear the flow cache?\n"
"This will cause all flows to be re-evaluated on their next usage."
msgstr ""
"Are you sure you want to clear the flow cache?\n"
"This will cause all flows to be re-evaluated on their next usage."

#: src/pages/policies/PolicyListPage.ts
msgid ""
"Are you sure you want to clear the policy cache?\n"
"This will cause all policies to be re-evaluated on their next usage."
msgstr ""
"Are you sure you want to clear the policy cache?\n"
"This will cause all policies to be re-evaluated on their next usage."

#: src/elements/forms/DeleteForm.ts
msgid "Are you sure you want to delete {0} {objName} ?"
msgstr "Are you sure you want to delete {0} {objName} ?"

#: src/pages/users/UserActiveForm.ts
msgid "Are you sure you want to update {0} \"{1}\"?"
msgstr "Are you sure you want to update {0} \"{1}\"?"

#: src/pages/providers/saml/SAMLProviderForm.ts
msgid "Assertion not valid on or after current time + this value (Format: hours=1;minutes=2;seconds=3)."
msgstr "Assertion not valid on or after current time + this value (Format: hours=1;minutes=2;seconds=3)."

#: src/pages/providers/saml/SAMLProviderForm.ts
msgid "Assertion valid not before"
msgstr "Assertion valid not before"

#: src/pages/providers/saml/SAMLProviderForm.ts
msgid "Assertion valid not on or after"
msgstr "Assertion valid not on or after"

#: src/flows/stages/authenticator_validate/AuthenticatorValidateStageWebAuthn.ts
msgid "Assertions is empty"
msgstr "Assertions is empty"

#: src/pages/providers/ProviderListPage.ts
#: src/pages/providers/ldap/LDAPProviderViewPage.ts
#: src/pages/providers/oauth2/OAuth2ProviderViewPage.ts
#: src/pages/providers/proxy/ProxyProviderViewPage.ts
#: src/pages/providers/saml/SAMLProviderViewPage.ts
msgid "Assigned to application"
msgstr "Assigned to application"

#: src/pages/policies/PolicyListPage.ts
msgid "Assigned to {0} objects."
msgstr "Assigned to {0} objects."

#: src/pages/events/EventInfo.ts
msgid "Attempted to log in as {0}"
msgstr "Attempted to log in as {0}"

#: src/pages/property-mappings/PropertyMappingSAMLForm.ts
msgid "Attribute name used for SAML Assertions. Can be a URN OID, a schema reference, or a any other string. If this property mapping is used for NameID Property, this field is discarded."
msgstr "Attribute name used for SAML Assertions. Can be a URN OID, a schema reference, or a any other string. If this property mapping is used for NameID Property, this field is discarded."

#: src/pages/groups/GroupForm.ts
#: src/pages/stages/invitation/InvitationForm.ts
#: src/pages/users/UserForm.ts
msgid "Attributes"
msgstr "Attributes"

#: src/pages/providers/saml/SAMLProviderForm.ts
#: src/pages/providers/saml/SAMLProviderViewPage.ts
msgid "Audience"
msgstr "Audience"

#: src/flows/sources/plex/PlexLoginInit.ts
msgid "Authenticating with Plex..."
msgstr "Authenticating with Plex..."

#: src/pages/flows/FlowForm.ts
msgid "Authentication"
msgstr "Authentication"

#: src/pages/sources/oauth/OAuthSourceForm.ts
#: src/pages/sources/plex/PlexSourceForm.ts
#: src/pages/sources/saml/SAMLSourceForm.ts
#: src/pages/tenants/TenantForm.ts
msgid "Authentication flow"
msgstr "Authentication flow"

#: src/flows/stages/authenticator_validate/AuthenticatorValidateStage.ts
#: src/pages/user-settings/settings/UserSettingsAuthenticatorWebAuthn.ts
msgid "Authenticator"
msgstr "Authenticator"

#: src/pages/flows/FlowForm.ts
msgid "Authorization"
msgstr "Authorization"

#: src/elements/oauth/UserCodeList.ts
msgid "Authorization Code"
msgstr "Authorization Code"

#: src/pages/sources/oauth/OAuthSourceForm.ts
#: src/pages/sources/oauth/OAuthSourceViewPage.ts
msgid "Authorization URL"
msgstr "Authorization URL"

#: src/pages/providers/oauth2/OAuth2ProviderForm.ts
#: src/pages/providers/proxy/ProxyProviderForm.ts
#: src/pages/providers/saml/SAMLProviderForm.ts
#: src/pages/providers/saml/SAMLProviderImportForm.ts
msgid "Authorization flow"
msgstr "Authorization flow"

#: src/pages/providers/oauth2/OAuth2ProviderViewPage.ts
msgid "Authorize URL"
msgstr "Authorize URL"

#: src/pages/events/EventInfo.ts
msgid "Authorized application:"
msgstr "Authorized application:"

#: src/pages/stages/password/PasswordStageForm.ts
msgid "Backends"
msgstr "Backends"

#: src/pages/flows/FlowForm.ts
#: src/pages/flows/FlowForm.ts
msgid "Background"
msgstr "Background"

#: src/flows/FlowExecutor.ts
msgid "Background image"
msgstr "Background image"

#: src/pages/flows/FlowForm.ts
#: src/pages/flows/FlowForm.ts
#: src/pages/flows/FlowImportForm.ts
msgid "Background shown during execution."
msgstr "Background shown during execution."

#: src/pages/admin-overview/cards/BackupStatusCard.ts
msgid "Backup finished with errors."
msgstr "Backup finished with errors."

#: src/pages/admin-overview/cards/BackupStatusCard.ts
msgid "Backup finished with warnings/backup not supported."
msgstr "Backup finished with warnings/backup not supported."

#: src/pages/admin-overview/AdminOverviewPage.ts
msgid "Backup status"
msgstr "Backup status"

#: src/pages/providers/ldap/LDAPProviderForm.ts
#: src/pages/providers/ldap/LDAPProviderViewPage.ts
#: src/pages/sources/ldap/LDAPSourceForm.ts
#: src/pages/sources/ldap/LDAPSourceViewPage.ts
msgid "Base DN"
msgstr "Base DN"

#: src/pages/providers/oauth2/OAuth2ProviderForm.ts
msgid "Based on the Hashed User ID"
msgstr "Based on the Hashed User ID"

#: src/pages/providers/oauth2/OAuth2ProviderForm.ts
msgid "Based on the User's Email. This is recommended over the UPN method."
msgstr "Based on the User's Email. This is recommended over the UPN method."

#: src/pages/providers/oauth2/OAuth2ProviderForm.ts
msgid "Based on the User's UPN, only works if user has a 'upn' attribute set. Use this method only if you have different UPN and Mail domains."
msgstr "Based on the User's UPN, only works if user has a 'upn' attribute set. Use this method only if you have different UPN and Mail domains."

#: src/pages/providers/oauth2/OAuth2ProviderForm.ts
msgid "Based on the username"
msgstr "Based on the username"

#: src/pages/providers/proxy/ProxyProviderViewPage.ts
msgid "Basic-Auth"
msgstr "Basic-Auth"

#: src/pages/sources/ldap/LDAPSourceForm.ts
msgid "Bind CN"
msgstr "Bind CN"

#: src/pages/sources/ldap/LDAPSourceForm.ts
msgid "Bind Password"
msgstr "Bind Password"

#: src/pages/providers/ldap/LDAPProviderForm.ts
msgid "Bind flow"
msgstr "Bind flow"

#: src/pages/flows/BoundStagesList.ts
#: src/pages/flows/BoundStagesList.ts
msgid "Bind stage"
msgstr "Bind stage"

#: src/pages/events/EventInfo.ts
#: src/pages/events/EventInfo.ts
msgid "Binding"
msgstr "Binding"

#: src/pages/sources/saml/SAMLSourceForm.ts
msgid "Binding Type"
msgstr "Binding Type"

#: src/pages/tenants/TenantForm.ts
msgid "Branding settings"
msgstr "Branding settings"

#: src/pages/tenants/TenantForm.ts
msgid "Branding shown in page title and several other places."
msgstr "Branding shown in page title and several other places."

#: src/elements/user/SessionList.ts
msgid "Browser"
msgstr "Browser"

#: src/pages/admin-overview/cards/VersionStatusCard.ts
msgid "Build hash: {0}"
msgstr "Build hash: {0}"

#: src/pages/sources/SourcesListPage.ts
#: src/pages/sources/SourcesListPage.ts
msgid "Built-in"
msgstr "Built-in"

#: src/pages/outposts/ServiceConnectionDockerForm.ts
msgid "CA which the endpoint's Certificate is verified against. Can be left empty for no validation."
msgstr "CA which the endpoint's Certificate is verified against. Can be left empty for no validation."

#: src/pages/admin-overview/charts/FlowStatusChart.ts
msgid "Cached flows"
msgstr "Cached flows"

#: src/pages/admin-overview/charts/PolicyStatusChart.ts
msgid "Cached policies"
msgstr "Cached policies"

#: src/pages/sources/oauth/OAuthSourceViewPage.ts
msgid "Callback URL"
msgstr "Callback URL"

#: src/pages/outposts/ServiceConnectionDockerForm.ts
msgid "Can be in the format of 'unix://' when connecting to a local docker daemon, or 'https://:2376' when connecting to a remote system."
msgstr "Can be in the format of 'unix://' when connecting to a local docker daemon, or 'https://:2376' when connecting to a remote system."

#: src/elements/forms/ConfirmationForm.ts
#: src/elements/forms/DeleteForm.ts
#: src/elements/forms/ModalForm.ts
#: src/pages/groups/MemberSelectModal.ts
#: src/pages/users/UserActiveForm.ts
msgid "Cancel"
msgstr "Cancel"

#: src/pages/stages/identification/IdentificationStageForm.ts
msgid "Case insensitive matching"
msgstr "Case insensitive matching"

#: src/pages/crypto/CertificateKeyPairForm.ts
#: src/pages/providers/proxy/ProxyProviderForm.ts
msgid "Certificate"
msgstr "Certificate"

#: src/pages/crypto/CertificateKeyPairListPage.ts
msgid "Certificate Fingerprint"
msgstr "Certificate Fingerprint"

#: src/pages/crypto/CertificateKeyPairListPage.ts
msgid "Certificate Subjet"
msgstr "Certificate Subjet"

#: src/pages/providers/saml/SAMLProviderForm.ts
msgid "Certificate used to sign outgoing Responses going to the Service Provider."
msgstr "Certificate used to sign outgoing Responses going to the Service Provider."

#: src/pages/crypto/CertificateKeyPairListPage.ts
msgid "Certificate-Key Pair"
msgstr "Certificate-Key Pair"

#: src/pages/crypto/CertificateKeyPairListPage.ts
msgid "Certificate-Key Pairs"
msgstr "Certificate-Key Pairs"

#: src/pages/outposts/ServiceConnectionDockerForm.ts
msgid "Certificate/Key used for authentication. Can be left empty for no authentication."
msgstr "Certificate/Key used for authentication. Can be left empty for no authentication."

#: src/interfaces/AdminInterface.ts
msgid "Certificates"
msgstr "Certificates"

#: src/pages/user-settings/settings/UserSettingsPassword.ts
msgid "Change password"
msgstr "Change password"

#: src/pages/user-settings/settings/UserSettingsPassword.ts
msgid "Change your password"
msgstr "Change your password"

#: src/pages/applications/ApplicationViewPage.ts
#: src/pages/flows/FlowViewPage.ts
#: src/pages/providers/ldap/LDAPProviderViewPage.ts
#: src/pages/providers/oauth2/OAuth2ProviderViewPage.ts
#: src/pages/providers/proxy/ProxyProviderViewPage.ts
#: src/pages/providers/saml/SAMLProviderViewPage.ts
#: src/pages/sources/ldap/LDAPSourceViewPage.ts
#: src/pages/sources/oauth/OAuthSourceViewPage.ts
#: src/pages/sources/plex/PlexSourceViewPage.ts
#: src/pages/sources/saml/SAMLSourceViewPage.ts
#: src/pages/users/UserViewPage.ts
msgid "Changelog"
msgstr "Changelog"

#: src/pages/policies/password/PasswordPolicyForm.ts
msgid "Characters which are considered as symbols."
msgstr "Characters which are considered as symbols."

#: src/pages/applications/ApplicationViewPage.ts
msgid "Check"
msgstr "Check"

#: src/pages/applications/ApplicationViewPage.ts
msgid "Check Application access"
msgstr "Check Application access"

#: src/pages/policies/reputation/ReputationPolicyForm.ts
msgid "Check IP"
msgstr "Check IP"

#: src/pages/policies/reputation/ReputationPolicyForm.ts
msgid "Check Username"
msgstr "Check Username"

#: src/pages/applications/ApplicationViewPage.ts
msgid "Check access"
msgstr "Check access"

#: src/flows/stages/authenticator_duo/AuthenticatorDuoStage.ts
msgid "Check status"
msgstr "Check status"

#: src/flows/stages/email/EmailStage.ts
msgid "Check your Emails for a password reset link."
msgstr "Check your Emails for a password reset link."

#: src/pages/stages/prompt/PromptForm.ts
msgid "Checkbox"
msgstr "Checkbox"

#: src/pages/policies/hibp/HaveIBeenPwnedPolicyForm.ts
msgid ""
"Checks a value from the policy request against the Have I been Pwned API, and denys the request based upon that.\n"
"Note that only a part of the hash of the password is sent, the full comparison is done clientside."
msgstr ""
"Checks a value from the policy request against the Have I been Pwned API, and denys the request based upon that.\n"
"Note that only a part of the hash of the password is sent, the full comparison is done clientside."

#: src/pages/policies/expiry/ExpiryPolicyForm.ts
msgid "Checks if the request's user's password has been changed in the last x days, and denys based on settings."
msgstr "Checks if the request's user's password has been changed in the last x days, and denys based on settings."

#: src/pages/policies/password/PasswordPolicyForm.ts
msgid "Checks the value from the policy request against several rules, mostly used to ensure password strength."
msgstr "Checks the value from the policy request against several rules, mostly used to ensure password strength."

#: src/pages/flows/FlowListPage.ts
msgid "Clear Flow cache"
msgstr "Clear Flow cache"

#: src/pages/policies/PolicyListPage.ts
msgid "Clear Policy cache"
msgstr "Clear Policy cache"

#: src/pages/flows/FlowForm.ts
msgid "Clear background image"
msgstr "Clear background image"

#: src/pages/flows/FlowListPage.ts
#: src/pages/flows/FlowListPage.ts
#: src/pages/policies/PolicyListPage.ts
#: src/pages/policies/PolicyListPage.ts
msgid "Clear cache"
msgstr "Clear cache"

#: src/pages/applications/ApplicationForm.ts
msgid "Clear icon"
msgstr "Clear icon"

#: src/elements/forms/HorizontalFormElement.ts
msgid "Click to change value"
msgstr "Click to change value"

#: src/pages/outposts/OutpostDeploymentModal.ts
msgid "Click to copy token"
msgstr "Click to copy token"

#: src/pages/providers/oauth2/OAuth2ProviderForm.ts
#: src/pages/providers/oauth2/OAuth2ProviderViewPage.ts
#: src/pages/sources/plex/PlexSourceForm.ts
msgid "Client ID"
msgstr "Client ID"

#: src/elements/events/ObjectChangelog.ts
#: src/elements/events/UserEvents.ts
#: src/pages/events/EventListPage.ts
#: src/pages/policies/event_matcher/EventMatcherPolicyForm.ts
msgid "Client IP"
msgstr "Client IP"

#: src/pages/providers/oauth2/OAuth2ProviderForm.ts
msgid "Client Secret"
msgstr "Client Secret"

#: src/pages/providers/oauth2/OAuth2ProviderForm.ts
#: src/pages/providers/oauth2/OAuth2ProviderViewPage.ts
msgid "Client type"
msgstr "Client type"

#: src/pages/outposts/OutpostDeploymentModal.ts
msgid "Close"
msgstr "Close"

#: src/flows/stages/authenticator_totp/AuthenticatorTOTPStage.ts
#: src/flows/stages/authenticator_validate/AuthenticatorValidateStageCode.ts
msgid "Code"
msgstr "Code"

#: src/pages/crypto/CertificateGenerateForm.ts
msgid "Common Name"
msgstr "Common Name"

#: src/pages/flows/FlowForm.ts
msgid "Compatibility mode"
msgstr "Compatibility mode"

#: src/pages/providers/oauth2/OAuth2ProviderForm.ts
msgid "Confidential"
msgstr "Confidential"

#: src/pages/providers/oauth2/OAuth2ProviderForm.ts
msgid "Confidential clients are capable of maintaining the confidentiality of their credentials. Public clients are incapable."
msgstr "Confidential clients are capable of maintaining the confidentiality of their credentials. Public clients are incapable."

#: src/pages/outposts/OutpostForm.ts
msgid "Configuration"
msgstr "Configuration"

#: src/pages/stages/authenticator_duo/AuthenticatorDuoStageForm.ts
#: src/pages/stages/authenticator_static/AuthenticatorStaticStageForm.ts
#: src/pages/stages/authenticator_totp/AuthenticatorTOTPStageForm.ts
#: src/pages/stages/authenticator_validate/AuthenticatorValidateStageForm.ts
#: src/pages/stages/password/PasswordStageForm.ts
msgid "Configuration flow"
msgstr "Configuration flow"

#: src/pages/user-settings/settings/UserSettingsAuthenticatorWebAuthn.ts
msgid "Configure WebAuthn"
msgstr "Configure WebAuthn"

#: src/pages/providers/oauth2/OAuth2ProviderForm.ts
msgid "Configure how long access codes are valid for."
msgstr "Configure how long access codes are valid for."

#: src/pages/providers/oauth2/OAuth2ProviderForm.ts
msgid "Configure how long refresh tokens and their id_tokens are valid for."
msgstr "Configure how long refresh tokens and their id_tokens are valid for."

#: src/pages/providers/saml/SAMLProviderForm.ts
msgid "Configure how the NameID value will be created. When left empty, the NameIDPolicy of the incoming request will be respected."
msgstr "Configure how the NameID value will be created. When left empty, the NameIDPolicy of the incoming request will be respected."

#: src/pages/providers/oauth2/OAuth2ProviderForm.ts
msgid "Configure how the issuer field of the ID Token should be filled."
msgstr "Configure how the issuer field of the ID Token should be filled."

#: src/pages/user-settings/UserSettingsPage.ts
msgid "Configure settings relevant to your user profile."
msgstr "Configure settings relevant to your user profile."

#: src/pages/providers/saml/SAMLProviderForm.ts
msgid "Configure the maximum allowed time drift for an asseration."
msgstr "Configure the maximum allowed time drift for an asseration."

#: src/pages/tenants/TenantListPage.ts
msgid "Configure visual settings and defaults for different domains."
msgstr "Configure visual settings and defaults for different domains."

#: src/pages/providers/oauth2/OAuth2ProviderForm.ts
msgid "Configure what data should be used as unique User Identifier. For most cases, the default should be fine."
msgstr "Configure what data should be used as unique User Identifier. For most cases, the default should be fine."

#: src/pages/user-settings/settings/SourceSettingsOAuth.ts
msgid "Connect"
msgstr "Connect"

#: src/pages/user-settings/settings/SourceSettingsOAuth.ts
msgid "Connected."
msgstr "Connected."

#: src/elements/messages/MessageContainer.ts
msgid "Connection error, reconnecting..."
msgstr "Connection error, reconnecting..."

#: src/pages/sources/ldap/LDAPSourceForm.ts
#: src/pages/stages/email/EmailStageForm.ts
msgid "Connection settings"
msgstr "Connection settings"

#: src/elements/user/UserConsentList.ts
msgid "Consent"
msgstr "Consent"

#: src/pages/stages/consent/ConsentStageForm.ts
msgid "Consent expires in"
msgstr "Consent expires in"

#: src/pages/stages/consent/ConsentStageForm.ts
msgid "Consent expires."
msgstr "Consent expires."

#: src/pages/stages/consent/ConsentStageForm.ts
msgid "Consent given last indefinitely"
msgstr "Consent given last indefinitely"

#: src/pages/sources/ldap/LDAPSourceForm.ts
msgid "Consider Objects matching this filter to be Groups."
msgstr "Consider Objects matching this filter to be Groups."

#: src/pages/sources/ldap/LDAPSourceForm.ts
msgid "Consider Objects matching this filter to be Users."
msgstr "Consider Objects matching this filter to be Users."

#: src/pages/sources/oauth/OAuthSourceForm.ts
msgid "Consumer key"
msgstr "Consumer key"

#: src/pages/sources/oauth/OAuthSourceForm.ts
msgid "Consumer secret"
msgstr "Consumer secret"

#: src/pages/events/EventInfo.ts
#: src/pages/events/EventInfo.ts
#: src/pages/events/EventInfo.ts
#: src/pages/policies/PolicyTestForm.ts
#: src/pages/property-mappings/PropertyMappingTestForm.ts
msgid "Context"
msgstr "Context"

#: src/flows/stages/authenticator_static/AuthenticatorStaticStage.ts
#: src/flows/stages/authenticator_totp/AuthenticatorTOTPStage.ts
#: src/flows/stages/authenticator_validate/AuthenticatorValidateStageCode.ts
#: src/flows/stages/authenticator_validate/AuthenticatorValidateStageDuo.ts
#: src/flows/stages/autosubmit/AutosubmitStage.ts
#: src/flows/stages/consent/ConsentStage.ts
#: src/flows/stages/dummy/DummyStage.ts
#: src/flows/stages/password/PasswordStage.ts
#: src/flows/stages/prompt/PromptStage.ts
#: src/pages/stages/authenticator_validate/AuthenticatorValidateStageForm.ts
msgid "Continue"
msgstr "Continue"

#: src/pages/stages/invitation/InvitationStageForm.ts
msgid "Continue flow without invitation"
msgstr "Continue flow without invitation"

#: src/pages/property-mappings/PropertyMappingListPage.ts
msgid "Control how authentik exposes and interprets information."
msgstr "Control how authentik exposes and interprets information."

#: src/pages/providers/proxy/ProxyProviderForm.ts
msgid "Cookie domain"
msgstr "Cookie domain"

#: src/flows/stages/authenticator_totp/AuthenticatorTOTPStage.ts
msgid "Copy"
msgstr "Copy"

#: src/pages/tokens/TokenListPage.ts
#: src/pages/user-settings/tokens/UserTokenList.ts
msgid "Copy Key"
msgstr "Copy Key"

#: src/pages/providers/saml/SAMLProviderViewPage.ts
msgid "Copy download URL"
msgstr "Copy download URL"

#: src/pages/applications/ApplicationForm.ts
#: src/pages/applications/ApplicationListPage.ts
#: src/pages/applications/ApplicationListPage.ts
#: src/pages/crypto/CertificateKeyPairListPage.ts
#: src/pages/crypto/CertificateKeyPairListPage.ts
#: src/pages/events/RuleListPage.ts
#: src/pages/events/RuleListPage.ts
#: src/pages/events/TransportListPage.ts
#: src/pages/events/TransportListPage.ts
#: src/pages/flows/BoundStagesList.ts
#: src/pages/flows/BoundStagesList.ts
#: src/pages/flows/BoundStagesList.ts
#: src/pages/flows/FlowListPage.ts
#: src/pages/flows/FlowListPage.ts
#: src/pages/groups/GroupListPage.ts
#: src/pages/groups/GroupListPage.ts
#: src/pages/outposts/OutpostListPage.ts
#: src/pages/outposts/OutpostListPage.ts
#: src/pages/outposts/ServiceConnectionListPage.ts
#: src/pages/outposts/ServiceConnectionListPage.ts
#: src/pages/policies/BoundPoliciesList.ts
#: src/pages/policies/BoundPoliciesList.ts
#: src/pages/policies/BoundPoliciesList.ts
#: src/pages/policies/PolicyListPage.ts
#: src/pages/policies/PolicyListPage.ts
#: src/pages/property-mappings/PropertyMappingListPage.ts
#: src/pages/property-mappings/PropertyMappingListPage.ts
#: src/pages/providers/ProviderListPage.ts
#: src/pages/providers/ProviderListPage.ts
#: src/pages/providers/RelatedApplicationButton.ts
#: src/pages/providers/RelatedApplicationButton.ts
#: src/pages/sources/SourcesListPage.ts
#: src/pages/sources/SourcesListPage.ts
#: src/pages/stages/StageListPage.ts
#: src/pages/stages/StageListPage.ts
#: src/pages/stages/invitation/InvitationListPage.ts
#: src/pages/stages/invitation/InvitationListPage.ts
#: src/pages/stages/prompt/PromptListPage.ts
#: src/pages/stages/prompt/PromptListPage.ts
#: src/pages/stages/prompt/PromptStageForm.ts
#: src/pages/stages/prompt/PromptStageForm.ts
#: src/pages/tenants/TenantListPage.ts
#: src/pages/tenants/TenantListPage.ts
#: src/pages/user-settings/tokens/UserTokenList.ts
#: src/pages/user-settings/tokens/UserTokenList.ts
#: src/pages/users/UserListPage.ts
#: src/pages/users/UserListPage.ts
msgid "Create"
msgstr "Create"

#: src/pages/applications/ApplicationListPage.ts
#: src/pages/providers/RelatedApplicationButton.ts
msgid "Create Application"
msgstr "Create Application"

#: src/pages/policies/BoundPoliciesList.ts
#: src/pages/policies/BoundPoliciesList.ts
#: src/pages/policies/BoundPoliciesList.ts
#: src/pages/policies/BoundPoliciesList.ts
msgid "Create Binding"
msgstr "Create Binding"

#: src/pages/crypto/CertificateKeyPairListPage.ts
msgid "Create Certificate-Key Pair"
msgstr "Create Certificate-Key Pair"

#: src/pages/flows/FlowListPage.ts
msgid "Create Flow"
msgstr "Create Flow"

#: src/pages/groups/GroupListPage.ts
msgid "Create Group"
msgstr "Create Group"

#: src/pages/stages/invitation/InvitationListPage.ts
msgid "Create Invitation"
msgstr "Create Invitation"

#: src/pages/stages/invitation/InvitationListPage.ts
msgid "Create Invitation Links to enroll Users, and optionally force specific attributes of their account."
msgstr "Create Invitation Links to enroll Users, and optionally force specific attributes of their account."

#: src/pages/events/RuleListPage.ts
msgid "Create Notification Rule"
msgstr "Create Notification Rule"

#: src/pages/events/TransportListPage.ts
msgid "Create Notification Transport"
msgstr "Create Notification Transport"

#: src/pages/outposts/OutpostListPage.ts
msgid "Create Outpost"
msgstr "Create Outpost"

#: src/pages/policies/BoundPoliciesList.ts
msgid "Create Policy"
msgstr "Create Policy"

#: src/pages/stages/prompt/PromptListPage.ts
#: src/pages/stages/prompt/PromptStageForm.ts
msgid "Create Prompt"
msgstr "Create Prompt"

#: src/pages/flows/BoundStagesList.ts
msgid "Create Stage"
msgstr "Create Stage"

#: src/pages/flows/BoundStagesList.ts
#: src/pages/flows/BoundStagesList.ts
msgid "Create Stage binding"
msgstr "Create Stage binding"

#: src/pages/tenants/TenantListPage.ts
msgid "Create Tenant"
msgstr "Create Tenant"

#: src/pages/user-settings/tokens/UserTokenList.ts
msgid "Create Token"
msgstr "Create Token"

#: src/pages/users/UserListPage.ts
msgid "Create User"
msgstr "Create User"

#: src/pages/applications/ApplicationForm.ts
msgid "Create provider"
msgstr "Create provider"

#: src/pages/applications/ApplicationForm.ts
#: src/pages/flows/BoundStagesList.ts
#: src/pages/outposts/ServiceConnectionListPage.ts
#: src/pages/policies/BoundPoliciesList.ts
#: src/pages/policies/PolicyListPage.ts
#: src/pages/property-mappings/PropertyMappingListPage.ts
#: src/pages/providers/ProviderListPage.ts
#: src/pages/sources/SourcesListPage.ts
#: src/pages/stages/StageListPage.ts
msgid "Create {0}"
msgstr "Create {0}"

#: src/pages/stages/invitation/InvitationListPage.ts
msgid "Created by"
msgstr "Created by"

#: src/pages/user-settings/settings/UserSettingsAuthenticatorWebAuthn.ts
msgid "Created {0}"
msgstr "Created {0}"

#: src/elements/events/ObjectChangelog.ts
#: src/elements/events/UserEvents.ts
#: src/pages/events/EventListPage.ts
msgid "Creation Date"
msgstr "Creation Date"

#: src/pages/applications/ApplicationForm.ts
#: src/pages/flows/FlowForm.ts
msgid "Currently set to:"
msgstr "Currently set to:"

#: src/interfaces/AdminInterface.ts
msgid "Customisation"
msgstr "Customisation"

#: src/pages/providers/saml/SAMLProviderForm.ts
#: src/pages/sources/saml/SAMLSourceForm.ts
msgid "DSA-SHA1"
msgstr "DSA-SHA1"

#: src/pages/stages/prompt/PromptForm.ts
msgid "Date"
msgstr "Date"

#: src/pages/stages/prompt/PromptForm.ts
msgid "Date Time"
msgstr "Date Time"

#: src/pages/flows/FlowForm.ts
msgid "Decides what this Flow is used for. For example, the Authentication flow is redirect to when an un-authenticated user visits authentik."
msgstr "Decides what this Flow is used for. For example, the Authentication flow is redirect to when an un-authenticated user visits authentik."

#: src/pages/tenants/TenantForm.ts
msgid "Default"
msgstr "Default"

#: src/pages/tenants/TenantForm.ts
msgid "Default flows"
msgstr "Default flows"

#: src/pages/tenants/TenantListPage.ts
msgid "Default?"
msgstr "Default?"

#: src/pages/events/TransportListPage.ts
msgid "Define how notifications are sent to users, like Email or Webhook."
msgstr "Define how notifications are sent to users, like Email or Webhook."

#: src/elements/forms/DeleteForm.ts
#: src/pages/applications/ApplicationListPage.ts
#: src/pages/crypto/CertificateKeyPairListPage.ts
#: src/pages/events/RuleListPage.ts
#: src/pages/events/TransportListPage.ts
#: src/pages/flows/FlowListPage.ts
#: src/pages/groups/GroupListPage.ts
#: src/pages/outposts/OutpostListPage.ts
#: src/pages/outposts/ServiceConnectionListPage.ts
#: src/pages/policies/PolicyListPage.ts
#: src/pages/policies/reputation/IPReputationListPage.ts
#: src/pages/policies/reputation/UserReputationListPage.ts
#: src/pages/property-mappings/PropertyMappingListPage.ts
#: src/pages/providers/ProviderListPage.ts
#: src/pages/sources/SourcesListPage.ts
#: src/pages/stages/StageListPage.ts
#: src/pages/stages/invitation/InvitationListPage.ts
#: src/pages/stages/prompt/PromptListPage.ts
#: src/pages/tenants/TenantListPage.ts
#: src/pages/tokens/TokenListPage.ts
#: src/pages/user-settings/settings/UserSettingsAuthenticatorWebAuthn.ts
#: src/pages/user-settings/tokens/UserTokenList.ts
#: src/pages/users/UserListPage.ts
msgid "Delete"
msgstr "Delete"

#: src/elements/oauth/UserCodeList.ts
msgid "Delete Authorization Code"
msgstr "Delete Authorization Code"

#: src/pages/flows/BoundStagesList.ts
#: src/pages/policies/BoundPoliciesList.ts
msgid "Delete Binding"
msgstr "Delete Binding"

#: src/elements/user/UserConsentList.ts
msgid "Delete Consent"
msgstr "Delete Consent"

#: src/elements/oauth/UserRefreshList.ts
msgid "Delete Refresh Code"
msgstr "Delete Refresh Code"

#: src/elements/user/SessionList.ts
msgid "Delete Session"
msgstr "Delete Session"

#: src/pages/user-settings/UserDetailsPage.ts
msgid "Delete account"
msgstr "Delete account"

#: src/pages/flows/FlowForm.ts
msgid "Delete currently set background image."
msgstr "Delete currently set background image."

#: src/pages/applications/ApplicationForm.ts
msgid "Delete currently set icon."
msgstr "Delete currently set icon."

#: src/pages/sources/saml/SAMLSourceForm.ts
msgid "Delete temporary users after"
msgstr "Delete temporary users after"

#: src/pages/stages/user_delete/UserDeleteStageForm.ts
msgid ""
"Delete the currently pending user. CAUTION, this stage does not ask for\n"
"confirmation. Use a consent stage to ensure the user is aware of their actions."
msgstr ""
"Delete the currently pending user. CAUTION, this stage does not ask for\n"
"confirmation. Use a consent stage to ensure the user is aware of their actions."

#: src/elements/forms/DeleteForm.ts
msgid "Delete {0}"
msgstr "Delete {0}"

#: src/pages/stages/authenticator_validate/AuthenticatorValidateStageForm.ts
msgid "Deny the user access"
msgstr "Deny the user access"

#: src/pages/applications/ApplicationForm.ts
#: src/pages/property-mappings/PropertyMappingScopeForm.ts
#: src/pages/system-tasks/SystemTaskListPage.ts
#: src/pages/user-settings/tokens/UserTokenForm.ts
msgid "Description"
msgstr "Description"

#: src/pages/property-mappings/PropertyMappingScopeForm.ts
msgid "Description shown to the user when consenting. If left empty, the user won't be informed."
msgstr "Description shown to the user when consenting. If left empty, the user won't be informed."

#: src/pages/users/UserForm.ts
msgid "Designates whether this user should be treated as active. Unselect this instead of deleting accounts."
msgstr "Designates whether this user should be treated as active. Unselect this instead of deleting accounts."

#: src/pages/flows/FlowForm.ts
#: src/pages/flows/FlowListPage.ts
msgid "Designation"
msgstr "Designation"

#: src/pages/providers/saml/SAMLProviderForm.ts
msgid "Determines how authentik sends the response back to the Service Provider."
msgstr "Determines how authentik sends the response back to the Service Provider."

#: src/pages/stages/user_login/UserLoginStageForm.ts
msgid "Determines how long a session lasts. Default of 0 seconds means that the sessions lasts until the browser is closed."
msgstr "Determines how long a session lasts. Default of 0 seconds means that the sessions lasts until the browser is closed."

#: src/elements/user/SessionList.ts
msgid "Device"
msgstr "Device"

#: src/pages/stages/authenticator_validate/AuthenticatorValidateStageForm.ts
msgid "Device classes"
msgstr "Device classes"

#: src/pages/stages/authenticator_validate/AuthenticatorValidateStageForm.ts
msgid "Device classes which can be used to authenticate."
msgstr "Device classes which can be used to authenticate."

#: src/pages/user-settings/settings/UserSettingsAuthenticatorWebAuthn.ts
msgid "Device name"
msgstr "Device name"

#: src/pages/providers/saml/SAMLProviderForm.ts
#: src/pages/sources/saml/SAMLSourceForm.ts
msgid "Digest algorithm"
msgstr "Digest algorithm"

#: src/pages/stages/authenticator_totp/AuthenticatorTOTPStageForm.ts
msgid "Digits"
msgstr "Digits"

#: src/pages/users/UserListPage.ts
#: src/pages/users/UserListPage.ts
msgid "Disable"
msgstr "Disable"

#: src/pages/user-settings/settings/UserSettingsAuthenticatorDuo.ts
#: src/pages/user-settings/settings/UserSettingsAuthenticatorStatic.ts
msgid "Disable Static Tokens"
msgstr "Disable Static Tokens"

#: src/pages/user-settings/settings/UserSettingsAuthenticatorTOTP.ts
msgid "Disable Time-based OTP"
msgstr "Disable Time-based OTP"

#: src/pages/sources/SourcesListPage.ts
msgid "Disabled"
msgstr "Disabled"

#: src/pages/user-settings/settings/SourceSettingsOAuth.ts
msgid "Disconnect"
msgstr "Disconnect"

#: src/pages/outposts/ServiceConnectionDockerForm.ts
msgid "Docker URL"
msgstr "Docker URL"

#: src/pages/tenants/TenantForm.ts
#: src/pages/tenants/TenantListPage.ts
msgid "Domain"
msgstr "Domain"

#: src/pages/crypto/CertificateKeyPairListPage.ts
#: src/pages/providers/saml/SAMLProviderViewPage.ts
#: src/pages/sources/saml/SAMLSourceViewPage.ts
msgid "Download"
msgstr "Download"

#: src/pages/crypto/CertificateKeyPairListPage.ts
msgid "Download Certificate"
msgstr "Download Certificate"

#: src/pages/crypto/CertificateKeyPairListPage.ts
msgid "Download Private key"
msgstr "Download Private key"

#: src/pages/stages/dummy/DummyStageForm.ts
msgid "Dummy stage used for testing. Shows a simple continue button and always passes."
msgstr "Dummy stage used for testing. Shows a simple continue button and always passes."

#: src/pages/user-settings/settings/UserSettingsAuthenticatorDuo.ts
msgid "Duo"
msgstr "Duo"

#: src/pages/stages/authenticator_validate/AuthenticatorValidateStageForm.ts
msgid "Duo Authenticators"
msgstr "Duo Authenticators"

#: src/flows/stages/authenticator_duo/AuthenticatorDuoStage.ts
msgid "Duo activation"
msgstr "Duo activation"

#: src/flows/stages/authenticator_validate/AuthenticatorValidateStage.ts
msgid "Duo push-notifications"
msgstr "Duo push-notifications"

#: src/pages/providers/oauth2/OAuth2ProviderForm.ts
msgid "Each provider has a different issuer, based on the application slug."
msgstr "Each provider has a different issuer, based on the application slug."

#: src/pages/applications/ApplicationListPage.ts
#: src/pages/applications/ApplicationViewPage.ts
#: src/pages/applications/ApplicationViewPage.ts
#: src/pages/crypto/CertificateKeyPairListPage.ts
#: src/pages/events/RuleListPage.ts
#: src/pages/events/TransportListPage.ts
#: src/pages/flows/FlowListPage.ts
#: src/pages/groups/GroupListPage.ts
#: src/pages/outposts/OutpostListPage.ts
#: src/pages/outposts/ServiceConnectionListPage.ts
#: src/pages/policies/PolicyListPage.ts
#: src/pages/property-mappings/PropertyMappingListPage.ts
#: src/pages/providers/ProviderListPage.ts
#: src/pages/providers/ldap/LDAPProviderViewPage.ts
#: src/pages/providers/oauth2/OAuth2ProviderViewPage.ts
#: src/pages/providers/proxy/ProxyProviderViewPage.ts
#: src/pages/providers/saml/SAMLProviderViewPage.ts
#: src/pages/sources/SourcesListPage.ts
#: src/pages/sources/ldap/LDAPSourceViewPage.ts
#: src/pages/sources/oauth/OAuthSourceViewPage.ts
#: src/pages/sources/plex/PlexSourceViewPage.ts
#: src/pages/sources/saml/SAMLSourceViewPage.ts
#: src/pages/stages/StageListPage.ts
#: src/pages/stages/prompt/PromptListPage.ts
#: src/pages/tenants/TenantListPage.ts
#: src/pages/user-settings/tokens/UserTokenList.ts
#: src/pages/users/UserListPage.ts
#: src/pages/users/UserViewPage.ts
msgid "Edit"
msgstr "Edit"

#: src/pages/flows/BoundStagesList.ts
#: src/pages/policies/BoundPoliciesList.ts
msgid "Edit Binding"
msgstr "Edit Binding"

#: src/pages/policies/BoundPoliciesList.ts
msgid "Edit Group"
msgstr "Edit Group"

#: src/pages/policies/BoundPoliciesList.ts
msgid "Edit Policy"
msgstr "Edit Policy"

#: src/pages/flows/BoundStagesList.ts
msgid "Edit Stage"
msgstr "Edit Stage"

#: src/pages/policies/BoundPoliciesList.ts
msgid "Edit User"
msgstr "Edit User"

#: src/pages/LibraryPage.ts
msgid "Either no applications are defined, or you don't have access to any."
msgstr "Either no applications are defined, or you don't have access to any."

#: src/flows/stages/identification/IdentificationStage.ts
#: src/pages/events/TransportForm.ts
#: src/pages/stages/identification/IdentificationStageForm.ts
#: src/pages/user-settings/UserDetailsPage.ts
#: src/pages/users/UserForm.ts
#: src/pages/users/UserViewPage.ts
msgid "Email"
msgstr "Email"

#: src/pages/sources/saml/SAMLSourceForm.ts
msgid "Email address"
msgstr "Email address"

#: src/flows/stages/identification/IdentificationStage.ts
msgid "Email or username"
msgstr "Email or username"

#: src/pages/stages/prompt/PromptForm.ts
msgid "Email: Text field with Email type."
msgstr "Email: Text field with Email type."

#: src/pages/users/UserListPage.ts
#: src/pages/users/UserListPage.ts
msgid "Enable"
msgstr "Enable"

#: src/pages/sources/ldap/LDAPSourceForm.ts
msgid "Enable StartTLS"
msgstr "Enable StartTLS"

#: src/pages/user-settings/settings/UserSettingsAuthenticatorDuo.ts
#: src/pages/user-settings/settings/UserSettingsAuthenticatorStatic.ts
msgid "Enable Static Tokens"
msgstr "Enable Static Tokens"

#: src/pages/user-settings/settings/UserSettingsAuthenticatorTOTP.ts
msgid "Enable TOTP"
msgstr "Enable TOTP"

#: src/pages/flows/FlowForm.ts
msgid "Enable compatibility mode, increases compatibility with password managers on mobile devices."
msgstr "Enable compatibility mode, increases compatibility with password managers on mobile devices."

#: src/pages/policies/BoundPoliciesList.ts
#: src/pages/policies/PolicyBindingForm.ts
#: src/pages/sources/ldap/LDAPSourceForm.ts
#: src/pages/sources/oauth/OAuthSourceForm.ts
#: src/pages/sources/plex/PlexSourceForm.ts
#: src/pages/sources/saml/SAMLSourceForm.ts
msgid "Enabled"
msgstr "Enabled"

#: src/pages/flows/FlowForm.ts
msgid "Enrollment"
msgstr "Enrollment"

#: src/pages/sources/oauth/OAuthSourceForm.ts
#: src/pages/sources/plex/PlexSourceForm.ts
#: src/pages/sources/saml/SAMLSourceForm.ts
#: src/pages/stages/identification/IdentificationStageForm.ts
msgid "Enrollment flow"
msgstr "Enrollment flow"

#: src/pages/system-tasks/SystemTaskListPage.ts
msgid "Error"
msgstr "Error"

#: src/flows/stages/authenticator_webauthn/WebAuthnAuthenticatorRegisterStage.ts
msgid "Error creating credential: {err}"
msgstr "Error creating credential: {err}"

#: src/pages/policies/password/PasswordPolicyForm.ts
msgid "Error message"
msgstr "Error message"

#: src/flows/stages/authenticator_validate/AuthenticatorValidateStageWebAuthn.ts
msgid "Error when creating credential: {err}"
msgstr "Error when creating credential: {err}"

#: src/flows/stages/authenticator_validate/AuthenticatorValidateStageWebAuthn.ts
msgid "Error when validating assertion on server: {err}"
msgstr "Error when validating assertion on server: {err}"

#: src/pages/user-settings/UserSettingsPage.ts
msgid "Error: unsupported source settings: {0}"
msgstr "Error: unsupported source settings: {0}"

#: src/pages/user-settings/UserSettingsPage.ts
msgid "Error: unsupported stage settings: {0}"
msgstr "Error: unsupported stage settings: {0}"

#: src/pages/flows/StageBindingForm.ts
msgid "Evaluate on plan"
msgstr "Evaluate on plan"

#: src/pages/flows/StageBindingForm.ts
msgid "Evaluate policies before the Stage is present to the user."
msgstr "Evaluate policies before the Stage is present to the user."

#: src/pages/flows/StageBindingForm.ts
msgid "Evaluate policies during the Flow planning process. Disable this for input-based policies. Should be used in conjunction with 'Re-evaluate policies', as with this option disabled, policies are **not** evaluated."
msgstr "Evaluate policies during the Flow planning process. Disable this for input-based policies. Should be used in conjunction with 'Re-evaluate policies', as with this option disabled, policies are **not** evaluated."

#: src/pages/events/EventListPage.ts
msgid "Event Log"
msgstr "Event Log"

#: src/pages/events/EventInfoPage.ts
msgid "Event info"
msgstr "Event info"

#: src/pages/events/EventInfoPage.ts
msgid "Event {0}"
msgstr "Event {0}"

#: src/interfaces/AdminInterface.ts
msgid "Events"
msgstr "Events"

#: src/pages/events/EventInfo.ts
#: src/pages/events/EventInfo.ts
msgid "Exception"
msgstr "Exception"

#: src/pages/flows/FlowListPage.ts
#: src/pages/flows/FlowViewPage.ts
msgid "Execute"
msgstr "Execute"

#: src/pages/flows/FlowViewPage.ts
msgid "Execute flow"
msgstr "Execute flow"

#: src/pages/policies/expression/ExpressionPolicyForm.ts
msgid "Executes the python snippet to determine whether to allow or deny a request."
msgstr "Executes the python snippet to determine whether to allow or deny a request."

#: src/pages/policies/dummy/DummyPolicyForm.ts
#: src/pages/policies/event_matcher/EventMatcherPolicyForm.ts
#: src/pages/policies/expiry/ExpiryPolicyForm.ts
#: src/pages/policies/expression/ExpressionPolicyForm.ts
#: src/pages/policies/hibp/HaveIBeenPwnedPolicyForm.ts
#: src/pages/policies/password/PasswordPolicyForm.ts
#: src/pages/policies/reputation/ReputationPolicyForm.ts
msgid "Execution logging"
msgstr "Execution logging"

#: src/elements/oauth/UserCodeList.ts
#: src/elements/oauth/UserRefreshList.ts
#: src/elements/user/SessionList.ts
#: src/elements/user/UserConsentList.ts
#: src/pages/stages/invitation/InvitationForm.ts
msgid "Expires"
msgstr "Expires"

#: src/pages/tokens/TokenListPage.ts
msgid "Expires?"
msgstr "Expires?"

#: src/pages/user-settings/tokens/UserTokenList.ts
#: src/pages/user-settings/tokens/UserTokenList.ts
msgid "Expiring"
msgstr "Expiring"

#: src/pages/stages/invitation/InvitationListPage.ts
msgid "Expiry"
msgstr "Expiry"

#: src/pages/crypto/CertificateKeyPairListPage.ts
#: src/pages/tokens/TokenListPage.ts
msgid "Expiry date"
msgstr "Expiry date"

#: src/pages/users/UserViewPage.ts
msgid "Explicit Consent"
msgstr "Explicit Consent"

#: src/pages/flows/FlowListPage.ts
msgid "Export"
msgstr "Export"

#: src/pages/events/EventInfo.ts
#: src/pages/policies/expression/ExpressionPolicyForm.ts
#: src/pages/property-mappings/PropertyMappingLDAPForm.ts
#: src/pages/property-mappings/PropertyMappingSAMLForm.ts
#: src/pages/property-mappings/PropertyMappingScopeForm.ts
msgid "Expression"
msgstr "Expression"

#: src/pages/policies/expression/ExpressionPolicyForm.ts
#: src/pages/property-mappings/PropertyMappingLDAPForm.ts
#: src/pages/property-mappings/PropertyMappingSAMLForm.ts
#: src/pages/property-mappings/PropertyMappingScopeForm.ts
msgid "Expression using Python."
msgstr "Expression using Python."

#: src/pages/applications/ApplicationListPage.ts
msgid "External Applications which use authentik as Identity-Provider, utilizing protocols like OAuth2 and SAML. All applications are shown here, even ones you cannot access."
msgstr "External Applications which use authentik as Identity-Provider, utilizing protocols like OAuth2 and SAML. All applications are shown here, even ones you cannot access."

#: src/pages/providers/proxy/ProxyProviderViewPage.ts
msgid "External Host"
msgstr "External Host"

#: src/pages/providers/proxy/ProxyProviderForm.ts
#: src/pages/providers/proxy/ProxyProviderForm.ts
#: src/pages/providers/proxy/ProxyProviderForm.ts
msgid "External host"
msgstr "External host"

#: src/pages/stages/password/PasswordStageForm.ts
msgid "Failed attempts before cancel"
msgstr "Failed attempts before cancel"

#: src/pages/admin-overview/charts/LDAPSyncStatusChart.ts
msgid "Failed sources"
msgstr "Failed sources"

#: src/pages/flows/FlowListPage.ts
msgid "Failed to delete flow cache"
msgstr "Failed to delete flow cache"

#: src/pages/policies/PolicyListPage.ts
msgid "Failed to delete policy cache"
msgstr "Failed to delete policy cache"

#: src/elements/forms/DeleteForm.ts
msgid "Failed to delete {0}: {1}"
msgstr "Failed to delete {0}: {1}"

#: src/pages/users/UserActiveForm.ts
msgid "Failed to update {0}: {1}"
msgstr "Failed to update {0}: {1}"

#: src/pages/tenants/TenantForm.ts
msgid "Favicon"
msgstr "Favicon"

#: src/pages/stages/prompt/PromptListPage.ts
msgid "Field"
msgstr "Field"

#: src/pages/stages/prompt/PromptForm.ts
msgid "Field Key"
msgstr "Field Key"

#: src/pages/policies/hibp/HaveIBeenPwnedPolicyForm.ts
#: src/pages/policies/password/PasswordPolicyForm.ts
msgid "Field key to check, field keys defined in Prompt stages are available."
msgstr "Field key to check, field keys defined in Prompt stages are available."

#: src/pages/property-mappings/PropertyMappingLDAPForm.ts
msgid "Field of the user object this value is written to."
msgstr "Field of the user object this value is written to."

#: src/pages/sources/ldap/LDAPSourceForm.ts
msgid "Field which contains a unique Identifier."
msgstr "Field which contains a unique Identifier."

#: src/pages/sources/ldap/LDAPSourceForm.ts
msgid "Field which contains members of a group."
msgstr "Field which contains members of a group."

#: src/pages/stages/prompt/PromptStageForm.ts
msgid "Fields"
msgstr "Fields"

#: src/pages/stages/identification/IdentificationStageForm.ts
msgid "Fields a user can identify themselves with. If no fields are selected, the user will only be able to use sources."
msgstr "Fields a user can identify themselves with. If no fields are selected, the user will only be able to use sources."

#: src/pages/flows/FlowImportForm.ts
#: src/pages/flows/FlowListPage.ts
msgid "Flow"
msgstr "Flow"

#: src/pages/flows/FlowViewPage.ts
msgid "Flow Overview"
msgstr "Flow Overview"

#: src/pages/sources/oauth/OAuthSourceForm.ts
#: src/pages/sources/plex/PlexSourceForm.ts
#: src/pages/sources/saml/SAMLSourceForm.ts
msgid "Flow settings"
msgstr "Flow settings"

#: src/pages/sources/oauth/OAuthSourceForm.ts
#: src/pages/sources/plex/PlexSourceForm.ts
#: src/pages/sources/saml/SAMLSourceForm.ts
msgid "Flow to use when authenticating existing users."
msgstr "Flow to use when authenticating existing users."

#: src/pages/sources/oauth/OAuthSourceForm.ts
#: src/pages/sources/plex/PlexSourceForm.ts
#: src/pages/sources/saml/SAMLSourceForm.ts
msgid "Flow to use when enrolling new users."
msgstr "Flow to use when enrolling new users."

#: src/pages/sources/saml/SAMLSourceForm.ts
msgid "Flow used before authentication."
msgstr "Flow used before authentication."

#: src/pages/stages/password/PasswordStageForm.ts
msgid "Flow used by an authenticated user to configure their password. If empty, user will not be able to configure change their password."
msgstr "Flow used by an authenticated user to configure their password. If empty, user will not be able to configure change their password."

#: src/pages/stages/authenticator_duo/AuthenticatorDuoStageForm.ts
#: src/pages/stages/authenticator_static/AuthenticatorStaticStageForm.ts
#: src/pages/stages/authenticator_totp/AuthenticatorTOTPStageForm.ts
msgid "Flow used by an authenticated user to configure this Stage. If empty, user will not be able to configure this stage."
msgstr "Flow used by an authenticated user to configure this Stage. If empty, user will not be able to configure this stage."

#: src/pages/providers/ldap/LDAPProviderForm.ts
msgid "Flow used for users to authenticate. Currently only identification and password stages are supported."
msgstr "Flow used for users to authenticate. Currently only identification and password stages are supported."

#: src/pages/tenants/TenantForm.ts
msgid "Flow used to authenticate users. If left empty, the first applicable flow sorted by the slug is used."
msgstr "Flow used to authenticate users. If left empty, the first applicable flow sorted by the slug is used."

#: src/pages/tenants/TenantForm.ts
msgid "Flow used to logout. If left empty, the first applicable flow sorted by the slug is used."
msgstr "Flow used to logout. If left empty, the first applicable flow sorted by the slug is used."

#: src/pages/providers/oauth2/OAuth2ProviderForm.ts
#: src/pages/providers/proxy/ProxyProviderForm.ts
#: src/pages/providers/saml/SAMLProviderForm.ts
#: src/pages/providers/saml/SAMLProviderImportForm.ts
msgid "Flow used when authorizing this provider."
msgstr "Flow used when authorizing this provider."

#: src/interfaces/AdminInterface.ts
#: src/interfaces/AdminInterface.ts
#: src/pages/admin-overview/AdminOverviewPage.ts
#: src/pages/flows/FlowListPage.ts
#: src/pages/stages/StageListPage.ts
msgid "Flows"
msgstr "Flows"

#: src/pages/flows/FlowListPage.ts
msgid "Flows describe a chain of Stages to authenticate, enroll or recover a user. Stages are chosen based on policies applied to them."
msgstr "Flows describe a chain of Stages to authenticate, enroll or recover a user. Stages are chosen based on policies applied to them."

#: src/pages/stages/authenticator_validate/AuthenticatorValidateStageForm.ts
msgid "Force the user to configure an authenticator"
msgstr "Force the user to configure an authenticator"

#: src/flows/stages/password/PasswordStage.ts
msgid "Forgot password?"
msgstr "Forgot password?"

#: src/flows/stages/identification/IdentificationStage.ts
msgid "Forgot username or password?"
msgstr "Forgot username or password?"

#: src/elements/forms/ModalForm.ts
msgid "Form didn't return a promise for submitting"
msgstr "Form didn't return a promise for submitting"

#: src/pages/providers/proxy/ProxyProviderForm.ts
msgid "Forward auth (domain level)"
msgstr "Forward auth (domain level)"

#: src/pages/providers/proxy/ProxyProviderForm.ts
msgid "Forward auth (single application)"
msgstr "Forward auth (single application)"

#: src/pages/property-mappings/PropertyMappingSAMLForm.ts
msgid "Friendly Name"
msgstr "Friendly Name"

#: src/pages/stages/email/EmailStageForm.ts
msgid "From address"
msgstr "From address"

#: src/pages/admin-overview/AdminOverviewPage.ts
msgid "General system status"
msgstr "General system status"

#: src/pages/crypto/CertificateKeyPairListPage.ts
#: src/pages/crypto/CertificateKeyPairListPage.ts
msgid "Generate"
msgstr "Generate"

#: src/pages/crypto/CertificateKeyPairListPage.ts
msgid "Generate Certificate-Key Pair"
msgstr "Generate Certificate-Key Pair"

#: src/elements/table/TablePagination.ts
msgid "Go to next page"
msgstr "Go to next page"

#: src/elements/table/TablePagination.ts
msgid "Go to previous page"
msgstr "Go to previous page"

#: src/pages/events/RuleForm.ts
#: src/pages/groups/GroupListPage.ts
#: src/pages/policies/PolicyBindingForm.ts
#: src/pages/policies/PolicyBindingForm.ts
#: src/pages/providers/ldap/LDAPProviderForm.ts
msgid "Group"
msgstr "Group"

#: src/pages/sources/ldap/LDAPSourceForm.ts
msgid "Group Property Mappings"
msgstr "Group Property Mappings"

#: src/pages/sources/ldap/LDAPSourceForm.ts
msgid "Group membership field"
msgstr "Group membership field"

#: src/pages/sources/ldap/LDAPSourceForm.ts
msgid "Group object filter"
msgstr "Group object filter"

#: src/pages/groups/GroupListPage.ts
msgid "Group users together and give them permissions based on the membership."
msgstr "Group users together and give them permissions based on the membership."

#: src/pages/policies/BoundPoliciesList.ts
msgid "Group {0}"
msgstr "Group {0}"

#: src/interfaces/AdminInterface.ts
#: src/pages/admin-overview/AdminOverviewPage.ts
#: src/pages/groups/GroupListPage.ts
msgid "Groups"
msgstr "Groups"

#: src/pages/providers/oauth2/OAuth2ProviderForm.ts
msgid "HS256 (Symmetric Encryption)"
msgstr "HS256 (Symmetric Encryption)"

#: src/pages/providers/proxy/ProxyProviderForm.ts
msgid "HTTP-Basic Password Key"
msgstr "HTTP-Basic Password Key"

#: src/pages/providers/proxy/ProxyProviderForm.ts
msgid "HTTP-Basic Username Key"
msgstr "HTTP-Basic Username Key"

#: src/pages/outposts/OutpostListPage.ts
msgid "Health and Version"
msgstr "Health and Version"

#: src/pages/admin-overview/charts/OutpostStatusChart.ts
msgid "Healthy outposts"
msgstr "Healthy outposts"

#: src/pages/admin-overview/charts/LDAPSyncStatusChart.ts
msgid "Healthy sources"
msgstr "Healthy sources"

#: src/pages/stages/prompt/PromptForm.ts
msgid "Hidden: Hidden field, can be used to insert data into form."
msgstr "Hidden: Hidden field, can be used to insert data into form."

#: src/pages/property-mappings/PropertyMappingListPage.ts
msgid "Hide managed mappings"
msgstr "Hide managed mappings"

#: src/pages/users/UserListPage.ts
msgid "Hide service-accounts"
msgstr "Hide service-accounts"

#: src/pages/events/RuleForm.ts
#: src/pages/groups/GroupForm.ts
#: src/pages/outposts/OutpostForm.ts
#: src/pages/providers/oauth2/OAuth2ProviderForm.ts
#: src/pages/providers/saml/SAMLProviderForm.ts
#: src/pages/sources/ldap/LDAPSourceForm.ts
#: src/pages/sources/ldap/LDAPSourceForm.ts
#: src/pages/sources/plex/PlexSourceForm.ts
#: src/pages/stages/authenticator_validate/AuthenticatorValidateStageForm.ts
#: src/pages/stages/identification/IdentificationStageForm.ts
#: src/pages/stages/identification/IdentificationStageForm.ts
#: src/pages/stages/password/PasswordStageForm.ts
#: src/pages/stages/prompt/PromptStageForm.ts
#: src/pages/stages/prompt/PromptStageForm.ts
msgid "Hold control/command to select multiple items."
msgstr "Hold control/command to select multiple items."

#: src/pages/stages/password/PasswordStageForm.ts
msgid "How many attempts a user has before the flow is canceled. To lock the user out, use a reputation policy and a user_write stage."
msgstr "How many attempts a user has before the flow is canceled. To lock the user out, use a reputation policy and a user_write stage."

#: src/pages/stages/invitation/InvitationListPage.ts
msgid "ID"
msgstr "ID"

#: src/elements/oauth/UserRefreshList.ts
msgid "ID Token"
msgstr "ID Token"

#: src/pages/policies/reputation/IPReputationListPage.ts
msgid "IP"
msgstr "IP"

#: src/pages/policies/reputation/IPReputationListPage.ts
#: src/pages/policies/reputation/IPReputationListPage.ts
msgid "IP Reputation"
msgstr "IP Reputation"

#: src/pages/applications/ApplicationForm.ts
#: src/pages/applications/ApplicationForm.ts
msgid "Icon"
msgstr "Icon"

#: src/pages/tenants/TenantForm.ts
msgid "Icon shown in sidebar/header and flow executor."
msgstr "Icon shown in sidebar/header and flow executor."

#: src/pages/tenants/TenantForm.ts
msgid "Icon shown in the browser tab."
msgstr "Icon shown in the browser tab."

#: src/pages/flows/FlowListPage.ts
#: src/pages/system-tasks/SystemTaskListPage.ts
#: src/pages/tokens/TokenListPage.ts
#: src/pages/user-settings/tokens/UserTokenForm.ts
#: src/pages/user-settings/tokens/UserTokenList.ts
msgid "Identifier"
msgstr "Identifier"

#: src/interfaces/AdminInterface.ts
msgid "Identity & Cryptography"
msgstr "Identity & Cryptography"

#: src/pages/outposts/ServiceConnectionDockerForm.ts
#: src/pages/outposts/ServiceConnectionKubernetesForm.ts
msgid "If enabled, use the local connection. Required Docker socket/Kubernetes Integration."
msgstr "If enabled, use the local connection. Required Docker socket/Kubernetes Integration."

#: src/pages/applications/ApplicationForm.ts
msgid "If left empty, authentik will try to extract the launch URL based on the selected provider."
msgstr "If left empty, authentik will try to extract the launch URL based on the selected provider."

#: src/pages/tenants/TenantForm.ts
msgid "If set, users are able to unenroll themselves using this flow. If no flow is set, option is not shown."
msgstr "If set, users are able to unenroll themselves using this flow. If no flow is set, option is not shown."

#: src/pages/stages/invitation/InvitationStageForm.ts
msgid "If this flag is set, this Stage will jump to the next Stage when no Invitation is given. By default this Stage will cancel the Flow when no invitation is given."
msgstr "If this flag is set, this Stage will jump to the next Stage when no Invitation is given. By default this Stage will cancel the Flow when no invitation is given."

#: src/pages/outposts/OutpostDeploymentModal.ts
msgid "If your authentik Instance is using a self-signed certificate, set this value."
msgstr "If your authentik Instance is using a self-signed certificate, set this value."

#: src/pages/users/UserListPage.ts
msgid "Impersonate"
msgstr "Impersonate"

#: src/pages/flows/FlowListPage.ts
#: src/pages/flows/FlowListPage.ts
msgid "Import"
msgstr "Import"

#: src/pages/flows/FlowListPage.ts
msgid "Import Flow"
msgstr "Import Flow"

#: src/pages/crypto/CertificateKeyPairListPage.ts
msgid "Import certificates of external providers or create certificates to sign requests with."
msgstr "Import certificates of external providers or create certificates to sign requests with."

#: src/flows/stages/authenticator_validate/AuthenticatorValidateStage.ts
msgid "In case you can't access any other method."
msgstr "In case you can't access any other method."

#: src/pages/providers/oauth2/OAuth2ProviderForm.ts
msgid "Include User claims from scopes in the id_token, for applications that don't access the userinfo endpoint."
msgstr "Include User claims from scopes in the id_token, for applications that don't access the userinfo endpoint."

#: src/pages/providers/oauth2/OAuth2ProviderForm.ts
msgid "Include claims in id_token"
msgstr "Include claims in id_token"

#: src/pages/stages/authenticator_duo/AuthenticatorDuoStageForm.ts
msgid "Integration key"
msgstr "Integration key"

#: src/pages/providers/proxy/ProxyProviderViewPage.ts
msgid "Internal Host"
msgstr "Internal Host"

#: src/pages/applications/ApplicationForm.ts
msgid "Internal application name, used in URLs."
msgstr "Internal application name, used in URLs."

#: src/pages/providers/proxy/ProxyProviderForm.ts
msgid "Internal host"
msgstr "Internal host"

#: src/pages/providers/proxy/ProxyProviderForm.ts
msgid "Internal host SSL Validation"
msgstr "Internal host SSL Validation"

#: src/pages/flows/FlowForm.ts
msgid "Invalidation"
msgstr "Invalidation"

#: src/pages/tenants/TenantForm.ts
msgid "Invalidation flow"
msgstr "Invalidation flow"

#: src/pages/stages/invitation/InvitationListPage.ts
msgid "Invitation"
msgstr "Invitation"

#: src/interfaces/AdminInterface.ts
#: src/pages/stages/invitation/InvitationListPage.ts
msgid "Invitations"
msgstr "Invitations"

#: src/pages/users/UserForm.ts
msgid "Is active"
msgstr "Is active"

#: src/pages/groups/GroupForm.ts
msgid "Is superuser"
msgstr "Is superuser"

#: src/pages/providers/saml/SAMLProviderForm.ts
#: src/pages/providers/saml/SAMLProviderViewPage.ts
#: src/pages/sources/saml/SAMLSourceForm.ts
#: src/pages/sources/saml/SAMLSourceViewPage.ts
msgid "Issuer"
msgstr "Issuer"

#: src/pages/providers/oauth2/OAuth2ProviderForm.ts
msgid "Issuer mode"
msgstr "Issuer mode"

#: src/pages/providers/oauth2/OAuth2ProviderForm.ts
msgid "JWT Algorithm"
msgstr "JWT Algorithm"

#: src/pages/providers/oauth2/OAuth2ProviderForm.ts
msgid "Key used to sign the tokens. Only required when JWT Algorithm is set to RS256."
msgstr "Key used to sign the tokens. Only required when JWT Algorithm is set to RS256."

#: src/pages/sources/saml/SAMLSourceForm.ts
msgid "Keypair which is used to sign outgoing requests. Leave empty to disable signing."
msgstr "Keypair which is used to sign outgoing requests. Leave empty to disable signing."

#: src/pages/outposts/ServiceConnectionKubernetesForm.ts
msgid "Kubeconfig"
msgstr "Kubeconfig"

#: src/pages/outposts/OutpostForm.ts
msgid "LDAP (Technical preview)"
msgstr "LDAP (Technical preview)"

#: src/pages/providers/ldap/LDAPProviderForm.ts
msgid "LDAP DN under which bind requests and search requests can be made."
msgstr "LDAP DN under which bind requests and search requests can be made."

#: src/pages/admin-overview/AdminOverviewPage.ts
msgid "LDAP Sync status"
msgstr "LDAP Sync status"

#: src/pages/stages/prompt/PromptForm.ts
#: src/pages/stages/prompt/PromptListPage.ts
msgid "Label"
msgstr "Label"

#: src/pages/stages/prompt/PromptForm.ts
msgid "Label shown next to/above the prompt."
msgstr "Label shown next to/above the prompt."

#: src/elements/user/SessionList.ts
msgid "Last IP"
msgstr "Last IP"

#: src/pages/groups/MemberSelectModal.ts
#: src/pages/users/UserListPage.ts
#: src/pages/users/UserViewPage.ts
msgid "Last login"
msgstr "Last login"

#: src/pages/system-tasks/SystemTaskListPage.ts
msgid "Last run"
msgstr "Last run"

#: src/pages/outposts/OutpostHealth.ts
msgid "Last seen: {0}"
msgstr "Last seen: {0}"

#: src/pages/sources/ldap/LDAPSourceViewPage.ts
msgid "Last sync: {0}"
msgstr "Last sync: {0}"

#: src/pages/applications/ApplicationViewPage.ts
#: src/pages/applications/ApplicationViewPage.ts
msgid "Launch"
msgstr "Launch"

#: src/pages/applications/ApplicationForm.ts
msgid "Launch URL"
msgstr "Launch URL"

#: src/pages/stages/identification/IdentificationStageForm.ts
msgid "Let the user identify themselves with their username or Email address."
msgstr "Let the user identify themselves with their username or Email address."

#: src/interfaces/AdminInterface.ts
msgid "Library"
msgstr "Library"

#: src/pages/sources/oauth/OAuthSourceForm.ts
#: src/pages/sources/plex/PlexSourceForm.ts
msgid "Link to a user with identical email address. Can have security implications when a source doesn't validate email addresses"
msgstr "Link to a user with identical email address. Can have security implications when a source doesn't validate email addresses"

#: src/pages/sources/oauth/OAuthSourceForm.ts
#: src/pages/sources/plex/PlexSourceForm.ts
msgid "Link to a user with identical username address. Can have security implications when a username is used with another source."
msgstr "Link to a user with identical username address. Can have security implications when a username is used with another source."

#: src/pages/sources/oauth/OAuthSourceForm.ts
#: src/pages/sources/plex/PlexSourceForm.ts
msgid "Link users on unique identifier"
msgstr "Link users on unique identifier"

#: src/pages/sources/plex/PlexSourceForm.ts
msgid "Load servers"
msgstr "Load servers"

#: src/elements/table/Table.ts
#: src/flows/FlowExecutor.ts
#: src/flows/FlowExecutor.ts
#: src/flows/access_denied/FlowAccessDenied.ts
#: src/flows/stages/authenticator_duo/AuthenticatorDuoStage.ts
#: src/flows/stages/authenticator_static/AuthenticatorStaticStage.ts
#: src/flows/stages/authenticator_totp/AuthenticatorTOTPStage.ts
#: src/flows/stages/authenticator_validate/AuthenticatorValidateStage.ts
#: src/flows/stages/authenticator_validate/AuthenticatorValidateStageCode.ts
#: src/flows/stages/authenticator_validate/AuthenticatorValidateStageDuo.ts
#: src/flows/stages/autosubmit/AutosubmitStage.ts
#: src/flows/stages/captcha/CaptchaStage.ts
#: src/flows/stages/consent/ConsentStage.ts
#: src/flows/stages/dummy/DummyStage.ts
#: src/flows/stages/email/EmailStage.ts
#: src/flows/stages/identification/IdentificationStage.ts
#: src/flows/stages/password/PasswordStage.ts
#: src/flows/stages/prompt/PromptStage.ts
#: src/pages/applications/ApplicationViewPage.ts
#: src/pages/applications/ApplicationViewPage.ts
#: src/pages/user-settings/UserDetailsPage.ts
#: src/utils.ts
msgid "Loading"
msgstr "Loading"

#: src/elements/Spinner.ts
#: src/pages/applications/ApplicationCheckAccessForm.ts
#: src/pages/applications/ApplicationForm.ts
#: src/pages/events/RuleForm.ts
#: src/pages/events/RuleForm.ts
#: src/pages/flows/StageBindingForm.ts
#: src/pages/flows/StageBindingForm.ts
#: src/pages/groups/GroupForm.ts
#: src/pages/groups/GroupForm.ts
#: src/pages/outposts/OutpostForm.ts
#: src/pages/outposts/OutpostForm.ts
#: src/pages/outposts/ServiceConnectionDockerForm.ts
#: src/pages/outposts/ServiceConnectionDockerForm.ts
#: src/pages/policies/PolicyBindingForm.ts
#: src/pages/policies/PolicyBindingForm.ts
#: src/pages/policies/PolicyBindingForm.ts
#: src/pages/policies/PolicyTestForm.ts
#: src/pages/policies/event_matcher/EventMatcherPolicyForm.ts
#: src/pages/policies/event_matcher/EventMatcherPolicyForm.ts
#: src/pages/property-mappings/PropertyMappingTestForm.ts
#: src/pages/providers/ldap/LDAPProviderForm.ts
#: src/pages/providers/ldap/LDAPProviderForm.ts
#: src/pages/providers/oauth2/OAuth2ProviderForm.ts
#: src/pages/providers/oauth2/OAuth2ProviderForm.ts
#: src/pages/providers/oauth2/OAuth2ProviderForm.ts
#: src/pages/providers/proxy/ProxyProviderForm.ts
#: src/pages/providers/proxy/ProxyProviderForm.ts
#: src/pages/providers/saml/SAMLProviderForm.ts
#: src/pages/providers/saml/SAMLProviderForm.ts
#: src/pages/providers/saml/SAMLProviderForm.ts
#: src/pages/providers/saml/SAMLProviderForm.ts
#: src/pages/providers/saml/SAMLProviderForm.ts
#: src/pages/providers/saml/SAMLProviderImportForm.ts
#: src/pages/sources/ldap/LDAPSourceForm.ts
#: src/pages/sources/ldap/LDAPSourceForm.ts
#: src/pages/sources/oauth/OAuthSourceForm.ts
#: src/pages/sources/oauth/OAuthSourceForm.ts
#: src/pages/sources/oauth/OAuthSourceForm.ts
#: src/pages/sources/plex/PlexSourceForm.ts
#: src/pages/sources/plex/PlexSourceForm.ts
#: src/pages/sources/saml/SAMLSourceForm.ts
#: src/pages/sources/saml/SAMLSourceForm.ts
#: src/pages/sources/saml/SAMLSourceForm.ts
#: src/pages/sources/saml/SAMLSourceForm.ts
#: src/pages/stages/authenticator_duo/AuthenticatorDuoStageForm.ts
#: src/pages/stages/authenticator_static/AuthenticatorStaticStageForm.ts
#: src/pages/stages/authenticator_totp/AuthenticatorTOTPStageForm.ts
#: src/pages/stages/authenticator_validate/AuthenticatorValidateStageForm.ts
#: src/pages/stages/email/EmailStageForm.ts
#: src/pages/stages/identification/IdentificationStageForm.ts
#: src/pages/stages/identification/IdentificationStageForm.ts
#: src/pages/stages/identification/IdentificationStageForm.ts
#: src/pages/stages/identification/IdentificationStageForm.ts
#: src/pages/stages/password/PasswordStageForm.ts
#: src/pages/stages/prompt/PromptStageForm.ts
#: src/pages/stages/prompt/PromptStageForm.ts
#: src/pages/tenants/TenantForm.ts
#: src/pages/tenants/TenantForm.ts
#: src/pages/tenants/TenantForm.ts
#: src/pages/tenants/TenantForm.ts
msgid "Loading..."
msgstr "Loading..."

#: src/pages/outposts/ServiceConnectionDockerForm.ts
#: src/pages/outposts/ServiceConnectionKubernetesForm.ts
#: src/pages/outposts/ServiceConnectionListPage.ts
msgid "Local"
msgstr "Local"

#: src/pages/stages/user_login/UserLoginStageForm.ts
msgid "Log the currently pending user in."
msgstr "Log the currently pending user in."

#: src/pages/sources/ldap/LDAPSourceForm.ts
msgid "Login password is synced from LDAP into authentik automatically. Enable this option only to write password changes in authentik back to LDAP."
msgstr "Login password is synced from LDAP into authentik automatically. Enable this option only to write password changes in authentik back to LDAP."

#: src/flows/stages/identification/IdentificationStage.ts
msgid "Login to continue to {0}."
msgstr "Login to continue to {0}."

#: src/pages/admin-overview/TopApplicationsTable.ts
msgid "Logins"
msgstr "Logins"

#: src/pages/admin-overview/AdminOverviewPage.ts
#: src/pages/applications/ApplicationViewPage.ts
msgid "Logins over the last 24 hours"
msgstr "Logins over the last 24 hours"

#: src/pages/tenants/TenantForm.ts
msgid "Logo"
msgstr "Logo"

#: src/pages/providers/oauth2/OAuth2ProviderViewPage.ts
msgid "Logout URL"
msgstr "Logout URL"

#: src/interfaces/AdminInterface.ts
msgid "Logs"
msgstr "Logs"

#: src/pages/system-tasks/SystemTaskListPage.ts
msgid "Long-running operations which authentik executes in the background."
msgstr "Long-running operations which authentik executes in the background."

#: src/pages/policies/event_matcher/EventMatcherPolicyForm.ts
msgid "Match created events with this action type. When left empty, all action types will be matched."
msgstr "Match created events with this action type. When left empty, all action types will be matched."

#: src/pages/policies/event_matcher/EventMatcherPolicyForm.ts
msgid "Match events created by selected application. When left empty, all applications are matched."
msgstr "Match events created by selected application. When left empty, all applications are matched."

#: src/pages/policies/event_matcher/EventMatcherPolicyForm.ts
msgid "Matches Event's Client IP (strict matching, for network matching use an Expression Policy."
msgstr "Matches Event's Client IP (strict matching, for network matching use an Expression Policy."

#: src/pages/policies/event_matcher/EventMatcherPolicyForm.ts
msgid "Matches an event against a set of criteria. If any of the configured values match, the policy passes."
msgstr "Matches an event against a set of criteria. If any of the configured values match, the policy passes."

#: src/pages/policies/expiry/ExpiryPolicyForm.ts
msgid "Maximum age (in days)"
msgstr "Maximum age (in days)"

#: src/pages/groups/GroupForm.ts
#: src/pages/groups/GroupListPage.ts
msgid "Members"
msgstr "Members"

#: src/pages/applications/ApplicationCheckAccessForm.ts
#: src/pages/events/EventInfo.ts
#: src/pages/policies/PolicyTestForm.ts
#: src/pages/system-tasks/SystemTaskListPage.ts
msgid "Messages"
msgstr "Messages"

#: src/pages/providers/oauth2/OAuth2ProviderViewPage.ts
#: src/pages/providers/saml/SAMLProviderImportForm.ts
#: src/pages/providers/saml/SAMLProviderViewPage.ts
#: src/pages/sources/saml/SAMLSourceViewPage.ts
msgid "Metadata"
msgstr "Metadata"

#: src/pages/policies/password/PasswordPolicyForm.ts
msgid "Minimum amount of Lowercase Characters"
msgstr "Minimum amount of Lowercase Characters"

#: src/pages/policies/password/PasswordPolicyForm.ts
msgid "Minimum amount of Symbols Characters"
msgstr "Minimum amount of Symbols Characters"

#: src/pages/policies/password/PasswordPolicyForm.ts
msgid "Minimum amount of Uppercase Characters"
msgstr "Minimum amount of Uppercase Characters"

#: src/pages/policies/password/PasswordPolicyForm.ts
msgid "Minimum length"
msgstr "Minimum length"

#: src/pages/events/TransportForm.ts
#: src/pages/events/TransportListPage.ts
#: src/pages/providers/proxy/ProxyProviderViewPage.ts
#: src/pages/stages/consent/ConsentStageForm.ts
msgid "Mode"
msgstr "Mode"

#: src/pages/events/EventInfo.ts
msgid "Model Name"
msgstr "Model Name"

#: src/interfaces/AdminInterface.ts
msgid "Monitor"
msgstr "Monitor"

#: src/pages/LibraryPage.ts
msgid "My Applications"
msgstr "My Applications"

#: src/pages/applications/ApplicationForm.ts
#: src/pages/applications/ApplicationListPage.ts
#: src/pages/crypto/CertificateKeyPairForm.ts
#: src/pages/crypto/CertificateKeyPairListPage.ts
#: src/pages/events/EventInfo.ts
#: src/pages/events/RuleForm.ts
#: src/pages/events/RuleListPage.ts
#: src/pages/events/TransportForm.ts
#: src/pages/events/TransportListPage.ts
#: src/pages/flows/BoundStagesList.ts
#: src/pages/flows/FlowForm.ts
#: src/pages/flows/FlowListPage.ts
#: src/pages/groups/GroupForm.ts
#: src/pages/groups/GroupListPage.ts
#: src/pages/groups/MemberSelectModal.ts
#: src/pages/outposts/OutpostForm.ts
#: src/pages/outposts/OutpostListPage.ts
#: src/pages/outposts/ServiceConnectionDockerForm.ts
#: src/pages/outposts/ServiceConnectionKubernetesForm.ts
#: src/pages/outposts/ServiceConnectionListPage.ts
#: src/pages/policies/PolicyListPage.ts
#: src/pages/policies/dummy/DummyPolicyForm.ts
#: src/pages/policies/event_matcher/EventMatcherPolicyForm.ts
#: src/pages/policies/expiry/ExpiryPolicyForm.ts
#: src/pages/policies/expression/ExpressionPolicyForm.ts
#: src/pages/policies/hibp/HaveIBeenPwnedPolicyForm.ts
#: src/pages/policies/password/PasswordPolicyForm.ts
#: src/pages/policies/reputation/ReputationPolicyForm.ts
#: src/pages/property-mappings/PropertyMappingLDAPForm.ts
#: src/pages/property-mappings/PropertyMappingListPage.ts
#: src/pages/property-mappings/PropertyMappingSAMLForm.ts
#: src/pages/property-mappings/PropertyMappingScopeForm.ts
#: src/pages/providers/ProviderListPage.ts
#: src/pages/providers/ldap/LDAPProviderForm.ts
#: src/pages/providers/ldap/LDAPProviderViewPage.ts
#: src/pages/providers/oauth2/OAuth2ProviderForm.ts
#: src/pages/providers/oauth2/OAuth2ProviderViewPage.ts
#: src/pages/providers/proxy/ProxyProviderForm.ts
#: src/pages/providers/proxy/ProxyProviderViewPage.ts
#: src/pages/providers/saml/SAMLProviderForm.ts
#: src/pages/providers/saml/SAMLProviderImportForm.ts
#: src/pages/providers/saml/SAMLProviderViewPage.ts
#: src/pages/sources/SourcesListPage.ts
#: src/pages/sources/ldap/LDAPSourceForm.ts
#: src/pages/sources/ldap/LDAPSourceViewPage.ts
#: src/pages/sources/oauth/OAuthSourceForm.ts
#: src/pages/sources/oauth/OAuthSourceViewPage.ts
#: src/pages/sources/plex/PlexSourceForm.ts
#: src/pages/sources/plex/PlexSourceViewPage.ts
#: src/pages/sources/saml/SAMLSourceForm.ts
#: src/pages/sources/saml/SAMLSourceViewPage.ts
#: src/pages/stages/StageListPage.ts
#: src/pages/stages/authenticator_duo/AuthenticatorDuoStageForm.ts
#: src/pages/stages/authenticator_static/AuthenticatorStaticStageForm.ts
#: src/pages/stages/authenticator_totp/AuthenticatorTOTPStageForm.ts
#: src/pages/stages/authenticator_validate/AuthenticatorValidateStageForm.ts
#: src/pages/stages/authenticator_webauthn/AuthenticateWebAuthnStageForm.ts
#: src/pages/stages/captcha/CaptchaStageForm.ts
#: src/pages/stages/consent/ConsentStageForm.ts
#: src/pages/stages/deny/DenyStageForm.ts
#: src/pages/stages/dummy/DummyStageForm.ts
#: src/pages/stages/email/EmailStageForm.ts
#: src/pages/stages/identification/IdentificationStageForm.ts
#: src/pages/stages/invitation/InvitationStageForm.ts
#: src/pages/stages/password/PasswordStageForm.ts
#: src/pages/stages/prompt/PromptStageForm.ts
#: src/pages/stages/user_delete/UserDeleteStageForm.ts
#: src/pages/stages/user_login/UserLoginStageForm.ts
#: src/pages/stages/user_logout/UserLogoutStageForm.ts
#: src/pages/stages/user_write/UserWriteStageForm.ts
#: src/pages/user-settings/UserDetailsPage.ts
#: src/pages/users/UserForm.ts
#: src/pages/users/UserListPage.ts
#: src/pages/users/UserViewPage.ts
msgid "Name"
msgstr "Name"

#: src/pages/stages/prompt/PromptForm.ts
msgid "Name of the form field, also used to store the value."
msgstr "Name of the form field, also used to store the value."

#: src/pages/sources/saml/SAMLSourceForm.ts
msgid "NameID Policy"
msgstr "NameID Policy"

#: src/pages/providers/saml/SAMLProviderForm.ts
msgid "NameID Property Mapping"
msgstr "NameID Property Mapping"

#: src/flows/stages/identification/IdentificationStage.ts
msgid "Need an account?"
msgstr "Need an account?"

#: src/pages/policies/PolicyBindingForm.ts
msgid "Negate result"
msgstr "Negate result"

#: src/pages/policies/PolicyBindingForm.ts
msgid "Negates the outcome of the binding. Messages are unaffected."
msgstr "Negates the outcome of the binding. Messages are unaffected."

#: src/pages/events/EventInfo.ts
msgid "New version available!"
msgstr "New version available!"

#: src/pages/applications/ApplicationCheckAccessForm.ts
#: src/pages/crypto/CertificateKeyPairListPage.ts
#: src/pages/groups/GroupListPage.ts
#: src/pages/groups/MemberSelectModal.ts
#: src/pages/outposts/ServiceConnectionListPage.ts
#: src/pages/policies/BoundPoliciesList.ts
#: src/pages/policies/PolicyTestForm.ts
#: src/pages/providers/proxy/ProxyProviderViewPage.ts
#: src/pages/tenants/TenantListPage.ts
#: src/pages/tokens/TokenListPage.ts
#: src/pages/user-settings/tokens/UserTokenList.ts
#: src/pages/users/UserListPage.ts
msgid "No"
msgstr "No"

#: src/pages/LibraryPage.ts
msgid "No Applications available."
msgstr "No Applications available."

#: src/elements/events/ObjectChangelog.ts
#: src/elements/events/UserEvents.ts
msgid "No Events found."
msgstr "No Events found."

#: src/pages/policies/BoundPoliciesList.ts
msgid "No Policies bound."
msgstr "No Policies bound."

#: src/pages/flows/BoundStagesList.ts
msgid "No Stages bound"
msgstr "No Stages bound"

#: src/pages/events/EventInfo.ts
msgid "No additional data available."
msgstr "No additional data available."

#: src/elements/forms/ModalForm.ts
msgid "No form found"
msgstr "No form found"

#: src/elements/events/ObjectChangelog.ts
#: src/elements/events/UserEvents.ts
msgid "No matching events could be found."
msgstr "No matching events could be found."

#: src/elements/table/Table.ts
msgid "No objects found."
msgstr "No objects found."

#: src/pages/policies/BoundPoliciesList.ts
msgid "No policies are currently bound to this object."
msgstr "No policies are currently bound to this object."

#: src/pages/users/UserListPage.ts
msgid "No recovery flow is configured."
msgstr "No recovery flow is configured."

#: src/pages/flows/BoundStagesList.ts
msgid "No stages are currently bound to this flow."
msgstr "No stages are currently bound to this flow."

#: src/pages/admin-overview/cards/WorkerStatusCard.ts
msgid "No workers connected. Background tasks will not run."
msgstr "No workers connected. Background tasks will not run."

#: src/pages/events/RuleListPage.ts
msgid "None (rule disabled)"
msgstr "None (rule disabled)"

#: src/pages/outposts/OutpostHealth.ts
msgid "Not available"
msgstr "Not available"

#: src/pages/stages/authenticator_validate/AuthenticatorValidateStageForm.ts
msgid "Not configured action"
msgstr "Not configured action"

#: src/pages/user-settings/settings/SourceSettingsOAuth.ts
msgid "Not connected."
msgstr "Not connected."

#: src/elements/router/Router404.ts
msgid "Not found"
msgstr "Not found"

#: src/pages/sources/ldap/LDAPSourceViewPage.ts
msgid "Not synced yet."
msgstr "Not synced yet."

#: src/flows/stages/authenticator_duo/AuthenticatorDuoStage.ts
#: src/flows/stages/authenticator_static/AuthenticatorStaticStage.ts
#: src/flows/stages/authenticator_totp/AuthenticatorTOTPStage.ts
#: src/flows/stages/authenticator_validate/AuthenticatorValidateStageCode.ts
#: src/flows/stages/authenticator_validate/AuthenticatorValidateStageDuo.ts
#: src/flows/stages/captcha/CaptchaStage.ts
#: src/flows/stages/consent/ConsentStage.ts
#: src/flows/stages/password/PasswordStage.ts
msgid "Not you?"
msgstr "Not you?"

#: src/pages/events/RuleForm.ts
msgid "Notice"
msgstr "Notice"

#: src/interfaces/AdminInterface.ts
#: src/pages/events/RuleListPage.ts
msgid "Notification Rules"
msgstr "Notification Rules"

#: src/interfaces/AdminInterface.ts
#: src/pages/events/TransportListPage.ts
msgid "Notification Transports"
msgstr "Notification Transports"

#: src/pages/events/RuleListPage.ts
msgid "Notification rule"
msgstr "Notification rule"

#: src/elements/notifications/NotificationDrawer.ts
msgid "Notifications"
msgstr "Notifications"

#: src/pages/events/TransportListPage.ts
msgid "Notifications Transport"
msgstr "Notifications Transport"

#: src/pages/stages/prompt/PromptForm.ts
msgid "Number"
msgstr "Number"

#: src/pages/users/UserViewPage.ts
msgid "OAuth Authorization Codes"
msgstr "OAuth Authorization Codes"

#: src/pages/users/UserViewPage.ts
msgid "OAuth Refresh Codes"
msgstr "OAuth Refresh Codes"

#: src/pages/events/EventInfo.ts
#: src/pages/events/EventInfo.ts
msgid "Object"
msgstr "Object"

#: src/pages/property-mappings/PropertyMappingLDAPForm.ts
msgid "Object field"
msgstr "Object field"

#: src/pages/sources/ldap/LDAPSourceForm.ts
msgid "Object uniqueness field"
msgstr "Object uniqueness field"

#: src/pages/stages/consent/ConsentStageForm.ts
msgid "Offset after which consent expires. (Format: hours=1;minutes=2;seconds=3)."
msgstr "Offset after which consent expires. (Format: hours=1;minutes=2;seconds=3)."

#: src/elements/events/ObjectChangelog.ts
#: src/elements/events/UserEvents.ts
#: src/pages/events/EventListPage.ts
msgid "On behalf of {0}"
msgstr "On behalf of {0}"

#: src/pages/policies/expiry/ExpiryPolicyForm.ts
msgid "Only fail the policy, don't invalidate user's password."
msgstr "Only fail the policy, don't invalidate user's password."

#: src/pages/events/TransportForm.ts
msgid "Only send notification once, for example when sending a webhook into a chat channel."
msgstr "Only send notification once, for example when sending a webhook into a chat channel."

#: src/pages/applications/ApplicationListPage.ts
msgid "Open application"
msgstr "Open application"

#: src/pages/providers/oauth2/OAuth2ProviderViewPage.ts
msgid "OpenID Configuration Issuer"
msgstr "OpenID Configuration Issuer"

#: src/pages/providers/oauth2/OAuth2ProviderViewPage.ts
msgid "OpenID Configuration URL"
msgstr "OpenID Configuration URL"

#: src/pages/crypto/CertificateKeyPairForm.ts
msgid "Optional Private Key. If this is set, you can use this keypair for encryption."
msgstr "Optional Private Key. If this is set, you can use this keypair for encryption."

#: src/pages/sources/saml/SAMLSourceForm.ts
msgid "Optional URL if the IDP supports Single-Logout."
msgstr "Optional URL if the IDP supports Single-Logout."

#: src/pages/stages/invitation/InvitationForm.ts
msgid "Optional data which is loaded into the flow's 'prompt_data' context variable. YAML or JSON."
msgstr "Optional data which is loaded into the flow's 'prompt_data' context variable. YAML or JSON."

#: src/pages/stages/identification/IdentificationStageForm.ts
msgid "Optional enrollment flow, which is linked at the bottom of the page."
msgstr "Optional enrollment flow, which is linked at the bottom of the page."

#: src/pages/stages/identification/IdentificationStageForm.ts
msgid "Optional recovery flow, which is linked at the bottom of the page."
msgstr "Optional recovery flow, which is linked at the bottom of the page."

#: src/pages/crypto/CertificateGenerateForm.ts
msgid "Optional, comma-separated SubjectAlt Names."
msgstr "Optional, comma-separated SubjectAlt Names."

#: src/pages/stages/prompt/PromptForm.ts
msgid "Optionally pre-fill the input value"
msgstr "Optionally pre-fill the input value"

#: src/pages/property-mappings/PropertyMappingSAMLForm.ts
msgid "Optionally set the 'FriendlyName' value of the Assertion attribute."
msgstr "Optionally set the 'FriendlyName' value of the Assertion attribute."

#: src/pages/providers/proxy/ProxyProviderForm.ts
msgid "Optionally set this to your parent domain, if you want authentication and authorization to happen on a domain level. If you're running applications as app1.domain.tld, app2.domain.tld, set this to 'domain.tld'."
msgstr "Optionally set this to your parent domain, if you want authentication and authorization to happen on a domain level. If you're running applications as app1.domain.tld, app2.domain.tld, set this to 'domain.tld'."

#: src/pages/flows/BoundStagesList.ts
#: src/pages/flows/StageBindingForm.ts
#: src/pages/policies/BoundPoliciesList.ts
#: src/pages/policies/PolicyBindingForm.ts
#: src/pages/stages/prompt/PromptForm.ts
#: src/pages/stages/prompt/PromptListPage.ts
msgid "Order"
msgstr "Order"

#: src/pages/admin-overview/charts/OutpostStatusChart.ts
msgid "Outdated outposts"
msgstr "Outdated outposts"

#: src/pages/outposts/OutpostListPage.ts
msgid "Outpost"
msgstr "Outpost"

#: src/pages/outposts/OutpostDeploymentModal.ts
msgid "Outpost Deployment Info"
msgstr "Outpost Deployment Info"

#: src/pages/outposts/ServiceConnectionListPage.ts
msgid "Outpost Service-connection"
msgstr "Outpost Service-connection"

#: src/pages/admin-overview/AdminOverviewPage.ts
msgid "Outpost status"
msgstr "Outpost status"

#: src/interfaces/AdminInterface.ts
#: src/interfaces/AdminInterface.ts
#: src/pages/outposts/OutpostListPage.ts
msgid "Outposts"
msgstr "Outposts"

#: src/pages/outposts/OutpostListPage.ts
msgid "Outposts are deployments of authentik components to support different environments and protocols, like reverse proxies."
msgstr "Outposts are deployments of authentik components to support different environments and protocols, like reverse proxies."

#: src/interfaces/AdminInterface.ts
#: src/pages/applications/ApplicationViewPage.ts
#: src/pages/providers/ldap/LDAPProviderViewPage.ts
#: src/pages/providers/oauth2/OAuth2ProviderViewPage.ts
#: src/pages/providers/proxy/ProxyProviderViewPage.ts
#: src/pages/providers/saml/SAMLProviderViewPage.ts
#: src/pages/sources/ldap/LDAPSourceViewPage.ts
#: src/pages/sources/oauth/OAuthSourceViewPage.ts
#: src/pages/sources/plex/PlexSourceViewPage.ts
#: src/pages/sources/saml/SAMLSourceViewPage.ts
#: src/pages/users/UserViewPage.ts
msgid "Overview"
msgstr "Overview"

#: src/pages/crypto/CertificateKeyPairForm.ts
msgid "PEM-encoded Certificate data."
msgstr "PEM-encoded Certificate data."

#: src/pages/groups/GroupForm.ts
#: src/pages/groups/GroupListPage.ts
msgid "Parent"
msgstr "Parent"

#: src/pages/policies/dummy/DummyPolicyForm.ts
msgid "Pass policy?"
msgstr "Pass policy?"

#: src/pages/applications/ApplicationCheckAccessForm.ts
#: src/pages/events/EventInfo.ts
#: src/pages/policies/PolicyTestForm.ts
msgid "Passing"
msgstr "Passing"

#: src/flows/stages/identification/IdentificationStage.ts
#: src/flows/stages/identification/IdentificationStage.ts
#: src/flows/stages/password/PasswordStage.ts
msgid "Password"
msgstr "Password"

#: src/pages/policies/hibp/HaveIBeenPwnedPolicyForm.ts
#: src/pages/policies/password/PasswordPolicyForm.ts
msgid "Password field"
msgstr "Password field"

#: src/pages/stages/identification/IdentificationStageForm.ts
msgid "Password stage"
msgstr "Password stage"

#: src/pages/stages/prompt/PromptForm.ts
msgid "Password: Masked input, password is validated against sources. Policies still have to be applied to this Stage. If two of these are used in the same stage, they are ensured to be identical."
msgstr "Password: Masked input, password is validated against sources. Policies still have to be applied to this Stage. If two of these are used in the same stage, they are ensured to be identical."

#: src/pages/sources/saml/SAMLSourceForm.ts
msgid "Persistent"
msgstr "Persistent"

#: src/pages/stages/prompt/PromptForm.ts
msgid "Placeholder"
msgstr "Placeholder"

#: src/flows/stages/authenticator_totp/AuthenticatorTOTPStage.ts
#: src/flows/stages/authenticator_validate/AuthenticatorValidateStageCode.ts
msgid "Please enter your TOTP Code"
msgstr "Please enter your TOTP Code"

#: src/flows/stages/password/PasswordStage.ts
msgid "Please enter your password"
msgstr "Please enter your password"

#: src/interfaces/AdminInterface.ts
#: src/pages/admin-overview/AdminOverviewPage.ts
#: src/pages/flows/FlowListPage.ts
#: src/pages/policies/PolicyListPage.ts
msgid "Policies"
msgstr "Policies"

#: src/pages/policies/PolicyBindingForm.ts
#: src/pages/policies/PolicyBindingForm.ts
#: src/pages/policies/PolicyBindingForm.ts
#: src/pages/policies/PolicyListPage.ts
msgid "Policy"
msgstr "Policy"

#: src/pages/applications/ApplicationViewPage.ts
#: src/pages/flows/FlowViewPage.ts
msgid "Policy / Group / User Bindings"
msgstr "Policy / Group / User Bindings"

#: src/pages/policies/BoundPoliciesList.ts
msgid "Policy / User / Group"
msgstr "Policy / User / Group"

#: src/pages/sources/oauth/OAuthSourceViewPage.ts
#: src/pages/sources/plex/PlexSourceViewPage.ts
#: src/pages/sources/saml/SAMLSourceViewPage.ts
msgid "Policy Bindings"
msgstr "Policy Bindings"

#: src/pages/policies/BoundPoliciesList.ts
msgid "Policy binding"
msgstr "Policy binding"

#: src/pages/applications/ApplicationForm.ts
#: src/pages/applications/ApplicationViewPage.ts
#: src/pages/flows/FlowForm.ts
#: src/pages/flows/StageBindingForm.ts
msgid "Policy engine mode"
msgstr "Policy engine mode"

#: src/pages/policies/BoundPoliciesList.ts
msgid "Policy {0}"
msgstr "Policy {0}"

#: src/pages/policies/dummy/DummyPolicyForm.ts
#: src/pages/policies/event_matcher/EventMatcherPolicyForm.ts
#: src/pages/policies/expiry/ExpiryPolicyForm.ts
#: src/pages/policies/expression/ExpressionPolicyForm.ts
#: src/pages/policies/hibp/HaveIBeenPwnedPolicyForm.ts
#: src/pages/policies/password/PasswordPolicyForm.ts
#: src/pages/policies/reputation/ReputationPolicyForm.ts
msgid "Policy-specific settings"
msgstr "Policy-specific settings"

#: src/pages/providers/saml/SAMLProviderForm.ts
msgid "Post"
msgstr "Post"

#: src/pages/sources/saml/SAMLSourceForm.ts
msgid "Post binding"
msgstr "Post binding"

#: src/pages/sources/saml/SAMLSourceForm.ts
msgid "Post binding (auto-submit)"
msgstr "Post binding (auto-submit)"

#: src/flows/FlowExecutor.ts
msgid "Powered by authentik"
msgstr "Powered by authentik"

#: src/pages/sources/saml/SAMLSourceForm.ts
msgid "Pre-authentication flow"
msgstr "Pre-authentication flow"

#: src/pages/crypto/CertificateKeyPairForm.ts
#: src/pages/stages/captcha/CaptchaStageForm.ts
msgid "Private Key"
msgstr "Private Key"

#: src/pages/crypto/CertificateKeyPairListPage.ts
msgid "Private key available?"
msgstr "Private key available?"

#: src/pages/stages/captcha/CaptchaStageForm.ts
msgid "Private key, acquired from https://www.google.com/recaptcha/intro/v3.html."
msgstr "Private key, acquired from https://www.google.com/recaptcha/intro/v3.html."

#: src/pages/sources/oauth/OAuthSourceForm.ts
msgid "Profile URL"
msgstr "Profile URL"

#: src/pages/stages/prompt/PromptListPage.ts
msgid "Prompt"
msgstr "Prompt"

#: src/pages/stages/consent/ConsentStageForm.ts
msgid "Prompt for the user's consent. The consent can either be permanent or expire in a defined amount of time."
msgstr "Prompt for the user's consent. The consent can either be permanent or expire in a defined amount of time."

#: src/interfaces/AdminInterface.ts
#: src/pages/stages/prompt/PromptListPage.ts
msgid "Prompts"
msgstr "Prompts"

#: src/pages/property-mappings/PropertyMappingListPage.ts
msgid "Property Mapping"
msgstr "Property Mapping"

#: src/interfaces/AdminInterface.ts
#: src/pages/property-mappings/PropertyMappingListPage.ts
msgid "Property Mappings"
msgstr "Property Mappings"

#: src/pages/providers/saml/SAMLProviderForm.ts
msgid "Property mappings"
msgstr "Property mappings"

#: src/pages/sources/ldap/LDAPSourceForm.ts
msgid "Property mappings used to group creation."
msgstr "Property mappings used to group creation."

#: src/pages/sources/ldap/LDAPSourceForm.ts
msgid "Property mappings used to user creation."
msgstr "Property mappings used to user creation."

#: src/pages/providers/proxy/ProxyProviderViewPage.ts
msgid "Protocol Settings"
msgstr "Protocol Settings"

#: src/pages/providers/ldap/LDAPProviderForm.ts
#: src/pages/providers/oauth2/OAuth2ProviderForm.ts
#: src/pages/providers/saml/SAMLProviderForm.ts
#: src/pages/sources/oauth/OAuthSourceForm.ts
#: src/pages/sources/plex/PlexSourceForm.ts
#: src/pages/sources/saml/SAMLSourceForm.ts
msgid "Protocol settings"
msgstr "Protocol settings"

#: src/pages/providers/ProviderListPage.ts
msgid "Provide support for protocols like SAML and OAuth to assigned applications."
msgstr "Provide support for protocols like SAML and OAuth to assigned applications."

#: src/elements/oauth/UserCodeList.ts
#: src/elements/oauth/UserRefreshList.ts
#: src/pages/applications/ApplicationForm.ts
#: src/pages/applications/ApplicationListPage.ts
#: src/pages/applications/ApplicationViewPage.ts
#: src/pages/providers/ProviderListPage.ts
msgid "Provider"
msgstr "Provider"

#: src/pages/applications/ApplicationListPage.ts
#: src/pages/sources/oauth/OAuthSourceViewPage.ts
msgid "Provider Type"
msgstr "Provider Type"

#: src/pages/sources/oauth/OAuthSourceForm.ts
msgid "Provider type"
msgstr "Provider type"

#: src/interfaces/AdminInterface.ts
#: src/pages/outposts/OutpostForm.ts
#: src/pages/outposts/OutpostListPage.ts
#: src/pages/providers/ProviderListPage.ts
msgid "Providers"
msgstr "Providers"

#: src/pages/outposts/OutpostForm.ts
#: src/pages/providers/proxy/ProxyProviderForm.ts
msgid "Proxy"
msgstr "Proxy"

#: src/pages/providers/oauth2/OAuth2ProviderForm.ts
msgid "Public"
msgstr "Public"

#: src/pages/stages/captcha/CaptchaStageForm.ts
msgid "Public Key"
msgstr "Public Key"

#: src/pages/stages/captcha/CaptchaStageForm.ts
msgid "Public key, acquired from https://www.google.com/recaptcha/intro/v3.html."
msgstr "Public key, acquired from https://www.google.com/recaptcha/intro/v3.html."

#: src/pages/applications/ApplicationForm.ts
msgid "Publisher"
msgstr "Publisher"

#: src/pages/providers/oauth2/OAuth2ProviderForm.ts
msgid "RS256 (Asymmetric Encryption)"
msgstr "RS256 (Asymmetric Encryption)"

#: src/pages/providers/oauth2/OAuth2ProviderForm.ts
msgid "RSA Key"
msgstr "RSA Key"

#: src/pages/providers/saml/SAMLProviderForm.ts
#: src/pages/sources/saml/SAMLSourceForm.ts
msgid "RSA-SHA1"
msgstr "RSA-SHA1"

#: src/pages/providers/saml/SAMLProviderForm.ts
#: src/pages/sources/saml/SAMLSourceForm.ts
msgid "RSA-SHA256"
msgstr "RSA-SHA256"

#: src/pages/providers/saml/SAMLProviderForm.ts
#: src/pages/sources/saml/SAMLSourceForm.ts
msgid "RSA-SHA384"
msgstr "RSA-SHA384"

#: src/pages/providers/saml/SAMLProviderForm.ts
#: src/pages/sources/saml/SAMLSourceForm.ts
msgid "RSA-SHA512"
msgstr "RSA-SHA512"

#: src/pages/flows/StageBindingForm.ts
msgid "Re-evaluate policies"
msgstr "Re-evaluate policies"

#: src/flows/stages/authenticator_validate/AuthenticatorValidateStage.ts
msgid "Receive a push notification on your phone to prove your identity."
msgstr "Receive a push notification on your phone to prove your identity."

#: src/pages/flows/FlowForm.ts
msgid "Recovery"
msgstr "Recovery"

#: src/pages/stages/identification/IdentificationStageForm.ts
#: src/pages/tenants/TenantForm.ts
msgid "Recovery flow"
msgstr "Recovery flow"

#: src/pages/tenants/TenantForm.ts
msgid "Recovery flow. If left empty, the first applicable flow sorted by the slug is used."
msgstr "Recovery flow. If left empty, the first applicable flow sorted by the slug is used."

#: src/flows/stages/authenticator_validate/AuthenticatorValidateStage.ts
msgid "Recovery keys"
msgstr "Recovery keys"

#: src/pages/providers/saml/SAMLProviderForm.ts
msgid "Redirect"
msgstr "Redirect"

#: src/pages/providers/oauth2/OAuth2ProviderViewPage.ts
msgid "Redirect URIs"
msgstr "Redirect URIs"

#: src/pages/providers/oauth2/OAuth2ProviderForm.ts
msgid "Redirect URIs/Origins"
msgstr "Redirect URIs/Origins"

#: src/pages/sources/saml/SAMLSourceForm.ts
msgid "Redirect binding"
msgstr "Redirect binding"

#: src/elements/table/Table.ts
msgid "Refresh"
msgstr "Refresh"

#: src/elements/oauth/UserRefreshList.ts
msgid "Refresh Code"
msgstr "Refresh Code"

#: src/flows/stages/authenticator_webauthn/WebAuthnAuthenticatorRegisterStage.ts
msgid "Register device"
msgstr "Register device"

#: src/pages/providers/proxy/ProxyProviderForm.ts
msgid "Regular expressions for which authentication is not required. Each new line is interpreted as a new Regular Expression."
msgstr "Regular expressions for which authentication is not required. Each new line is interpreted as a new Regular Expression."

#: src/pages/applications/ApplicationViewPage.ts
#: src/pages/flows/FlowViewPage.ts
msgid "Related"
msgstr "Related"

#: src/interfaces/Interface.ts
msgid "Reload"
msgstr "Reload"

#: src/pages/stages/user_logout/UserLogoutStageForm.ts
msgid "Remove the user from the current session."
msgstr "Remove the user from the current session."

#: src/pages/policies/reputation/IPReputationListPage.ts
msgid "Reputation for IPs. Scores are decreased for each failed login and increased for each successful login."
msgstr "Reputation for IPs. Scores are decreased for each failed login and increased for each successful login."

#: src/pages/policies/reputation/UserReputationListPage.ts
msgid "Reputation for usernames. Scores are decreased for each failed login and increased for each successful login."
msgstr "Reputation for usernames. Scores are decreased for each failed login and increased for each successful login."

#: src/interfaces/AdminInterface.ts
msgid "Reputation policy - IPs"
msgstr "Reputation policy - IPs"

#: src/interfaces/AdminInterface.ts
msgid "Reputation policy - Users"
msgstr "Reputation policy - Users"

#: src/pages/events/EventInfo.ts
#: src/pages/events/EventInfo.ts
msgid "Request"
msgstr "Request"

#: src/flows/access_denied/FlowAccessDenied.ts
msgid "Request has been denied."
msgstr "Request has been denied."

#: src/pages/sources/oauth/OAuthSourceForm.ts
msgid "Request token URL"
msgstr "Request token URL"

#: src/pages/stages/prompt/PromptForm.ts
msgid "Required"
msgstr "Required"

#: src/pages/user-settings/UserDetailsPage.ts
#: src/pages/users/UserForm.ts
msgid "Required. 150 characters or fewer. Letters, digits and @/./+/-/_ only."
msgstr "Required. 150 characters or fewer. Letters, digits and @/./+/-/_ only."

#: src/pages/users/UserListPage.ts
#: src/pages/users/UserViewPage.ts
msgid "Reset Password"
msgstr "Reset Password"

#: src/interfaces/AdminInterface.ts
msgid "Resources"
msgstr "Resources"

#: src/pages/events/EventInfo.ts
#: src/pages/property-mappings/PropertyMappingTestForm.ts
msgid "Result"
msgstr "Result"

#: src/pages/sources/ldap/LDAPSourceViewPage.ts
#: src/pages/system-tasks/SystemTaskListPage.ts
msgid "Retry Task"
msgstr "Retry Task"

#: src/flows/stages/authenticator_validate/AuthenticatorValidateStageWebAuthn.ts
msgid "Retry authentication"
msgstr "Retry authentication"

#: src/flows/FlowExecutor.ts
msgid "Return"
msgstr "Return"

#: src/elements/router/Router404.ts
msgid "Return home"
msgstr "Return home"

#: src/flows/stages/authenticator_validate/AuthenticatorValidateStageCode.ts
#: src/flows/stages/authenticator_validate/AuthenticatorValidateStageDuo.ts
#: src/flows/stages/authenticator_validate/AuthenticatorValidateStageWebAuthn.ts
msgid "Return to device picker"
msgstr "Return to device picker"

#: src/pages/property-mappings/PropertyMappingSAMLForm.ts
msgid "SAML Attribute Name"
msgstr "SAML Attribute Name"

#: src/pages/providers/saml/SAMLProviderForm.ts
#: src/pages/sources/saml/SAMLSourceForm.ts
msgid "SHA1"
msgstr "SHA1"

#: src/pages/providers/saml/SAMLProviderForm.ts
#: src/pages/sources/saml/SAMLSourceForm.ts
msgid "SHA256"
msgstr "SHA256"

#: src/pages/providers/saml/SAMLProviderForm.ts
#: src/pages/sources/saml/SAMLSourceForm.ts
msgid "SHA384"
msgstr "SHA384"

#: src/pages/providers/saml/SAMLProviderForm.ts
#: src/pages/sources/saml/SAMLSourceForm.ts
msgid "SHA512"
msgstr "SHA512"

#: src/pages/sources/saml/SAMLSourceForm.ts
#: src/pages/sources/saml/SAMLSourceViewPage.ts
msgid "SLO URL"
msgstr "SLO URL"

#: src/pages/stages/email/EmailStageForm.ts
msgid "SMTP Host"
msgstr "SMTP Host"

#: src/pages/stages/email/EmailStageForm.ts
msgid "SMTP Password"
msgstr "SMTP Password"

#: src/pages/stages/email/EmailStageForm.ts
msgid "SMTP Port"
msgstr "SMTP Port"

#: src/pages/stages/email/EmailStageForm.ts
msgid "SMTP Username"
msgstr "SMTP Username"

#: src/pages/sources/saml/SAMLSourceForm.ts
#: src/pages/sources/saml/SAMLSourceViewPage.ts
msgid "SSO URL"
msgstr "SSO URL"

#: src/pages/providers/oauth2/OAuth2ProviderForm.ts
msgid "Same identifier is used for all providers"
msgstr "Same identifier is used for all providers"

#: src/pages/property-mappings/PropertyMappingScopeForm.ts
msgid "Scope name"
msgstr "Scope name"

#: src/pages/property-mappings/PropertyMappingScopeForm.ts
msgid "Scope which the client can specify to access these properties."
msgstr "Scope which the client can specify to access these properties."

#: src/elements/oauth/UserCodeList.ts
#: src/elements/oauth/UserRefreshList.ts
#: src/pages/providers/oauth2/OAuth2ProviderForm.ts
msgid "Scopes"
msgstr "Scopes"

#: src/pages/policies/reputation/IPReputationListPage.ts
#: src/pages/policies/reputation/UserReputationListPage.ts
msgid "Score"
msgstr "Score"

#: src/elements/table/TableSearch.ts
msgid "Search..."
msgstr "Search..."

#: src/pages/stages/authenticator_duo/AuthenticatorDuoStageForm.ts
msgid "Secret key"
msgstr "Secret key"

#: src/pages/events/EventInfo.ts
msgid "Secret:"
msgstr "Secret:"

#: src/pages/policies/expression/ExpressionPolicyForm.ts
#: src/pages/property-mappings/PropertyMappingLDAPForm.ts
#: src/pages/property-mappings/PropertyMappingSAMLForm.ts
#: src/pages/property-mappings/PropertyMappingScopeForm.ts
msgid "See documentation for a list of all variables."
msgstr "See documentation for a list of all variables."

#: src/pages/applications/ApplicationForm.ts
msgid "Select a provider that this application should use. Alternatively, create a new provider."
msgstr "Select a provider that this application should use. Alternatively, create a new provider."

#: src/elements/table/Table.ts
msgid "Select all rows"
msgstr "Select all rows"

#: src/flows/stages/authenticator_validate/AuthenticatorValidateStage.ts
msgid "Select an identification method."
msgstr "Select an identification method."

#: src/flows/stages/identification/IdentificationStage.ts
msgid "Select one of the sources below to login."
msgstr "Select one of the sources below to login."

#: src/pages/stages/identification/IdentificationStageForm.ts
msgid "Select sources should be shown for users to authenticate with. This only affects web-based sources, not LDAP."
msgstr "Select sources should be shown for users to authenticate with. This only affects web-based sources, not LDAP."

#: src/pages/groups/MemberSelectModal.ts
msgid "Select users to add"
msgstr "Select users to add"

#: src/pages/providers/oauth2/OAuth2ProviderForm.ts
msgid "Select which scopes can be used by the client. The client stil has to specify the scope to access the data."
msgstr "Select which scopes can be used by the client. The client stil has to specify the scope to access the data."

#: src/pages/sources/plex/PlexSourceForm.ts
msgid "Select which server a user has to be a member of to be allowed to authenticate."
msgstr "Select which server a user has to be a member of to be allowed to authenticate."

#: src/pages/events/RuleForm.ts
msgid "Select which transports should be used to notify the user. If none are selected, the notification will only be shown in the authentik UI."
msgstr "Select which transports should be used to notify the user. If none are selected, the notification will only be shown in the authentik UI."

#: src/pages/stages/prompt/PromptStageForm.ts
msgid "Selected policies are executed when the stage is submitted to validate the data."
msgstr "Selected policies are executed when the stage is submitted to validate the data."

#: src/pages/outposts/OutpostForm.ts
msgid "Selecting a service-connection enables the management of the outpost by authentik."
msgstr "Selecting a service-connection enables the management of the outpost by authentik."

#: src/pages/stages/password/PasswordStageForm.ts
msgid "Selection of backends to test the password against."
msgstr "Selection of backends to test the password against."

#: src/flows/stages/email/EmailStage.ts
msgid "Send Email again."
msgstr "Send Email again."

#: src/pages/events/RuleListPage.ts
msgid "Send notifications whenever a specific Event is created and matched by policies."
msgstr "Send notifications whenever a specific Event is created and matched by policies."

#: src/pages/events/TransportForm.ts
msgid "Send once"
msgstr "Send once"

#: src/pages/events/RuleListPage.ts
msgid "Sent to group"
msgstr "Sent to group"

#: src/pages/stages/prompt/PromptForm.ts
msgid "Separator: Static Separator Line"
msgstr "Separator: Static Separator Line"

#: src/pages/sources/ldap/LDAPSourceForm.ts
#: src/pages/sources/ldap/LDAPSourceViewPage.ts
msgid "Server URI"
msgstr "Server URI"

#: src/flows/stages/authenticator_webauthn/WebAuthnAuthenticatorRegisterStage.ts
msgid "Server validation of credential failed: {err}"
msgstr "Server validation of credential failed: {err}"

#: src/interfaces/AdminInterface.ts
msgid "Service Connections"
msgstr "Service Connections"

#: src/pages/providers/saml/SAMLProviderForm.ts
msgid "Service Provider Binding"
msgstr "Service Provider Binding"

#: src/pages/outposts/OutpostForm.ts
msgid "Service connection"
msgstr "Service connection"

#: src/elements/user/SessionList.ts
msgid "Session"
msgstr "Session"

#: src/pages/stages/user_login/UserLoginStageForm.ts
msgid "Session duration"
msgstr "Session duration"

#: src/pages/providers/saml/SAMLProviderForm.ts
msgid "Session not valid on or after current time + this value (Format: hours=1;minutes=2;seconds=3)."
msgstr "Session not valid on or after current time + this value (Format: hours=1;minutes=2;seconds=3)."

#: src/pages/providers/saml/SAMLProviderForm.ts
msgid "Session valid not on or after"
msgstr "Session valid not on or after"

#: src/pages/users/UserViewPage.ts
msgid "Sessions"
msgstr "Sessions"

#: src/pages/providers/proxy/ProxyProviderForm.ts
msgid "Set HTTP-Basic Authentication"
msgstr "Set HTTP-Basic Authentication"

#: src/pages/providers/proxy/ProxyProviderForm.ts
msgid "Set a custom HTTP-Basic Authentication header based on values from authentik."
msgstr "Set a custom HTTP-Basic Authentication header based on values from authentik."

#: src/pages/groups/GroupForm.ts
#: src/pages/outposts/OutpostForm.ts
#: src/pages/outposts/ServiceConnectionKubernetesForm.ts
#: src/pages/policies/PolicyTestForm.ts
#: src/pages/users/UserForm.ts
msgid "Set custom attributes using YAML or JSON."
msgstr "Set custom attributes using YAML or JSON."

#: src/pages/events/RuleForm.ts
#: src/pages/events/RuleListPage.ts
msgid "Severity"
msgstr "Severity"

#: src/pages/stages/prompt/PromptStageForm.ts
msgid "Show arbitrary input fields to the user, for example during enrollment. Data is saved in the flow context under the 'prompt_data' variable."
msgstr "Show arbitrary input fields to the user, for example during enrollment. Data is saved in the flow context under the 'prompt_data' variable."

#: src/pages/stages/identification/IdentificationStageForm.ts
msgid "Show matched user"
msgstr "Show matched user"

#: src/pages/flows/FlowForm.ts
msgid "Shown as the Title in Flow pages."
msgstr "Shown as the Title in Flow pages."

#: src/flows/stages/identification/IdentificationStage.ts
msgid "Sign up."
msgstr "Sign up."

#: src/pages/providers/saml/SAMLProviderForm.ts
#: src/pages/sources/saml/SAMLSourceForm.ts
msgid "Signature algorithm"
msgstr "Signature algorithm"

#: src/pages/providers/saml/SAMLProviderForm.ts
msgid "Signing Certificate"
msgstr "Signing Certificate"

#: src/pages/sources/saml/SAMLSourceForm.ts
msgid "Signing keypair"
msgstr "Signing keypair"

#: src/pages/stages/prompt/PromptListPage.ts
msgid "Single Prompts that can be used for Prompt Stages."
msgstr "Single Prompts that can be used for Prompt Stages."

#: src/pages/stages/invitation/InvitationForm.ts
msgid "Single use"
msgstr "Single use"

#: src/pages/providers/proxy/ProxyProviderForm.ts
msgid "Skip path regex"
msgstr "Skip path regex"

#: src/pages/applications/ApplicationForm.ts
#: src/pages/applications/ApplicationListPage.ts
#: src/pages/flows/FlowForm.ts
#: src/pages/sources/ldap/LDAPSourceForm.ts
#: src/pages/sources/oauth/OAuthSourceForm.ts
#: src/pages/sources/plex/PlexSourceForm.ts
#: src/pages/sources/saml/SAMLSourceForm.ts
msgid "Slug"
msgstr "Slug"

#: src/flows/FlowExecutor.ts
msgid "Something went wrong! Please try again later."
msgstr "Something went wrong! Please try again later."

#: src/pages/sources/SourcesListPage.ts
msgid "Source"
msgstr "Source"

#: src/pages/user-settings/settings/SourceSettingsOAuth.ts
msgid "Source {0}"
msgstr "Source {0}"

#: src/interfaces/AdminInterface.ts
#: src/pages/sources/SourcesListPage.ts
#: src/pages/stages/identification/IdentificationStageForm.ts
msgid "Sources"
msgstr "Sources"

#: src/pages/sources/SourcesListPage.ts
msgid "Sources of identities, which can either be synced into authentik's database, like LDAP, or can be used by users to authenticate and enroll themselves, like OAuth and social logins"
msgstr "Sources of identities, which can either be synced into authentik's database, like LDAP, or can be used by users to authenticate and enroll themselves, like OAuth and social logins"

#: src/pages/flows/StageBindingForm.ts
msgid "Stage"
msgstr "Stage"

#: src/pages/flows/FlowViewPage.ts
msgid "Stage Bindings"
msgstr "Stage Bindings"

#: src/pages/flows/FlowForm.ts
msgid "Stage Configuration"
msgstr "Stage Configuration"

#: src/pages/flows/BoundStagesList.ts
msgid "Stage binding"
msgstr "Stage binding"

#: src/pages/stages/authenticator_validate/AuthenticatorValidateStageForm.ts
msgid "Stage used to configure Authenticator when user doesn't have any compatible devices. After this configuration Stage passes, the user is not prompted again."
msgstr "Stage used to configure Authenticator when user doesn't have any compatible devices. After this configuration Stage passes, the user is not prompted again."

#: src/pages/stages/authenticator_totp/AuthenticatorTOTPStageForm.ts
msgid "Stage used to configure a TOTP authenticator (i.e. Authy/Google Authenticator)."
msgstr "Stage used to configure a TOTP authenticator (i.e. Authy/Google Authenticator)."

#: src/pages/stages/authenticator_webauthn/AuthenticateWebAuthnStageForm.ts
msgid "Stage used to configure a WebAutnn authenticator (i.e. Yubikey, FaceID/Windows Hello)."
msgstr "Stage used to configure a WebAutnn authenticator (i.e. Yubikey, FaceID/Windows Hello)."

#: src/pages/stages/authenticator_duo/AuthenticatorDuoStageForm.ts
msgid "Stage used to configure a duo-based authenticator. This stage should be used for configuration flows."
msgstr "Stage used to configure a duo-based authenticator. This stage should be used for configuration flows."

#: src/pages/stages/authenticator_static/AuthenticatorStaticStageForm.ts
msgid "Stage used to configure a static authenticator (i.e. static tokens). This stage should be used for configuration flows."
msgstr "Stage used to configure a static authenticator (i.e. static tokens). This stage should be used for configuration flows."

#: src/pages/stages/authenticator_validate/AuthenticatorValidateStageForm.ts
msgid "Stage used to validate any authenticator. This stage should be used during authentication or authorization flows."
msgstr "Stage used to validate any authenticator. This stage should be used during authentication or authorization flows."

#: src/pages/stages/authenticator_duo/AuthenticatorDuoStageForm.ts
#: src/pages/stages/authenticator_static/AuthenticatorStaticStageForm.ts
#: src/pages/stages/authenticator_totp/AuthenticatorTOTPStageForm.ts
#: src/pages/stages/authenticator_validate/AuthenticatorValidateStageForm.ts
#: src/pages/stages/captcha/CaptchaStageForm.ts
#: src/pages/stages/consent/ConsentStageForm.ts
#: src/pages/stages/email/EmailStageForm.ts
#: src/pages/stages/identification/IdentificationStageForm.ts
#: src/pages/stages/invitation/InvitationStageForm.ts
#: src/pages/stages/password/PasswordStageForm.ts
#: src/pages/stages/prompt/PromptStageForm.ts
#: src/pages/stages/user_login/UserLoginStageForm.ts
msgid "Stage-specific settings"
msgstr "Stage-specific settings"

#: src/interfaces/AdminInterface.ts
#: src/pages/flows/FlowListPage.ts
#: src/pages/stages/StageListPage.ts
#: src/pages/stages/prompt/PromptListPage.ts
msgid "Stages"
msgstr "Stages"

#: src/pages/stages/StageListPage.ts
msgid "Stages are single steps of a Flow that a user is guided through. A stage can only be executed from within a flow."
msgstr "Stages are single steps of a Flow that a user is guided through. A stage can only be executed from within a flow."

#: src/pages/outposts/ServiceConnectionListPage.ts
msgid "State"
msgstr "State"

#: src/pages/stages/authenticator_validate/AuthenticatorValidateStageForm.ts
msgid "Static Tokens"
msgstr "Static Tokens"

#: src/pages/user-settings/settings/UserSettingsAuthenticatorStatic.ts
msgid "Static tokens"
msgstr "Static tokens"

#: src/pages/stages/prompt/PromptForm.ts
msgid "Static: Static value, displayed as-is."
msgstr "Static: Static value, displayed as-is."

#: src/pages/stages/deny/DenyStageForm.ts
msgid "Statically deny the flow. To use this stage effectively, disable *Evaluate on plan* on the respective binding."
msgstr "Statically deny the flow. To use this stage effectively, disable *Evaluate on plan* on the respective binding."

#: src/pages/system-tasks/SystemTaskListPage.ts
msgid "Status"
msgstr "Status"

#: src/pages/user-settings/settings/UserSettingsAuthenticatorDuo.ts
#: src/pages/user-settings/settings/UserSettingsAuthenticatorStatic.ts
#: src/pages/user-settings/settings/UserSettingsAuthenticatorTOTP.ts
msgid "Status: Disabled"
msgstr "Status: Disabled"

#: src/pages/user-settings/settings/UserSettingsAuthenticatorDuo.ts
#: src/pages/user-settings/settings/UserSettingsAuthenticatorStatic.ts
#: src/pages/user-settings/settings/UserSettingsAuthenticatorTOTP.ts
msgid "Status: Enabled"
msgstr "Status: Enabled"

#: src/interfaces/Interface.ts
msgid "Stop impersonation"
msgstr "Stop impersonation"

#: src/pages/stages/email/EmailStageForm.ts
msgid "Subject"
msgstr "Subject"

#: src/pages/providers/oauth2/OAuth2ProviderForm.ts
msgid "Subject mode"
msgstr "Subject mode"

#: src/pages/crypto/CertificateGenerateForm.ts
msgid "Subject-alt name"
msgstr "Subject-alt name"

#: src/pages/system-tasks/SystemTaskListPage.ts
msgid "Successful"
msgstr "Successful"

#: src/pages/flows/FlowListPage.ts
msgid "Successfully cleared flow cache"
msgstr "Successfully cleared flow cache"

#: src/pages/policies/PolicyListPage.ts
msgid "Successfully cleared policy cache"
msgstr "Successfully cleared policy cache"

#: src/flows/stages/authenticator_totp/AuthenticatorTOTPStage.ts
msgid "Successfully copied TOTP Config."
msgstr "Successfully copied TOTP Config."

#: src/pages/applications/ApplicationForm.ts
msgid "Successfully created application."
msgstr "Successfully created application."

#: src/pages/flows/StageBindingForm.ts
#: src/pages/policies/PolicyBindingForm.ts
msgid "Successfully created binding."
msgstr "Successfully created binding."

#: src/pages/crypto/CertificateKeyPairForm.ts
msgid "Successfully created certificate-key pair."
msgstr "Successfully created certificate-key pair."

#: src/pages/flows/FlowForm.ts
msgid "Successfully created flow."
msgstr "Successfully created flow."

#: src/pages/groups/GroupForm.ts
msgid "Successfully created group."
msgstr "Successfully created group."

#: src/pages/stages/invitation/InvitationForm.ts
msgid "Successfully created invitation."
msgstr "Successfully created invitation."

#: src/pages/property-mappings/PropertyMappingLDAPForm.ts
#: src/pages/property-mappings/PropertyMappingSAMLForm.ts
#: src/pages/property-mappings/PropertyMappingScopeForm.ts
msgid "Successfully created mapping."
msgstr "Successfully created mapping."

#: src/pages/outposts/OutpostForm.ts
msgid "Successfully created outpost."
msgstr "Successfully created outpost."

#: src/pages/policies/dummy/DummyPolicyForm.ts
#: src/pages/policies/event_matcher/EventMatcherPolicyForm.ts
#: src/pages/policies/expiry/ExpiryPolicyForm.ts
#: src/pages/policies/expression/ExpressionPolicyForm.ts
#: src/pages/policies/hibp/HaveIBeenPwnedPolicyForm.ts
#: src/pages/policies/password/PasswordPolicyForm.ts
#: src/pages/policies/reputation/ReputationPolicyForm.ts
msgid "Successfully created policy."
msgstr "Successfully created policy."

#: src/pages/stages/prompt/PromptForm.ts
msgid "Successfully created prompt."
msgstr "Successfully created prompt."

#: src/pages/providers/ldap/LDAPProviderForm.ts
#: src/pages/providers/oauth2/OAuth2ProviderForm.ts
#: src/pages/providers/proxy/ProxyProviderForm.ts
#: src/pages/providers/saml/SAMLProviderForm.ts
msgid "Successfully created provider."
msgstr "Successfully created provider."

#: src/pages/events/RuleForm.ts
msgid "Successfully created rule."
msgstr "Successfully created rule."

#: src/pages/outposts/ServiceConnectionDockerForm.ts
#: src/pages/outposts/ServiceConnectionKubernetesForm.ts
msgid "Successfully created service-connection."
msgstr "Successfully created service-connection."

#: src/pages/sources/ldap/LDAPSourceForm.ts
#: src/pages/sources/oauth/OAuthSourceForm.ts
#: src/pages/sources/plex/PlexSourceForm.ts
#: src/pages/sources/saml/SAMLSourceForm.ts
msgid "Successfully created source."
msgstr "Successfully created source."

#: src/pages/stages/authenticator_duo/AuthenticatorDuoStageForm.ts
#: src/pages/stages/authenticator_static/AuthenticatorStaticStageForm.ts
#: src/pages/stages/authenticator_totp/AuthenticatorTOTPStageForm.ts
#: src/pages/stages/authenticator_validate/AuthenticatorValidateStageForm.ts
#: src/pages/stages/authenticator_webauthn/AuthenticateWebAuthnStageForm.ts
#: src/pages/stages/captcha/CaptchaStageForm.ts
#: src/pages/stages/consent/ConsentStageForm.ts
#: src/pages/stages/deny/DenyStageForm.ts
#: src/pages/stages/dummy/DummyStageForm.ts
#: src/pages/stages/email/EmailStageForm.ts
#: src/pages/stages/identification/IdentificationStageForm.ts
#: src/pages/stages/invitation/InvitationStageForm.ts
#: src/pages/stages/password/PasswordStageForm.ts
#: src/pages/stages/prompt/PromptStageForm.ts
#: src/pages/stages/user_delete/UserDeleteStageForm.ts
#: src/pages/stages/user_login/UserLoginStageForm.ts
#: src/pages/stages/user_logout/UserLogoutStageForm.ts
#: src/pages/stages/user_write/UserWriteStageForm.ts
msgid "Successfully created stage."
msgstr "Successfully created stage."

#: src/pages/tenants/TenantForm.ts
msgid "Successfully created tenant."
msgstr "Successfully created tenant."

#: src/pages/user-settings/tokens/UserTokenForm.ts
msgid "Successfully created token."
msgstr "Successfully created token."

#: src/pages/events/TransportForm.ts
msgid "Successfully created transport."
msgstr "Successfully created transport."

#: src/pages/users/UserForm.ts
msgid "Successfully created user."
msgstr "Successfully created user."

#: src/elements/forms/DeleteForm.ts
msgid "Successfully deleted {0} {1}"
msgstr "Successfully deleted {0} {1}"

#: src/pages/crypto/CertificateGenerateForm.ts
msgid "Successfully generated certificate-key pair."
msgstr "Successfully generated certificate-key pair."

#: src/pages/users/UserListPage.ts
#: src/pages/users/UserViewPage.ts
msgid "Successfully generated recovery link"
msgstr "Successfully generated recovery link"

#: src/pages/flows/FlowImportForm.ts
msgid "Successfully imported flow."
msgstr "Successfully imported flow."

#: src/pages/providers/saml/SAMLProviderImportForm.ts
msgid "Successfully imported provider."
msgstr "Successfully imported provider."

#: src/pages/applications/ApplicationCheckAccessForm.ts
#: src/pages/policies/PolicyTestForm.ts
#: src/pages/property-mappings/PropertyMappingTestForm.ts
msgid "Successfully sent test-request."
msgstr "Successfully sent test-request."

#: src/pages/applications/ApplicationForm.ts
msgid "Successfully updated application."
msgstr "Successfully updated application."

#: src/pages/flows/StageBindingForm.ts
#: src/pages/policies/PolicyBindingForm.ts
msgid "Successfully updated binding."
msgstr "Successfully updated binding."

#: src/pages/crypto/CertificateKeyPairForm.ts
msgid "Successfully updated certificate-key pair."
msgstr "Successfully updated certificate-key pair."

#: src/pages/user-settings/UserDetailsPage.ts
msgid "Successfully updated details."
msgstr "Successfully updated details."

#: src/pages/user-settings/settings/UserSettingsAuthenticatorWebAuthn.ts
msgid "Successfully updated device."
msgstr "Successfully updated device."

#: src/pages/flows/FlowForm.ts
msgid "Successfully updated flow."
msgstr "Successfully updated flow."

#: src/pages/groups/GroupForm.ts
msgid "Successfully updated group."
msgstr "Successfully updated group."

#: src/pages/stages/invitation/InvitationForm.ts
msgid "Successfully updated invitation."
msgstr "Successfully updated invitation."

#: src/pages/property-mappings/PropertyMappingLDAPForm.ts
#: src/pages/property-mappings/PropertyMappingSAMLForm.ts
#: src/pages/property-mappings/PropertyMappingScopeForm.ts
msgid "Successfully updated mapping."
msgstr "Successfully updated mapping."

#: src/pages/outposts/OutpostForm.ts
msgid "Successfully updated outpost."
msgstr "Successfully updated outpost."

#: src/pages/policies/dummy/DummyPolicyForm.ts
#: src/pages/policies/event_matcher/EventMatcherPolicyForm.ts
#: src/pages/policies/expiry/ExpiryPolicyForm.ts
#: src/pages/policies/expression/ExpressionPolicyForm.ts
#: src/pages/policies/hibp/HaveIBeenPwnedPolicyForm.ts
#: src/pages/policies/password/PasswordPolicyForm.ts
#: src/pages/policies/reputation/ReputationPolicyForm.ts
msgid "Successfully updated policy."
msgstr "Successfully updated policy."

#: src/pages/stages/prompt/PromptForm.ts
msgid "Successfully updated prompt."
msgstr "Successfully updated prompt."

#: src/pages/providers/ldap/LDAPProviderForm.ts
#: src/pages/providers/oauth2/OAuth2ProviderForm.ts
#: src/pages/providers/proxy/ProxyProviderForm.ts
#: src/pages/providers/saml/SAMLProviderForm.ts
msgid "Successfully updated provider."
msgstr "Successfully updated provider."

#: src/pages/events/RuleForm.ts
msgid "Successfully updated rule."
msgstr "Successfully updated rule."

#: src/pages/outposts/ServiceConnectionDockerForm.ts
#: src/pages/outposts/ServiceConnectionKubernetesForm.ts
msgid "Successfully updated service-connection."
msgstr "Successfully updated service-connection."

#: src/pages/sources/ldap/LDAPSourceForm.ts
#: src/pages/sources/oauth/OAuthSourceForm.ts
#: src/pages/sources/plex/PlexSourceForm.ts
#: src/pages/sources/saml/SAMLSourceForm.ts
msgid "Successfully updated source."
msgstr "Successfully updated source."

#: src/pages/stages/authenticator_duo/AuthenticatorDuoStageForm.ts
#: src/pages/stages/authenticator_static/AuthenticatorStaticStageForm.ts
#: src/pages/stages/authenticator_totp/AuthenticatorTOTPStageForm.ts
#: src/pages/stages/authenticator_validate/AuthenticatorValidateStageForm.ts
#: src/pages/stages/authenticator_webauthn/AuthenticateWebAuthnStageForm.ts
#: src/pages/stages/captcha/CaptchaStageForm.ts
#: src/pages/stages/consent/ConsentStageForm.ts
#: src/pages/stages/deny/DenyStageForm.ts
#: src/pages/stages/dummy/DummyStageForm.ts
#: src/pages/stages/email/EmailStageForm.ts
#: src/pages/stages/identification/IdentificationStageForm.ts
#: src/pages/stages/invitation/InvitationStageForm.ts
#: src/pages/stages/password/PasswordStageForm.ts
#: src/pages/stages/prompt/PromptStageForm.ts
#: src/pages/stages/user_delete/UserDeleteStageForm.ts
#: src/pages/stages/user_login/UserLoginStageForm.ts
#: src/pages/stages/user_logout/UserLogoutStageForm.ts
#: src/pages/stages/user_write/UserWriteStageForm.ts
msgid "Successfully updated stage."
msgstr "Successfully updated stage."

#: src/pages/tenants/TenantForm.ts
msgid "Successfully updated tenant."
msgstr "Successfully updated tenant."

#: src/pages/user-settings/tokens/UserTokenForm.ts
msgid "Successfully updated token."
msgstr "Successfully updated token."

#: src/pages/events/TransportForm.ts
msgid "Successfully updated transport."
msgstr "Successfully updated transport."

#: src/pages/users/UserForm.ts
msgid "Successfully updated user."
msgstr "Successfully updated user."

#: src/pages/users/UserActiveForm.ts
msgid "Successfully updated {0} {1}"
msgstr "Successfully updated {0} {1}"

#: src/pages/users/UserViewPage.ts
msgid "Superuser"
msgstr "Superuser"

#: src/pages/groups/GroupListPage.ts
msgid "Superuser privileges?"
msgstr "Superuser privileges?"

#: src/pages/admin-overview/charts/GroupCountStatusChart.ts
msgid "Superuser-groups"
msgstr "Superuser-groups"

#: src/pages/admin-overview/charts/UserCountStatusChart.ts
msgid "Superusers"
msgstr "Superusers"

#: src/pages/policies/password/PasswordPolicyForm.ts
msgid "Symbol charset"
msgstr "Symbol charset"

#: src/pages/sources/ldap/LDAPSourceViewPage.ts
msgid "Sync"
msgstr "Sync"

#: src/pages/sources/ldap/LDAPSourceForm.ts
msgid "Sync groups"
msgstr "Sync groups"

#: src/pages/sources/ldap/LDAPSourceViewPage.ts
msgid "Sync status"
msgstr "Sync status"

#: src/pages/sources/ldap/LDAPSourceForm.ts
msgid "Sync users"
msgstr "Sync users"

#: src/pages/admin-overview/AdminOverviewPage.ts
msgid "System Overview"
msgstr "System Overview"

#: src/interfaces/AdminInterface.ts
#: src/pages/system-tasks/SystemTaskListPage.ts
msgid "System Tasks"
msgstr "System Tasks"

#: src/pages/outposts/ServiceConnectionDockerForm.ts
msgid "TLS Authentication Certificate"
msgstr "TLS Authentication Certificate"

#: src/pages/outposts/ServiceConnectionDockerForm.ts
msgid "TLS Verification Certificate"
msgstr "TLS Verification Certificate"

#: src/pages/stages/authenticator_validate/AuthenticatorValidateStageForm.ts
msgid "TOTP Authenticators"
msgstr "TOTP Authenticators"

#: src/pages/flows/StageBindingForm.ts
msgid "Target"
msgstr "Target"

#: src/pages/sources/ldap/LDAPSourceViewPage.ts
msgid "Task finished with errors"
msgstr "Task finished with errors"

#: src/pages/sources/ldap/LDAPSourceViewPage.ts
msgid "Task finished with warnings"
msgstr "Task finished with warnings"

#: src/pages/stages/email/EmailStageForm.ts
msgid "Template"
msgstr "Template"

#: src/pages/tenants/TenantListPage.ts
msgid "Tenant"
msgstr "Tenant"

#: src/interfaces/AdminInterface.ts
#: src/pages/tenants/TenantListPage.ts
msgid "Tenants"
msgstr "Tenants"

#: src/pages/applications/ApplicationViewPage.ts
#: src/pages/events/TransportListPage.ts
#: src/pages/policies/PolicyListPage.ts
#: src/pages/policies/PolicyListPage.ts
#: src/pages/property-mappings/PropertyMappingListPage.ts
#: src/pages/property-mappings/PropertyMappingListPage.ts
msgid "Test"
msgstr "Test"

#: src/pages/policies/PolicyListPage.ts
msgid "Test Policy"
msgstr "Test Policy"

#: src/pages/property-mappings/PropertyMappingListPage.ts
msgid "Test Property Mapping"
msgstr "Test Property Mapping"

#: src/pages/stages/prompt/PromptForm.ts
msgid "Text: Simple Text input"
msgstr "Text: Simple Text input"

#: src/elements/router/Router404.ts
msgid "The URL \"{0}\" was not found."
msgstr "The URL \"{0}\" was not found."

#: src/pages/providers/proxy/ProxyProviderForm.ts
#: src/pages/providers/proxy/ProxyProviderForm.ts
msgid "The external URL you'll access the application at. Include any non-standard port."
msgstr "The external URL you'll access the application at. Include any non-standard port."

#: src/pages/providers/proxy/ProxyProviderForm.ts
msgid "The external URL you'll authenticate at. Can be the same domain as authentik."
msgstr "The external URL you'll authenticate at. Can be the same domain as authentik."

#: src/pages/policies/dummy/DummyPolicyForm.ts
msgid "The policy takes a random time to execute. This controls the minimum time it will take."
msgstr "The policy takes a random time to execute. This controls the minimum time it will take."

#: src/pages/flows/BoundStagesList.ts
msgid "These bindings control if this stage will be applied to the flow."
msgstr "These bindings control if this stage will be applied to the flow."

#: src/pages/events/RuleListPage.ts
msgid ""
"These bindings control upon which events this rule triggers. Bindings to\n"
"groups/users are checked against the user of the event."
msgstr ""
"These bindings control upon which events this rule triggers. Bindings to\n"
"groups/users are checked against the user of the event."

#: src/pages/flows/FlowViewPage.ts
msgid "These bindings control which users can access this flow."
msgstr "These bindings control which users can access this flow."

#: src/pages/sources/oauth/OAuthSourceViewPage.ts
#: src/pages/sources/plex/PlexSourceViewPage.ts
#: src/pages/sources/saml/SAMLSourceViewPage.ts
msgid ""
"These bindings control which users can access this source.\n"
"You can only use policies here as access is checked before the user is authenticated."
msgstr ""
"These bindings control which users can access this source.\n"
"You can only use policies here as access is checked before the user is authenticated."

#: src/pages/applications/ApplicationViewPage.ts
msgid "These policies control which users can access this application."
msgstr "These policies control which users can access this application."

#: src/pages/providers/proxy/ProxyProviderForm.ts
msgid "This provider will behave like a transparent reverse-proxy, except requests must be authenticated. If your upstream application uses HTTPS, make sure to connect to the outpost using HTTPS as well."
msgstr "This provider will behave like a transparent reverse-proxy, except requests must be authenticated. If your upstream application uses HTTPS, make sure to connect to the outpost using HTTPS as well."

#: src/pages/stages/invitation/InvitationStageForm.ts
msgid "This stage can be included in enrollment flows to accept invitations."
msgstr "This stage can be included in enrollment flows to accept invitations."

#: src/pages/stages/captcha/CaptchaStageForm.ts
msgid "This stage checks the user's current session against the Google reCaptcha service."
msgstr "This stage checks the user's current session against the Google reCaptcha service."

#: src/pages/policies/reputation/ReputationPolicyForm.ts
msgid "Threshold"
msgstr "Threshold"

#: src/pages/stages/email/EmailStageForm.ts
msgid "Time in minutes the token sent is valid."
msgstr "Time in minutes the token sent is valid."

#: src/pages/sources/saml/SAMLSourceForm.ts
msgid "Time offset when temporary users should be deleted. This only applies if your IDP uses the NameID Format 'transient', and the user doesn't log out manually. (Format: hours=1;minutes=2;seconds=3)."
msgstr "Time offset when temporary users should be deleted. This only applies if your IDP uses the NameID Format 'transient', and the user doesn't log out manually. (Format: hours=1;minutes=2;seconds=3)."

#: src/pages/user-settings/settings/UserSettingsAuthenticatorTOTP.ts
msgid "Time-based One-Time Passwords"
msgstr "Time-based One-Time Passwords"

#: src/pages/policies/BoundPoliciesList.ts
#: src/pages/policies/PolicyBindingForm.ts
#: src/pages/stages/email/EmailStageForm.ts
msgid "Timeout"
msgstr "Timeout"

#: src/pages/flows/FlowForm.ts
#: src/pages/tenants/TenantForm.ts
msgid "Title"
msgstr "Title"

#: src/pages/sources/ldap/LDAPSourceForm.ts
msgid "To use SSL instead, use 'ldaps://' and disable this option."
msgstr "To use SSL instead, use 'ldaps://' and disable this option."

#: src/pages/tokens/TokenListPage.ts
#: src/pages/user-settings/tokens/UserTokenList.ts
msgid "Token"
msgstr "Token"

#: src/pages/providers/oauth2/OAuth2ProviderViewPage.ts
#: src/pages/sources/oauth/OAuthSourceViewPage.ts
msgid "Token URL"
msgstr "Token URL"

#: src/pages/stages/authenticator_static/AuthenticatorStaticStageForm.ts
msgid "Token count"
msgstr "Token count"

#: src/pages/stages/email/EmailStageForm.ts
msgid "Token expiry"
msgstr "Token expiry"

#: src/pages/providers/oauth2/OAuth2ProviderForm.ts
msgid "Token validity"
msgstr "Token validity"

#: src/flows/stages/authenticator_static/AuthenticatorStaticStage.ts
#: src/interfaces/AdminInterface.ts
#: src/pages/tokens/TokenListPage.ts
#: src/pages/user-settings/UserSettingsPage.ts
msgid "Tokens"
msgstr "Tokens"

#: src/pages/tokens/TokenListPage.ts
msgid "Tokens are used throughout authentik for Email validation stages, Recovery keys and API access."
msgstr "Tokens are used throughout authentik for Email validation stages, Recovery keys and API access."

#: src/pages/admin-overview/charts/FlowStatusChart.ts
msgid "Total flows"
msgstr "Total flows"

#: src/pages/admin-overview/charts/GroupCountStatusChart.ts
msgid "Total groups"
msgstr "Total groups"

#: src/pages/admin-overview/charts/PolicyStatusChart.ts
msgid "Total policies"
msgstr "Total policies"

#: src/pages/admin-overview/charts/UserCountStatusChart.ts
msgid "Total users"
msgstr "Total users"

#: src/flows/stages/authenticator_validate/AuthenticatorValidateStage.ts
msgid "Traditional authenticator"
msgstr "Traditional authenticator"

#: src/pages/sources/saml/SAMLSourceForm.ts
msgid "Transient"
msgstr "Transient"

#: src/pages/events/RuleForm.ts
msgid "Transports"
msgstr "Transports"

#: src/pages/flows/BoundStagesList.ts
#: src/pages/outposts/OutpostForm.ts
#: src/pages/outposts/ServiceConnectionListPage.ts
#: src/pages/policies/PolicyListPage.ts
#: src/pages/property-mappings/PropertyMappingListPage.ts
#: src/pages/providers/ProviderListPage.ts
#: src/pages/sources/SourcesListPage.ts
#: src/pages/stages/prompt/PromptForm.ts
#: src/pages/stages/prompt/PromptListPage.ts
msgid "Type"
msgstr "Type"

#: src/pages/applications/ApplicationForm.ts
msgid "UI settings"
msgstr "UI settings"

#: src/pages/events/EventInfo.ts
msgid "UID"
msgstr "UID"

#: src/pages/sources/oauth/OAuthSourceForm.ts
msgid "URL settings"
msgstr "URL settings"

#: src/pages/sources/saml/SAMLSourceForm.ts
msgid "URL that the initial Login request is sent to."
msgstr "URL that the initial Login request is sent to."

#: src/pages/sources/oauth/OAuthSourceForm.ts
msgid "URL the user is redirect to to consent the authorization."
msgstr "URL the user is redirect to to consent the authorization."

#: src/pages/sources/oauth/OAuthSourceForm.ts
msgid "URL used by authentik to get user information."
msgstr "URL used by authentik to get user information."

#: src/pages/sources/oauth/OAuthSourceForm.ts
msgid "URL used by authentik to retrieve tokens."
msgstr "URL used by authentik to retrieve tokens."

#: src/pages/sources/oauth/OAuthSourceForm.ts
msgid "URL used to request the initial token. This URL is only required for OAuth 1."
msgstr "URL used to request the initial token. This URL is only required for OAuth 1."

#: src/pages/admin-overview/charts/PolicyStatusChart.ts
msgid "Unbound policies"
msgstr "Unbound policies"

#: src/pages/flows/FlowForm.ts
msgid "Unenrollment"
msgstr "Unenrollment"

#: src/pages/tenants/TenantForm.ts
msgid "Unenrollment flow"
msgstr "Unenrollment flow"

#: src/pages/outposts/ServiceConnectionListPage.ts
msgid "Unhealthy"
msgstr "Unhealthy"

#: src/pages/admin-overview/charts/OutpostStatusChart.ts
msgid "Unhealthy outposts"
msgstr "Unhealthy outposts"

#: src/pages/system-tasks/SystemTaskListPage.ts
msgid "Unknown"
msgstr "Unknown"

#: src/pages/admin-overview/charts/LDAPSyncStatusChart.ts
msgid "Unsynced sources"
msgstr "Unsynced sources"

#: src/pages/admin-overview/cards/VersionStatusCard.ts
msgid "Up-to-date!"
msgstr "Up-to-date!"

#: src/pages/applications/ApplicationListPage.ts
#: src/pages/applications/ApplicationViewPage.ts
#: src/pages/crypto/CertificateKeyPairListPage.ts
#: src/pages/events/RuleListPage.ts
#: src/pages/events/TransportListPage.ts
#: src/pages/flows/BoundStagesList.ts
#: src/pages/flows/BoundStagesList.ts
#: src/pages/flows/FlowListPage.ts
#: src/pages/groups/GroupListPage.ts
#: src/pages/outposts/OutpostListPage.ts
#: src/pages/outposts/ServiceConnectionListPage.ts
#: src/pages/policies/BoundPoliciesList.ts
#: src/pages/policies/BoundPoliciesList.ts
#: src/pages/policies/BoundPoliciesList.ts
#: src/pages/policies/BoundPoliciesList.ts
#: src/pages/policies/PolicyListPage.ts
#: src/pages/property-mappings/PropertyMappingListPage.ts
#: src/pages/providers/ProviderListPage.ts
#: src/pages/providers/ldap/LDAPProviderViewPage.ts
#: src/pages/providers/oauth2/OAuth2ProviderViewPage.ts
#: src/pages/providers/proxy/ProxyProviderViewPage.ts
#: src/pages/providers/saml/SAMLProviderViewPage.ts
#: src/pages/sources/SourcesListPage.ts
#: src/pages/sources/ldap/LDAPSourceViewPage.ts
#: src/pages/sources/oauth/OAuthSourceViewPage.ts
#: src/pages/sources/plex/PlexSourceViewPage.ts
#: src/pages/sources/saml/SAMLSourceViewPage.ts
#: src/pages/stages/StageListPage.ts
#: src/pages/stages/prompt/PromptListPage.ts
#: src/pages/tenants/TenantListPage.ts
#: src/pages/user-settings/UserDetailsPage.ts
#: src/pages/user-settings/settings/UserSettingsAuthenticatorWebAuthn.ts
#: src/pages/user-settings/settings/UserSettingsAuthenticatorWebAuthn.ts
#: src/pages/user-settings/settings/UserSettingsAuthenticatorWebAuthn.ts
#: src/pages/user-settings/tokens/UserTokenList.ts
#: src/pages/users/UserActiveForm.ts
#: src/pages/users/UserListPage.ts
#: src/pages/users/UserViewPage.ts
msgid "Update"
msgstr "Update"

#: src/pages/applications/ApplicationListPage.ts
#: src/pages/applications/ApplicationViewPage.ts
msgid "Update Application"
msgstr "Update Application"

#: src/pages/policies/BoundPoliciesList.ts
msgid "Update Binding"
msgstr "Update Binding"

#: src/pages/crypto/CertificateKeyPairListPage.ts
msgid "Update Certificate-Key Pair"
msgstr "Update Certificate-Key Pair"

#: src/pages/flows/FlowListPage.ts
msgid "Update Flow"
msgstr "Update Flow"

#: src/pages/groups/GroupListPage.ts
#: src/pages/policies/BoundPoliciesList.ts
msgid "Update Group"
msgstr "Update Group"

#: src/pages/providers/ldap/LDAPProviderViewPage.ts
msgid "Update LDAP Provider"
msgstr "Update LDAP Provider"

#: src/pages/sources/ldap/LDAPSourceViewPage.ts
msgid "Update LDAP Source"
msgstr "Update LDAP Source"

#: src/pages/events/RuleListPage.ts
msgid "Update Notification Rule"
msgstr "Update Notification Rule"

#: src/pages/events/TransportListPage.ts
msgid "Update Notification Transport"
msgstr "Update Notification Transport"

#: src/pages/sources/oauth/OAuthSourceViewPage.ts
msgid "Update OAuth Source"
msgstr "Update OAuth Source"

#: src/pages/providers/oauth2/OAuth2ProviderViewPage.ts
msgid "Update OAuth2 Provider"
msgstr "Update OAuth2 Provider"

#: src/pages/outposts/OutpostListPage.ts
msgid "Update Outpost"
msgstr "Update Outpost"

#: src/pages/sources/plex/PlexSourceViewPage.ts
msgid "Update Plex Source"
msgstr "Update Plex Source"

#: src/pages/stages/prompt/PromptListPage.ts
msgid "Update Prompt"
msgstr "Update Prompt"

#: src/pages/providers/proxy/ProxyProviderViewPage.ts
msgid "Update Proxy Provider"
msgstr "Update Proxy Provider"

#: src/pages/providers/saml/SAMLProviderViewPage.ts
msgid "Update SAML Provider"
msgstr "Update SAML Provider"

#: src/pages/sources/saml/SAMLSourceViewPage.ts
msgid "Update SAML Source"
msgstr "Update SAML Source"

#: src/pages/flows/BoundStagesList.ts
msgid "Update Stage binding"
msgstr "Update Stage binding"

#: src/pages/tenants/TenantListPage.ts
msgid "Update Tenant"
msgstr "Update Tenant"

#: src/pages/user-settings/tokens/UserTokenList.ts
msgid "Update Token"
msgstr "Update Token"

#: src/pages/policies/BoundPoliciesList.ts
#: src/pages/users/UserListPage.ts
#: src/pages/users/UserViewPage.ts
msgid "Update User"
msgstr "Update User"

#: src/pages/user-settings/UserDetailsPage.ts
msgid "Update details"
msgstr "Update details"

#: src/pages/flows/BoundStagesList.ts
#: src/pages/outposts/ServiceConnectionListPage.ts
#: src/pages/policies/BoundPoliciesList.ts
#: src/pages/policies/PolicyListPage.ts
#: src/pages/property-mappings/PropertyMappingListPage.ts
#: src/pages/providers/ProviderListPage.ts
#: src/pages/sources/SourcesListPage.ts
#: src/pages/stages/StageListPage.ts
#: src/pages/users/UserActiveForm.ts
msgid "Update {0}"
msgstr "Update {0}"

#: src/pages/providers/proxy/ProxyProviderForm.ts
msgid "Upstream host that the requests are forwarded to."
msgstr "Upstream host that the requests are forwarded to."

#: src/pages/stages/email/EmailStageForm.ts
msgid "Use SSL"
msgstr "Use SSL"

#: src/pages/stages/email/EmailStageForm.ts
msgid "Use TLS"
msgstr "Use TLS"

#: src/flows/stages/authenticator_validate/AuthenticatorValidateStage.ts
msgid "Use a code-based authenticator."
msgstr "Use a code-based authenticator."

#: src/flows/stages/authenticator_validate/AuthenticatorValidateStage.ts
msgid "Use a security key to prove your identity."
msgstr "Use a security key to prove your identity."

#: src/pages/stages/email/EmailStageForm.ts
msgid "Use global settings"
msgstr "Use global settings"

#: src/pages/sources/oauth/OAuthSourceForm.ts
#: src/pages/sources/plex/PlexSourceForm.ts
msgid "Use the user's email address, but deny enrollment when the email address already exists."
msgstr "Use the user's email address, but deny enrollment when the email address already exists."

#: src/pages/sources/oauth/OAuthSourceForm.ts
#: src/pages/sources/plex/PlexSourceForm.ts
msgid "Use the user's username, but deny enrollment when the username already exists."
msgstr "Use the user's username, but deny enrollment when the username already exists."

<<<<<<< HEAD
#: src/pages/providers/proxy/ProxyProviderForm.ts
msgid "Use this provider with nginx's auth_request or traefik's forwardAuth. Each application/domain needs its own provider. Additionally, on each domain, /akprox must be routed to the outpost (when using a manged outpost, this is done for you)."
msgstr "Use this provider with nginx's auth_request or traefik's forwardAuth. Each application/domain needs its own provider. Additionally, on each domain, /akprox must be routed to the outpost (when using a manged outpost, this is done for you)."

#: src/pages/providers/proxy/ProxyProviderForm.ts
msgid "Use this provider with nginx's auth_request or traefik's forwardAuth. Only a single provider is required per root domain. You can't do per-application authorization, but you don't have to create a provider for each application."
msgstr "Use this provider with nginx's auth_request or traefik's forwardAuth. Only a single provider is required per root domain. You can't do per-application authorization, but you don't have to create a provider for each application."

#: src/pages/sources/oauth/OAuthSourceForm.ts
msgid "Use this redirect URL:"
msgstr "Use this redirect URL:"

=======
>>>>>>> fb8d67a9
#: src/pages/tenants/TenantForm.ts
msgid "Use this tenant for each domain that doesn't have a dedicated tenant."
msgstr "Use this tenant for each domain that doesn't have a dedicated tenant."

#: src/elements/events/ObjectChangelog.ts
#: src/elements/events/UserEvents.ts
#: src/pages/applications/ApplicationCheckAccessForm.ts
#: src/pages/events/EventInfo.ts
#: src/pages/events/EventListPage.ts
#: src/pages/policies/PolicyBindingForm.ts
#: src/pages/policies/PolicyBindingForm.ts
#: src/pages/policies/PolicyTestForm.ts
#: src/pages/property-mappings/PropertyMappingTestForm.ts
#: src/pages/tokens/TokenListPage.ts
#: src/pages/user-settings/tokens/UserTokenList.ts
#: src/pages/users/UserListPage.ts
#: src/pages/users/UserListPage.ts
msgid "User"
msgstr "User"

#: src/pages/users/UserViewPage.ts
msgid "User Info"
msgstr "User Info"

#: src/pages/sources/ldap/LDAPSourceForm.ts
msgid "User Property Mappings"
msgstr "User Property Mappings"

#: src/pages/policies/reputation/UserReputationListPage.ts
#: src/pages/policies/reputation/UserReputationListPage.ts
msgid "User Reputation"
msgstr "User Reputation"

#: src/pages/user-settings/UserSettingsPage.ts
msgid "User Settings"
msgstr "User Settings"

#: src/pages/user-settings/UserSettingsPage.ts
msgid "User details"
msgstr "User details"

#: src/pages/users/UserViewPage.ts
msgid "User events"
msgstr "User events"

#: src/pages/stages/identification/IdentificationStageForm.ts
msgid "User fields"
msgstr "User fields"

#: src/pages/sources/oauth/OAuthSourceForm.ts
#: src/pages/sources/plex/PlexSourceForm.ts
msgid "User matching mode"
msgstr "User matching mode"

#: src/pages/sources/ldap/LDAPSourceForm.ts
msgid "User object filter"
msgstr "User object filter"

#: src/pages/sources/ldap/LDAPSourceForm.ts
msgid "User password writeback"
msgstr "User password writeback"

#: src/pages/policies/BoundPoliciesList.ts
#: src/pages/users/UserViewPage.ts
msgid "User {0}"
msgstr "User {0}"

#: src/flows/FormStatic.ts
msgid "User's avatar"
msgstr "User's avatar"

#: src/pages/user-settings/UserDetailsPage.ts
#: src/pages/users/UserForm.ts
msgid "User's display name."
msgstr "User's display name."

#: src/pages/providers/proxy/ProxyProviderForm.ts
msgid "User/Group Attribute used for the password part of the HTTP-Basic Header."
msgstr "User/Group Attribute used for the password part of the HTTP-Basic Header."

#: src/pages/providers/proxy/ProxyProviderForm.ts
msgid "User/Group Attribute used for the user part of the HTTP-Basic Header. If not set, the user's Email address is used."
msgstr "User/Group Attribute used for the user part of the HTTP-Basic Header. If not set, the user's Email address is used."

#: src/pages/providers/oauth2/OAuth2ProviderViewPage.ts
msgid "Userinfo URL"
msgstr "Userinfo URL"

#: src/flows/stages/identification/IdentificationStage.ts
#: src/pages/policies/reputation/UserReputationListPage.ts
#: src/pages/stages/identification/IdentificationStageForm.ts
#: src/pages/user-settings/UserDetailsPage.ts
#: src/pages/users/UserForm.ts
#: src/pages/users/UserViewPage.ts
msgid "Username"
msgstr "Username"

#: src/pages/stages/prompt/PromptForm.ts
msgid "Username: Same as Text input, but checks for and prevents duplicate usernames."
msgstr "Username: Same as Text input, but checks for and prevents duplicate usernames."

#: src/interfaces/AdminInterface.ts
#: src/pages/admin-overview/AdminOverviewPage.ts
#: src/pages/users/UserListPage.ts
msgid "Users"
msgstr "Users"

#: src/pages/groups/GroupForm.ts
msgid "Users added to this group will be superusers."
msgstr "Users added to this group will be superusers."

#: src/pages/providers/ldap/LDAPProviderForm.ts
msgid "Users in the selected group can do search queries. If no group is selected, no LDAP Searches are allowed."
msgstr "Users in the selected group can do search queries. If no group is selected, no LDAP Searches are allowed."

#: src/pages/events/EventInfo.ts
msgid "Using flow"
msgstr "Using flow"

#: src/pages/events/EventInfo.ts
msgid "Using source"
msgstr "Using source"

#: src/pages/providers/oauth2/OAuth2ProviderForm.ts
msgid "Valid redirect URLs after a successful authorization flow. Also specify any origins here for Implicit flows."
msgstr "Valid redirect URLs after a successful authorization flow. Also specify any origins here for Implicit flows."

#: src/pages/providers/proxy/ProxyProviderForm.ts
msgid "Validate SSL Certificates of upstream servers."
msgstr "Validate SSL Certificates of upstream servers."

#: src/pages/stages/password/PasswordStageForm.ts
msgid "Validate the user's password against the selected backend(s)."
msgstr "Validate the user's password against the selected backend(s)."

#: src/pages/stages/prompt/PromptStageForm.ts
msgid "Validation Policies"
msgstr "Validation Policies"

#: src/pages/crypto/CertificateGenerateForm.ts
msgid "Validity days"
msgstr "Validity days"

#: src/pages/providers/saml/SAMLProviderForm.ts
msgid "Verification Certificate"
msgstr "Verification Certificate"

#: src/pages/stages/email/EmailStageForm.ts
msgid "Verify the user's email address by sending them a one-time-link. Can also be used for recovery to verify the user's authenticity."
msgstr "Verify the user's email address by sending them a one-time-link. Can also be used for recovery to verify the user's authenticity."

#: src/pages/admin-overview/AdminOverviewPage.ts
msgid "Version"
msgstr "Version"

#: src/pages/outposts/OutpostHealth.ts
msgid "Version: {0}"
msgstr "Version: {0}"

#: src/pages/outposts/OutpostListPage.ts
msgid "View Deployment Info"
msgstr "View Deployment Info"

#: src/pages/outposts/OutpostDeploymentModal.ts
msgid "View deployment documentation"
msgstr "View deployment documentation"

#: src/pages/flows/FlowForm.ts
msgid "Visible in the URL."
msgstr "Visible in the URL."

#: src/pages/policies/dummy/DummyPolicyForm.ts
msgid "Wait (max)"
msgstr "Wait (max)"

#: src/pages/policies/dummy/DummyPolicyForm.ts
msgid "Wait (min)"
msgstr "Wait (min)"

#: src/pages/events/RuleForm.ts
#: src/pages/system-tasks/SystemTaskListPage.ts
msgid "Warning"
msgstr "Warning"

#: src/pages/policies/PolicyListPage.ts
msgid "Warning: Policy is not assigned."
msgstr "Warning: Policy is not assigned."

#: src/pages/providers/ProviderListPage.ts
msgid "Warning: Provider not assigned to any application."
msgstr "Warning: Provider not assigned to any application."

#: src/pages/stages/authenticator_validate/AuthenticatorValidateStageForm.ts
msgid "WebAuthn Authenticators"
msgstr "WebAuthn Authenticators"

#: src/pages/user-settings/settings/UserSettingsAuthenticatorWebAuthn.ts
msgid "WebAuthn Devices"
msgstr "WebAuthn Devices"

#: src/pages/events/TransportForm.ts
msgid "Webhook (Slack/Discord)"
msgstr "Webhook (Slack/Discord)"

#: src/pages/events/TransportForm.ts
msgid "Webhook (generic)"
msgstr "Webhook (generic)"

#: src/pages/events/TransportForm.ts
msgid "Webhook URL"
msgstr "Webhook URL"

#: src/pages/stages/identification/IdentificationStageForm.ts
msgid "When a valid username/email has been entered, and this option is enabled, the user's username and avatar will be shown. Otherwise, the text that the user entered will be shown."
msgstr "When a valid username/email has been entered, and this option is enabled, the user's username and avatar will be shown. Otherwise, the text that the user entered will be shown."

#: src/pages/stages/email/EmailStageForm.ts
msgid "When enabled, global Email connection settings will be used and connection settings below will be ignored."
msgstr "When enabled, global Email connection settings will be used and connection settings below will be ignored."

#: src/pages/stages/invitation/InvitationForm.ts
msgid "When enabled, the invitation will be deleted after usage."
msgstr "When enabled, the invitation will be deleted after usage."

#: src/pages/stages/identification/IdentificationStageForm.ts
msgid "When enabled, user fields are matched regardless of their casing."
msgstr "When enabled, user fields are matched regardless of their casing."

#: src/pages/stages/identification/IdentificationStageForm.ts
msgid "When selected, a password field is shown on the same page instead of a separate page. This prevents username enumeration attacks."
msgstr "When selected, a password field is shown on the same page instead of a separate page. This prevents username enumeration attacks."

#: src/pages/providers/saml/SAMLProviderForm.ts
msgid "When selected, incoming assertion's Signatures will be validated against this certificate. To allow unsigned Requests, leave on default."
msgstr "When selected, incoming assertion's Signatures will be validated against this certificate. To allow unsigned Requests, leave on default."

#: src/pages/policies/dummy/DummyPolicyForm.ts
#: src/pages/policies/event_matcher/EventMatcherPolicyForm.ts
#: src/pages/policies/expiry/ExpiryPolicyForm.ts
#: src/pages/policies/expression/ExpressionPolicyForm.ts
#: src/pages/policies/hibp/HaveIBeenPwnedPolicyForm.ts
#: src/pages/policies/password/PasswordPolicyForm.ts
#: src/pages/policies/reputation/ReputationPolicyForm.ts
msgid "When this option is enabled, all executions of this policy will be logged. By default, only execution errors are logged."
msgstr "When this option is enabled, all executions of this policy will be logged. By default, only execution errors are logged."

#: src/flows/FlowExecutor.ts
msgid "Whoops!"
msgstr "Whoops!"

#: src/pages/sources/saml/SAMLSourceForm.ts
msgid "Windows"
msgstr "Windows"

#: src/pages/admin-overview/AdminOverviewPage.ts
msgid "Workers"
msgstr "Workers"

#: src/pages/stages/user_write/UserWriteStageForm.ts
msgid ""
"Write any data from the flow's context's 'prompt_data' to the currently pending user. If no user\n"
"is pending, a new user is created, and data is written to them."
msgstr ""
"Write any data from the flow's context's 'prompt_data' to the currently pending user. If no user\n"
"is pending, a new user is created, and data is written to them."

#: src/pages/sources/saml/SAMLSourceForm.ts
msgid "X509 Subject"
msgstr "X509 Subject"

#: src/pages/applications/ApplicationCheckAccessForm.ts
#: src/pages/crypto/CertificateKeyPairListPage.ts
#: src/pages/groups/GroupListPage.ts
#: src/pages/groups/MemberSelectModal.ts
#: src/pages/outposts/ServiceConnectionListPage.ts
#: src/pages/policies/BoundPoliciesList.ts
#: src/pages/policies/PolicyTestForm.ts
#: src/pages/providers/proxy/ProxyProviderViewPage.ts
#: src/pages/tenants/TenantListPage.ts
#: src/pages/tokens/TokenListPage.ts
#: src/pages/user-settings/tokens/UserTokenList.ts
#: src/pages/users/UserListPage.ts
msgid "Yes"
msgstr "Yes"

#: src/pages/outposts/OutpostForm.ts
msgid "You can only select providers that match the type of the outpost."
msgstr "You can only select providers that match the type of the outpost."

#: src/interfaces/Interface.ts
msgid "You're currently impersonating {0}."
msgstr "You're currently impersonating {0}."

#: src/pages/stages/password/PasswordStageForm.ts
msgid "authentik Builtin Database"
msgstr "authentik Builtin Database"

#: src/pages/stages/password/PasswordStageForm.ts
msgid "authentik LDAP Backend"
msgstr "authentik LDAP Backend"

#: src/elements/Tabs.ts
msgid "no tabs defined"
msgstr "no tabs defined"

#: src/elements/Expand.ts
#: src/elements/Expand.ts
msgid "{0}"
msgstr "{0}"

#: src/pages/stages/prompt/PromptStageForm.ts
msgid "{0} (\"{1}\", of type {2})"
msgstr "{0} (\"{1}\", of type {2})"

#: src/pages/stages/prompt/PromptStageForm.ts
msgid "{0} ({1})"
msgstr "{0} ({1})"

#: src/elements/table/TablePagination.ts
msgid "{0} - {1} of {2}"
msgstr "{0} - {1} of {2}"

#: src/pages/admin-overview/cards/VersionStatusCard.ts
msgid "{0} is available!"
msgstr "{0} is available!"

#: src/elements/notifications/NotificationDrawer.ts
msgid "{0} unread"
msgstr "{0} unread"

#: src/pages/outposts/OutpostHealth.ts
msgid "{0}, should be {1}"
msgstr "{0}, should be {1}"

#: src/elements/forms/ConfirmationForm.ts
msgid "{0}: {1}"
msgstr "{0}: {1}"<|MERGE_RESOLUTION|>--- conflicted
+++ resolved
@@ -4184,7 +4184,6 @@
 msgid "Use the user's username, but deny enrollment when the username already exists."
 msgstr "Use the user's username, but deny enrollment when the username already exists."
 
-<<<<<<< HEAD
 #: src/pages/providers/proxy/ProxyProviderForm.ts
 msgid "Use this provider with nginx's auth_request or traefik's forwardAuth. Each application/domain needs its own provider. Additionally, on each domain, /akprox must be routed to the outpost (when using a manged outpost, this is done for you)."
 msgstr "Use this provider with nginx's auth_request or traefik's forwardAuth. Each application/domain needs its own provider. Additionally, on each domain, /akprox must be routed to the outpost (when using a manged outpost, this is done for you)."
@@ -4193,12 +4192,6 @@
 msgid "Use this provider with nginx's auth_request or traefik's forwardAuth. Only a single provider is required per root domain. You can't do per-application authorization, but you don't have to create a provider for each application."
 msgstr "Use this provider with nginx's auth_request or traefik's forwardAuth. Only a single provider is required per root domain. You can't do per-application authorization, but you don't have to create a provider for each application."
 
-#: src/pages/sources/oauth/OAuthSourceForm.ts
-msgid "Use this redirect URL:"
-msgstr "Use this redirect URL:"
-
-=======
->>>>>>> fb8d67a9
 #: src/pages/tenants/TenantForm.ts
 msgid "Use this tenant for each domain that doesn't have a dedicated tenant."
 msgstr "Use this tenant for each domain that doesn't have a dedicated tenant."
