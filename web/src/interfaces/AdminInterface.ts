import { customElement } from "lit-element";
import { User } from "../api/Users";
import { SidebarItem } from "../elements/sidebar/Sidebar";
import { SLUG_REGEX } from "../elements/router/Route";
import { Interface } from "./Interface";

export const SIDEBAR_ITEMS: SidebarItem[] = [
    new SidebarItem("Library", "/library/"),
<<<<<<< HEAD
    new SidebarItem("Monitor", "/events/log").when((): Promise<boolean> => {
=======
    new SidebarItem("Monitor").children(
        new SidebarItem("Overview", "/administration/overview/"),
        new SidebarItem("System Tasks", "/administration/tasks/"),
        new SidebarItem("Events", "/audit/audit"),
    ).when((): Promise<boolean> => {
>>>>>>> e62333df
        return User.me().then(u => u.is_superuser);
    }),
    new SidebarItem("Administration").children(
        new SidebarItem("Applications", "/administration/applications/").activeWhen(
            `^/applications/(?<slug>${SLUG_REGEX})/$`
        ),
        new SidebarItem("Sources", "/administration/sources/").activeWhen(
            `^/sources/(?<slug>${SLUG_REGEX})/$`,
        ),
        new SidebarItem("Providers", "/administration/providers/"),
        new SidebarItem("Outposts", "/administration/outposts/"),
        new SidebarItem("Outpost Service Connections", "/administration/outposts/service_connections/"),
        new SidebarItem("Policies", "/administration/policies/"),
        new SidebarItem("Property Mappings", "/administration/property-mappings"),
        new SidebarItem("Certificates", "/administration/crypto/certificates"),
        new SidebarItem("Tokens", "/administration/tokens/"),
    ).when((): Promise<boolean> => {
        return User.me().then(u => u.is_superuser);
    }),
    new SidebarItem("Flows").children(
        new SidebarItem("Flows", "/administration/flows/").activeWhen(`^/flows/(?<slug>${SLUG_REGEX})/$`),
        new SidebarItem("Stages", "/administration/stages/"),
        new SidebarItem("Prompts", "/administration/stages/prompts/"),
        new SidebarItem("Invitations", "/administration/stages/invitations/"),
    ).when((): Promise<boolean> => {
        return User.me().then(u => u.is_superuser);
    }),
    new SidebarItem("User Management").children(
        new SidebarItem("User", "/administration/users/"),
        new SidebarItem("Groups", "/administration/groups/")
    ).when((): Promise<boolean> => {
        return User.me().then(u => u.is_superuser);
    }),
];

@customElement("ak-interface-admin")
export class AdminInterface extends Interface {

    get sidebar(): SidebarItem[] {
        return SIDEBAR_ITEMS;
    }

}<|MERGE_RESOLUTION|>--- conflicted
+++ resolved
@@ -6,15 +6,11 @@
 
 export const SIDEBAR_ITEMS: SidebarItem[] = [
     new SidebarItem("Library", "/library/"),
-<<<<<<< HEAD
-    new SidebarItem("Monitor", "/events/log").when((): Promise<boolean> => {
-=======
     new SidebarItem("Monitor").children(
         new SidebarItem("Overview", "/administration/overview/"),
         new SidebarItem("System Tasks", "/administration/tasks/"),
-        new SidebarItem("Events", "/audit/audit"),
+        new SidebarItem("Events", "/events/log/"),
     ).when((): Promise<boolean> => {
->>>>>>> e62333df
         return User.me().then(u => u.is_superuser);
     }),
     new SidebarItem("Administration").children(
