--- conflicted
+++ resolved
@@ -10,10 +10,10 @@
 import PFBase from "@patternfly/patternfly/patternfly-base.css";
 
 export enum PFColor {
-    Green = "success",
-    Orange = "warning",
-    Red = "danger",
-    Grey = "info",
+    Green = "pf-m-green",
+    Orange = "pf-m-orange",
+    Red = "pf-m-red",
+    Grey = "",
 }
 
 export const levelNames = ["warning", "info", "success", "danger"];
@@ -26,8 +26,6 @@
     ["success", PFColor.Green, "pf-m-green", "fa-check"],
     ["info", PFColor.Grey, "pf-m-grey", "fa-info-circle"],
 ];
-<<<<<<< HEAD
-=======
 
 export interface ILabel {
     icon?: string;
@@ -39,53 +37,14 @@
 export class Label extends AKElement implements ILabel {
     @property()
     color: PFColor = PFColor.Grey;
->>>>>>> f192690f
 
-export interface ILabel {
-    icon?: string;
-    compact?: boolean;
-    color?: string;
-}
-
-/**
- * @class Label
- * @element ak-label
- *
- * Labels are in-page elements for labeling visual elements.
- *
- * @slot - Content of the label
- */
-@customElement("ak-label")
-export class Label extends AKElement implements ILabel {
-    /**
-     * The icon to show next to the label
-     *
-     * @attr
-     */
     @property()
     icon?: string;
 
-    /**
-     * When true, creates a smaller label with tighter layout
-     *
-     * @attr
-     */
     @property({ type: Boolean })
     compact = false;
 
-<<<<<<< HEAD
-    /**
-     * Severity level
-     *
-     * @attr
-     */
-    @property()
-    color: PFColor | Level = PFColor.Grey;
-
-    static get styles(): CSSResult[] {
-=======
     static get styles() {
->>>>>>> f192690f
         return [PFBase, PFLabel];
     }
 
@@ -104,11 +63,7 @@
         };
     }
 
-<<<<<<< HEAD
-    render(): TemplateResult {
-=======
     render() {
->>>>>>> f192690f
         const { classes, icon } = this.classesAndIcon;
         return html`<span class=${classMap(classes)}>
             <span class="pf-c-label__content">
