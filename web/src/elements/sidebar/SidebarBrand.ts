--- conflicted
+++ resolved
@@ -1,10 +1,6 @@
 import { EVENT_SIDEBAR_TOGGLE } from "@goauthentik/common/constants";
 import { AKElement } from "@goauthentik/elements/Base";
-<<<<<<< HEAD
 import { WithBrandConfig } from "@goauthentik/elements/Interface/brandProvider";
-=======
-import { WithTenantConfig } from "@goauthentik/elements/Interface/tenantProvider";
->>>>>>> a2dce3fb
 
 import { CSSResult, TemplateResult, css, html } from "lit";
 import { customElement } from "lit/decorators.js";
@@ -31,11 +27,7 @@
 };
 
 @customElement("ak-sidebar-brand")
-<<<<<<< HEAD
 export class SidebarBrand extends WithBrandConfig(AKElement) {
-=======
-export class SidebarBrand extends WithTenantConfig(AKElement) {
->>>>>>> a2dce3fb
     static get styles(): CSSResult[] {
         return [
             PFBase,
@@ -73,6 +65,7 @@
     }
 
     render(): TemplateResult {
+        console.log(this.brand);
         return html` ${window.innerWidth <= MIN_WIDTH
                 ? html`
                       <button
@@ -93,11 +86,7 @@
             <a href="#/" class="pf-c-page__header-brand-link">
                 <div class="pf-c-brand ak-brand">
                     <img
-<<<<<<< HEAD
                         src=${this.brand?.brandingLogo ?? DefaultBrand.brandingLogo}
-=======
-                        src=${this.tenant?.brandingLogo ?? DefaultTenant.brandingLogo}
->>>>>>> a2dce3fb
                         alt="authentik Logo"
                         loading="lazy"
                     />
