import { EVENT_SIDEBAR_TOGGLE } from "@goauthentik/common/constants";
import { AKElement } from "@goauthentik/elements/Base";
import { WithTenantConfig } from "@goauthentik/elements/Interface/tenantProvider";

import { CSSResult, TemplateResult, css, html } from "lit";
import { customElement } from "lit/decorators.js";

import PFButton from "@patternfly/patternfly/components/Button/button.css";
import PFPage from "@patternfly/patternfly/components/Page/page.css";
import PFGlobal from "@patternfly/patternfly/patternfly-base.css";
import PFBase from "@patternfly/patternfly/patternfly-base.css";

import { CurrentBrand, UiThemeEnum } from "@goauthentik/api";

// If the viewport is wider than MIN_WIDTH, the sidebar
// is shown besides the content, and not overlaid.
export const MIN_WIDTH = 1200;

export const DefaultBrand: CurrentBrand = {
    brandingLogo: "/static/dist/assets/icons/icon_left_brand.svg",
    brandingFavicon: "/static/dist/assets/icons/icon.png",
    brandingTitle: "authentik",
    uiFooterLinks: [],
    uiTheme: UiThemeEnum.Automatic,
    matchedDomain: "",
    defaultLocale: "",
};

@customElement("ak-sidebar-brand")
export class SidebarBrand extends WithTenantConfig(AKElement) {
    static get styles(): CSSResult[] {
        return [
            PFBase,
            PFGlobal,
            PFPage,
            PFButton,
            css`
                :host {
                    display: flex;
                    flex-direction: row;
                    align-items: center;
                    height: 114px;
                    min-height: 114px;
                }
                .pf-c-brand img {
                    width: 100%;
                    padding: 0 0.5rem;
                    height: 42px;
                }
                button.pf-c-button.sidebar-trigger {
                    background-color: transparent;
                    border-radius: 0px;
                    height: 100%;
                    color: var(--ak-dark-foreground);
                }
            `,
        ];
    }

    constructor() {
        super();
        window.addEventListener("resize", () => {
            this.requestUpdate();
        });
    }

    render(): TemplateResult {
        return html` ${window.innerWidth <= MIN_WIDTH
                ? html`
                      <button
                          class="sidebar-trigger pf-c-button"
                          @click=${() => {
                              this.dispatchEvent(
                                  new CustomEvent(EVENT_SIDEBAR_TOGGLE, {
                                      bubbles: true,
                                      composed: true,
                                  }),
                              );
                          }}
                      >
                          <i class="fas fa-bars"></i>
                      </button>
                  `
                : html``}
            <a href="#/" class="pf-c-page__header-brand-link">
                <div class="pf-c-brand ak-brand">
                    <img
<<<<<<< HEAD
                        src="${first(
                            rootInterface()?.brand?.brandingLogo,
                            DefaultBrand.brandingLogo,
                        )}"
=======
                        src=${this.tenant?.brandingLogo ?? DefaultTenant.brandingLogo}
>>>>>>> 6e83b890
                        alt="authentik Logo"
                        loading="lazy"
                    />
                </div>
            </a>`;
    }
}<|MERGE_RESOLUTION|>--- conflicted
+++ resolved
@@ -1,6 +1,6 @@
 import { EVENT_SIDEBAR_TOGGLE } from "@goauthentik/common/constants";
 import { AKElement } from "@goauthentik/elements/Base";
-import { WithTenantConfig } from "@goauthentik/elements/Interface/tenantProvider";
+import { WithBrandConfig } from "@goauthentik/elements/Interface/brandProvider";
 
 import { CSSResult, TemplateResult, css, html } from "lit";
 import { customElement } from "lit/decorators.js";
@@ -27,7 +27,7 @@
 };
 
 @customElement("ak-sidebar-brand")
-export class SidebarBrand extends WithTenantConfig(AKElement) {
+export class SidebarBrand extends WithBrandConfig(AKElement) {
     static get styles(): CSSResult[] {
         return [
             PFBase,
@@ -85,14 +85,7 @@
             <a href="#/" class="pf-c-page__header-brand-link">
                 <div class="pf-c-brand ak-brand">
                     <img
-<<<<<<< HEAD
-                        src="${first(
-                            rootInterface()?.brand?.brandingLogo,
-                            DefaultBrand.brandingLogo,
-                        )}"
-=======
-                        src=${this.tenant?.brandingLogo ?? DefaultTenant.brandingLogo}
->>>>>>> 6e83b890
+                        src=${this.brand?.brandingLogo ?? DefaultBrand.brandingLogo}
                         alt="authentik Logo"
                         loading="lazy"
                     />
