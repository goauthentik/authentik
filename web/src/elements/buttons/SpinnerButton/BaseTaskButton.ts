import { ERROR_CLASS, PROGRESS_CLASS, SUCCESS_CLASS } from "@goauthentik/common/constants";
import { PFSize } from "@goauthentik/common/enums.js";
import { AKElement } from "@goauthentik/elements/Base";
import { CustomEmitterElement } from "@goauthentik/elements/utils/eventEmitter";

import { Task, TaskStatus } from "@lit/task";
import { css, html } from "lit";
import { property } from "lit/decorators.js";

import PFButton from "@patternfly/patternfly/components/Button/button.css";
import PFSpinner from "@patternfly/patternfly/components/Spinner/spinner.css";
import PFBase from "@patternfly/patternfly/patternfly-base.css";

// `pointer-events: none` makes the button inaccessible during the processing phase.

const buttonStyles = [
    PFBase,
    PFButton,
    PFSpinner,
    css`
        #spinner-button {
            transition: all var(--pf-c-button--m-progress--TransitionDuration) ease 0s;
        }
        #spinner-button.working {
            pointer-events: none;
        }
    `,
];

const StatusMap = new Map<TaskStatus, string>([
    [TaskStatus.INITIAL, ""],
    [TaskStatus.PENDING, PROGRESS_CLASS],
    [TaskStatus.COMPLETE, SUCCESS_CLASS],
    [TaskStatus.ERROR, ERROR_CLASS],
]);

const SPINNER_TIMEOUT = 1000 * 1.5; // milliseconds

/**
 * BaseTaskButton
 *
 * This is an abstract base class for our four-state buttons. It provides the four basic events of
 * this class: click, success, failure, reset. Subclasses can override any of these event handlers,
 * but overriding onSuccess() or onFailure() means that you must either call `onComplete` if you
 * want to preserve the TaskButton's "reset after completion" semantics, or inside `onSuccess` and
 * `onFailure` call their `super.` equivalents.
 *
 */

export abstract class BaseTaskButton extends CustomEmitterElement(AKElement) {
    eventPrefix = "ak-button";

    static get styles() {
        return buttonStyles;
    }

    callAction!: () => Promise<unknown>;

    actionTask: Task;

    @property({ type: Boolean })
    disabled = false;

    constructor() {
        super();
        this.onSuccess = this.onSuccess.bind(this);
        this.onError = this.onError.bind(this);
        this.onClick = this.onClick.bind(this);
        this.actionTask = this.buildTask();
    }

    buildTask() {
        return new Task(this, {
            task: () => this.callAction(),
            args: () => [],
            autoRun: false,
            onComplete: (r: unknown) => this.onSuccess(r),
            onError: (r: unknown) => this.onError(r),
        });
    }

    onComplete() {
        setTimeout(() => {
<<<<<<< HEAD
            // @ts-expect-error
            this.actionTask.status = TaskStatus.INITIAL;
=======
>>>>>>> 7a74baaf
            this.dispatchCustomEvent(`${this.eventPrefix}-reset`);
            // set-up for the next task...
            this.actionTask = this.buildTask();
            this.requestUpdate();
        }, SPINNER_TIMEOUT);
    }

    onSuccess(r: unknown) {
        this.dispatchCustomEvent(`${this.eventPrefix}-success`, {
            result: r,
        });
        this.onComplete();
    }

    onError(error: unknown) {
        this.dispatchCustomEvent(`${this.eventPrefix}-failure`, {
            error,
        });
        this.onComplete();
    }

    onClick() {
        // Don't accept clicks when a task is in progress..
        if (this.actionTask.status === TaskStatus.PENDING) {
            return;
        }
        this.dispatchCustomEvent(`${this.eventPrefix}-click`);
        this.actionTask.run();
    }

    private spinner = html`<span class="pf-c-button__progress">
        <ak-spinner size=${PFSize.Medium}></ak-spinner>
    </span>`;

    get buttonClasses() {
        return [
            ...this.classList,
            StatusMap.get(this.actionTask.status),
            this.actionTask.status === TaskStatus.INITIAL ? "" : "working",
        ]
            .join(" ")
            .trim();
    }

    render() {
        return html`<button
            id="spinner-button"
            part="spinner-button"
            class="pf-c-button pf-m-progress ${this.buttonClasses}"
            @click=${this.onClick}
            ?disabled=${this.disabled}
        >
            ${this.actionTask.render({ pending: () => this.spinner })}
            <slot></slot>
        </button>`;
    }
}

export default BaseTaskButton;<|MERGE_RESOLUTION|>--- conflicted
+++ resolved
@@ -81,11 +81,6 @@
 
     onComplete() {
         setTimeout(() => {
-<<<<<<< HEAD
-            // @ts-expect-error
-            this.actionTask.status = TaskStatus.INITIAL;
-=======
->>>>>>> 7a74baaf
             this.dispatchCustomEvent(`${this.eventPrefix}-reset`);
             // set-up for the next task...
             this.actionTask = this.buildTask();
