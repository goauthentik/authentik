--- conflicted
+++ resolved
@@ -56,19 +56,16 @@
     }
 }
 
-<<<<<<< HEAD
-=======
-export default ActionButton;
-
->>>>>>> 02e852b1
 declare global {
     interface HTMLElementTagNameMap {
         "ak-action-button": ActionButton;
     }
-<<<<<<< HEAD
 }
 
 export default ActionButton;
-=======
-}
->>>>>>> 02e852b1
+
+declare global {
+    interface HTMLElementTagNameMap {
+        "ak-action-button": ActionButton;
+    }
+}