import "@goauthentik/elements/messages/MessageContainer";
import { Meta } from "@storybook/web-components";

import { TemplateResult, html } from "lit";

import "./ak-action-button";
import { ActionButton } from "./ak-action-button";

<<<<<<< HEAD
const metadata: Meta<ActionButton> = {
    title: "Elements / Action Button",
=======
const metadata: Meta<AKActionButton> = {
    title: "Elements / <ak-action-button>",
>>>>>>> f192690f
    component: "ak-action-button",
    parameters: {
        docs: {
            description: {
                component: "A four-state button for asynchronous operations",
            },
        },
    },
    argTypes: {
        apiRequest: {
            type: "function",
            description:
                "Asynchronous function that takes no arguments and returns a Promise.  The contents of the completed Promise will be sent with the ak-button-success event.",
        },
    },
};

export default metadata;

const container = (testItem: TemplateResult) =>
    html` <div style="background: #fff; padding: 2em">
        <style>
            li {
                display: block;
            }
            p {
                margin-top: 1em;
            }
        </style>
        <ak-message-container></ak-message-container>
        ${testItem}
        <p>Messages received from the button:</p>
        <ul id="action-button-message-pad" style="margin-top: 1em"></ul>
    </div>`;

// eslint-disable-next-line @typescript-eslint/no-explicit-any
const displayMessage = (result: any) => {
    const doc = new DOMParser().parseFromString(
        `<li><i>Event</i>: ${
            "result" in result.detail ? result.detail.result : result.detail.error
        }</li>`,
        "text/xml",
    );
    const target = document.querySelector("#action-button-message-pad");
    target!.appendChild(doc.firstChild!);
};

window.addEventListener("ak-button-success", displayMessage);
window.addEventListener("ak-button-failure", displayMessage);

export const ButtonWithSuccess = () => {
    const run = () =>
        new Promise<string>(function (resolve) {
            setTimeout(function () {
                resolve("Success!");
            }, 3000);
        });

    return container(
        html`<ak-action-button class="pf-m-primary" .apiRequest=${run}
            >3 Seconds</ak-action-button
        >`,
    );
};

export const ButtonWithError = () => {
    const run = () =>
        new Promise((resolve, reject) => {
            setTimeout(() => {
                reject(new Error("This is the error message."));
            }, 3000);
        });

    return container(
        html` <ak-action-button class="pf-m-secondary" .apiRequest=${run}
            >3 Seconds</ak-action-button
        >`,
    );
};<|MERGE_RESOLUTION|>--- conflicted
+++ resolved
@@ -6,13 +6,8 @@
 import "./ak-action-button";
 import { ActionButton } from "./ak-action-button";
 
-<<<<<<< HEAD
 const metadata: Meta<ActionButton> = {
-    title: "Elements / Action Button",
-=======
-const metadata: Meta<AKActionButton> = {
     title: "Elements / <ak-action-button>",
->>>>>>> f192690f
     component: "ak-action-button",
     parameters: {
         docs: {
