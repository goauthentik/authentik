import { docLink } from "@goauthentik/common/global";
import "@goauthentik/elements/Alert";
import { Level } from "@goauthentik/elements/Alert";
import { AKElement } from "@goauthentik/elements/Base";
import { matter } from "md-front-matter";
import * as showdown from "showdown";

import { CSSResult, PropertyValues, css, html, nothing } from "lit";
import { customElement, property } from "lit/decorators.js";
import { unsafeHTML } from "lit/directives/unsafe-html.js";

import PFContent from "@patternfly/patternfly/components/Content/content.css";
import PFList from "@patternfly/patternfly/components/List/list.css";

export interface MarkdownDocument {
    path: string;
}

export type Replacer = (input: string, md: MarkdownDocument) => string;

const isRelativeLink = /href="(\.[^"]*)"/gm;
<<<<<<< HEAD
const isFile = /[^/]+\.md$/;
=======
const isFile = /[^/]+\.md/;
>>>>>>> df8321c2

@customElement("ak-markdown")
export class Markdown extends AKElement {
    @property()
    md: string = "";

    @property()
    meta: string = "";

    @property({ attribute: false })
    replacers: Replacer[] = [];

    docHtml = "";
    docTitle = "";

    defaultReplacers: Replacer[] = [
        this.replaceAdmonitions,
        this.replaceList,
        this.replaceRelativeLinks,
    ];

    static get styles(): CSSResult[] {
        return [
            PFList,
            PFContent,
            css`
                h2:first-of-type {
                    margin-top: 0;
                }
            `,
        ];
    }

    converter = new showdown.Converter({ metadata: true });

    replaceAdmonitions(input: string): string {
        const admonitionStart = /:::(\w+)<br\s\/>/gm;
        const admonitionEnd = /:::/gm;
        return (
            input
                .replaceAll(admonitionStart, "<ak-alert level='pf-m-$1'>")
                .replaceAll(admonitionEnd, "</ak-alert>")
                // Workaround for admonitions using caution instead of warning
                .replaceAll("pf-m-caution", Level.Warning)
        );
    }

    replaceList(input: string): string {
        return input.replace("<ul>", "<ul class='pf-c-list'>");
    }

    replaceRelativeLinks(input: string, md: MarkdownDocument): string {
        const baseName = md.path.replace(isFile, "");
        const baseUrl = docLink("");
<<<<<<< HEAD
        return input.replace(isRelativeLink, (match, path) => {
            const pathName = path.replace(isFile, "");
=======
        const result = input.replace(isRelativeLink, (match, path) => {
            const pathName = path.replace(".md", "");
>>>>>>> df8321c2
            const link = `docs/${baseName}${pathName}`;
            const url = new URL(link, baseUrl).toString();
            return `href="${url}" _target="blank"`;
        });
<<<<<<< HEAD
=======
        return result;
>>>>>>> df8321c2
    }

    willUpdate(properties: PropertyValues<this>) {
        if (properties.has("md") || properties.has("meta")) {
            const parsedContent = matter(this.md);
            const parsedHTML = this.converter.makeHtml(parsedContent.content);
            const replacers = [...this.defaultReplacers, ...this.replacers];
            this.docTitle = parsedContent.data["title"] ?? "";
            this.docHtml = replacers.reduce(
                (html, replacer) => replacer(html, { path: this.meta }),
                parsedHTML,
            );
        }
    }

    render() {
        if (!this.md) {
            return nothing;
        }

        return html`${this.docTitle ? html`<h2>${this.docTitle}</h2>` : nothing}
        ${unsafeHTML(this.docHtml)}`;
    }
}<|MERGE_RESOLUTION|>--- conflicted
+++ resolved
@@ -19,11 +19,7 @@
 export type Replacer = (input: string, md: MarkdownDocument) => string;
 
 const isRelativeLink = /href="(\.[^"]*)"/gm;
-<<<<<<< HEAD
-const isFile = /[^/]+\.md$/;
-=======
 const isFile = /[^/]+\.md/;
->>>>>>> df8321c2
 
 @customElement("ak-markdown")
 export class Markdown extends AKElement {
@@ -78,21 +74,13 @@
     replaceRelativeLinks(input: string, md: MarkdownDocument): string {
         const baseName = md.path.replace(isFile, "");
         const baseUrl = docLink("");
-<<<<<<< HEAD
-        return input.replace(isRelativeLink, (match, path) => {
-            const pathName = path.replace(isFile, "");
-=======
         const result = input.replace(isRelativeLink, (match, path) => {
             const pathName = path.replace(".md", "");
->>>>>>> df8321c2
             const link = `docs/${baseName}${pathName}`;
             const url = new URL(link, baseUrl).toString();
             return `href="${url}" _target="blank"`;
         });
-<<<<<<< HEAD
-=======
         return result;
->>>>>>> df8321c2
     }
 
     willUpdate(properties: PropertyValues<this>) {
