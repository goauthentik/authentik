--- conflicted
+++ resolved
@@ -25,11 +25,7 @@
 export type Replacer = (input: string, md: MarkdownDocument) => string;
 
 const isRelativeLink = /href="(\.[^"]*)"/gm;
-<<<<<<< HEAD
-const isFile = /[^/]+\.md$/;
-=======
 const isFile = /[^/]+\.md/;
->>>>>>> 4c0b6c71
 
 @customElement("ak-markdown")
 export class Markdown extends AKElement {
@@ -76,21 +72,12 @@
     replaceRelativeLinks(input: string, md: MarkdownDocument): string {
         const baseName = md.path.replace(isFile, "");
         const baseUrl = docLink("");
-<<<<<<< HEAD
         return input.replace(isRelativeLink, (match, path) => {
-            const pathName = path.replace(isFile, "");
-=======
-        const result = input.replace(isRelativeLink, (match, path) => {
             const pathName = path.replace(".md", "");
->>>>>>> 4c0b6c71
             const link = `docs/${baseName}${pathName}`;
             const url = new URL(link, baseUrl).toString();
             return `href="${url}" _target="blank"`;
         });
-<<<<<<< HEAD
-=======
-        return result;
->>>>>>> 4c0b6c71
     }
 
     willUpdate(properties: PropertyValues<this>) {
