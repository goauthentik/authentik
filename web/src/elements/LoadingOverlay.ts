import { AKElement } from "@goauthentik/elements/Base";
import "@goauthentik/elements/EmptyState";
import { type SlottedTemplateResult, type Spread } from "@goauthentik/elements/types";
import { spread } from "@open-wc/lit-helpers";

import { css, html, nothing } from "lit";
import { customElement, property } from "lit/decorators.js";

import PFBase from "@patternfly/patternfly/patternfly-base.css";

export interface ILoadingOverlay {
<<<<<<< HEAD
    topMost?: boolean;
}

/**
 * @class LoadingOverlay
 * @element ak-loading-overlay
 *
 * The LoadingOverlay is meant to cover the container element completely, hiding the content behind
 * a dimming filter, while content loads.
 *
 * @slot "body" - [Optional] message content to display while the overlay is visible.
 */
@customElement("ak-loading-overlay")
export class LoadingOverlay extends AKElement implements ILoadingOverlay {
    /**
     * When true, forces the overlay onto the top layer of the display stack.
     *
     * @attr
     */
    @property({ type: Boolean })
    topMost = false;
=======
    topmost?: boolean;
}

@customElement("ak-loading-overlay")
export class LoadingOverlay extends AKElement implements ILoadingOverlay {
    // Do not camelize: https://www.merriam-webster.com/dictionary/topmost
    @property({ type: Boolean, attribute: "topmost" })
    topmost = false;
>>>>>>> f192690f

    static get styles() {
        return [
            PFBase,
            css`
                :host {
                    display: flex;
                    height: 100%;
                    width: 100%;
                    justify-content: center;
                    align-items: center;
                    position: absolute;
                    background-color: var(--pf-global--BackgroundColor--dark-transparent-200);
                    z-index: 1;
                }
                :host([topmost]) {
                    z-index: 999;
                }
            `,
        ];
    }

    render() {
        return html`<ak-empty-state loading header="">
            <span slot="body"><slot></slot></span>
        </ak-empty-state>`;
    }
}

export function akLoadingOverlay(
    properties: ILoadingOverlay,
    content: SlottedTemplateResult = nothing,
) {
    const message = typeof content === "string" ? html`<span>${content}</span>` : content;
    return html`<ak-loading-overlay ${spread(properties as Spread)}
        >${message}</ak-loading-overlay
    >`;
}

declare global {
    interface HTMLElementTagNameMap {
        "ak-loading-overlay": LoadingOverlay;
    }
}<|MERGE_RESOLUTION|>--- conflicted
+++ resolved
@@ -9,8 +9,7 @@
 import PFBase from "@patternfly/patternfly/patternfly-base.css";
 
 export interface ILoadingOverlay {
-<<<<<<< HEAD
-    topMost?: boolean;
+    topmost?: boolean;
 }
 
 /**
@@ -26,21 +25,12 @@
 export class LoadingOverlay extends AKElement implements ILoadingOverlay {
     /**
      * When true, forces the overlay onto the top layer of the display stack.
+     * Do not camelize: https://www.merriam-webster.com/dictionary/topmost
      *
      * @attr
      */
-    @property({ type: Boolean })
-    topMost = false;
-=======
-    topmost?: boolean;
-}
-
-@customElement("ak-loading-overlay")
-export class LoadingOverlay extends AKElement implements ILoadingOverlay {
-    // Do not camelize: https://www.merriam-webster.com/dictionary/topmost
     @property({ type: Boolean, attribute: "topmost" })
     topmost = false;
->>>>>>> f192690f
 
     static get styles() {
         return [
