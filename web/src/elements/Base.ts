<<<<<<< HEAD
import { brand, config } from "@goauthentik/common/api/config";
=======
>>>>>>> 6e83b890
import { EVENT_THEME_CHANGE } from "@goauthentik/common/constants";
import { UIConfig } from "@goauthentik/common/ui/config";
import { adaptCSS } from "@goauthentik/common/utils";
import { ensureCSSStyleSheet } from "@goauthentik/elements/utils/ensureCSSStyleSheet";

import { localized } from "@lit/localize";
import { LitElement } from "lit";

import AKGlobal from "@goauthentik/common/styles/authentik.css";
import ThemeDark from "@goauthentik/common/styles/theme-dark.css";

import { Config, CurrentBrand, UiThemeEnum } from "@goauthentik/api";

import { AdoptedStyleSheetsElement } from "./types";

type AkInterface = HTMLElement & {
    getTheme: () => Promise<UiThemeEnum>;
    brand?: CurrentBrand;
    uiConfig?: UIConfig;
    config?: Config;
};

export const rootInterface = <T extends AkInterface>(): T | undefined =>
    (document.body.querySelector("[data-ak-interface-root]") as T) ?? undefined;

let css: Promise<string[]> | undefined;
function fetchCustomCSS(): Promise<string[]> {
    if (!css) {
        css = Promise.all(
            Array.of(...document.head.querySelectorAll<HTMLLinkElement>("link[data-inject]")).map(
                (link) => {
                    return fetch(link.href)
                        .then((res) => {
                            return res.text();
                        })
                        .finally(() => {
                            return "";
                        });
                },
            ),
        );
    }
    return css;
}

const QUERY_MEDIA_COLOR_LIGHT = "(prefers-color-scheme: light)";

@localized()
export class AKElement extends LitElement {
    _mediaMatcher?: MediaQueryList;
    _mediaMatcherHandler?: (ev?: MediaQueryListEvent) => void;
    _activeTheme?: UiThemeEnum;

    get activeTheme(): UiThemeEnum | undefined {
        return this._activeTheme;
    }

    constructor() {
        super();
    }

    protected createRenderRoot(): ShadowRoot | Element {
        const root = super.createRenderRoot() as ShadowRoot;
        let styleRoot: AdoptedStyleSheetsElement = root;
        if ("ShadyDOM" in window) {
            styleRoot = document;
        }
        styleRoot.adoptedStyleSheets = adaptCSS([
            ...styleRoot.adoptedStyleSheets,
            ensureCSSStyleSheet(AKGlobal),
        ]);
        this._initTheme(styleRoot);
        this._initCustomCSS(styleRoot);
        return root;
    }

    async getTheme(): Promise<UiThemeEnum> {
        return rootInterface()?.getTheme() || UiThemeEnum.Automatic;
    }

    async _initTheme(root: AdoptedStyleSheetsElement): Promise<void> {
        // Early activate theme based on media query to prevent light flash
        // when dark is preferred
        this._activateTheme(
            root,
            window.matchMedia(QUERY_MEDIA_COLOR_LIGHT).matches
                ? UiThemeEnum.Light
                : UiThemeEnum.Dark,
        );
        this._applyTheme(root, await this.getTheme());
    }

    private async _initCustomCSS(root: AdoptedStyleSheetsElement): Promise<void> {
        const sheets = await fetchCustomCSS();
        sheets.map((css) => {
            if (css === "") {
                return;
            }
            new CSSStyleSheet().replace(css).then((sheet) => {
                root.adoptedStyleSheets = [...root.adoptedStyleSheets, sheet];
            });
        });
    }

    _applyTheme(root: AdoptedStyleSheetsElement, theme?: UiThemeEnum): void {
        if (!theme) {
            theme = UiThemeEnum.Automatic;
        }
        if (theme === UiThemeEnum.Automatic) {
            // Create a media matcher to automatically switch the theme depending on
            // prefers-color-scheme
            if (!this._mediaMatcher) {
                this._mediaMatcher = window.matchMedia(QUERY_MEDIA_COLOR_LIGHT);
                this._mediaMatcherHandler = (ev?: MediaQueryListEvent) => {
                    const theme =
                        ev?.matches || this._mediaMatcher?.matches
                            ? UiThemeEnum.Light
                            : UiThemeEnum.Dark;
                    this._activateTheme(root, theme);
                };
                this._mediaMatcher.addEventListener("change", this._mediaMatcherHandler);
            }
            return;
        } else if (this._mediaMatcher && this._mediaMatcherHandler) {
            // Theme isn't automatic and we have a matcher configured, remove the matcher
            // to prevent changes
            this._mediaMatcher.removeEventListener("change", this._mediaMatcherHandler);
            this._mediaMatcher = undefined;
        }
        this._activateTheme(root, theme);
    }

    static themeToStylesheet(theme?: UiThemeEnum): CSSStyleSheet | undefined {
        if (theme === UiThemeEnum.Dark) {
            return ThemeDark;
        }
        return undefined;
    }

    _activateTheme(root: AdoptedStyleSheetsElement, theme: UiThemeEnum) {
        if (theme === this._activeTheme) {
            return;
        }
        // Make sure we only get to this callback once we've picked a concise theme choice
        this.dispatchEvent(
            new CustomEvent(EVENT_THEME_CHANGE, {
                bubbles: true,
                composed: true,
                detail: theme,
            }),
        );
        this.setAttribute("theme", theme);
        const stylesheet = AKElement.themeToStylesheet(theme);
        const oldStylesheet = AKElement.themeToStylesheet(this._activeTheme);
        if (stylesheet) {
            root.adoptedStyleSheets = [...root.adoptedStyleSheets, ensureCSSStyleSheet(stylesheet)];
        }
        if (oldStylesheet) {
            root.adoptedStyleSheets = root.adoptedStyleSheets.filter((v) => v !== oldStylesheet);
        }
        this._activeTheme = theme;
        this.requestUpdate();
    }
<<<<<<< HEAD
}

export class Interface extends AKElement implements AkInterface {
    @state()
    brand?: CurrentBrand;

    @state()
    uiConfig?: UIConfig;

    _configContext = new ContextProvider(this, {
        context: authentikConfigContext,
        initialValue: undefined,
    });

    _config?: Config;

    @state()
    set config(c: Config) {
        this._config = c;
        this._configContext.setValue(c);
        this.requestUpdate();
    }

    get config(): Config | undefined {
        return this._config;
    }

    constructor() {
        super();
        document.adoptedStyleSheets = [...document.adoptedStyleSheets, ensureCSSStyleSheet(PFBase)];
        brand().then((brand) => (this.brand = brand));
        config().then((config) => (this.config = config));
        this.dataset.akInterfaceRoot = "true";
    }

    _activateTheme(root: AdoptedStyleSheetsElement, theme: UiThemeEnum): void {
        super._activateTheme(root, theme);
        super._activateTheme(document, theme);
    }

    async getTheme(): Promise<UiThemeEnum> {
        if (!this.uiConfig) {
            this.uiConfig = await uiConfig();
        }
        return this.uiConfig.theme?.base || UiThemeEnum.Automatic;
    }
=======
>>>>>>> 6e83b890
}<|MERGE_RESOLUTION|>--- conflicted
+++ resolved
@@ -1,7 +1,3 @@
-<<<<<<< HEAD
-import { brand, config } from "@goauthentik/common/api/config";
-=======
->>>>>>> 6e83b890
 import { EVENT_THEME_CHANGE } from "@goauthentik/common/constants";
 import { UIConfig } from "@goauthentik/common/ui/config";
 import { adaptCSS } from "@goauthentik/common/utils";
@@ -165,53 +161,4 @@
         this._activeTheme = theme;
         this.requestUpdate();
     }
-<<<<<<< HEAD
-}
-
-export class Interface extends AKElement implements AkInterface {
-    @state()
-    brand?: CurrentBrand;
-
-    @state()
-    uiConfig?: UIConfig;
-
-    _configContext = new ContextProvider(this, {
-        context: authentikConfigContext,
-        initialValue: undefined,
-    });
-
-    _config?: Config;
-
-    @state()
-    set config(c: Config) {
-        this._config = c;
-        this._configContext.setValue(c);
-        this.requestUpdate();
-    }
-
-    get config(): Config | undefined {
-        return this._config;
-    }
-
-    constructor() {
-        super();
-        document.adoptedStyleSheets = [...document.adoptedStyleSheets, ensureCSSStyleSheet(PFBase)];
-        brand().then((brand) => (this.brand = brand));
-        config().then((config) => (this.config = config));
-        this.dataset.akInterfaceRoot = "true";
-    }
-
-    _activateTheme(root: AdoptedStyleSheetsElement, theme: UiThemeEnum): void {
-        super._activateTheme(root, theme);
-        super._activateTheme(document, theme);
-    }
-
-    async getTheme(): Promise<UiThemeEnum> {
-        if (!this.uiConfig) {
-            this.uiConfig = await uiConfig();
-        }
-        return this.uiConfig.theme?.base || UiThemeEnum.Automatic;
-    }
-=======
->>>>>>> 6e83b890
 }