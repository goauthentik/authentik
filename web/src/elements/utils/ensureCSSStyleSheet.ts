import { CSSResult, unsafeCSS } from "lit";

<<<<<<< HEAD
export const ensureCSSStyleSheet = (css: string | CSSStyleSheet | CSSResult): CSSStyleSheet =>
    typeof css === "string"
        ? (unsafeCSS(css).styleSheet as CSSStyleSheet)
        : css instanceof CSSResult
          ? (css.styleSheet as CSSStyleSheet)
=======
const supportsAdoptingStyleSheets: boolean =
    window.ShadowRoot &&
    (window.ShadyCSS === undefined || window.ShadyCSS.nativeShadow) &&
    "adoptedStyleSheets" in Document.prototype &&
    "replace" in CSSStyleSheet.prototype;

function stringToStylesheet(css: string) {
    if (supportsAdoptingStyleSheets) {
        const sheet = unsafeCSS(css).styleSheet;
        if (sheet === undefined) {
            throw new Error(
                `CSS processing error: undefined stylesheet from string.  Source: ${css}`,
            );
        }
        return sheet;
    }

    const sheet = new CSSStyleSheet();
    sheet.replaceSync(css);
    return sheet;
}

function cssResultToStylesheet(css: CSSResult) {
    const sheet = css.styleSheet;
    return sheet ? sheet : stringToStylesheet(css.toString());
}

export const ensureCSSStyleSheet = (css: string | CSSStyleSheet | CSSResult): CSSStyleSheet =>
    css instanceof CSSResult
        ? cssResultToStylesheet(css)
        : typeof css === "string"
          ? stringToStylesheet(css)
>>>>>>> 4c0b6c71
          : css;<|MERGE_RESOLUTION|>--- conflicted
+++ resolved
@@ -1,12 +1,5 @@
 import { CSSResult, unsafeCSS } from "lit";
 
-<<<<<<< HEAD
-export const ensureCSSStyleSheet = (css: string | CSSStyleSheet | CSSResult): CSSStyleSheet =>
-    typeof css === "string"
-        ? (unsafeCSS(css).styleSheet as CSSStyleSheet)
-        : css instanceof CSSResult
-          ? (css.styleSheet as CSSStyleSheet)
-=======
 const supportsAdoptingStyleSheets: boolean =
     window.ShadowRoot &&
     (window.ShadyCSS === undefined || window.ShadyCSS.nativeShadow) &&
@@ -39,5 +32,4 @@
         ? cssResultToStylesheet(css)
         : typeof css === "string"
           ? stringToStylesheet(css)
->>>>>>> 4c0b6c71
           : css;