import type { LitElement } from "lit";

// eslint-disable-next-line @typescript-eslint/no-explicit-any
type Constructor<T = object> = new (...args: any[]) => T;

// eslint-disable-next-line @typescript-eslint/no-explicit-any
export const isCustomEvent = (v: any): v is CustomEvent =>
    v instanceof CustomEvent && "detail" in v;

export function CustomEmitterElement<T extends Constructor<LitElement>>(superclass: T) {
    return class EmmiterElementHandler extends superclass {
        // eslint-disable-next-line @typescript-eslint/no-explicit-any
        dispatchCustomEvent(eventName: string, detail: any = {}, options = {}) {
            const fullDetail =
<<<<<<< HEAD
                typeof detail === "object"
=======
                typeof detail === "object" && !Array.isArray(detail)
>>>>>>> d5f7dd9e
                    ? {
                          target: this,
                          ...detail,
                      }
                    : detail;
            this.dispatchEvent(
                new CustomEvent(eventName, {
                    composed: true,
                    bubbles: true,
                    ...options,
                    detail: fullDetail,
                }),
            );
        }
    };
}

/**
 * Mixin that enables Lit Elements to handle custom events in a more straightforward manner.
 *
 */

// This is a neat trick: this static "class" is just a namespace for these unique symbols. Because
// of all the constraints on them, they're legal field names in Typescript objects! Which means that
// we can use them as identifiers for internal references in a Typescript class with absolutely no
// risk that a future user who wants a name like 'addHandler' or 'removeHandler' will override any
// of those, either in this mixin or in any class that this is mixed into, past or present along the
// chain of inheritance.

class HK {
    public static readonly listenHandlers: unique symbol = Symbol();
    public static readonly addHandler: unique symbol = Symbol();
    public static readonly removeHandler: unique symbol = Symbol();
    public static readonly getHandler: unique symbol = Symbol();
}

type EventHandler = (ev: CustomEvent) => void;
type EventMap = WeakMap<EventHandler, EventHandler>;

export function CustomListenerElement<T extends Constructor<LitElement>>(superclass: T) {
    return class ListenerElementHandler extends superclass {
        private [HK.listenHandlers] = new Map<string, EventMap>();

        private [HK.getHandler](eventName: string, handler: EventHandler) {
            const internalMap = this[HK.listenHandlers].get(eventName);
            return internalMap ? internalMap.get(handler) : undefined;
        }

        // For every event NAME, we create a WeakMap that pairs the event handler given to us by the
        // class that uses this method to the custom, wrapped handler we create to manage the types
        // and handlings. If the wrapped handler disappears due to garbage collection, no harm done;
        // meanwhile, this allows us to remove it from the event listeners if it's still around
        // using the original handler's identity as the key.
        //
        private [HK.addHandler](
            eventName: string,
            handler: EventHandler,
            internalHandler: EventHandler,
        ) {
            if (!this[HK.listenHandlers].has(eventName)) {
                this[HK.listenHandlers].set(eventName, new WeakMap());
            }
            const internalMap = this[HK.listenHandlers].get(eventName);
            if (internalMap) {
                internalMap.set(handler, internalHandler);
            }
        }

        private [HK.removeHandler](eventName: string, handler: EventHandler) {
            const internalMap = this[HK.listenHandlers].get(eventName);
            if (internalMap) {
                internalMap.delete(handler);
            }
        }

        addCustomListener(eventName: string, handler: EventHandler) {
            const internalHandler = (ev: Event) => {
                if (!isCustomEvent(ev)) {
                    console.error(
                        `Received a standard event for custom event ${eventName}; event will not be handled.`,
                    );
                    return;
                }
                handler(ev);
            };
            this[HK.addHandler](eventName, handler, internalHandler);
            this.addEventListener(eventName, internalHandler);
        }

        removeCustomListener(eventName: string, handler: EventHandler) {
            const realHandler = this[HK.getHandler](eventName, handler);
            if (realHandler) {
                this.removeEventListener(
                    eventName,
                    realHandler as EventListenerOrEventListenerObject,
                );
            }
            this[HK.removeHandler](eventName, handler);
        }
    };
}<|MERGE_RESOLUTION|>--- conflicted
+++ resolved
@@ -12,11 +12,7 @@
         // eslint-disable-next-line @typescript-eslint/no-explicit-any
         dispatchCustomEvent(eventName: string, detail: any = {}, options = {}) {
             const fullDetail =
-<<<<<<< HEAD
-                typeof detail === "object"
-=======
                 typeof detail === "object" && !Array.isArray(detail)
->>>>>>> d5f7dd9e
                     ? {
                           target: this,
                           ...detail,
