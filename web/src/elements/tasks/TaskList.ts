--- conflicted
+++ resolved
@@ -60,16 +60,16 @@
             typeof this.relObjId !== "undefined"
                 ? undefined
                 : this.showOnlyStandalone
-                    ? true
-                    : undefined;
+                  ? true
+                  : undefined;
         const aggregatedStatus = this.excludeSuccessful
             ? [
-                TasksTasksListAggregatedStatusEnum.Queued,
-                TasksTasksListAggregatedStatusEnum.Consumed,
-                TasksTasksListAggregatedStatusEnum.Rejected,
-                TasksTasksListAggregatedStatusEnum.Warning,
-                TasksTasksListAggregatedStatusEnum.Error,
-            ]
+                  TasksTasksListAggregatedStatusEnum.Queued,
+                  TasksTasksListAggregatedStatusEnum.Consumed,
+                  TasksTasksListAggregatedStatusEnum.Rejected,
+                  TasksTasksListAggregatedStatusEnum.Warning,
+                  TasksTasksListAggregatedStatusEnum.Error,
+              ]
             : undefined;
         return new TasksApi(DEFAULT_CONFIG).tasksTasksList({
             ...(await this.defaultEndpointConfig()),
@@ -107,44 +107,6 @@
     ];
 
     renderToolbarAfter(): TemplateResult {
-<<<<<<< HEAD
-        return html`&nbsp;
-            <div class="pf-c-toolbar__group pf-m-filter-group">
-                <div class="pf-c-toolbar__item pf-m-search-filter">
-                    <div class="pf-c-input-group">
-                        ${this.relObjId === undefined
-                ? html` <label class="pf-c-switch">
-                                  <input
-                                      class="pf-c-switch__input"
-                                      type="checkbox"
-                                      ?checked=${this.showOnlyStandalone}
-                                      @change=${this.#toggleShowOnlyStandalone}
-                                  />
-                                  <span class="pf-c-switch__toggle">
-                                      <span class="pf-c-switch__toggle-icon">
-                                          <i class="fas fa-check" aria-hidden="true"> </i>
-                                      </span>
-                                  </span>
-                                  <span class="pf-c-switch__label">
-                                      ${msg("Show only standalone tasks")}
-                                  </span>
-                              </label>`
-                : nothing}
-                        <label class="pf-c-switch">
-                            <input
-                                class="pf-c-switch__input"
-                                type="checkbox"
-                                ?checked=${this.excludeSuccessful}
-                                @change=${this.#toggleExcludeSuccessful}
-                            />
-                            <span class="pf-c-switch__toggle">
-                                <span class="pf-c-switch__toggle-icon">
-                                    <i class="fas fa-check" aria-hidden="true"> </i>
-                                </span>
-                            </span>
-                            <span class="pf-c-switch__label">
-                                ${msg("Exclude successful tasks")}
-=======
         return html`<div class="pf-c-toolbar__group pf-m-filter-group">
             <div class="pf-c-toolbar__item pf-m-search-filter">
                 <div class="pf-c-input-group">
@@ -176,7 +138,6 @@
                         <span class="pf-c-switch__toggle">
                             <span class="pf-c-switch__toggle-icon">
                                 <i class="fas fa-check" aria-hidden="true"> </i>
->>>>>>> 90908314
                             </span>
                         </span>
                         <span class="pf-c-switch__label"> ${msg("Exclude successful tasks")} </span>
@@ -195,23 +156,23 @@
             Timestamp(item.mtime ?? new Date()),
             html`<ak-task-status .status=${item.aggregatedStatus}></ak-task-status>`,
             item.state === TasksTasksListStateEnum.Rejected ||
-                item.state === TasksTasksListStateEnum.Done
+            item.state === TasksTasksListStateEnum.Done
                 ? html`<ak-action-button
                       class="pf-m-plain"
                       .apiRequest=${() => {
-                        return new TasksApi(DEFAULT_CONFIG)
-                            .tasksTasksRetryCreate({
-                                messageId: item.messageId ?? "",
-                            })
-                            .then(() => {
-                                this.dispatchEvent(
-                                    new CustomEvent(EVENT_REFRESH, {
-                                        bubbles: true,
-                                        composed: true,
-                                    }),
-                                );
-                            });
-                    }}
+                          return new TasksApi(DEFAULT_CONFIG)
+                              .tasksTasksRetryCreate({
+                                  messageId: item.messageId ?? "",
+                              })
+                              .then(() => {
+                                  this.dispatchEvent(
+                                      new CustomEvent(EVENT_REFRESH, {
+                                          bubbles: true,
+                                          composed: true,
+                                      }),
+                                  );
+                              });
+                      }}
                   >
                       <pf-tooltip position="top" content=${msg("Retry task")}>
                           <i class="fas fa-redo" aria-hidden="true"></i>
