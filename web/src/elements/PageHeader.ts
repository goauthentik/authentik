import { DEFAULT_CONFIG } from "@goauthentik/common/api/config";
import {
    EVENT_API_DRAWER_TOGGLE,
    EVENT_NOTIFICATION_DRAWER_TOGGLE,
    EVENT_SIDEBAR_TOGGLE,
    EVENT_WS_MESSAGE,
    TITLE_DEFAULT,
} from "@goauthentik/common/constants";
import { currentInterface } from "@goauthentik/common/sentry";
import { me } from "@goauthentik/common/users";
import { AKElement } from "@goauthentik/elements/Base";
import { WithBrandConfig } from "@goauthentik/elements/Interface/brandProvider";
import "@patternfly/elements/pf-tooltip/pf-tooltip.js";

import { msg } from "@lit/localize";
<<<<<<< HEAD
import { PropertyValues, CSSResult, TemplateResult, css, html } from "lit";
=======
import { CSSResult, PropertyValues, TemplateResult, css, html } from "lit";
>>>>>>> 4c0b6c71
import { customElement, property } from "lit/decorators.js";

import PFButton from "@patternfly/patternfly/components/Button/button.css";
import PFContent from "@patternfly/patternfly/components/Content/content.css";
import PFPage from "@patternfly/patternfly/components/Page/page.css";
import PFBase from "@patternfly/patternfly/patternfly-base.css";

import { EventsApi } from "@goauthentik/api";

const customCSS: Readonly<CSSResult> = css`
    .bar {
        display: flex;
        flex-direction: row;
        min-height: 114px;
    }
    .pf-c-button.pf-m-plain {
        background-color: transparent;
        border-radius: 0px;
    }
    .pf-c-page__main-section.pf-m-light {
        background-color: transparent;
    }
    .pf-c-page__main-section {
        flex-grow: 1;
        flex-shrink: 1;
        display: flex;
        flex-direction: column;
        justify-content: center;
    }
    img.pf-icon {
        max-height: 24px;
    }
    .sidebar-trigger,
    .notification-trigger {
        font-size: 24px;
    }
    .notification-trigger.has-notifications {
        color: var(--pf-global--active-color--100);
    }
    h1 {
        display: flex;
        flex-direction: row;
        align-items: center !important;
    }
`;

@customElement("ak-page-header")
export class PageHeader extends WithBrandConfig(AKElement) {
    @property()
    icon?: string;

    @property({ type: Boolean })
    iconImage = false;

    @property({ type: Boolean })
    hasNotifications = false;

    @property()
    header = "";

    @property()
    description?: string;

<<<<<<< HEAD
    static get styles() {
        return [PFBase, PFButton, PFPage, PFContent, customCSS];
=======
    static get styles(): CSSResult[] {
        return [
            PFBase,
            PFButton,
            PFPage,
            PFContent,
            css`
                .bar {
                    display: flex;
                    flex-direction: row;
                    min-height: 114px;
                }
                .pf-c-button.pf-m-plain {
                    background-color: transparent;
                    border-radius: 0px;
                }
                .pf-c-page__main-section.pf-m-light {
                    background-color: transparent;
                }
                .pf-c-page__main-section {
                    flex-grow: 1;
                    flex-shrink: 1;
                    display: flex;
                    flex-direction: column;
                    justify-content: center;
                }
                img.pf-icon {
                    max-height: 24px;
                }
                .sidebar-trigger,
                .notification-trigger {
                    font-size: 24px;
                }
                .notification-trigger.has-notifications {
                    color: var(--pf-global--active-color--100);
                }
                h1 {
                    display: flex;
                    flex-direction: row;
                    align-items: center !important;
                }
            `,
        ];
>>>>>>> 4c0b6c71
    }

    constructor() {
        super();
        window.addEventListener(EVENT_WS_MESSAGE, () => {
            this.firstUpdated();
        });
    }

    firstUpdated(): void {
        me().then((user) => {
            new EventsApi(DEFAULT_CONFIG)
                .eventsNotificationsList({
                    seen: false,
                    ordering: "-created",
                    pageSize: 1,
                    user: user.user.pk,
                })
                .then((r) => {
                    this.hasNotifications = r.pagination.count > 0;
                });
        });
    }

    setTitle(value: string) {
        const currentIf = currentInterface();
        const title = this.brand?.brandingTitle || TITLE_DEFAULT;
        document.title =
            currentIf === "admin"
                ? `${msg("Admin")} - ${title}`
                : value !== ""
                  ? `${value} - ${title}`
                  : title;
    }

    willUpdate(changedProperties: PropertyValues<this>) {
        if (changedProperties.has("header") && this.header) {
            this.setTitle(this.header);
        }
    }

    renderIcon(): TemplateResult {
        if (this.icon) {
            if (this.iconImage && !this.icon.startsWith("fa://")) {
                return html`<img class="pf-icon" src="${this.icon}" alt="page icon" />`;
            }
            const icon = this.icon.replaceAll("fa://", "fa ");
            return html`<i class=${icon}></i>`;
        }
        return html``;
    }

    render(): TemplateResult {
        return html` <ak-enterprise-status interface="admin"></ak-enterprise-status>
            <div class="bar">
                <button
                    class="sidebar-trigger pf-c-button pf-m-plain"
                    @click=${() => {
                        this.dispatchEvent(
                            new CustomEvent(EVENT_SIDEBAR_TOGGLE, {
                                bubbles: true,
                                composed: true,
                            }),
                        );
                    }}
                >
                    <i class="fas fa-bars"></i>
                </button>
                <section class="pf-c-page__main-section pf-m-light">
                    <div class="pf-c-content">
                        <h1>
                            <slot name="icon">${this.renderIcon()}</slot>&nbsp;
                            <slot name="header">${this.header}</slot>
                        </h1>
                        ${this.description ? html`<p>${this.description}</p>` : html``}
                    </div>
                </section>
                <button
                    class="notification-trigger pf-c-button pf-m-plain"
                    @click=${() => {
                        this.dispatchEvent(
                            new CustomEvent(EVENT_API_DRAWER_TOGGLE, {
                                bubbles: true,
                                composed: true,
                            }),
                        );
                    }}
                >
                    <pf-tooltip position="top" content=${msg("Open API drawer")}>
                        <i class="fas fa-code"></i>
                    </pf-tooltip>
                </button>
                <button
                    class="notification-trigger pf-c-button pf-m-plain ${this.hasNotifications
                        ? "has-notifications"
                        : ""}"
                    @click=${() => {
                        this.dispatchEvent(
                            new CustomEvent(EVENT_NOTIFICATION_DRAWER_TOGGLE, {
                                bubbles: true,
                                composed: true,
                            }),
                        );
                    }}
                >
                    <pf-tooltip position="top" content=${msg("Open Notification drawer")}>
                        <i class="fas fa-bell"></i>
                    </pf-tooltip>
                </button>
            </div>`;
    }
}<|MERGE_RESOLUTION|>--- conflicted
+++ resolved
@@ -13,11 +13,7 @@
 import "@patternfly/elements/pf-tooltip/pf-tooltip.js";
 
 import { msg } from "@lit/localize";
-<<<<<<< HEAD
-import { PropertyValues, CSSResult, TemplateResult, css, html } from "lit";
-=======
 import { CSSResult, PropertyValues, TemplateResult, css, html } from "lit";
->>>>>>> 4c0b6c71
 import { customElement, property } from "lit/decorators.js";
 
 import PFButton from "@patternfly/patternfly/components/Button/button.css";
@@ -81,54 +77,8 @@
     @property()
     description?: string;
 
-<<<<<<< HEAD
     static get styles() {
         return [PFBase, PFButton, PFPage, PFContent, customCSS];
-=======
-    static get styles(): CSSResult[] {
-        return [
-            PFBase,
-            PFButton,
-            PFPage,
-            PFContent,
-            css`
-                .bar {
-                    display: flex;
-                    flex-direction: row;
-                    min-height: 114px;
-                }
-                .pf-c-button.pf-m-plain {
-                    background-color: transparent;
-                    border-radius: 0px;
-                }
-                .pf-c-page__main-section.pf-m-light {
-                    background-color: transparent;
-                }
-                .pf-c-page__main-section {
-                    flex-grow: 1;
-                    flex-shrink: 1;
-                    display: flex;
-                    flex-direction: column;
-                    justify-content: center;
-                }
-                img.pf-icon {
-                    max-height: 24px;
-                }
-                .sidebar-trigger,
-                .notification-trigger {
-                    font-size: 24px;
-                }
-                .notification-trigger.has-notifications {
-                    color: var(--pf-global--active-color--100);
-                }
-                h1 {
-                    display: flex;
-                    flex-direction: row;
-                    align-items: center !important;
-                }
-            `,
-        ];
->>>>>>> 4c0b6c71
     }
 
     constructor() {
