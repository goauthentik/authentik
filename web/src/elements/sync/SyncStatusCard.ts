<<<<<<< HEAD
import { formatElapsedTime } from "@goauthentik/common/temporal";
import "@goauthentik/components/ak-status-label";
import { AKElement } from "@goauthentik/elements/Base";
import "@goauthentik/elements/EmptyState";
import "@goauthentik/elements/buttons/ActionButton";
import "@goauthentik/elements/events/LogViewer";
import "@goauthentik/elements/tasks/TaskStatus";

import { msg } from "@lit/localize";
import { CSSResult, TemplateResult, html } from "lit";
=======
import "#components/ak-status-label";
import "#elements/EmptyState";
import "#elements/buttons/ActionButton/index";
import "#elements/events/LogViewer";

import { EVENT_REFRESH } from "#common/constants";
import { formatElapsedTime } from "#common/temporal";

import { AKElement } from "#elements/Base";
import { PaginatedResponse, Table, TableColumn } from "#elements/table/Table";

import { SyncStatus, SystemTask, SystemTaskStatusEnum } from "@goauthentik/api";

import { msg } from "@lit/localize";
import { css, CSSResult, html, TemplateResult } from "lit";
>>>>>>> 21af51ba
import { customElement, property, state } from "lit/decorators.js";

import PFButton from "@patternfly/patternfly/components/Button/button.css";
import PFCard from "@patternfly/patternfly/components/Card/card.css";
import PFDescriptionList from "@patternfly/patternfly/components/DescriptionList/description-list.css";
import PFStack from "@patternfly/patternfly/layouts/Stack/stack.css";
import PFBase from "@patternfly/patternfly/patternfly-base.css";

<<<<<<< HEAD
import { SyncStatus } from "@goauthentik/api";
=======
@customElement("ak-sync-status-table")
export class SyncStatusTable extends Table<SystemTask> {
    @property({ attribute: false })
    tasks: SystemTask[] = [];

    expandable = true;

    static styles = [
        ...super.styles,
        css`
            code:not(:last-of-type)::after {
                content: "-";
                margin: 0 0.25rem;
            }
        `,
    ];

    async apiEndpoint(): Promise<PaginatedResponse<SystemTask>> {
        if (this.tasks.length === 1) {
            this.expandedElements = this.tasks;
        }
        return {
            pagination: {
                next: 0,
                previous: 0,
                count: this.tasks.length,
                current: 1,
                totalPages: 1,
                startIndex: 0,
                endIndex: this.tasks.length,
            },
            results: this.tasks,
        };
    }

    columns(): TableColumn[] {
        return [
            new TableColumn(msg("Task")),
            new TableColumn(msg("Status")),
            new TableColumn(msg("Finished")),
        ];
    }

    row(item: SystemTask): TemplateResult[] {
        const nameParts = item.fullName.split(":");
        nameParts.shift();
        return [
            html`<div>${item.name}</div>
                <small>${nameParts.map((part) => html`<code>${part}</code>`)}</small>`,
            html`<ak-status-label
                ?good=${item.status === SystemTaskStatusEnum.Successful}
                good-label=${msg("Finished successfully")}
                bad-label=${msg("Finished with errors")}
            ></ak-status-label>`,
            html`<div>${formatElapsedTime(item.finishTimestamp)}</div>
                <small>${item.finishTimestamp.toLocaleString()}</small>`,
        ];
    }

    renderExpanded(item: SystemTask): TemplateResult {
        return html`<td role="cell" colspan="4">
            <div class="pf-c-table__expandable-row-content">
                <ak-log-viewer .logs=${item?.messages}></ak-log-viewer>
            </div>
        </td>`;
    }

    renderToolbarContainer() {
        return html``;
    }

    renderTablePagination() {
        return html``;
    }
}
>>>>>>> 21af51ba

@customElement("ak-sync-status-card")
export class SyncStatusCard extends AKElement {
    @state()
    syncState?: SyncStatus;

    @state()
    loading = false;

    @property({ attribute: false })
    fetch!: () => Promise<SyncStatus>;

<<<<<<< HEAD
    static get styles(): CSSResult[] {
        return [PFBase, PFButton, PFCard, PFDescriptionList, PFStack];
    }
=======
    @property({ attribute: false })
    triggerSync!: () => Promise<unknown>;

    static styles: CSSResult[] = [PFBase, PFButton, PFCard, PFTable];
>>>>>>> 21af51ba

    firstUpdated() {
        this.loading = true;
        this.fetch().then((status) => {
            this.syncState = status;
            this.loading = false;
        });
    }

    renderSyncStatus(): TemplateResult {
        if (this.loading) {
            return html`<ak-empty-state loading></ak-empty-state>`;
        }
        return html`
            <dl class="pf-c-description-list">
                <div class="pf-c-description-list__group">
                    <dt class="pf-c-description-list__term">
                        <span class="pf-c-description-list__text">${msg("Current status")}</span>
                    </dt>
                    <dd class="pf-c-description-list__description">
                        <div class="pf-c-description-list__text">
                            ${this.syncState?.isRunning
                                ? html`${msg("Sync is currently running.")}`
                                : html`${msg("Sync is not currently running.")}`}
                        </div>
                    </dd>
                </div>
                <div class="pf-c-description-list__group">
                    <dt class="pf-c-description-list__term">
                        <span class="pf-c-description-list__text"
                            >${msg("Last successful sync")}</span
                        >
                    </dt>
                    <dd class="pf-c-description-list__description">
                        <div class="pf-c-description-list__text">
                            ${this.syncState?.lastSuccessfulSync
                                ? html`${formatElapsedTime(this.syncState?.lastSuccessfulSync)}`
                                : html`${msg("No successful sync found.")}`}
                        </div>
                    </dd>
                </div>
                <div class="pf-c-description-list__group">
                    <dt class="pf-c-description-list__term">
                        <span class="pf-c-description-list__text">${msg("Last sync status")}</span>
                    </dt>
                    <dd class="pf-c-description-list__description">
                        <div class="pf-c-description-list__text">
                            <ak-task-status
                                .status=${this.syncState?.lastSyncStatus}
                            ></ak-task-status>
                        </div>
                    </dd>
                </div>
            </dl>
        `;
    }

    render(): TemplateResult {
        return html`<div class="pf-c-card">
            <div class="pf-c-card__header">
                <div class="pf-c-card__actions">
                    <button
                        class="pf-c-button pf-m-plain"
                        type="button"
                        @click=${() => {
                            this.fetch().then((status) => {
                                this.syncState = status;
                            });
                        }}
                    >
                        <i class="fa fa-sync"></i>
                    </button>
                </div>
                <div class="pf-c-card__title">${msg("Sync status")}</div>
            </div>
            <div class="pf-c-card__body">${this.renderSyncStatus()}</div>
        </div>`;
    }
}

declare global {
    interface HTMLElementTagNameMap {
        "ak-sync-status-card": SyncStatusCard;
    }
}<|MERGE_RESOLUTION|>--- conflicted
+++ resolved
@@ -1,31 +1,17 @@
-<<<<<<< HEAD
-import { formatElapsedTime } from "@goauthentik/common/temporal";
-import "@goauthentik/components/ak-status-label";
-import { AKElement } from "@goauthentik/elements/Base";
-import "@goauthentik/elements/EmptyState";
-import "@goauthentik/elements/buttons/ActionButton";
-import "@goauthentik/elements/events/LogViewer";
-import "@goauthentik/elements/tasks/TaskStatus";
-
-import { msg } from "@lit/localize";
-import { CSSResult, TemplateResult, html } from "lit";
-=======
 import "#components/ak-status-label";
 import "#elements/EmptyState";
 import "#elements/buttons/ActionButton/index";
 import "#elements/events/LogViewer";
+import "#elements/tasks/TaskStatus";
 
-import { EVENT_REFRESH } from "#common/constants";
 import { formatElapsedTime } from "#common/temporal";
 
 import { AKElement } from "#elements/Base";
-import { PaginatedResponse, Table, TableColumn } from "#elements/table/Table";
 
-import { SyncStatus, SystemTask, SystemTaskStatusEnum } from "@goauthentik/api";
+import { SyncStatus } from "@goauthentik/api";
 
 import { msg } from "@lit/localize";
-import { css, CSSResult, html, TemplateResult } from "lit";
->>>>>>> 21af51ba
+import { CSSResult, html, TemplateResult } from "lit";
 import { customElement, property, state } from "lit/decorators.js";
 
 import PFButton from "@patternfly/patternfly/components/Button/button.css";
@@ -33,86 +19,6 @@
 import PFDescriptionList from "@patternfly/patternfly/components/DescriptionList/description-list.css";
 import PFStack from "@patternfly/patternfly/layouts/Stack/stack.css";
 import PFBase from "@patternfly/patternfly/patternfly-base.css";
-
-<<<<<<< HEAD
-import { SyncStatus } from "@goauthentik/api";
-=======
-@customElement("ak-sync-status-table")
-export class SyncStatusTable extends Table<SystemTask> {
-    @property({ attribute: false })
-    tasks: SystemTask[] = [];
-
-    expandable = true;
-
-    static styles = [
-        ...super.styles,
-        css`
-            code:not(:last-of-type)::after {
-                content: "-";
-                margin: 0 0.25rem;
-            }
-        `,
-    ];
-
-    async apiEndpoint(): Promise<PaginatedResponse<SystemTask>> {
-        if (this.tasks.length === 1) {
-            this.expandedElements = this.tasks;
-        }
-        return {
-            pagination: {
-                next: 0,
-                previous: 0,
-                count: this.tasks.length,
-                current: 1,
-                totalPages: 1,
-                startIndex: 0,
-                endIndex: this.tasks.length,
-            },
-            results: this.tasks,
-        };
-    }
-
-    columns(): TableColumn[] {
-        return [
-            new TableColumn(msg("Task")),
-            new TableColumn(msg("Status")),
-            new TableColumn(msg("Finished")),
-        ];
-    }
-
-    row(item: SystemTask): TemplateResult[] {
-        const nameParts = item.fullName.split(":");
-        nameParts.shift();
-        return [
-            html`<div>${item.name}</div>
-                <small>${nameParts.map((part) => html`<code>${part}</code>`)}</small>`,
-            html`<ak-status-label
-                ?good=${item.status === SystemTaskStatusEnum.Successful}
-                good-label=${msg("Finished successfully")}
-                bad-label=${msg("Finished with errors")}
-            ></ak-status-label>`,
-            html`<div>${formatElapsedTime(item.finishTimestamp)}</div>
-                <small>${item.finishTimestamp.toLocaleString()}</small>`,
-        ];
-    }
-
-    renderExpanded(item: SystemTask): TemplateResult {
-        return html`<td role="cell" colspan="4">
-            <div class="pf-c-table__expandable-row-content">
-                <ak-log-viewer .logs=${item?.messages}></ak-log-viewer>
-            </div>
-        </td>`;
-    }
-
-    renderToolbarContainer() {
-        return html``;
-    }
-
-    renderTablePagination() {
-        return html``;
-    }
-}
->>>>>>> 21af51ba
 
 @customElement("ak-sync-status-card")
 export class SyncStatusCard extends AKElement {
@@ -125,16 +31,9 @@
     @property({ attribute: false })
     fetch!: () => Promise<SyncStatus>;
 
-<<<<<<< HEAD
     static get styles(): CSSResult[] {
         return [PFBase, PFButton, PFCard, PFDescriptionList, PFStack];
     }
-=======
-    @property({ attribute: false })
-    triggerSync!: () => Promise<unknown>;
-
-    static styles: CSSResult[] = [PFBase, PFButton, PFCard, PFTable];
->>>>>>> 21af51ba
 
     firstUpdated() {
         this.loading = true;
