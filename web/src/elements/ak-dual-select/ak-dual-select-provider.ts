import { AkControlElement } from "@goauthentik/elements/AkControlElement.js";
import { debounce } from "@goauthentik/elements/utils/debounce";
import { CustomListenerElement } from "@goauthentik/elements/utils/eventEmitter";

import { msg } from "@lit/localize";
import { PropertyValues, html } from "lit";
import { customElement, property, state } from "lit/decorators.js";
import { createRef, ref } from "lit/directives/ref.js";
import type { Ref } from "lit/directives/ref.js";

import type { Pagination } from "@goauthentik/api";

import "./ak-dual-select";
import { AkDualSelect } from "./ak-dual-select";
import type { DataProvider, DualSelectPair } from "./types";

/**
 * @element ak-dual-select-provider
 *
 * A top-level component that understands how the authentik pagination interface works,
 * and can provide new pages based upon navigation requests.  This is the interface
 * between authentik and the generic ak-dual-select component; aside from knowing that
 * the Pagination object "looks like Django," the interior components don't know anything
 * about authentik at all and could be dropped into Gravity unchanged.)
 *
 */

@customElement("ak-dual-select-provider")
<<<<<<< HEAD
export class AkDualSelectProvider extends CustomListenerElement(AKElement) {
    /**
     * A function that takes a page and returns the DualSelectPair[] collection with which to update
=======
export class AkDualSelectProvider extends CustomListenerElement(AkControlElement) {
    /** A function that takes a page and returns the DualSelectPair[] collection with which to update
>>>>>>> 02e852b1
     * the "Available" pane.
     *
     * @attr
     */
    @property({ type: Object })
    provider!: DataProvider;

    /**
     * The list of selected items. This is the *complete* list, not paginated, as presented by a
     * component with a multi-select list of items to track.
     *
     * @attr
     */
    @property({ type: Array })
    selected: DualSelectPair[] = [];

    /**
     * The label for the left ("available") pane
     *
     * @attr
     */
    @property({ attribute: "available-label" })
    availableLabel = msg("Available options");

    /**
     * The label for the right ("selected") pane
     *
     * @attr
     */
    @property({ attribute: "selected-label" })
    selectedLabel = msg("Selected options");

    /**
     * The debounce for the search as the user is typing in a request
     *
     * @attr
     */
    @property({ attribute: "search-delay", type: Number })
    searchDelay = 250;

    @state()
    options: DualSelectPair[] = [];

    protected dualSelector: Ref<AkDualSelect> = createRef();

    protected isLoading = false;

    private doneFirstUpdate = false;
    private internalSelected: DualSelectPair[] = [];

    protected pagination?: Pagination;

    constructor() {
        super();
        setTimeout(() => this.fetch(1), 0);
        this.onNav = this.onNav.bind(this);
        this.onChange = this.onChange.bind(this);
        this.onSearch = this.onSearch.bind(this);
        this.addCustomListener("ak-pagination-nav-to", this.onNav);
        this.addCustomListener("ak-dual-select-change", this.onChange);
        this.addCustomListener("ak-dual-select-search", this.onSearch);
    }

    willUpdate(changedProperties: PropertyValues<this>) {
        if (changedProperties.has("selected") && !this.doneFirstUpdate) {
            this.doneFirstUpdate = true;
            this.internalSelected = this.selected;
        }

        if (changedProperties.has("searchDelay")) {
            this.doSearch = debounce(
                AkDualSelectProvider.prototype.doSearch.bind(this),
                this.searchDelay,
            );
        }

        if (changedProperties.has("provider")) {
            this.pagination = undefined;
            this.fetch();
        }
    }

    async fetch(page?: number, search = "") {
        if (this.isLoading) {
            return;
        }
        this.isLoading = true;
        const goto = page ?? this.pagination?.current ?? 1;
        const data = await this.provider(goto, search);
        this.pagination = data.pagination;
        this.options = data.options;
        this.isLoading = false;
    }

    onNav(event: Event) {
        if (!(event instanceof CustomEvent)) {
            throw new Error(`Expecting a CustomEvent for navigation, received ${event} instead`);
        }
        this.fetch(event.detail);
    }

    onChange(event: Event) {
        if (!(event instanceof CustomEvent)) {
            throw new Error(`Expecting a CustomEvent for change, received ${event} instead`);
        }
        this.internalSelected = event.detail.value;
        this.selected = this.internalSelected;
    }

    onSearch(event: Event) {
        if (!(event instanceof CustomEvent)) {
            throw new Error(`Expecting a CustomEvent for change, received ${event} instead`);
        }
        this.doSearch(event.detail);
    }

    doSearch(search: string) {
        this.pagination = undefined;
        this.fetch(undefined, search);
    }

    get value() {
        return this.dualSelector.value!.selected.map(([k, _]) => k);
    }

    json() {
        return this.value;
    }

    render() {
        return html`<ak-dual-select
            ${ref(this.dualSelector)}
            .options=${this.options}
            .pages=${this.pagination}
            .selected=${this.internalSelected}
            available-label=${this.availableLabel}
            selected-label=${this.selectedLabel}
        ></ak-dual-select>`;
    }
}

declare global {
    interface HTMLElementTagNameMap {
        "ak-dual-select-provider": AkDualSelectProvider;
    }
}<|MERGE_RESOLUTION|>--- conflicted
+++ resolved
@@ -26,14 +26,8 @@
  */
 
 @customElement("ak-dual-select-provider")
-<<<<<<< HEAD
-export class AkDualSelectProvider extends CustomListenerElement(AKElement) {
-    /**
-     * A function that takes a page and returns the DualSelectPair[] collection with which to update
-=======
 export class AkDualSelectProvider extends CustomListenerElement(AkControlElement) {
     /** A function that takes a page and returns the DualSelectPair[] collection with which to update
->>>>>>> 02e852b1
      * the "Available" pane.
      *
      * @attr
