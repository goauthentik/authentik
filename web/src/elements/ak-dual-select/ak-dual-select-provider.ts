import { AkControlElement } from "@goauthentik/elements/AkControlElement.js";
import { debounce } from "@goauthentik/elements/utils/debounce";
import { CustomListenerElement } from "@goauthentik/elements/utils/eventEmitter";

import { msg } from "@lit/localize";
import { PropertyValues, html } from "lit";
import { customElement, property, state } from "lit/decorators.js";
import { createRef, ref } from "lit/directives/ref.js";
import type { Ref } from "lit/directives/ref.js";

import type { Pagination } from "@goauthentik/api";

import "./ak-dual-select";
import { AkDualSelect } from "./ak-dual-select";
import type { DataProvider, DualSelectPair } from "./types";

/**
 * @element ak-dual-select-provider
 *
 * A top-level component that understands how the authentik pagination interface works,
 * and can provide new pages based upon navigation requests.  This is the interface
 * between authentik and the generic ak-dual-select component; aside from knowing that
 * the Pagination object "looks like Django," the interior components don't know anything
 * about authentik at all and could be dropped into Gravity unchanged.)
 *
 */

@customElement("ak-dual-select-provider")
<<<<<<< HEAD
export class AkDualSelectProvider extends CustomListenerElement(AkControlElement) {
    /** A function that takes a page and returns the DualSelectPair[] collection with which to update
=======
export class AkDualSelectProvider extends CustomListenerElement(AKElement) {
    /**
     * A function that takes a page and returns the DualSelectPair[] collection with which to update
>>>>>>> 085ab3c2
     * the "Available" pane.
     *
     * @attr
     */
    @property({ type: Object })
    provider!: DataProvider;

    /**
     * The list of selected items. This is the *complete* list, not paginated, as presented by a
     * component with a multi-select list of items to track.
     *
     * @attr
     */
    @property({ type: Array })
    selected: DualSelectPair[] = [];

    /**
     * The label for the left ("available") pane
     *
     * @attr
     */
    @property({ attribute: "available-label" })
    availableLabel = msg("Available options");

    /**
     * The label for the right ("selected") pane
     *
     * @attr
     */
    @property({ attribute: "selected-label" })
    selectedLabel = msg("Selected options");

<<<<<<< HEAD
    @property()
    name = "";

    /** The remote lists are debounced by definition. This is the interval for the debounce. */
=======
    /**
     * The debounce for the search as the user is typing in a request
     *
     * @attr
     */
>>>>>>> 085ab3c2
    @property({ attribute: "search-delay", type: Number })
    searchDelay = 250;

    @state()
    options: DualSelectPair[] = [];

    protected dualSelector: Ref<AkDualSelect> = createRef();

    protected isLoading = false;

    private doneFirstUpdate = false;
    private internalSelected: DualSelectPair[] = [];

    protected pagination?: Pagination;

    constructor() {
        super();
        setTimeout(() => this.fetch(1), 0);
        this.onNav = this.onNav.bind(this);
        this.onChange = this.onChange.bind(this);
        this.onSearch = this.onSearch.bind(this);
        this.addCustomListener("ak-pagination-nav-to", this.onNav);
        this.addCustomListener("ak-dual-select-change", this.onChange);
        this.addCustomListener("ak-dual-select-search", this.onSearch);
    }

    willUpdate(changedProperties: PropertyValues<this>) {
        if (changedProperties.has("selected") && !this.doneFirstUpdate) {
            this.doneFirstUpdate = true;
            this.internalSelected = this.selected;
        }

        if (changedProperties.has("searchDelay")) {
            this.doSearch = debounce(
                AkDualSelectProvider.prototype.doSearch.bind(this),
                this.searchDelay,
            );
        }

        if (changedProperties.has("provider")) {
            this.pagination = undefined;
            this.fetch();
        }
    }

    async fetch(page?: number, search = "") {
        if (this.isLoading) {
            return;
        }
        this.isLoading = true;
        const goto = page ?? this.pagination?.current ?? 1;
        const data = await this.provider(goto, search);
        this.pagination = data.pagination;
        this.options = data.options;
        this.isLoading = false;
    }

    onNav(event: Event) {
        if (!(event instanceof CustomEvent)) {
            throw new Error(`Expecting a CustomEvent for navigation, received ${event} instead`);
        }
        this.fetch(event.detail);
    }

    onChange(event: Event) {
        if (!(event instanceof CustomEvent)) {
            throw new Error(`Expecting a CustomEvent for change, received ${event} instead`);
        }
        this.internalSelected = event.detail.value;
        this.selected = this.internalSelected;
    }

    onSearch(event: Event) {
        if (!(event instanceof CustomEvent)) {
            throw new Error(`Expecting a CustomEvent for change, received ${event} instead`);
        }
        this.doSearch(event.detail);
    }

    doSearch(search: string) {
        this.pagination = undefined;
        this.fetch(undefined, search);
    }

    get value() {
        return this.dualSelector.value!.selected.map(([k, _]) => k);
    }

    json() {
        return this.value;
    }

    render() {
        return html`<ak-dual-select
            ${ref(this.dualSelector)}
            .options=${this.options}
            .pages=${this.pagination}
            .selected=${this.internalSelected}
            available-label=${this.availableLabel}
            selected-label=${this.selectedLabel}
        ></ak-dual-select>`;
    }
}

declare global {
    interface HTMLElementTagNameMap {
        "ak-dual-select-provider": AkDualSelectProvider;
    }
}<|MERGE_RESOLUTION|>--- conflicted
+++ resolved
@@ -26,14 +26,8 @@
  */
 
 @customElement("ak-dual-select-provider")
-<<<<<<< HEAD
 export class AkDualSelectProvider extends CustomListenerElement(AkControlElement) {
     /** A function that takes a page and returns the DualSelectPair[] collection with which to update
-=======
-export class AkDualSelectProvider extends CustomListenerElement(AKElement) {
-    /**
-     * A function that takes a page and returns the DualSelectPair[] collection with which to update
->>>>>>> 085ab3c2
      * the "Available" pane.
      *
      * @attr
@@ -66,18 +60,11 @@
     @property({ attribute: "selected-label" })
     selectedLabel = msg("Selected options");
 
-<<<<<<< HEAD
-    @property()
-    name = "";
-
-    /** The remote lists are debounced by definition. This is the interval for the debounce. */
-=======
     /**
      * The debounce for the search as the user is typing in a request
      *
      * @attr
      */
->>>>>>> 085ab3c2
     @property({ attribute: "search-delay", type: Number })
     searchDelay = 250;
 
