--- conflicted
+++ resolved
@@ -93,16 +93,9 @@
     });
 
     afterEach(async () => {
-<<<<<<< HEAD
         await browser.execute(() => {
             document.body.querySelector("#a-separate-component")?.remove();
             document.body.querySelector("ak-search-select-view")?.remove();
-=======
-        document.body.querySelector("#a-separate-component")?.remove();
-        document.body.querySelector("ak-search-select-view")?.remove();
-        // @ts-expect-error expression of type '"_$litPart$"' is added by Lit
-        if (document.body["_$litPart$"]) {
->>>>>>> 7141702c
             // @ts-expect-error expression of type '"_$litPart$"' is added by Lit
             if (document.body["_$litPart$"]) {
                 // @ts-expect-error expression of type '"_$litPart$"' is added by Lit
