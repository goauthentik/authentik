import { AKElement } from "@goauthentik/elements/Base";
import { CustomEmitterElement } from "@goauthentik/elements/utils/eventEmitter";

import { CSSResult, TemplateResult, css, html, nothing } from "lit";
import { customElement, property } from "lit/decorators.js";
import { map } from "lit/directives/map.js";

import PFForm from "@patternfly/patternfly/components/Form/form.css";
import PFRadio from "@patternfly/patternfly/components/Radio/radio.css";
import PFBase from "@patternfly/patternfly/patternfly-base.css";

import { randomId } from "../utils/randomId";

export interface RadioOption<T> {
    label: string;
    description?: TemplateResult;
    default: boolean;
    value: T;
}

@customElement("ak-radio")
export class Radio<T> extends CustomEmitterElement(AKElement) {
    @property({ attribute: false })
    options: RadioOption<T>[] = [];

    @property()
    name = "";

    @property({ attribute: false })
    value?: T;

    internalId: string;

    static get styles(): CSSResult[] {
        return [
            PFBase,
            PFRadio,
            PFForm,
            css`
                .pf-c-form__group-control {
                    padding-top: calc(
                        var(--pf-c-form--m-horizontal__group-label--md--PaddingTop) * 1.3
                    );
                }
                .pf-c-radio label,
                .pf-c-radio span {
                    user-select: none;
                }
            `,
        ];
    }

    constructor() {
        super();
        this.renderRadio = this.renderRadio.bind(this);
        this.buildChangeHandler = this.buildChangeHandler.bind(this);
<<<<<<< HEAD
=======
        this.internalId = this.name || `radio-${randomId(8)}`;
>>>>>>> 6792bf88
    }

    // Set the value if it's not set already. Property changes inside the `willUpdate()` method do
    // not trigger an element update.
    willUpdate() {
        if (!this.value) {
            const maybeDefault = this.options.filter((opt) => opt.default);
            if (maybeDefault.length > 0) {
                this.value = maybeDefault[0].value;
            }
        }
    }

    // When a user clicks on `type="radio"`, *two* events happen in rapid succession: the original
    // radio loses its setting, and the selected radio gains its setting. We want radio buttons to
    // present a unified event interface, so we prevent the event from triggering if the value is
    // already set.
    buildChangeHandler(option: RadioOption<T>) {
        return (ev: Event) => {
            // This is a controlled input. Stop the native event from escaping or affecting the
            // value.  We'll do that ourselves.
            ev.stopPropagation();
<<<<<<< HEAD
            ev.preventDefault();
            this.value = option.value;
            this.dispatchCustomEvent("change", option.value);
            this.dispatchCustomEvent("input", option.value);
        };
    }

    renderRadio(option: RadioOption<T>) {
        const elId = `${this.name}-${option.value}`;
=======
            this.value = option.value;
            this.dispatchCustomEvent("change", { value: option.value });
            this.dispatchCustomEvent("input", { value: option.value });
        };
    }

    renderRadio(option: RadioOption<T>, index: number) {
        const elId = `${this.internalId}-${index}`;
>>>>>>> 6792bf88
        const handler = this.buildChangeHandler(option);
        return html`<div class="pf-c-radio" @click=${handler}>
            <input
                class="pf-c-radio__input"
                type="radio"
                name="${this.name}"
                id=${elId}
                .checked=${option.value === this.value}
            />
            <label class="pf-c-radio__label" for=${elId}>${option.label}</label>
            ${option.description
                ? html`<span class="pf-c-radio__description">${option.description}</span>`
                : nothing}
        </div>`;
    }

    render() {
        return html`<div class="pf-c-form__group-control pf-m-stack">
            ${map(this.options, this.renderRadio)}
        </div>`;
    }
}

export default Radio;<|MERGE_RESOLUTION|>--- conflicted
+++ resolved
@@ -54,10 +54,7 @@
         super();
         this.renderRadio = this.renderRadio.bind(this);
         this.buildChangeHandler = this.buildChangeHandler.bind(this);
-<<<<<<< HEAD
-=======
         this.internalId = this.name || `radio-${randomId(8)}`;
->>>>>>> 6792bf88
     }
 
     // Set the value if it's not set already. Property changes inside the `willUpdate()` method do
@@ -80,17 +77,6 @@
             // This is a controlled input. Stop the native event from escaping or affecting the
             // value.  We'll do that ourselves.
             ev.stopPropagation();
-<<<<<<< HEAD
-            ev.preventDefault();
-            this.value = option.value;
-            this.dispatchCustomEvent("change", option.value);
-            this.dispatchCustomEvent("input", option.value);
-        };
-    }
-
-    renderRadio(option: RadioOption<T>) {
-        const elId = `${this.name}-${option.value}`;
-=======
             this.value = option.value;
             this.dispatchCustomEvent("change", { value: option.value });
             this.dispatchCustomEvent("input", { value: option.value });
@@ -99,7 +85,6 @@
 
     renderRadio(option: RadioOption<T>, index: number) {
         const elId = `${this.internalId}-${index}`;
->>>>>>> 6792bf88
         const handler = this.buildChangeHandler(option);
         return html`<div class="pf-c-radio" @click=${handler}>
             <input
