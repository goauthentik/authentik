--- conflicted
+++ resolved
@@ -3,11 +3,7 @@
 import { spread } from "@open-wc/lit-helpers";
 
 import { msg } from "@lit/localize";
-<<<<<<< HEAD
-import { css, html } from "lit";
-=======
 import { css, html, nothing } from "lit";
->>>>>>> f192690f
 import { customElement, property } from "lit/decorators.js";
 
 import PFExpandableSection from "@patternfly/patternfly/components/ExpandableSection/expandable-section.css";
@@ -18,7 +14,7 @@
     textOpen?: string;
     textClosed?: string;
 }
-<<<<<<< HEAD
+
 /**
  * @class Expand
  * @element ak-expand
@@ -29,7 +25,7 @@
  * slot - The contents to be hidden or displayed.
  */
 @customElement("ak-expand")
-export class Expand extends AKElement {
+export class Expand extends AKElement implements IExpand {
     /**
      * The state of the expanded content
      *
@@ -39,31 +35,19 @@
     expanded = false;
 
     /**
+     * The text to display next to the open/close control when the accordion is open.
+     *
+     * @attr
+     */
+    @property({ type: String, attribute: "text-open" })
+    textOpen = msg("Show less");
+
+    /**
      * The text to display next to the open/close control when the accordion is closed.
      *
      * @attr
      */
-    @property()
-    textOpen = msg("Show less");
-
-    /**
-     * The text to display next to the open/close control when the accordion is .
-     *
-     * @attr
-     */
-    @property()
-=======
-
-@customElement("ak-expand")
-export class Expand extends AKElement implements IExpand {
-    @property({ type: Boolean })
-    expanded = false;
-
-    @property({ type: String, attribute: "text-open" })
-    textOpen = msg("Show less");
-
     @property({ type: String, attribute: "text-closed" })
->>>>>>> f192690f
     textClosed = msg("Show more");
 
     static get styles() {
