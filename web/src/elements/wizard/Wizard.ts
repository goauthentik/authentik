import { ModalButton } from "@goauthentik/web/elements/buttons/ModalButton";

import { t } from "@lingui/macro";

import { customElement } from "@lit/reactive-element/decorators/custom-element.js";
import { property } from "@lit/reactive-element/decorators/property.js";
import { CSSResult, TemplateResult, html } from "lit";
import { state } from "lit/decorators.js";

import PFWizard from "@patternfly/patternfly/components/Wizard/wizard.css";

<<<<<<< HEAD
import { ModalButton } from "../buttons/ModalButton";
import "./ActionWizardPage";
=======
>>>>>>> a8c04f96
import { WizardPage } from "./WizardPage";

export interface WizardAction {
    displayName: string;
    subText?: string;
    run: () => Promise<boolean>;
}

export const ApplyActionsSlot = "apply-actions";

@customElement("ak-wizard")
export class Wizard extends ModalButton {
    @property({ type: Boolean })
    canCancel = true;

    @property({ type: Boolean })
    canBack = true;

    @property()
    header?: string;

    @property()
    description?: string;

    @property({ type: Boolean })
    isValid = false;

    static get styles(): CSSResult[] {
        return super.styles.concat(PFWizard);
    }

    @state()
    _steps: string[] = [];

    get steps(): string[] {
        return this._steps;
    }

    set steps(steps: string[]) {
        const addApplyActionsSlot = this.steps.includes(ApplyActionsSlot);
        this._steps = steps;
        if (addApplyActionsSlot) {
            this.steps.push(ApplyActionsSlot);
        }
        this.steps.forEach((step) => {
            const exists = this.querySelector(`[slot=${step}]`) !== null;
            if (!exists) {
                const el = document.createElement(step);
                el.slot = step;
                el.dataset["wizardmanaged"] = "true";
                this.appendChild(el);
            }
        });
        this.requestUpdate();
    }

    _initialSteps: string[] = [];

    @property({ attribute: false })
    actions: WizardAction[] = [];

    @state()
    _currentStep?: WizardPage;

    set currentStep(value: WizardPage | undefined) {
        this._currentStep = value;
        if (this._currentStep) {
            this._currentStep.activeCallback();
            this._currentStep.requestUpdate();
        }
    }

    get currentStep(): WizardPage | undefined {
        return this._currentStep;
    }

    @property({ attribute: false })
    finalHandler: () => Promise<void> = () => {
        return Promise.resolve();
    };

    @property({ attribute: false })
    state: { [key: string]: unknown } = {};

    firstUpdated(): void {
        this._initialSteps = this._steps;
    }

    /**
     * Add action to the beginning of the list
     */
    addActionBefore(displayName: string, run: () => Promise<boolean>): void {
        this.actions.unshift({
            displayName,
            run,
        });
    }

    /**
     * Add action at the end of the list
     */
    addActionAfter(displayName: string, run: () => Promise<boolean>): void {
        this.actions.push({
            displayName,
            run,
        });
    }

    renderModalInner(): TemplateResult {
        const firstPage = this.querySelector<WizardPage>(`[slot=${this.steps[0]}]`);
        if (!this.currentStep && firstPage) {
            this.currentStep = firstPage;
        }
        const currentIndex = this.currentStep ? this.steps.indexOf(this.currentStep.slot) : 0;
        let lastPage = currentIndex === this.steps.length - 1;
        if (lastPage && !this.steps.includes("ak-wizard-page-action") && this.actions.length > 0) {
            this.steps = this.steps.concat("ak-wizard-page-action");
            lastPage = currentIndex === this.steps.length - 1;
        }
        return html`<div class="pf-c-wizard">
            <div class="pf-c-wizard__header">
                ${this.canCancel
                    ? html`<button
                          class="pf-c-button pf-m-plain pf-c-wizard__close"
                          type="button"
                          aria-label="${t`Close`}"
                          @click=${() => {
                              this.reset();
                          }}
                      >
                          <i class="fas fa-times" aria-hidden="true"></i>
                      </button>`
                    : html``}
                <h1 class="pf-c-title pf-m-3xl pf-c-wizard__title">${this.header}</h1>
                <p class="pf-c-wizard__description">${this.description}</p>
            </div>
            <div class="pf-c-wizard__outer-wrap">
                <div class="pf-c-wizard__inner-wrap">
                    <nav class="pf-c-wizard__nav">
                        <ol class="pf-c-wizard__nav-list">
                            ${this.steps.map((step, idx) => {
                                const currentIdx = this.currentStep
                                    ? this.steps.indexOf(this.currentStep.slot)
                                    : 0;
                                return html`
                                    <li class="pf-c-wizard__nav-item">
                                        <button
                                            class="pf-c-wizard__nav-link ${idx === currentIdx
                                                ? "pf-m-current"
                                                : ""}"
                                            ?disabled=${currentIdx < idx}
                                            @click=${() => {
                                                const stepEl = this.querySelector<WizardPage>(
                                                    `[slot=${step}]`,
                                                );
                                                if (stepEl) {
                                                    this.currentStep = stepEl;
                                                }
                                            }}
                                        >
                                            ${this.querySelector<WizardPage>(
                                                `[slot=${step}]`,
                                            )?.sidebarLabel()}
                                        </button>
                                    </li>
                                `;
                            })}
                        </ol>
                    </nav>
                    <main class="pf-c-wizard__main">
                        <div class="pf-c-wizard__main-body">
                            <slot name=${this.currentStep?.slot || this.steps[0]}></slot>
                        </div>
                    </main>
                </div>
                <footer class="pf-c-wizard__footer">
                    <button
                        class="pf-c-button pf-m-primary"
                        type="submit"
                        ?disabled=${!this.isValid}
                        @click=${async () => {
                            const cb = await this.currentStep?.nextCallback();
                            if (!cb) {
                                return;
                            }
                            if (lastPage) {
                                await this.finalHandler();
                                this.reset();
                            } else {
                                const nextPage = this.querySelector<WizardPage>(
                                    `[slot=${this.steps[currentIndex + 1]}]`,
                                );
                                if (nextPage) {
                                    this.currentStep = nextPage;
                                }
                            }
                        }}
                    >
                        ${lastPage ? t`Finish` : t`Next`}
                    </button>
                    ${(this.currentStep ? this.steps.indexOf(this.currentStep.slot) : 0) > 0 &&
                    this.canBack
                        ? html`
                              <button
                                  class="pf-c-button pf-m-secondary"
                                  type="button"
                                  @click=${() => {
                                      const prevPage = this.querySelector<WizardPage>(
                                          `[slot=${this.steps[currentIndex - 1]}]`,
                                      );
                                      if (prevPage) {
                                          this.currentStep = prevPage;
                                      }
                                  }}
                              >
                                  ${t`Back`}
                              </button>
                          `
                        : html``}
                    ${this.canCancel
                        ? html`<div class="pf-c-wizard__footer-cancel">
                              <button
                                  class="pf-c-button pf-m-link"
                                  type="button"
                                  @click=${() => {
                                      this.reset();
                                  }}
                              >
                                  ${t`Cancel`}
                              </button>
                          </div>`
                        : html``}
                </footer>
            </div>
        </div>`;
    }

    reset(): void {
        this.open = false;
        this.querySelectorAll("[data-wizardmanaged=true]").forEach((el) => {
            el.remove();
        });
        this.steps = this._initialSteps;
        this.actions = [];
        this.state = {};
        this.currentStep = undefined;
        this.canBack = true;
        this.canCancel = true;
    }
}<|MERGE_RESOLUTION|>--- conflicted
+++ resolved
@@ -1,4 +1,6 @@
 import { ModalButton } from "@goauthentik/web/elements/buttons/ModalButton";
+import "@goauthentik/web/elements/wizard/ActionWizardPage";
+import { WizardPage } from "@goauthentik/web/elements/wizard/WizardPage";
 
 import { t } from "@lingui/macro";
 
@@ -8,13 +10,6 @@
 import { state } from "lit/decorators.js";
 
 import PFWizard from "@patternfly/patternfly/components/Wizard/wizard.css";
-
-<<<<<<< HEAD
-import { ModalButton } from "../buttons/ModalButton";
-import "./ActionWizardPage";
-=======
->>>>>>> a8c04f96
-import { WizardPage } from "./WizardPage";
 
 export interface WizardAction {
     displayName: string;
