--- conflicted
+++ resolved
@@ -5,11 +5,7 @@
 } from "@goauthentik/common/api/middleware";
 import { EVENT_LOCALE_REQUEST, VERSION } from "@goauthentik/common/constants";
 import { globalAK } from "@goauthentik/common/global";
-<<<<<<< HEAD
 import { TokenMiddleware } from "@goauthentik/common/oauth-middleware.js";
-=======
-import { TokenMiddleware } from "@goauthentik/common/oauth/middleware";
->>>>>>> d4a6874a
 
 import { Config, Configuration, CoreApi, CurrentBrand, RootApi } from "@goauthentik/api";
 
@@ -48,7 +44,7 @@
             composed: true,
             bubbles: true,
             detail: { locale: brand.defaultLocale },
-        })
+        }),
     );
 }
 
