/**
 * @file authentik base UI theme.
 */

/* Defined to better identify the base theme when debugging constructed stylesheets. */
.__AK_UI_BASE__ {
    --__AK_UI_BASE__: 1;
}

/* #region Global */

:root {
    --ak-accent: #fd4b2d;

    --ak-dark-foreground: #fafafa;
    --ak-dark-foreground-darker: #bebebe;
    --ak-dark-foreground-link: #5a5cb9;
    --ak-dark-background: #18191a;
    --ak-dark-background-darker: #000000;
    --ak-dark-background-light: #1c1e21;
    --ak-dark-background-light-ish: #212427;
    --ak-dark-background-lighter: #2b2e33;

    /* PatternFly likes to override global variables for some reason */
    --ak-global--Color--100: var(--pf-global--Color--100);

    /* Minimum width after which the sidebar becomes automatic */
    --ak-sidebar--minimum-auto-width: 80rem;

    /**
     * The height of the navbar and branded sidebar.
     * @todo This shouldn't be necessary. The sidebar can instead use a grid layout
     * ensuring they share the same height.
     */
    --ak-navbar--height: 7rem;
}

<<<<<<< HEAD
/* #region Fonts */

body {
    --pf-global--FontFamily--sans-serif:
        RedHatVF, "RedHatText", "Overpass", overpass, helvetica, arial, sans-serif;

    --pf-global--FontFamily--heading--sans-serif:
        RedHatDisplayVF, "RedHatDisplay", "Overpass", overpass, helvetica, arial, sans-serif;

    --pf-global--FontFamily--monospace:
        RedHatMonoVF, SFMono-Regular, Menlo, Monaco, Consolas, "Liberation Mono", "Courier New",
        monospace;
}

code,
pre {
    /*
        The variable weight is a bit too thin compared to the fixed weight.
        So we'll use a slightly larger value here to compensate.
     */
    font-weight: 500;
}

/* #endregion */

=======
.pf-c-form__group {
    --pf-c-form--m-horizontal__group-label--md--GridColumnWidth: minmax(max-content, 9.375rem);
    column-gap: var(--pf-global--spacer--md);
}

>>>>>>> bafe8a51
@supports selector(::-webkit-scrollbar) {
    ::-webkit-scrollbar {
        width: 5px;
        height: 5px;
        background-color: transparent;
    }
    ::-webkit-scrollbar-thumb {
        background-color: var(--ak-accent);
    }
    ::-webkit-scrollbar-track {
        background-color: transparent;
    }
    ::-webkit-scrollbar-corner {
        background-color: transparent;
    }
}

@supports not selector(::-webkit-scrollbar) {
    :root {
        scrollbar-color: var(--ak-accent) transparent;
    }
}

html {
    --pf-c-nav__link--PaddingTop: 0.5rem;
    --pf-c-nav__link--PaddingRight: 0.5rem;
    --pf-c-nav__link--PaddingBottom: 0.5rem;
    --pf-c-nav__link--PaddingLeft: 0.5rem;
}

html > form > input {
    position: absolute;
    top: -2000px;
    left: -2000px;
}

/* #endregion */

/* #region Icons */

.pf-icon {
    display: inline-block;
    font-style: normal;
    font-variant: normal;
    text-rendering: auto;
    line-height: 1;
    vertical-align: middle;
}

.pf-c-form-control {
    --pf-c-form-control--m-caps-lock--BackgroundUrl: url("data:image/svg+xml;charset=utf8,%3Csvg fill='%23aaabac' viewBox='0 0 56 56' xmlns='http://www.w3.org/2000/svg'%3E%3Cpath d='M 20.7812 37.6211 L 35.2421 37.6211 C 38.5233 37.6211 40.2577 35.6992 40.2577 32.6055 L 40.2577 28.4570 L 49.1404 28.4570 C 51.0859 28.4570 52.6329 27.3086 52.6329 25.5039 C 52.6329 24.4024 52.0703 23.5351 51.0158 22.6211 L 30.9062 4.8789 C 29.9452 4.0351 29.0546 3.4727 27.9999 3.4727 C 26.9687 3.4727 26.0780 4.0351 25.1171 4.8789 L 4.9843 22.6445 C 3.8828 23.6055 3.3671 24.4024 3.3671 25.5039 C 3.3671 27.3086 4.9140 28.4570 6.8828 28.4570 L 15.7421 28.4570 L 15.7421 32.6055 C 15.7421 35.6992 17.4999 37.6211 20.7812 37.6211 Z M 21.1562 34.0820 C 20.2655 34.0820 19.6562 33.4961 19.6562 32.6055 L 19.6562 25.7149 C 19.6562 25.1524 19.4452 24.9180 18.8828 24.9180 L 8.6640 24.9180 C 8.4999 24.9180 8.4296 24.8476 8.4296 24.7305 C 8.4296 24.6367 8.4530 24.5430 8.5702 24.4492 L 27.5077 7.9961 C 27.7187 7.8086 27.8359 7.7383 27.9999 7.7383 C 28.1640 7.7383 28.3046 7.8086 28.4921 7.9961 L 47.4532 24.4492 C 47.5703 24.5430 47.5939 24.6367 47.5939 24.7305 C 47.5939 24.8476 47.4998 24.9180 47.3356 24.9180 L 37.1406 24.9180 C 36.5780 24.9180 36.3671 25.1524 36.3671 25.7149 L 36.3671 32.6055 C 36.3671 33.4727 35.7109 34.0820 34.8671 34.0820 Z M 19.7733 52.5273 L 36.0624 52.5273 C 38.7577 52.5273 40.3046 51.0273 40.3046 48.3086 L 40.3046 44.9336 C 40.3046 42.2148 38.7577 40.6680 36.0624 40.6680 L 19.7733 40.6680 C 17.0546 40.6680 15.5077 42.2383 15.5077 44.9336 L 15.5077 48.3086 C 15.5077 51.0039 17.0546 52.5273 19.7733 52.5273 Z M 20.3124 49.2227 C 19.4921 49.2227 19.0468 48.8008 19.0468 47.9805 L 19.0468 45.2617 C 19.0468 44.4414 19.4921 43.9727 20.3124 43.9727 L 35.5233 43.9727 C 36.3202 43.9727 36.7655 44.4414 36.7655 45.2617 L 36.7655 47.9805 C 36.7655 48.8008 36.3202 49.2227 35.5233 49.2227 Z'/%3E%3C/svg%3E");
}

.pf-c-form-control.pf-m-icon.pf-m-caps-lock {
    --pf-c-form-control--m-icon--BackgroundUrl: var(
        --pf-c-form-control--m-caps-lock--BackgroundUrl
    );
}

/* #endregion */

.pf-c-page__header {
    z-index: 0;
    background-color: var(--ak-dark-background-light);
    box-shadow: var(--pf-global--BoxShadow--lg-bottom);
}

/* #region Login adjustments */

/* Ensure card is displayed on small screens */
.pf-c-login__main {
    display: block;
    position: relative;
    width: 100%;
}

.ak-login-container {
    height: calc(100vh - var(--pf-global--spacer--lg) - var(--pf-global--spacer--lg));
    width: 35rem;
    display: flex;
    flex-direction: column;
    justify-content: space-between;
}

.pf-c-login__header {
    flex-grow: 1;
}

.pf-c-login__footer {
    flex-grow: 2;
    display: flex;
    justify-content: end;
    flex-direction: column;
}

.pf-c-login__footer ul.pf-c-list.pf-m-inline {
    justify-content: center;
    padding: 2rem 0;
}

/* #endregion */

.pf-c-content h1 {
    display: flex;
    align-items: flex-start;
}

.pf-c-content h1 i {
    font-style: normal;
}

.pf-c-content h1 :first-child {
    margin-right: var(--pf-global--spacer--sm);
}

/* ensure background on non-flow pages match */
.pf-c-background-image::before {
    background-image: var(--ak-flow-background);
    background-position: center;
}

.pf-m-success {
    color: var(--pf-global--success-color--100) !important;
}

.pf-m-warning {
    color: var(--pf-global--warning-color--100);
}

.pf-m-danger {
    color: var(--pf-global--danger-color--100);
}

/* #region Fonts */

.pf-m-monospace {
    font-family: var(--pf-global--FontFamily--monospace);
}

/* #endregion */

.pf-c-description-list__description .pf-c-button {
    margin-right: 6px;
    margin-bottom: 6px;
}

.pf-m-pressable {
    cursor: pointer;
    user-select: none;
}

/* Flow-card adjustments for static pages */
.pf-c-brand {
    padding-top: calc(
        var(--pf-c-login__main-footer-links--PaddingTop) +
            var(--pf-c-login__main-footer-links--PaddingBottom) +
            var(--pf-c-login__main-body--PaddingBottom)
    );
    max-height: 9rem;
}

.ak-brand {
    display: flex;
    justify-content: center;
    width: 100%;
}

.ak-brand img {
    padding: 0 2rem;
    max-height: inherit;
}

@media (min-height: 60rem) {
    .pf-c-login.stacked .pf-c-login__main {
        margin-top: 13rem;
    }
}

.pf-c-data-list {
    padding-inline-start: 0;
}

/* #region Code blocks */

pre:has(.hljs) {
    padding: var(--pf-global--spacer--md);
}

/* #endregion */<|MERGE_RESOLUTION|>--- conflicted
+++ resolved
@@ -35,7 +35,6 @@
     --ak-navbar--height: 7rem;
 }
 
-<<<<<<< HEAD
 /* #region Fonts */
 
 body {
@@ -61,13 +60,11 @@
 
 /* #endregion */
 
-=======
 .pf-c-form__group {
     --pf-c-form--m-horizontal__group-label--md--GridColumnWidth: minmax(max-content, 9.375rem);
     column-gap: var(--pf-global--spacer--md);
 }
 
->>>>>>> bafe8a51
 @supports selector(::-webkit-scrollbar) {
     ::-webkit-scrollbar {
         width: 5px;
