import { msg } from "@lit/localize";

import { Device, EventActions, IntentEnum, SeverityEnum } from "@goauthentik/api";

/* Various tables in the API for which we need to supply labels */

export const intentEnumToLabel = new Map<IntentEnum, string>([
    [IntentEnum.Api, msg("API Access")],
    [IntentEnum.AppPassword, msg("App password")],
    [IntentEnum.Recovery, msg("Recovery")],
    [IntentEnum.Verification, msg("Verification")],
    [IntentEnum.UnknownDefaultOpenApi, msg("Unknown intent")],
]);

export const intentToLabel = (intent: IntentEnum) => intentEnumToLabel.get(intent);

export const eventActionToLabel = new Map<EventActions | undefined, string>([
    [EventActions.Login, msg("Login")],
    [EventActions.LoginFailed, msg("Failed login")],
    [EventActions.Logout, msg("Logout")],
    [EventActions.UserWrite, msg("User was written to")],
    [EventActions.SuspiciousRequest, msg("Suspicious request")],
    [EventActions.PasswordSet, msg("Password set")],
    [EventActions.SecretView, msg("Secret was viewed")],
    [EventActions.SecretRotate, msg("Secret was rotated")],
    [EventActions.InvitationUsed, msg("Invitation used")],
    [EventActions.AuthorizeApplication, msg("Application authorized")],
    [EventActions.SourceLinked, msg("Source linked")],
    [EventActions.ImpersonationStarted, msg("Impersonation started")],
    [EventActions.ImpersonationEnded, msg("Impersonation ended")],
    [EventActions.FlowExecution, msg("Flow execution")],
    // These are different: look closely.
    [EventActions.PolicyExecution, msg("Policy execution")],
    [EventActions.PolicyException, msg("Policy exception")],
    [EventActions.PropertyMappingException, msg("Property Mapping exception")],
    // These are different: look closely.
    [EventActions.SystemTaskExecution, msg("System task execution")],
    [EventActions.SystemTaskException, msg("System task exception")],
    [EventActions.SystemException, msg("General system exception")],
    [EventActions.ConfigurationError, msg("Configuration error")],
    [EventActions.ModelCreated, msg("Model created")],
    [EventActions.ModelUpdated, msg("Model updated")],
    [EventActions.ModelDeleted, msg("Model deleted")],
    [EventActions.EmailSent, msg("Email sent")],
    [EventActions.UpdateAvailable, msg("Update available")],
]);

export const actionToLabel = (action?: EventActions): string =>
    eventActionToLabel.get(action) ?? action ?? "";

export const severityEnumToLabel = new Map<SeverityEnum | null | undefined, string>([
    [SeverityEnum.Alert, msg("Alert")],
    [SeverityEnum.Notice, msg("Notice")],
    [SeverityEnum.Warning, msg("Warning")],
]);

export const severityToLabel = (severity: SeverityEnum | null | undefined) =>
    severityEnumToLabel.get(severity) ?? msg("Unknown severity");

<<<<<<< HEAD
=======
// TODO: Add verbose_name field to now vendored OTP devices
>>>>>>> a9398c92
export const deviceTypeToLabel = new Map<string, string>([
    ["authentik_stages_authenticator_static.StaticDevice", msg("Static tokens")],
    ["authentik_stages_authenticator_totp.TOTPDevice", msg("TOTP Device")],
]);

export const deviceTypeName = (device: Device) =>
    deviceTypeToLabel.get(device.type) ?? device?.verboseName ?? "";<|MERGE_RESOLUTION|>--- conflicted
+++ resolved
@@ -57,10 +57,8 @@
 export const severityToLabel = (severity: SeverityEnum | null | undefined) =>
     severityEnumToLabel.get(severity) ?? msg("Unknown severity");
 
-<<<<<<< HEAD
-=======
 // TODO: Add verbose_name field to now vendored OTP devices
->>>>>>> a9398c92
+//
 export const deviceTypeToLabel = new Map<string, string>([
     ["authentik_stages_authenticator_static.StaticDevice", msg("Static tokens")],
     ["authentik_stages_authenticator_totp.TOTPDevice", msg("TOTP Device")],
