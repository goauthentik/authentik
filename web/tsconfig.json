--- conflicted
+++ resolved
@@ -12,10 +12,6 @@
             "@goauthentik/polyfill/*": ["./src/polyfill/*"],
             "@goauthentik/standalone/*": ["./src/standalone/*"],
             "@goauthentik/user/*": ["./src/user/*"]
-<<<<<<< HEAD
-        },
-=======
         }
->>>>>>> f3d5e659
     }
 }