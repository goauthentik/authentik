{
    "extends": "./tsconfig.base.json",
    "compilerOptions": {
        "paths": {
<<<<<<< HEAD
            "@goauthentik/authentik/*": ["./src/*"],
=======
>>>>>>> ea71d41f
            "@goauthentik/admin/*": ["./src/admin/*"],
            "@goauthentik/common/*": ["./src/common/*"],
            "@goauthentik/components/*": ["./src/components/*"],
            "@goauthentik/docs/*": ["../website/docs/*"],
            "@goauthentik/elements/*": ["./src/elements/*"],
            "@goauthentik/flow/*": ["./src/flow/*"],
            "@goauthentik/locales/*": ["./src/locales/*"],
            "@goauthentik/polyfill/*": ["./src/polyfill/*"],
            "@goauthentik/standalone/*": ["./src/standalone/*"],
            "@goauthentik/user/*": ["./src/user/*"]
        }
    }
}<|MERGE_RESOLUTION|>--- conflicted
+++ resolved
@@ -2,10 +2,6 @@
     "extends": "./tsconfig.base.json",
     "compilerOptions": {
         "paths": {
-<<<<<<< HEAD
-            "@goauthentik/authentik/*": ["./src/*"],
-=======
->>>>>>> ea71d41f
             "@goauthentik/admin/*": ["./src/admin/*"],
             "@goauthentik/common/*": ["./src/common/*"],
             "@goauthentik/components/*": ["./src/components/*"],
