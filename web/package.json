{
    "name": "@goauthentik/web",
    "version": "0.0.0",
    "private": true,
    "license": "MIT",
    "scripts": {
        "extract-locales": "lit-localize extract",
        "build-locales": "run-s build-locales:build build-locales:repair",
        "build-locales:build": "lit-localize build",
        "build-locales:repair": "prettier --write ./src/locale-codes.ts",
        "build": "lit-localize build && node --max-old-space-size=4096 node_modules/.bin/rollup -c ./rollup.config.js",
        "build-proxy": "lit-localize build && node --max-old-space-size=4096 node_modules/.bin/rollup -c ./rollup.proxy.js",
        "watch": "lit-localize build && node --max-old-space-size=8192 node_modules/.bin/rollup -c -w",
        "lint": "eslint . --max-warnings 0 --fix",
        "lit-analyse": "lit-analyzer src",
        "prettier-check": "prettier --check .",
        "prettier": "prettier --write .",
        "tsc": "lit-localize build && tsc --noEmit -p .",
        "background-image": "npx @squoosh/cli -d src/assets/images --resize '{\"enabled\":true,\"width\":2560,\"method\":\"lanczos3\",\"fitMethod\":\"contain\",\"premultiply\":true,\"linearRGB\":true}' --mozjpeg '{\"quality\":75,\"baseline\":false,\"arithmetic\":false,\"progressive\":true,\"optimize_coding\":true,\"smoothing\":0,\"color_space\":3,\"quant_table\":3,\"trellis_multipass\":false,\"trellis_opt_zero\":false,\"trellis_opt_table\":false,\"trellis_loops\":1,\"auto_subsample\":true,\"chroma_subsample\":2,\"separate_chroma_quality\":false,\"chroma_quality\":75}' src/assets/images/flow_background.jpg"
    },
    "dependencies": {
        "@codemirror/lang-html": "^6.4.3",
        "@codemirror/lang-javascript": "^6.1.8",
        "@codemirror/lang-python": "^6.1.2",
        "@codemirror/lang-xml": "^6.0.2",
        "@codemirror/legacy-modes": "^6.3.2",
        "@codemirror/theme-one-dark": "^6.1.2",
        "@formatjs/intl-listformat": "^7.2.2",
        "@fortawesome/fontawesome-free": "^6.4.0",
<<<<<<< HEAD
        "@goauthentik/api": "^2023.5.2-1685273038",
        "@lit/localize": "^0.11.4",
=======
        "@goauthentik/api": "^2023.5.3-1685646044",
        "@lingui/cli": "^4.2.0",
        "@lingui/core": "^4.2.0",
        "@lingui/detect-locale": "^4.2.0",
        "@lingui/format-po-gettext": "^4.2.0",
        "@lingui/macro": "^4.2.0",
>>>>>>> aca105bd
        "@patternfly/patternfly": "^4.224.2",
        "@sentry/browser": "^7.53.1",
        "@sentry/tracing": "^7.53.1",
        "@webcomponents/webcomponentsjs": "^2.8.0",
        "base64-js": "^1.5.1",
        "chart.js": "^4.3.0",
        "chartjs-adapter-moment": "^1.0.1",
        "codemirror": "^6.0.1",
        "construct-style-sheets-polyfill": "^3.1.0",
        "core-js": "^3.30.2",
        "country-flag-icons": "^1.5.7",
        "fuse.js": "^6.6.2",
        "lit": "^2.7.4",
        "mermaid": "^10.2.0",
        "rapidoc": "^9.3.4",
        "webcomponent-qr-code": "^1.1.1",
        "yaml": "^2.3.1"
    },
    "devDependencies": {
        "@babel/core": "^7.22.1",
        "@babel/plugin-proposal-class-properties": "^7.18.6",
        "@babel/plugin-proposal-decorators": "^7.22.3",
        "@babel/plugin-proposal-private-methods": "^7.18.6",
        "@babel/plugin-transform-runtime": "^7.22.4",
        "@babel/preset-env": "^7.22.4",
        "@babel/preset-typescript": "^7.21.5",
        "@hcaptcha/types": "^1.0.3",
        "@jackfranklin/rollup-plugin-markdown": "^0.4.0",
        "@lit/localize-tools": "^0.6.9",
        "@rollup/plugin-babel": "^6.0.3",
        "@rollup/plugin-commonjs": "^25.0.0",
        "@rollup/plugin-node-resolve": "^15.1.0",
        "@rollup/plugin-replace": "^5.0.2",
        "@rollup/plugin-typescript": "^11.1.1",
        "@squoosh/cli": "^0.7.3",
        "@trivago/prettier-plugin-sort-imports": "^4.1.1",
        "@types/chart.js": "^2.9.37",
        "@types/codemirror": "5.60.7",
        "@types/grecaptcha": "^3.0.4",
        "@typescript-eslint/eslint-plugin": "^5.59.8",
        "@typescript-eslint/parser": "^5.59.8",
        "babel-plugin-macros": "^3.1.0",
        "babel-plugin-tsconfig-paths": "^1.0.3",
        "eslint": "^8.41.0",
        "eslint-config-google": "^0.14.0",
        "eslint-plugin-custom-elements": "0.0.8",
        "eslint-plugin-lit": "^1.8.3",
        "npm-run-all": "^4.1.5",
        "prettier": "^2.8.8",
        "pyright": "^1.1.311",
        "rollup": "^2.79.1",
        "rollup-plugin-copy": "^3.4.0",
        "rollup-plugin-cssimport": "^1.0.3",
        "rollup-plugin-minify-html-literals": "^1.2.6",
        "rollup-plugin-terser": "^7.0.2",
        "ts-lit-plugin": "^1.2.1",
        "tslib": "^2.5.2",
        "turnstile-types": "^1.1.2",
        "typescript": "^5.0.4"
    }
}<|MERGE_RESOLUTION|>--- conflicted
+++ resolved
@@ -27,17 +27,8 @@
         "@codemirror/theme-one-dark": "^6.1.2",
         "@formatjs/intl-listformat": "^7.2.2",
         "@fortawesome/fontawesome-free": "^6.4.0",
-<<<<<<< HEAD
-        "@goauthentik/api": "^2023.5.2-1685273038",
+        "@goauthentik/api": "^2023.5.3-1685646044",
         "@lit/localize": "^0.11.4",
-=======
-        "@goauthentik/api": "^2023.5.3-1685646044",
-        "@lingui/cli": "^4.2.0",
-        "@lingui/core": "^4.2.0",
-        "@lingui/detect-locale": "^4.2.0",
-        "@lingui/format-po-gettext": "^4.2.0",
-        "@lingui/macro": "^4.2.0",
->>>>>>> aca105bd
         "@patternfly/patternfly": "^4.224.2",
         "@sentry/browser": "^7.53.1",
         "@sentry/tracing": "^7.53.1",
