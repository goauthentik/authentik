{
    "name": "@goauthentik/web",
    "version": "0.0.0",
    "private": true,
    "license": "MIT",
    "scripts": {
        "extract-locales": "lit-localize extract",
        "build-locales": "run-s build-locales:build",
        "build-locales:build": "lit-localize build",
        "build-locales:repair": "prettier --write ./src/locale-codes.ts",
        "rollup:build": "node --max-old-space-size=4096 node_modules/.bin/rollup -c ./rollup.config.js",
        "rollup:build-proxy": "node --max-old-space-size=4096 node_modules/.bin/rollup -c ./rollup.proxy.js",
        "rollup:watch": "node --max-old-space-size=8192 node_modules/.bin/rollup -c -w",
        "build": "run-s build-locales rollup:build",
        "build-proxy": "run-s build-locales rollup:build-proxy",
        "watch": "run-s build-locales rollup:watch",
        "lint": "eslint . --max-warnings 0 --fix",
        "lit-analyse": "lit-analyzer src",
        "prettier-check": "prettier --check .",
        "prettier": "prettier --write .",
        "tsc:execute": "tsc --noEmit -p .",
        "tsc": "run-s build-locales tsc:execute",
        "background-image": "npx @squoosh/cli -d src/assets/images --resize '{\"enabled\":true,\"width\":2560,\"method\":\"lanczos3\",\"fitMethod\":\"contain\",\"premultiply\":true,\"linearRGB\":true}' --mozjpeg '{\"quality\":75,\"baseline\":false,\"arithmetic\":false,\"progressive\":true,\"optimize_coding\":true,\"smoothing\":0,\"color_space\":3,\"quant_table\":3,\"trellis_multipass\":false,\"trellis_opt_zero\":false,\"trellis_opt_table\":false,\"trellis_loops\":1,\"auto_subsample\":true,\"chroma_subsample\":2,\"separate_chroma_quality\":false,\"chroma_quality\":75}' src/assets/images/flow_background.jpg",
        "storybook": "storybook dev -p 6006",
        "build-storybook": "storybook build"
    },
    "dependencies": {
        "@codemirror/lang-html": "^6.4.4",
        "@codemirror/lang-javascript": "^6.1.9",
        "@codemirror/lang-python": "^6.1.2",
        "@codemirror/lang-xml": "^6.0.2",
        "@codemirror/legacy-modes": "^6.3.2",
        "@codemirror/theme-one-dark": "^6.1.2",
        "@formatjs/intl-listformat": "^7.2.2",
        "@fortawesome/fontawesome-free": "^6.4.0",
        "@goauthentik/api": "^2023.5.3-1685646044",
        "@lit/localize": "^0.11.4",
        "@patternfly/patternfly": "^4.224.2",
        "@sentry/browser": "^7.54.0",
        "@sentry/tracing": "^7.54.0",
        "@webcomponents/webcomponentsjs": "^2.8.0",
        "base64-js": "^1.5.1",
        "chart.js": "^4.3.0",
        "chartjs-adapter-moment": "^1.0.1",
        "codemirror": "^6.0.1",
        "construct-style-sheets-polyfill": "^3.1.0",
        "core-js": "^3.30.2",
        "country-flag-icons": "^1.5.7",
        "fuse.js": "^6.6.2",
        "lit": "^2.7.5",
        "mermaid": "^10.2.2",
        "rapidoc": "^9.3.4",
        "webcomponent-qr-code": "^1.1.1",
        "yaml": "^2.3.1"
    },
    "devDependencies": {
        "@babel/core": "^7.22.1",
        "@babel/plugin-proposal-class-properties": "^7.18.6",
        "@babel/plugin-proposal-decorators": "^7.22.3",
        "@babel/plugin-proposal-private-methods": "^7.18.6",
        "@babel/plugin-transform-runtime": "^7.22.4",
        "@babel/preset-env": "^7.22.4",
        "@babel/preset-typescript": "^7.21.5",
        "@hcaptcha/types": "^1.0.3",
        "@jackfranklin/rollup-plugin-markdown": "^0.4.0",
        "@jeysal/storybook-addon-css-user-preferences": "^0.2.0",
        "@lit/localize-tools": "^0.6.9",
        "@rollup/plugin-babel": "^6.0.3",
        "@rollup/plugin-commonjs": "^25.0.0",
        "@rollup/plugin-node-resolve": "^15.0.2",
        "@rollup/plugin-replace": "^5.0.2",
        "@rollup/plugin-typescript": "^11.1.1",
        "@squoosh/cli": "^0.7.3",
        "@storybook/addon-essentials": "^7.0.18",
        "@storybook/addon-links": "^7.0.18",
        "@storybook/blocks": "^7.0.18",
        "@storybook/web-components": "^7.0.18",
        "@storybook/web-components-vite": "^7.0.18",
        "@trivago/prettier-plugin-sort-imports": "^4.1.1",
        "@types/chart.js": "^2.9.37",
        "@types/codemirror": "5.60.8",
        "@types/grecaptcha": "^3.0.4",
        "@typescript-eslint/eslint-plugin": "^5.59.9",
        "@typescript-eslint/parser": "^5.59.9",
        "babel-plugin-macros": "^3.1.0",
        "babel-plugin-tsconfig-paths": "^1.0.3",
        "eslint": "^8.42.0",
        "eslint-config-google": "^0.14.0",
        "eslint-plugin-custom-elements": "0.0.8",
        "eslint-plugin-lit": "^1.8.3",
        "eslint-plugin-storybook": "^0.6.12",
        "lit-analyzer": "^1.2.1",
        "npm-run-all": "^4.1.5",
        "prettier": "^2.8.8",
<<<<<<< HEAD
        "pyright": "^1.1.310",
        "react": "^18.2.0",
        "react-dom": "^18.2.0",
=======
        "pyright": "^1.1.312",
>>>>>>> 5ede4c20
        "rollup": "^2.79.1",
        "rollup-plugin-copy": "^3.4.0",
        "rollup-plugin-cssimport": "^1.0.3",
        "rollup-plugin-minify-html-literals": "^1.2.6",
        "rollup-plugin-postcss-lit": "^2.0.0",
        "rollup-plugin-terser": "^7.0.2",
        "storybook": "^7.0.18",
        "ts-lit-plugin": "^1.2.1",
        "tslib": "^2.5.3",
        "turnstile-types": "^1.1.2",
        "typescript": "^5.1.3",
        "vite-tsconfig-paths": "^4.2.0"
    }
}<|MERGE_RESOLUTION|>--- conflicted
+++ resolved
@@ -92,13 +92,9 @@
         "lit-analyzer": "^1.2.1",
         "npm-run-all": "^4.1.5",
         "prettier": "^2.8.8",
-<<<<<<< HEAD
-        "pyright": "^1.1.310",
+        "pyright": "^1.1.312",
         "react": "^18.2.0",
         "react-dom": "^18.2.0",
-=======
-        "pyright": "^1.1.312",
->>>>>>> 5ede4c20
         "rollup": "^2.79.1",
         "rollup-plugin-copy": "^3.4.0",
         "rollup-plugin-cssimport": "^1.0.3",
