--- conflicted
+++ resolved
@@ -41,14 +41,9 @@
         "@babel/preset-env": "^7.13.15",
         "@babel/preset-typescript": "^7.13.0",
         "@fortawesome/fontawesome-free": "^5.15.3",
-<<<<<<< HEAD
         "@lingui/cli": "^3.8.9",
-        "@lingui/core": "^3.8.6",
-=======
-        "@lingui/cli": "^3.8.6",
         "@lingui/core": "^3.8.9",
->>>>>>> a35f77c6
-        "@lingui/macro": "^3.8.6",
+        "@lingui/macro": "^3.8.9",
         "@patternfly/patternfly": "^4.96.2",
         "@polymer/iron-form": "^3.0.1",
         "@polymer/paper-input": "^3.2.1",
