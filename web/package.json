{
    "name": "@goauthentik/web",
    "version": "0.0.0",
    "dependencies": {
        "@codemirror/lang-html": "^6.4.9",
        "@codemirror/lang-javascript": "^6.2.2",
        "@codemirror/lang-python": "^6.1.6",
        "@codemirror/lang-xml": "^6.1.0",
        "@codemirror/legacy-modes": "^6.4.0",
        "@codemirror/theme-one-dark": "^6.1.2",
        "@floating-ui/dom": "^1.6.9",
        "@formatjs/intl-listformat": "^7.5.7",
        "@fortawesome/fontawesome-free": "^6.6.0",
        "@goauthentik/api": "^2024.6.3-1723468407",
        "@lit/context": "^1.1.2",
        "@lit/localize": "^0.12.2",
        "@lit/reactive-element": "^2.0.4",
        "@lit/task": "^1.0.1",
        "@open-wc/lit-helpers": "^0.7.0",
        "@patternfly/elements": "^3.0.2",
        "@patternfly/patternfly": "^4.224.2",
        "@sentry/browser": "^8.25.0",
        "@webcomponents/webcomponentsjs": "^2.8.0",
        "base64-js": "^1.5.1",
        "chart.js": "^4.4.3",
        "chartjs-adapter-moment": "^1.0.1",
        "codemirror": "^6.0.1",
        "construct-style-sheets-polyfill": "^3.1.0",
        "core-js": "^3.38.0",
        "country-flag-icons": "^1.5.13",
        "fuse.js": "^7.0.0",
        "guacamole-common-js": "^1.5.0",
        "lit": "^3.2.0",
        "md-front-matter": "^1.0.4",
        "mermaid": "^10.9.1",
        "rapidoc": "^9.3.4",
        "showdown": "^2.1.0",
        "style-mod": "^4.1.2",
        "ts-pattern": "^5.3.1",
        "webcomponent-qr-code": "^1.2.0",
        "yaml": "^2.5.0"
    },
    "devDependencies": {
        "@babel/core": "^7.25.2",
        "@babel/plugin-proposal-class-properties": "^7.18.6",
        "@babel/plugin-proposal-decorators": "^7.24.7",
        "@babel/plugin-transform-private-methods": "^7.24.7",
        "@babel/plugin-transform-private-property-in-object": "^7.24.7",
        "@babel/plugin-transform-runtime": "^7.24.7",
        "@babel/preset-env": "^7.25.3",
        "@babel/preset-typescript": "^7.24.7",
        "@changesets/cli": "^2.27.5",
        "@custom-elements-manifest/analyzer": "^0.10.2",
        "@eslint/js": "^9.9.0",
        "@genesiscommunitysuccess/custom-elements-lsp": "^5.0.3",
        "@hcaptcha/types": "^1.0.4",
        "@jeysal/storybook-addon-css-user-preferences": "^0.2.0",
        "@lit/localize-tools": "^0.8.0",
        "@rollup/plugin-replace": "^5.0.7",
        "@spotlightjs/spotlight": "^2.3.0",
        "@storybook/addon-essentials": "^8.2.7",
        "@storybook/addon-links": "^8.2.7",
        "@storybook/api": "^7.6.17",
        "@storybook/blocks": "^8.0.8",
        "@storybook/manager-api": "^8.2.7",
        "@storybook/web-components": "^8.2.7",
        "@storybook/web-components-vite": "^8.2.7",
        "@trivago/prettier-plugin-sort-imports": "^4.3.0",
        "@types/chart.js": "^2.9.41",
        "@types/codemirror": "5.60.15",
        "@types/eslint__js": "^8.42.3",
        "@types/grecaptcha": "^3.0.9",
        "@types/guacamole-common-js": "1.5.2",
        "@types/showdown": "^2.0.6",
        "@typescript-eslint/eslint-plugin": "^8.0.1",
        "@typescript-eslint/parser": "^8.0.1",
        "@wdio/browser-runner": "^8.40.2",
        "@wdio/cli": "^8.40.2",
        "@wdio/mocha-framework": "^8.40.2",
        "@wdio/spec-reporter": "^8.36.1",
        "babel-plugin-macros": "^3.1.0",
        "babel-plugin-tsconfig-paths": "^1.0.3",
        "chokidar": "^3.6.0",
        "cross-env": "^7.0.3",
        "esbuild": "^0.23.0",
        "eslint": "^9.8.0",
        "eslint-config-google": "^0.14.0",
<<<<<<< HEAD
        "eslint-plugin-custom-elements": "0.0.8",
        "eslint-plugin-lit": "^1.11.0",
        "eslint-plugin-sonarjs": "^0.25.1",
        "eslint-plugin-storybook": "^0.8.0",
=======
        "eslint-plugin-lit": "^1.14.0",
        "eslint-plugin-sonarjs": "^1.0.4",
        "eslint-plugin-wc": "^2.1.0",
>>>>>>> 5c46de39
        "github-slugger": "^2.0.0",
        "glob": "^11.0.0",
        "globals": "^15.9.0",
        "lit-analyzer": "^2.0.3",
        "lockfile-lint": "^4.14.0",
        "npm-run-all": "^4.1.5",
        "prettier": "^3.3.3",
        "pseudolocale": "^2.1.0",
        "react": "^18.2.0",
        "react-dom": "^18.3.1",
        "rollup-plugin-modify": "^3.0.0",
        "rollup-plugin-postcss-lit": "^2.1.0",
        "storybook": "^8.1.11",
        "storybook-addon-mock": "^5.0.0",
        "syncpack": "^12.3.3",
        "ts-lit-plugin": "^2.0.2",
        "ts-node": "^10.9.2",
        "tslib": "^2.6.3",
        "turnstile-types": "^1.2.1",
        "typescript": "^5.5.4",
        "typescript-eslint": "^8.0.1",
        "vite-tsconfig-paths": "^4.3.2",
        "wdio-wait-for": "^3.0.11",
        "wireit": "^0.14.4"
    },
    "engines": {
        "node": ">=20"
    },
    "license": "MIT",
    "optionalDependencies": {
        "@esbuild/darwin-arm64": "^0.23.0",
        "@esbuild/linux-amd64": "^0.18.11",
        "@esbuild/linux-arm64": "^0.23.0",
        "@rollup/rollup-darwin-arm64": "4.20.0",
        "@rollup/rollup-linux-arm64-gnu": "4.20.0",
        "@rollup/rollup-linux-x64-gnu": "4.20.0"
    },
    "private": true,
    "scripts": {
        "build": "wireit",
        "build-locales": "wireit",
        "build-locales:build": "wireit",
        "build-proxy": "wireit",
        "build:sfe": "wireit",
        "esbuild:watch": "node build.mjs --watch",
        "extract-locales": "wireit",
        "format": "wireit",
        "lint": "wireit",
        "lint:lockfile": "wireit",
        "lint:package": "wireit",
        "lit-analyse": "wireit",
        "postinstall": "bash scripts/patch-spotlight.sh",
        "precommit": "wireit",
        "prettier": "wireit",
        "prettier-check": "wireit",
        "pseudolocalize": "wireit",
        "storybook": "storybook dev -p 6006",
        "storybook:build": "wireit",
        "storybook:build-import-map": "wireit",
        "test": "wireit",
        "test-view": "wireit",
        "test-watch": "npx wdio run ./wdio.conf.ts --autoCompileOpts.tsNodeOpts.project=tsconfig.test.json --watch",
        "tsc": "wireit",
        "watch": "run-s build-locales esbuild:watch"
    },
    "wireit": {
        "build": {
            "#comment": [
                "`npm run build` and `npm run watch` are the most common ",
                "commands you should be using when working on the front-end ",
                "The files and output spec here expect you to use `npm run build --watch` ",
                "instead of `npm run watch`. The former is more comprehensive, but ",
                "the latter is faster."
            ],
            "command": "${NODE_RUNNER} build.mjs",
            "files": [
                "src/**/*.{css,jpg,png,ts,js,json}",
                "!src/**/*.stories.ts",
                "!src/**/*.tests.ts",
                "!src/locales/*.ts",
                "!src/locale-codes.ts",
                "icons/**/*"
            ],
            "output": [
                "./dist/admin/**",
                "./dist/user/**",
                "./dist/flow/**",
                "./dist/standalone/api-browser/**",
                "./dist/standalone/loading/**",
                "./dist/enterprise/**",
                "./dist/poly-*.js",
                "./dist/poly-*.js.map",
                "./dist/custom.css",
                "./dist/theme-dark.css",
                "./dist/patternfly.min.css"
            ],
            "dependencies": [
                "build-locales",
                "./packages/sfe:build"
            ],
            "env": {
                "NODE_RUNNER": {
                    "external": true,
                    "default": "node"
                }
            }
        },
        "build:sfe": {
            "dependencies": [
                "./packages/sfe:build"
            ],
            "files": [
                "./packages/sfe/**/*.ts"
            ]
        },
        "build-proxy": {
            "command": "node build.mjs --proxy",
            "dependencies": [
                "build-locales"
            ]
        },
        "build-locales:build": {
            "command": "lit-localize build"
        },
        "build-locales:repair": {
            "command": "prettier --write ./src/locale-codes.ts"
        },
        "build-locales": {
            "command": "node scripts/build-locales.mjs",
            "files": [
                "./xliff/*.xlf"
            ],
            "output": [
                "./src/locales/*.ts",
                "./src/locale-codes.ts"
            ]
        },
        "extract-locales": {
            "command": "lit-localize extract"
        },
        "format": {
            "command": "prettier --write .",
            "dependencies": [
                "lint:package"
            ]
        },
        "format:packages": {
            "dependencies": [
                "./packages/sfe:prettier"
            ]
        },
        "lint": {
            "command": "eslint --max-warnings 0 --fix",
            "env": {
                "NODE_OPTIONS": "--max_old_space_size=65536"
            }
        },
        "lint:components": {
            "command": "lit-analyzer src"
        },
        "lint:types": {
            "command": "tsc --noEmit -p .",
            "dependencies": [
                "build-locales"
            ]
        },
        "lint:lockfile": {
            "command": "lockfile-lint --path package.json --type npm --allowed-hosts npm --validate-https"
        },
        "lint:lockfiles": {
            "dependencies": [
                "./packages/sfe:lint:lockfile"
            ]
        },
        "lint:package": {
            "command": "syncpack format -i '    '"
        },
        "lint:nightmare": {
            "command": "${NODE_RUNNER} ./scripts/eslint.mjs --nightmare",
            "env": {
                "NODE_RUNNER": {
                    "external": true,
                    "default": "node"
                }
            }
        },
        "lint:precommit": {
            "command": "${NODE_RUNNER} ./scripts/eslint.mjs --precommit",
            "env": {
                "NODE_RUNNER": {
                    "external": true,
                    "default": "node"
                }
            }
        },
        "lint:spelling": {
            "command": "node scripts/check-spelling.mjs"
        },
        "lit-analyse": {
            "command": "lit-analyzer src"
        },
        "precommit": {
            "command": "prettier --write .",
            "dependencies": [
                "lint:types",
                "lint:components",
                "lint:spelling",
                "lint:lockfile",
                "lint:lockfiles",
                "lint:precommit",
                "format:packages"
            ]
        },
        "prettier": {
            "dependencies": [
                "format"
            ]
        },
        "prettier-check": {
            "command": "prettier --check ."
        },
        "pseudolocalize": {
            "command": "node scripts/pseudolocalize.mjs"
        },
        "storybook:build": {
            "command": "storybook build",
            "env": {
                "NODE_OPTIONS": "--max_old_space_size=8192"
            }
        },
        "storybook:build-import-map": {
            "command": "node scripts/build-storybook-import-maps.mjs"
        },
        "test": {
            "command": "wdio run ./wdio.conf.ts --logLevel=warn --autoCompileOpts.tsNodeOpts.project=tsconfig.test.json",
            "env": {
                "CI": "true"
            }
        },
        "test-view": {
            "command": "wdio run ./wdio.conf.ts --autoCompileOpts.tsNodeOpts.project=tsconfig.test.json"
        },
        "tsc": {
            "dependencies": [
                "lint:types"
            ]
        }
    },
    "workspaces": [
        ".",
        "./packages/*"
    ]
}<|MERGE_RESOLUTION|>--- conflicted
+++ resolved
@@ -84,17 +84,9 @@
         "cross-env": "^7.0.3",
         "esbuild": "^0.23.0",
         "eslint": "^9.8.0",
-        "eslint-config-google": "^0.14.0",
-<<<<<<< HEAD
-        "eslint-plugin-custom-elements": "0.0.8",
-        "eslint-plugin-lit": "^1.11.0",
-        "eslint-plugin-sonarjs": "^0.25.1",
-        "eslint-plugin-storybook": "^0.8.0",
-=======
         "eslint-plugin-lit": "^1.14.0",
         "eslint-plugin-sonarjs": "^1.0.4",
         "eslint-plugin-wc": "^2.1.0",
->>>>>>> 5c46de39
         "github-slugger": "^2.0.0",
         "glob": "^11.0.0",
         "globals": "^15.9.0",
