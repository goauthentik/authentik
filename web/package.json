--- conflicted
+++ resolved
@@ -38,20 +38,11 @@
         ]
     },
     "dependencies": {
-<<<<<<< HEAD
-        "@babel/core": "^7.14.3",
-        "@babel/plugin-proposal-decorators": "^7.14.2",
-        "@babel/plugin-transform-runtime": "^7.14.3",
-        "@babel/preset-env": "^7.14.4",
-        "@babel/preset-typescript": "^7.13.0",
-        "@carbon/ibmdotcom-web-components": "^1.4.0",
-=======
         "@babel/core": "^7.14.6",
         "@babel/plugin-proposal-decorators": "^7.14.5",
         "@babel/plugin-transform-runtime": "^7.14.5",
         "@babel/preset-env": "^7.14.7",
         "@babel/preset-typescript": "^7.14.5",
->>>>>>> b7a929d3
         "@fortawesome/fontawesome-free": "^5.15.3",
         "@lingui/cli": "^3.10.2",
         "@lingui/core": "^3.10.4",
@@ -73,13 +64,7 @@
         "authentik-api": "file:api",
         "babel-plugin-macros": "^3.1.0",
         "base64-js": "^1.5.1",
-<<<<<<< HEAD
-        "carbon-components": "^10.34.0",
-        "carbon-web-components": "^1.13.3",
-        "chart.js": "^3.3.2",
-=======
         "chart.js": "^3.4.1",
->>>>>>> b7a929d3
         "chartjs-adapter-moment": "^1.0.0",
         "codemirror": "^5.62.0",
         "construct-style-sheets-polyfill": "^2.4.16",
@@ -105,5 +90,6 @@
         "typescript": "^4.3.5",
         "webcomponent-qr-code": "^1.0.5",
         "yaml": "^1.10.2"
-    }
+    },
+    "devDependencies": {}
 }