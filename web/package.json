--- conflicted
+++ resolved
@@ -70,13 +70,9 @@
         "flowchart.js": "^1.15.0",
         "lit-element": "^2.4.0",
         "lit-html": "^1.3.0",
-<<<<<<< HEAD
         "moment": "^2.29.1",
-        "rapidoc": "^8.4.9",
+        "rapidoc": "^9.0.0",
         "rollup": "^2.44.0",
-=======
-        "rapidoc": "^9.0.0",
->>>>>>> 3da23829
         "rollup-plugin-commonjs": "^10.1.0",
         "rollup-plugin-copy": "^3.4.0",
         "rollup-plugin-cssimport": "^1.0.2",
