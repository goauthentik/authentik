{
    "name": "@goauthentik/web",
    "version": "0.0.0",
<<<<<<< HEAD
=======
    "private": true,
    "license": "MIT",
    "scripts": {
        "extract-locales": "lit-localize extract",
        "build-locales": "node scripts/build-locales.mjs",
        "build-locales:build": "lit-localize build",
        "build-locales:repair": "prettier --write ./src/locale-codes.ts",
        "build:manifest": "custom-elements-manifest analyze --litelement --globs 'src/**/*.ts' --exclude 'src/**/*.stories.ts' --exclude 'src/**/*.tests.ts'",
        "esbuild:build": "node build.mjs",
        "esbuild:build-proxy": "node build.mjs --proxy",
        "esbuild:watch": "node build.mjs --watch",
        "build": "run-s build-locales build:manifest  esbuild:build",
        "build-proxy": "run-s build-locales esbuild:build-proxy",
        "watch": "run-s build-locales build:manifest esbuild:watch",
        "lint": "cross-env NODE_OPTIONS='--max_old_space_size=65536' eslint . --max-warnings 0 --fix",
        "lint:lockfile": "lockfile-lint --path package.json --type npm --allowed-hosts npm --validate-https",
        "lint:precommit": "bun scripts/eslint-precommit.mjs",
        "lint:spelling": "node scripts/check-spelling.mjs",
        "lit-analyse": "lit-analyzer src",
        "lit-analyse:strict": "lit-analyzer src --strict",
        "postinstall": "bash scripts/patch-spotlight.sh",
        "precommit": "npm-run-all --parallel tsc lit-analyse lint:spelling lint:lockfile --sequential lint:precommit prettier",
        "prequick": "run-s tsc:execute lit-analyse lint:precommit lint:spelling",
        "prettier-check": "prettier --check .",
        "prettier": "prettier --write .",
        "pseudolocalize": "node scripts/pseudolocalize.mjs",
        "tsc:execute": "tsc --noEmit -p .",
        "tsc": "run-s build-locales tsc:execute",
        "storybook": "storybook dev -p 6006",
        "storybook:build": "cross-env NODE_OPTIONS='--max_old_space_size=8192' storybook build",
        "storybook:build-import-map": "node scripts/build-storybook-import-maps.mjs",
        "test": "npx wdio run ./wdio.conf.ts --logLevel=warn --autoCompileOpts.tsNodeOpts.project=tsconfig.test.json",
        "test-view": "npx wdio run ./wdio.conf.ts --autoCompileOpts.tsNodeOpts.project=tsconfig.test.json",
        "test-watch": "npx wdio run ./wdio.conf.ts --autoCompileOpts.tsNodeOpts.project=tsconfig.test.json --watch"
    },
>>>>>>> 02e852b1
    "dependencies": {
        "@codemirror/lang-html": "^6.4.9",
        "@codemirror/lang-javascript": "^6.2.2",
        "@codemirror/lang-python": "^6.1.6",
        "@codemirror/lang-xml": "^6.1.0",
        "@codemirror/legacy-modes": "^6.4.0",
        "@codemirror/theme-one-dark": "^6.1.2",
        "@floating-ui/dom": "^1.6.9",
        "@formatjs/intl-listformat": "^7.5.7",
        "@fortawesome/fontawesome-free": "^6.6.0",
        "@goauthentik/api": "^2024.6.3-1722940666",
        "@lit/context": "^1.1.2",
        "@lit/localize": "^0.12.2",
        "@lit/reactive-element": "^2.0.4",
        "@lit/task": "^1.0.1",
        "@open-wc/lit-helpers": "^0.7.0",
        "@patternfly/elements": "^3.0.2",
        "@patternfly/patternfly": "^4.224.2",
        "@sentry/browser": "^8.23.0",
        "@webcomponents/webcomponentsjs": "^2.8.0",
        "base64-js": "^1.5.1",
        "chart.js": "^4.4.3",
        "chartjs-adapter-moment": "^1.0.1",
        "codemirror": "^6.0.1",
        "construct-style-sheets-polyfill": "^3.1.0",
        "core-js": "^3.38.0",
        "country-flag-icons": "^1.5.13",
        "fuse.js": "^7.0.0",
        "guacamole-common-js": "^1.5.0",
        "lit": "^3.2.0",
        "md-front-matter": "^1.0.4",
        "mermaid": "^10.9.1",
        "rapidoc": "^9.3.4",
        "showdown": "^2.1.0",
        "style-mod": "^4.1.2",
        "ts-pattern": "^5.2.0",
        "webcomponent-qr-code": "^1.2.0",
        "yaml": "^2.5.0"
    },
    "devDependencies": {
        "@babel/core": "^7.25.2",
        "@babel/plugin-proposal-class-properties": "^7.18.6",
        "@babel/plugin-proposal-decorators": "^7.24.7",
        "@babel/plugin-transform-private-methods": "^7.24.7",
        "@babel/plugin-transform-private-property-in-object": "^7.24.7",
        "@babel/plugin-transform-runtime": "^7.24.7",
        "@babel/preset-env": "^7.25.3",
        "@babel/preset-typescript": "^7.24.7",
        "@changesets/cli": "^2.27.5",
        "@custom-elements-manifest/analyzer": "^0.10.2",
        "@genesiscommunitysuccess/custom-elements-lsp": "^5.0.3",
        "@hcaptcha/types": "^1.0.4",
        "@jeysal/storybook-addon-css-user-preferences": "^0.2.0",
        "@lit/localize-tools": "^0.8.0",
        "@rollup/plugin-replace": "^5.0.7",
        "@spotlightjs/spotlight": "^2.3.0",
        "@storybook/addon-essentials": "^8.2.7",
        "@storybook/addon-links": "^8.2.7",
        "@storybook/api": "^7.6.17",
        "@storybook/blocks": "^8.0.8",
        "@storybook/manager-api": "^8.2.7",
        "@storybook/web-components": "^8.2.7",
        "@storybook/web-components-vite": "^8.2.7",
        "@trivago/prettier-plugin-sort-imports": "^4.3.0",
        "@types/chart.js": "^2.9.41",
        "@types/codemirror": "5.60.15",
        "@types/grecaptcha": "^3.0.9",
        "@types/guacamole-common-js": "1.5.2",
        "@types/showdown": "^2.0.6",
        "@typescript-eslint/eslint-plugin": "^7.16.1",
        "@typescript-eslint/parser": "^7.16.1",
        "@wdio/browser-runner": "^8.40.0",
        "@wdio/cli": "^8.40.0",
        "@wdio/mocha-framework": "^8.40.0",
        "@wdio/spec-reporter": "^8.36.1",
        "babel-plugin-macros": "^3.1.0",
        "babel-plugin-tsconfig-paths": "^1.0.3",
        "chokidar": "^3.6.0",
        "cross-env": "^7.0.3",
        "esbuild": "^0.23.0",
        "eslint": "^8.57.0",
        "eslint-config-google": "^0.14.0",
        "eslint-plugin-custom-elements": "0.0.8",
        "eslint-plugin-lit": "^1.11.0",
        "eslint-plugin-sonarjs": "^1.0.3",
        "eslint-plugin-storybook": "^0.8.0",
        "github-slugger": "^2.0.0",
        "glob": "^11.0.0",
        "lit-analyzer": "^2.0.3",
        "lockfile-lint": "^4.14.0",
        "npm-run-all": "^4.1.5",
        "prettier": "^3.3.3",
        "pseudolocale": "^2.1.0",
        "react": "^18.2.0",
        "react-dom": "^18.3.1",
        "rollup-plugin-modify": "^3.0.0",
        "rollup-plugin-postcss-lit": "^2.1.0",
        "storybook": "^8.1.11",
        "storybook-addon-mock": "^5.0.0",
        "syncpack": "^12.3.3",
        "ts-lit-plugin": "^2.0.2",
        "ts-node": "^10.9.2",
        "tslib": "^2.6.3",
        "turnstile-types": "^1.2.1",
        "typescript": "^5.5.4",
        "vite-tsconfig-paths": "^4.3.2",
        "wdio-wait-for": "^3.0.11",
        "wireit": "^0.14.4"
    },
    "engines": {
        "node": ">=20"
    },
    "license": "MIT",
    "optionalDependencies": {
        "@esbuild/darwin-arm64": "^0.23.0",
        "@esbuild/linux-amd64": "^0.18.11",
        "@esbuild/linux-arm64": "^0.23.0",
        "@rollup/rollup-darwin-arm64": "4.20.0",
        "@rollup/rollup-linux-arm64-gnu": "4.20.0",
        "@rollup/rollup-linux-x64-gnu": "4.20.0"
    },
    "private": true,
    "scripts": {
        "build": "wireit",
        "build-locales": "wireit",
        "build-locales:build": "wireit",
        "build-proxy": "wireit",
        "build:sfe": "wireit",
        "esbuild:watch": "node build.mjs --watch",
        "extract-locales": "wireit",
        "format": "wireit",
        "lint": "wireit",
        "lint:lockfile": "wireit",
        "lit-analyse": "wireit",
        "postinstall": "bash scripts/patch-spotlight.sh",
        "precommit": "wireit",
        "prettier": "wireit",
        "prettier-check": "wireit",
        "pseudolocalize": "wireit",
        "storybook": "storybook dev -p 6006",
        "storybook:build": "wireit",
        "storybook:build-import-map": "wireit",
        "test": "wireit",
        "test-headless": "wireit",
        "test-view": "wireit",
        "test-watch": "npx wdio run ./wdio.conf.ts --autoCompileOpts.tsNodeOpts.project=tsconfig.test.json --watch",
        "tsc": "wireit",
        "watch": "run-s build-locales esbuild:watch"
    },
    "wireit": {
        "build": {
            "#comment": [
                "`npm run build` and `npm run watch` are the most common ",
                "commands you should be using when working on the front-end ",
                "The files and output spec here you to use `npm run build --watch` ",
                "instead of `npm run watch`. The former is more comprehensive, but ",
                "the latter is faster."
            ],
            "command": "${NODE_RUNNER} build.mjs",
            "files": [
                "src/**/*.{css,jpg,png,ts,js,json}",
                "!src/**/*.stories.ts",
                "!src/**/*.tests.ts",
                "!src/locales/*.ts",
                "!src/locale-codes.ts",
                "icons/**/*"
            ],
            "output": [
                "./dist/admin/**",
                "./dist/user/**",
                "./dist/flow/**",
                "./dist/standalone/api-browser/**",
                "./dist/standalone/loading/**",
                "./dist/enterprise/**",
                "./dist/poly-*.js",
                "./dist/poly-*.js.map",
                "./dist/custom.css",
                "./dist/theme-dark.css",
                "./dist/patternfly.min.css"
            ],
            "dependencies": [
                "build-locales",
                "./packages/sfe:build"
            ],
            "env": {
                "NODE_RUNNER": {
                    "external": true,
                    "default": "node"
                }
            }
        },
        "build:sfe": {
            "dependencies": [
                "./packages/sfe:build"
            ],
            "files": [
                "./packages/sfe/**/*.ts"
            ]
        },
        "build-proxy": {
            "command": "node build.mjs --proxy",
            "dependencies": [
                "build-locales"
            ]
        },
        "build-locales:build": {
            "command": "lit-localize build"
        },
        "build-locales:repair": {
            "command": "prettier --write ./src/locale-codes.ts"
        },
        "build-locales": {
            "command": "node scripts/build-locales.mjs",
            "files": [
                "./xliff/*.xlf"
            ],
            "output": [
                "./src/locales/*.ts",
                "./src/locale-codes.ts"
            ]
        },
        "extract-locales": {
            "command": "lit-localize extract"
        },
        "format": {
            "command": "prettier --write .",
            "dependencies": [
                "lint:packagefile"
            ]
        },
        "format:packages": {
            "dependencies": [
                "./packages/sfe:prettier"
            ]
        },
        "lint": {
            "command": "eslint . --max-warnings 0 --fix",
            "env": {
                "NODE_OPTIONS": "--max_old_space_size=65536"
            }
        },
        "lint:components": {
            "command": "lit-analyzer src"
        },
        "lint:types": {
            "command": "tsc --noEmit -p .",
            "dependencies": [
                "build-locales"
            ]
        },
        "lint:lockfile": {
            "command": "lockfile-lint --path package.json --type npm --allowed-hosts npm --validate-https"
        },
        "lint:lockfiles": {
            "dependencies": [
                "./packages/sfe:lint:lockfile"
            ]
        },
        "lint:packagefile": {
            "command": "syncpack format -i '    '"
        },
        "lint:precommit": {
            "command": "${NODE_RUNNER} scripts/eslint-precommit.mjs",
            "env": {
                "NODE_RUNNER": {
                    "external": true,
                    "default": "node"
                }
            }
        },
        "lint:spelling": {
            "command": "node scripts/check-spelling.mjs"
        },
        "lit-analyse": {
            "command": "lit-analyzer src"
        },
        "precommit": {
            "command": "prettier --write .",
            "dependencies": [
                "lint:types",
                "lint:components",
                "lint:spelling",
                "lint:lockfile",
                "lint:lockfiles",
                "lint:precommit",
                "format:packages"
            ]
        },
        "prettier": {
            "dependencies": [
                "format"
            ]
        },
        "prettier-check": {
            "command": "prettier --check ."
        },
        "pseudolocalize": {
            "command": "node scripts/pseudolocalize.mjs"
        },
        "storybook:build": {
            "command": "storybook build",
            "env": {
                "NODE_OPTIONS": "--max_old_space_size=8192"
            }
        },
        "storybook:build-import-map": {
            "command": "node scripts/build-storybook-import-maps.mjs"
        },
        "test": {
            "command": "wdio run ./wdio.conf.ts --logLevel=warn --autoCompileOpts.tsNodeOpts.project=tsconfig.test.json"
        },
        "test-headless": {
            "command": "wdio run ./wdio.conf.ts --logLevel=warn --autoCompileOpts.tsNodeOpts.project=tsconfig.test.json",
            "env": {
                "CI": "true"
            }
        },
        "test-view": {
            "command": "wdio run ./wdio.conf.ts --autoCompileOpts.tsNodeOpts.project=tsconfig.test.json"
        },
        "tsc": {
            "dependencies": [
                "lint:types"
            ]
        }
    },
    "workspaces": [
        ".",
        "./packages/*"
    ]
}<|MERGE_RESOLUTION|>--- conflicted
+++ resolved
@@ -1,44 +1,6 @@
 {
     "name": "@goauthentik/web",
     "version": "0.0.0",
-<<<<<<< HEAD
-=======
-    "private": true,
-    "license": "MIT",
-    "scripts": {
-        "extract-locales": "lit-localize extract",
-        "build-locales": "node scripts/build-locales.mjs",
-        "build-locales:build": "lit-localize build",
-        "build-locales:repair": "prettier --write ./src/locale-codes.ts",
-        "build:manifest": "custom-elements-manifest analyze --litelement --globs 'src/**/*.ts' --exclude 'src/**/*.stories.ts' --exclude 'src/**/*.tests.ts'",
-        "esbuild:build": "node build.mjs",
-        "esbuild:build-proxy": "node build.mjs --proxy",
-        "esbuild:watch": "node build.mjs --watch",
-        "build": "run-s build-locales build:manifest  esbuild:build",
-        "build-proxy": "run-s build-locales esbuild:build-proxy",
-        "watch": "run-s build-locales build:manifest esbuild:watch",
-        "lint": "cross-env NODE_OPTIONS='--max_old_space_size=65536' eslint . --max-warnings 0 --fix",
-        "lint:lockfile": "lockfile-lint --path package.json --type npm --allowed-hosts npm --validate-https",
-        "lint:precommit": "bun scripts/eslint-precommit.mjs",
-        "lint:spelling": "node scripts/check-spelling.mjs",
-        "lit-analyse": "lit-analyzer src",
-        "lit-analyse:strict": "lit-analyzer src --strict",
-        "postinstall": "bash scripts/patch-spotlight.sh",
-        "precommit": "npm-run-all --parallel tsc lit-analyse lint:spelling lint:lockfile --sequential lint:precommit prettier",
-        "prequick": "run-s tsc:execute lit-analyse lint:precommit lint:spelling",
-        "prettier-check": "prettier --check .",
-        "prettier": "prettier --write .",
-        "pseudolocalize": "node scripts/pseudolocalize.mjs",
-        "tsc:execute": "tsc --noEmit -p .",
-        "tsc": "run-s build-locales tsc:execute",
-        "storybook": "storybook dev -p 6006",
-        "storybook:build": "cross-env NODE_OPTIONS='--max_old_space_size=8192' storybook build",
-        "storybook:build-import-map": "node scripts/build-storybook-import-maps.mjs",
-        "test": "npx wdio run ./wdio.conf.ts --logLevel=warn --autoCompileOpts.tsNodeOpts.project=tsconfig.test.json",
-        "test-view": "npx wdio run ./wdio.conf.ts --autoCompileOpts.tsNodeOpts.project=tsconfig.test.json",
-        "test-watch": "npx wdio run ./wdio.conf.ts --autoCompileOpts.tsNodeOpts.project=tsconfig.test.json --watch"
-    },
->>>>>>> 02e852b1
     "dependencies": {
         "@codemirror/lang-html": "^6.4.9",
         "@codemirror/lang-javascript": "^6.2.2",
@@ -182,7 +144,6 @@
         "storybook:build": "wireit",
         "storybook:build-import-map": "wireit",
         "test": "wireit",
-        "test-headless": "wireit",
         "test-view": "wireit",
         "test-watch": "npx wdio run ./wdio.conf.ts --autoCompileOpts.tsNodeOpts.project=tsconfig.test.json --watch",
         "tsc": "wireit",
@@ -193,7 +154,7 @@
             "#comment": [
                 "`npm run build` and `npm run watch` are the most common ",
                 "commands you should be using when working on the front-end ",
-                "The files and output spec here you to use `npm run build --watch` ",
+                "The files and output spec here expect you to use `npm run build --watch` ",
                 "instead of `npm run watch`. The former is more comprehensive, but ",
                 "the latter is faster."
             ],
@@ -348,11 +309,8 @@
             "command": "node scripts/build-storybook-import-maps.mjs"
         },
         "test": {
-            "command": "wdio run ./wdio.conf.ts --logLevel=warn --autoCompileOpts.tsNodeOpts.project=tsconfig.test.json"
-        },
-        "test-headless": {
             "command": "wdio run ./wdio.conf.ts --logLevel=warn --autoCompileOpts.tsNodeOpts.project=tsconfig.test.json",
-            "env": {
+                        "env": {
                 "CI": "true"
             }
         },
