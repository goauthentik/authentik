{
    "name": "@goauthentik/web",
    "version": "0.0.0",
    "dependencies": {
        "@codemirror/lang-html": "^6.4.9",
        "@codemirror/lang-javascript": "^6.2.2",
        "@codemirror/lang-python": "^6.1.6",
        "@codemirror/lang-xml": "^6.1.0",
        "@codemirror/legacy-modes": "^6.4.1",
        "@codemirror/theme-one-dark": "^6.1.2",
        "@floating-ui/dom": "^1.6.11",
        "@formatjs/intl-listformat": "^7.5.7",
        "@fortawesome/fontawesome-free": "^6.6.0",
        "@goauthentik/api": "^2024.8.2-1726491792",
        "@lit/context": "^1.1.2",
        "@lit/localize": "^0.12.2",
        "@lit/reactive-element": "^2.0.4",
        "@lit/task": "^1.0.1",
        "@open-wc/lit-helpers": "^0.7.0",
        "@patternfly/elements": "^4.0.1",
        "@patternfly/patternfly": "^4.224.2",
        "@sentry/browser": "^8.32.0",
        "@webcomponents/webcomponentsjs": "^2.8.0",
        "base64-js": "^1.5.1",
        "chart.js": "^4.4.4",
        "chartjs-adapter-moment": "^1.0.1",
        "codemirror": "^6.0.1",
        "construct-style-sheets-polyfill": "^3.1.0",
        "core-js": "^3.38.1",
        "country-flag-icons": "^1.5.13",
        "fuse.js": "^7.0.0",
        "guacamole-common-js": "^1.5.0",
        "lit": "^3.2.0",
        "md-front-matter": "^1.0.4",
        "mermaid": "^11.2.1",
        "rapidoc": "^9.3.6",
        "showdown": "^2.1.0",
        "style-mod": "^4.1.2",
        "ts-pattern": "^5.4.0",
        "webcomponent-qr-code": "^1.2.0",
        "yaml": "^2.5.1"
    },
    "devDependencies": {
        "@babel/core": "^7.25.2",
        "@babel/plugin-proposal-class-properties": "^7.18.6",
        "@babel/plugin-proposal-decorators": "^7.24.7",
        "@babel/plugin-transform-private-methods": "^7.25.4",
        "@babel/plugin-transform-private-property-in-object": "^7.24.7",
        "@babel/plugin-transform-runtime": "^7.25.4",
        "@babel/preset-env": "^7.25.4",
        "@babel/preset-typescript": "^7.24.7",
        "@changesets/cli": "^2.27.8",
        "@custom-elements-manifest/analyzer": "^0.10.2",
        "@eslint/js": "^9.11.1",
        "@genesiscommunitysuccess/custom-elements-lsp": "^5.0.3",
        "@hcaptcha/types": "^1.0.4",
        "@jeysal/storybook-addon-css-user-preferences": "^0.2.0",
        "@lit/localize-tools": "^0.8.0",
        "@rollup/plugin-replace": "^6.0.1",
        "@spotlightjs/spotlight": "^2.4.1",
        "@storybook/addon-essentials": "^8.3.3",
        "@storybook/addon-links": "^8.3.3",
        "@storybook/api": "^7.6.17",
        "@storybook/blocks": "^8.0.8",
        "@storybook/manager-api": "^8.3.3",
        "@storybook/web-components": "^8.3.3",
        "@storybook/web-components-vite": "^8.3.3",
        "@trivago/prettier-plugin-sort-imports": "^4.3.0",
        "@types/chart.js": "^2.9.41",
        "@types/codemirror": "5.60.15",
        "@types/eslint__js": "^8.42.3",
        "@types/grecaptcha": "^3.0.9",
        "@types/guacamole-common-js": "1.5.2",
<<<<<<< HEAD
        "@types/mocha": "^10.0.8",
        "@types/node": "^22.7.0",
=======
        "@types/node": "^22.7.2",
>>>>>>> 035648f0
        "@types/showdown": "^2.0.6",
        "@typescript-eslint/eslint-plugin": "^8.7.0",
        "@typescript-eslint/parser": "^8.7.0",
        "@wdio/browser-runner": "^9.1.0",
        "@wdio/cli": "^9.1.0",
        "@wdio/mocha-framework": "^9.1.0",
        "@wdio/spec-reporter": "^9.1.0",
        "babel-plugin-macros": "^3.1.0",
        "babel-plugin-tsconfig-paths": "^1.0.3",
        "chokidar": "^4.0.1",
        "cross-env": "^7.0.3",
        "esbuild": "^0.24.0",
        "eslint": "^9.11.1",
        "eslint-plugin-lit": "^1.14.0",
        "eslint-plugin-wc": "^2.1.0",
        "expect-webdriverio": "^5.0.2",
        "github-slugger": "^2.0.0",
        "glob": "^11.0.0",
        "globals": "^15.9.0",
        "knip": "^5.30.5",
        "lit-analyzer": "^2.0.3",
        "npm-run-all": "^4.1.5",
        "prettier": "^3.3.3",
        "pseudolocale": "^2.1.0",
        "react": "^18.2.0",
        "react-dom": "^18.3.1",
        "rollup-plugin-modify": "^3.0.0",
        "rollup-plugin-postcss-lit": "^2.1.0",
        "storybook": "^8.1.11",
        "storybook-addon-mock": "^5.0.0",
        "syncpack": "^13.0.0",
        "ts-lit-plugin": "^2.0.2",
        "ts-node": "^10.9.2",
        "tslib": "^2.7.0",
        "turnstile-types": "^1.2.3",
        "typescript": "^5.6.2",
        "typescript-eslint": "^8.7.0",
        "vite-tsconfig-paths": "^5.0.1",
        "wdio-wait-for": "^3.0.11",
        "wireit": "^0.14.9"
    },
    "engines": {
        "node": ">=20"
    },
    "license": "MIT",
    "optionalDependencies": {
        "@esbuild/darwin-arm64": "^0.24.0",
        "@esbuild/linux-amd64": "^0.18.11",
        "@esbuild/linux-arm64": "^0.24.0",
        "@rollup/rollup-darwin-arm64": "4.22.4",
        "@rollup/rollup-linux-arm64-gnu": "4.22.4",
        "@rollup/rollup-linux-x64-gnu": "4.22.4"
    },
    "private": true,
    "scripts": {
        "build": "wireit",
        "build-locales": "wireit",
        "build-locales:build": "wireit",
        "build-proxy": "wireit",
        "build:sfe": "wireit",
        "esbuild:watch": "node build.mjs --watch",
        "extract-locales": "wireit",
        "format": "wireit",
        "lint": "wireit",
        "lint:imports": "wireit",
        "lint:lockfile": "wireit",
        "lint:nightmare": "wireit",
        "lint:package": "wireit",
        "lint:precommit": "wireit",
        "lit-analyse": "wireit",
        "postinstall": "bash scripts/patch-spotlight.sh",
        "precommit": "wireit",
        "prettier": "wireit",
        "prettier-check": "wireit",
        "pseudolocalize": "wireit",
        "storybook": "storybook dev -p 6006",
        "storybook:build": "wireit",
        "storybook:build-import-map": "wireit",
        "test": "wireit",
        "test-watch": "wireit",
        "tsc": "wireit",
        "watch": "run-s build-locales esbuild:watch"
    },
    "type": "module",
    "wireit": {
        "build": {
            "#comment": [
                "`npm run build` and `npm run watch` are the most common ",
                "commands you should be using when working on the front-end ",
                "The files and output spec here expect you to use `npm run build --watch` ",
                "instead of `npm run watch`. The former is more comprehensive, but ",
                "the latter is faster."
            ],
            "command": "${NODE_RUNNER} build.mjs",
            "files": [
                "src/**/*.{css,jpg,png,ts,js,json}",
                "!src/**/*.stories.ts",
                "!src/**/*.tests.ts",
                "!src/locales/*.ts",
                "!src/locale-codes.ts",
                "icons/**/*"
            ],
            "output": [
                "./dist/admin/**",
                "./dist/user/**",
                "./dist/flow/**",
                "./dist/standalone/api-browser/**",
                "./dist/standalone/loading/**",
                "./dist/enterprise/**",
                "./dist/poly-*.js",
                "./dist/poly-*.js.map",
                "./dist/custom.css",
                "./dist/theme-dark.css",
                "./dist/patternfly.min.css"
            ],
            "dependencies": [
                "build-locales",
                "./packages/sfe:build"
            ],
            "env": {
                "NODE_RUNNER": {
                    "external": true,
                    "default": "node"
                }
            }
        },
        "build:sfe": {
            "dependencies": [
                "./packages/sfe:build"
            ],
            "files": [
                "./packages/sfe/**/*.ts"
            ]
        },
        "build-proxy": {
            "command": "node build.mjs --proxy",
            "dependencies": [
                "build-locales"
            ]
        },
        "build-locales:build": {
            "command": "lit-localize build"
        },
        "build-locales:repair": {
            "command": "prettier --write ./src/locale-codes.ts"
        },
        "build-locales": {
            "command": "node scripts/build-locales.mjs",
            "files": [
                "./xliff/*.xlf"
            ],
            "output": [
                "./src/locales/*.ts",
                "./src/locale-codes.ts"
            ]
        },
        "extract-locales": {
            "command": "lit-localize extract"
        },
        "format": {
            "command": "prettier --write .",
            "dependencies": [
                "lint:package"
            ]
        },
        "format:packages": {
            "dependencies": [
                "./packages/sfe:prettier"
            ]
        },
        "lint": {
            "command": "eslint --max-warnings 0 --fix",
            "env": {
                "NODE_OPTIONS": "--max_old_space_size=65536"
            }
        },
        "lint:components": {
            "command": "lit-analyzer src"
        },
        "lint:imports": {
            "command": "knip --config scripts/knip.config.ts"
        },
        "lint:types": {
            "command": "tsc --noEmit -p .",
            "dependencies": [
                "build-locales"
            ]
        },
        "lint:lockfile": {
            "__comment": "The lockfile-lint package does not have an option to ensure resolved hashes are set everywhere",
            "shell": true,
            "command": "[ -z \"$(jq -r '.packages | to_entries[] | select((.key | startswith(\"node_modules\")) and (.value | has(\"resolved\") | not)) | .key' < package-lock.json)\" ]"
        },
        "lint:lockfiles": {
            "dependencies": [
                "./packages/sfe:lint:lockfile"
            ]
        },
        "lint:package": {
            "command": "syncpack format -i '    '"
        },
        "lint:nightmare": {
            "command": "${NODE_RUNNER} ./scripts/eslint.mjs --nightmare",
            "env": {
                "NODE_RUNNER": {
                    "external": true,
                    "default": "node"
                }
            }
        },
        "lint:precommit": {
            "command": "${NODE_RUNNER} ./scripts/eslint.mjs --precommit",
            "env": {
                "NODE_RUNNER": {
                    "external": true,
                    "default": "node"
                }
            }
        },
        "lint:spelling": {
            "command": "node scripts/check-spelling.mjs"
        },
        "lit-analyse": {
            "command": "lit-analyzer src"
        },
        "precommit": {
            "command": "prettier --write .",
            "dependencies": [
                "lint:types",
                "lint:components",
                "lint:spelling",
                "lint:package",
                "lint:lockfile",
                "lint:lockfiles",
                "lint:precommit",
                "format:packages"
            ]
        },
        "prettier": {
            "dependencies": [
                "format"
            ]
        },
        "prettier-check": {
            "command": "prettier --check ."
        },
        "pseudolocalize": {
            "command": "node scripts/pseudolocalize.mjs"
        },
        "storybook:build": {
            "command": "storybook build",
            "env": {
                "NODE_OPTIONS": "--max_old_space_size=8192"
            }
        },
        "storybook:build-import-map": {
            "command": "node scripts/build-storybook-import-maps.mjs"
        },
        "test": {
            "command": "wdio run ./wdio.conf.ts --logLevel=warn",
            "env": {
                "CI": "true",
                "TS_NODE_PROJECT": "tsconfig.test.json"
            }
        },
        "test-watch": {
            "command": "wdio run ./wdio.conf.ts",
            "env": {
                "TS_NODE_PROJECT": "tsconfig.test.json"
            }
        },
        "tsc": {
            "dependencies": [
                "lint:types"
            ]
        }
    },
    "workspaces": [
        ".",
        "./packages/*"
    ]
}<|MERGE_RESOLUTION|>--- conflicted
+++ resolved
@@ -71,12 +71,8 @@
         "@types/eslint__js": "^8.42.3",
         "@types/grecaptcha": "^3.0.9",
         "@types/guacamole-common-js": "1.5.2",
-<<<<<<< HEAD
         "@types/mocha": "^10.0.8",
-        "@types/node": "^22.7.0",
-=======
         "@types/node": "^22.7.2",
->>>>>>> 035648f0
         "@types/showdown": "^2.0.6",
         "@typescript-eslint/eslint-plugin": "^8.7.0",
         "@typescript-eslint/parser": "^8.7.0",
