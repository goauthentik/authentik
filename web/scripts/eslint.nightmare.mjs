--- conflicted
+++ resolved
@@ -8,12 +8,9 @@
 const MAX_DEPTH = 4;
 const MAX_NESTED_CALLBACKS = 4;
 const MAX_PARAMS = 5;
-<<<<<<< HEAD
-=======
 
 // Waiting for SonarJS to be compatible
 // const MAX_COGNITIVE_COMPLEXITY = 9;
->>>>>>> 705f096e
 
 const rules = {
     "accessor-pairs": "error",
@@ -132,14 +129,11 @@
 
     "no-unused-vars": "off",
     "no-console": ["error", { allow: ["debug", "warn", "error"] }],
-<<<<<<< HEAD
-=======
     // SonarJS is not yet compatible with ESLint 9.  Commenting these out
     // until it is.
     //    "sonarjs/cognitive-complexity": ["off", MAX_COGNITIVE_COMPLEXITY],
     //    "sonarjs/no-duplicate-string": "off",
     //    "sonarjs/no-nested-template-literals": "off",
->>>>>>> 705f096e
     "@typescript-eslint/ban-ts-comment": "off",
     "@typescript-eslint/no-unused-vars": [
         "error",
@@ -176,10 +170,7 @@
     wcconf.configs["flat/recommended"],
     litconf.configs["flat/recommended"],
     ...tseslint.configs.recommended,
-<<<<<<< HEAD
-=======
     //     sonar.configs.recommended,
->>>>>>> 705f096e
     {
         languageOptions: {
             parser: tsparser,
