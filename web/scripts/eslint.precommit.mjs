import eslint from "@eslint/js";
import tsparser from "@typescript-eslint/parser";
import litconf from "eslint-plugin-lit";
import wcconf from "eslint-plugin-wc";
import globals from "globals";
import tseslint from "typescript-eslint";

export default [
    // You would not believe how much this change has frustrated users: ["if an ignores key is used
    // without any other keys in the configuration object, then the patterns act as global
    // ignores"](https://eslint.org/docs/latest/use/configure/ignore)
    {
        ignores: [
            "dist/",
            ".wireit/",
            "packages/",
            // don't ever lint node_modules
            "node_modules/",
            ".storybook/*",
            // don't lint build output (make sure it's set to your correct build folder name)
            // don't lint nyc coverage output
            "coverage/",
            "src/locale-codes.ts",
            "storybook-static/",
            "src/locales/",
        ],
    },
    eslint.configs.recommended,
    wcconf.configs["flat/recommended"],
    litconf.configs["flat/recommended"],
    ...tseslint.configs.recommended,
<<<<<<< HEAD
=======
    //    sonar.configs.recommended,
>>>>>>> 705f096e
    {
        languageOptions: {
            parser: tsparser,
            parserOptions: {
                ecmaVersion: 12,
                sourceType: "module",
            },
        },
        files: ["src/**"],
        rules: {
            "no-unused-vars": "off",
            "no-console": ["error", { allow: ["debug", "warn", "error"] }],
<<<<<<< HEAD
=======
            // SonarJS is not yet compatible with ESLint 9.  Commenting these out
            // until it is.
            //    "sonarjs/cognitive-complexity": ["off", 9],
            //    "sonarjs/no-duplicate-string": "off",
            //    "sonarjs/no-nested-template-literals": "off",
>>>>>>> 705f096e
            "@typescript-eslint/ban-ts-comment": "off",
            "@typescript-eslint/no-unused-vars": [
                "error",
                {
                    argsIgnorePattern: "^_",
                    varsIgnorePattern: "^_",
                    caughtErrorsIgnorePattern: "^_",
                },
            ],
        },
    },
    {
        languageOptions: {
            parser: tsparser,
            parserOptions: {
                ecmaVersion: 12,
                sourceType: "module",
            },
            globals: {
                ...globals.nodeBuiltin,
            },
        },
        files: ["scripts/*.mjs", "*.ts", "*.mjs"],
        rules: {
            "no-unused-vars": "off",
            "no-console": "off",
            "@typescript-eslint/ban-ts-comment": "off",
            "@typescript-eslint/no-unused-vars": [
                "error",
                {
                    argsIgnorePattern: "^_",
                    varsIgnorePattern: "^_",
                    caughtErrorsIgnorePattern: "^_",
                },
            ],
        },
    },
];<|MERGE_RESOLUTION|>--- conflicted
+++ resolved
@@ -29,10 +29,7 @@
     wcconf.configs["flat/recommended"],
     litconf.configs["flat/recommended"],
     ...tseslint.configs.recommended,
-<<<<<<< HEAD
-=======
     //    sonar.configs.recommended,
->>>>>>> 705f096e
     {
         languageOptions: {
             parser: tsparser,
@@ -45,14 +42,11 @@
         rules: {
             "no-unused-vars": "off",
             "no-console": ["error", { allow: ["debug", "warn", "error"] }],
-<<<<<<< HEAD
-=======
             // SonarJS is not yet compatible with ESLint 9.  Commenting these out
             // until it is.
             //    "sonarjs/cognitive-complexity": ["off", 9],
             //    "sonarjs/no-duplicate-string": "off",
             //    "sonarjs/no-nested-template-literals": "off",
->>>>>>> 705f096e
             "@typescript-eslint/ban-ts-comment": "off",
             "@typescript-eslint/no-unused-vars": [
                 "error",
