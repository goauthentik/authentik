/**
 * @file Storybook configuration.
 * @import { StorybookConfig } from "@storybook/web-components-vite";
 * @import { InlineConfig, Plugin } from "vite";
 */
<<<<<<< HEAD
import { createBundleDefinitions } from "@goauthentik/web/bundler/utils/node";
=======
>>>>>>> 1c5e906a
import postcssLit from "rollup-plugin-postcss-lit";
import { mergeConfig } from "vite";
import tsconfigPaths from "vite-tsconfig-paths";

const CSSImportPattern = /import [\w$]+ from .+\.(css)/g;
const JavaScriptFilePattern = /\.m?(js|ts|tsx)$/;

/**
 * @satisfies {Plugin<never>}
 */
const inlineCSSPlugin = {
    name: "inline-css-plugin",
    transform: (source, id) => {
        if (!JavaScriptFilePattern.test(id)) return;

        const code = source.replace(CSSImportPattern, (match) => {
            return `${match}?inline`;
        });

        return {
            code,
        };
    },
};

/**
 * @satisfies {InlineConfig}
 */
// const viteFinal = ;

/**
 * @satisfies {StorybookConfig}
 */
const config = {
    stories: ["../src/**/*.mdx", "../src/**/*.stories.@(js|jsx|ts|tsx)"],
    addons: [
        "@storybook/addon-controls",
        "@storybook/addon-links",
        "@storybook/addon-essentials",
        "storybook-addon-mock",
    ],
    framework: {
        name: "@storybook/web-components-vite",
        options: {},
    },
    docs: {
        autodocs: "tag",
    },
<<<<<<< HEAD
    viteFinal(config) {
=======
    async viteFinal(config) {
        const [{ mergeConfig }, { createBundleDefinitions }] = await Promise.all([
            import("vite"),
            import("@goauthentik/web/bundler/utils/node"),
        ]);

>>>>>>> 1c5e906a
        /**
         * @satisfies {InlineConfig}
         */
        const overrides = {
            define: createBundleDefinitions(),
            plugins: [inlineCSSPlugin, postcssLit(), tsconfigPaths()],
        };

        return mergeConfig(config, overrides);
    },
};
export default config;<|MERGE_RESOLUTION|>--- conflicted
+++ resolved
@@ -3,12 +3,7 @@
  * @import { StorybookConfig } from "@storybook/web-components-vite";
  * @import { InlineConfig, Plugin } from "vite";
  */
-<<<<<<< HEAD
-import { createBundleDefinitions } from "@goauthentik/web/bundler/utils/node";
-=======
->>>>>>> 1c5e906a
 import postcssLit from "rollup-plugin-postcss-lit";
-import { mergeConfig } from "vite";
 import tsconfigPaths from "vite-tsconfig-paths";
 
 const CSSImportPattern = /import [\w$]+ from .+\.(css)/g;
@@ -55,16 +50,12 @@
     docs: {
         autodocs: "tag",
     },
-<<<<<<< HEAD
-    viteFinal(config) {
-=======
     async viteFinal(config) {
         const [{ mergeConfig }, { createBundleDefinitions }] = await Promise.all([
             import("vite"),
             import("@goauthentik/web/bundler/utils/node"),
         ]);
 
->>>>>>> 1c5e906a
         /**
          * @satisfies {InlineConfig}
          */
