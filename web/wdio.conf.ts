import replace from "@rollup/plugin-replace";
import type { Options } from "@wdio/types";
import { cwd } from "process";
import postcssLit from "rollup-plugin-postcss-lit";
import type { UserConfig } from "vite";
import tsconfigPaths from "vite-tsconfig-paths";

const isProdBuild = process.env.NODE_ENV === "production";
const apiBasePath = process.env.AK_API_BASE_PATH || "";
const runHeadless = process.env.CI !== undefined;
const testSafari = process.env.WDIO_TEST_SAFARI !== undefined;
const testFirefox = process.env.WDIO_TEST_FIREFOX !== undefined;
const skipChrome = process.env.WDIO_SKIP_CHROME !== undefined;

const capabilities = [];

const MAX_INSTANCES = 10;

if (!skipChrome) {
    capabilities.push({
        // capabilities for local browser web tests
        browserName: "chrome", // or "firefox", "microsoftedge", "safari"
        ...(runHeadless
            ? {
                  "goog:chromeOptions": {
                      args: ["headless", "disable-gpu"],
                  },
              }
            : {}),
    });
}

if (testSafari) {
    capabilities.push({
        browserName: "safari", // or "firefox", "microsoftedge", "safari"
    });
}

if (testFirefox) {
    capabilities.push({
        browserName: "firefox", // or "firefox", "microsoftedge", "safari"
    });
}

export const config: Options.Testrunner = {
    //
    // ====================
    // Runner Configuration
    // ====================
    // WebdriverIO supports running e2e tests as well as unit and component tests.
    runner: [
        "browser",
        {
            viteConfig: (userConfig: UserConfig = { plugins: [] }) => ({
                ...userConfig,
                plugins: [
                    replace({
                        "process.env.NODE_ENV": JSON.stringify(isProdBuild ? "production" : "development"),
                        "process.env.CWD": JSON.stringify(cwd()),
                        "process.env.AK_API_BASE_PATH": JSON.stringify(apiBasePath),
                        "preventAssignment": true,
                    }),
<<<<<<< HEAD
                    ...(userConfig?.plugins ?? []),
                    // @ts-ignore
=======
                    ...(config?.plugins ?? []),
>>>>>>> 7141702c
                    postcssLit(),
                    tsconfigPaths(),
                ],
            }),
        },
    ],

    autoCompileOpts: {
        autoCompile: true,
        tsNodeOpts: {
            project: "./tsconfig.json",
            transpileOnly: true,
        },
    },

    //
    // ==================
    // Specify Test Files
    // ==================
    // Define which test specs should run. The pattern is relative to the directory
    // of the configuration file being run.
    //
    // The specs are defined as an array of spec files (optionally using wildcards
    // that will be expanded). The test for each spec file will be run in a separate
    // worker process. In order to have a group of spec files run in the same worker
    // process simply enclose them in an array within the specs array.
    //
    // The path of the spec files will be resolved relative from the directory of
    // of the config file unless it's absolute.
    //
    specs: ["./src/**/*.test.ts"],
    // Patterns to exclude.
    exclude: [
        // 'path/to/excluded/files'
    ],
    //
    // ============
    // Capabilities
    // ============
    // Define your capabilities here. WebdriverIO can run multiple capabilities at the same
    // time. Depending on the number of capabilities, WebdriverIO launches several test
    // sessions. Within your capabilities you can overwrite the spec and exclude options in
    // order to group specific specs to a specific capability.
    //
    // First, you can define how many instances should be started at the same time. Let's
    // say you have 3 different capabilities (Chrome, Firefox, and Safari) and you have
    // set maxInstances to 1; wdio will spawn 3 processes. Therefore, if you have 10 spec
    // files and you set maxInstances to 10, all spec files will get tested at the same time
    // and 30 processes will get spawned. The property handles how many capabilities
    // from the same test should run tests.
    //
    maxInstances: runHeadless ? MAX_INSTANCES : 1,
    //
    // If you have trouble getting all important capabilities together, check out the
    // Sauce Labs platform configurator - a great tool to configure your capabilities:
    // https://saucelabs.com/platform/platform-configurator
    //
<<<<<<< HEAD
    capabilities,
=======
    capabilities: [
        {
            // capabilities for local browser web tests
            "browserName": "chrome", // or "firefox", "microsoftedge", "safari"
            "goog:chromeOptions": {
                args: [
                    "disable-search-engine-choice-screen",
                    ...(runHeadless ? ["headless", "disable-gpu"] : []),
                ],
            },
        },
    ],

>>>>>>> 7141702c
    //
    // ===================
    // Test Configurations
    // ===================
    // Define all options that are relevant for the WebdriverIO instance here
    //
    // Level of logging verbosity: trace | debug | info | warn | error | silent
    logLevel: "info",
    //
    // Set specific log levels per logger
    // loggers:
    // - webdriver, webdriverio
    // - @wdio/browserstack-service, @wdio/devtools-service, @wdio/sauce-service
    // - @wdio/mocha-framework, @wdio/jasmine-framework
    // - @wdio/local-runner
    // - @wdio/sumologic-reporter
    // - @wdio/cli, @wdio/config, @wdio/utils
    // Level of logging verbosity: trace | debug | info | warn | error | silent
    // logLevels: {
    //     webdriver: 'info',
    //     '@wdio/appium-service': 'info'
    // },
    //
    // If you only want to run your tests until a specific amount of tests have failed use
    // bail (default is 0 - don't bail, run all tests).
    bail: 0,
    //
    // Set a base URL in order to shorten url command calls. If your `url` parameter starts
    // with `/`, the base url gets prepended, not including the path portion of your baseUrl.
    // If your `url` parameter starts without a scheme or `/` (like `some/path`), the base url
    // gets prepended directly.
    // baseUrl: 'http://localhost:8080',
    //
    // Default timeout for all waitFor* commands.
    waitforTimeout: 10000,
    //
    // Default timeout in milliseconds for request
    // if browser driver or grid doesn't send response
    connectionRetryTimeout: 120000,
    //
    // Default request retries count
    connectionRetryCount: 3,
    //
    // Test runner services
    // Services take over a specific job you don't want to take care of. They enhance
    // your test setup with almost no effort. Unlike plugins, they don't add new
    // commands. Instead, they hook themselves up into the test process.
    // services: [],
    //
    // Framework you want to run your specs with.
    // The following are supported: Mocha, Jasmine, and Cucumber
    // see also: https://webdriver.io/docs/frameworks
    //
    // Make sure you have the wdio adapter package for the specific framework installed
    // before running any tests.
    framework: "mocha",

    //
    // The number of times to retry the entire specfile when it fails as a whole
    // specFileRetries: 1,
    //
    // Delay in seconds between the spec file retry attempts
    // specFileRetriesDelay: 0,
    //
    // Whether or not retried spec files should be retried immediately or deferred to the end of the queue
    // specFileRetriesDeferred: false,
    //
    // Test reporter for stdout.
    // The only one supported by default is 'dot'
    // see also: https://webdriver.io/docs/dot-reporter
    reporters: ["spec"],

    // Options to be passed to Mocha.
    // See the full list at http://mochajs.org/
    mochaOpts: {
        ui: "bdd",
        timeout: 60000,
    },

    //
    // =====
    // Hooks
    // =====
    // WebdriverIO provides several hooks you can use to interfere with the test process in order to enhance
    // it and to build services around it. You can either apply a single function or an array of
    // methods to it. If one of them returns with a promise, WebdriverIO will wait until that promise got
    // resolved to continue.
    /**
     * Gets executed once before all workers get launched.
     * @param {object} config wdio configuration object
     * @param {Array.<Object>} capabilities list of capabilities details
     */
    // onPrepare: function (config, capabilities) {
    // },
    /**
     * Gets executed before a worker process is spawned and can be used to initialize specific service
     * for that worker as well as modify runtime environments in an async fashion.
     * @param  {string} cid      capability id (e.g 0-0)
     * @param  {object} caps     object containing capabilities for session that will be spawn in the worker
     * @param  {object} specs    specs to be run in the worker process
     * @param  {object} args     object that will be merged with the main configuration once worker is initialized
     * @param  {object} execArgv list of string arguments passed to the worker process
     */
    // onWorkerStart: function (cid, caps, specs, args, execArgv) {
    // },
    /**
     * Gets executed just after a worker process has exited.
     * @param  {string} cid      capability id (e.g 0-0)
     * @param  {number} exitCode 0 - success, 1 - fail
     * @param  {object} specs    specs to be run in the worker process
     * @param  {number} retries  number of retries used
     */
    // onWorkerEnd: function (cid, exitCode, specs, retries) {
    // },
    /**
     * Gets executed just before initialising the webdriver session and test framework. It allows you
     * to manipulate configurations depending on the capability or spec.
     * @param {object} config wdio configuration object
     * @param {Array.<Object>} capabilities list of capabilities details
     * @param {Array.<String>} specs List of spec file paths that are to be run
     * @param {string} cid worker id (e.g. 0-0)
     */
    // beforeSession: function (config, capabilities, specs, cid) {
    // },
    /**
     * Gets executed before test execution begins. At this point you can access to all global
     * variables like `browser`. It is the perfect place to define custom commands.
     * @param {Array.<Object>} capabilities list of capabilities details
     * @param {Array.<String>} specs        List of spec file paths that are to be run
     * @param {object}         browser      instance of created browser/device session
     */
    // before: function (capabilities, specs) {
    // },
    /**
     * Runs before a WebdriverIO command gets executed.
     * @param {string} commandName hook command name
     * @param {Array} args arguments that command would receive
     */
    // beforeCommand: function (commandName, args) {
    // },
    /**
     * Hook that gets executed before the suite starts
     * @param {object} suite suite details
     */
    // beforeSuite: function (suite) {
    // },
    /**
     * Function to be executed before a test (in Mocha/Jasmine) starts.
     */
    // beforeTest: function (test, context) {
    // },
    /**
     * Hook that gets executed _before_ a hook within the suite starts (e.g. runs before calling
     * beforeEach in Mocha)
     */
    // beforeHook: function (test, context, hookName) {
    // },
    /**
     * Hook that gets executed _after_ a hook within the suite starts (e.g. runs after calling
     * afterEach in Mocha)
     */
    // afterHook: function (test, context, { error, result, duration, passed, retries }, hookName) {
    // },
    /**
     * Function to be executed after a test (in Mocha/Jasmine only)
     * @param {object}  test             test object
     * @param {object}  context          scope object the test was executed with
     * @param {Error}   result.error     error object in case the test fails, otherwise `undefined`
     * @param {*}       result.result    return object of test function
     * @param {number}  result.duration  duration of test
     * @param {boolean} result.passed    true if test has passed, otherwise false
     * @param {object}  result.retries   information about spec related retries, e.g. `{ attempts: 0, limit: 0 }`
     */
    // afterTest: function(test, context, { error, result, duration, passed, retries }) {
    // },

    /**
     * Hook that gets executed after the suite has ended
     * @param {object} suite suite details
     */
    // afterSuite: function (suite) {
    // },
    /**
     * Runs after a WebdriverIO command gets executed
     * @param {string} commandName hook command name
     * @param {Array} args arguments that command would receive
     * @param {number} result 0 - command success, 1 - command error
     * @param {object} error error object if any
     */
    // afterCommand: function (commandName, args, result, error) {
    // },
    /**
     * Gets executed after all tests are done. You still have access to all global variables from
     * the test.
     * @param {number} result 0 - test pass, 1 - test fail
     * @param {Array.<Object>} capabilities list of capabilities details
     * @param {Array.<String>} specs List of spec file paths that ran
     */
    // after: function (result, capabilities, specs) {
    // },
    /**
     * Gets executed right after terminating the webdriver session.
     * @param {object} config wdio configuration object
     * @param {Array.<Object>} capabilities list of capabilities details
     * @param {Array.<String>} specs List of spec file paths that ran
     */
    // afterSession: function (config, capabilities, specs) {
    // },
    /**
     * Gets executed after all workers got shut down and the process is about to exit. An error
     * thrown in the onComplete hook will result in the test run failing.
     * @param {object} exitCode 0 - success, 1 - fail
     * @param {object} config wdio configuration object
     * @param {Array.<Object>} capabilities list of capabilities details
     * @param {<Object>} results object containing test results
     */
    // onComplete: function(exitCode, config, capabilities, results) {
    // },
    /**
     * Gets executed when a refresh happens.
     * @param {string} oldSessionId session ID of the old session
     * @param {string} newSessionId session ID of the new session
     */
    // onReload: function(oldSessionId, newSessionId) {
    // }
    /**
     * Hook that gets executed before a WebdriverIO assertion happens.
     * @param {object} params information about the assertion to be executed
     */
    // beforeAssertion: function(params) {
    // }
    /**
     * Hook that gets executed after a WebdriverIO assertion happened.
     * @param {object} params information about the assertion that was executed, including its results
     */
    // afterAssertion: function(params) {
    // }
};<|MERGE_RESOLUTION|>--- conflicted
+++ resolved
@@ -55,17 +55,15 @@
                 ...userConfig,
                 plugins: [
                     replace({
-                        "process.env.NODE_ENV": JSON.stringify(isProdBuild ? "production" : "development"),
+                        "process.env.NODE_ENV": JSON.stringify(
+                            isProdBuild ? "production" : "development",
+                        ),
                         "process.env.CWD": JSON.stringify(cwd()),
                         "process.env.AK_API_BASE_PATH": JSON.stringify(apiBasePath),
                         "preventAssignment": true,
                     }),
-<<<<<<< HEAD
                     ...(userConfig?.plugins ?? []),
                     // @ts-ignore
-=======
-                    ...(config?.plugins ?? []),
->>>>>>> 7141702c
                     postcssLit(),
                     tsconfigPaths(),
                 ],
@@ -123,23 +121,7 @@
     // Sauce Labs platform configurator - a great tool to configure your capabilities:
     // https://saucelabs.com/platform/platform-configurator
     //
-<<<<<<< HEAD
     capabilities,
-=======
-    capabilities: [
-        {
-            // capabilities for local browser web tests
-            "browserName": "chrome", // or "firefox", "microsoftedge", "safari"
-            "goog:chromeOptions": {
-                args: [
-                    "disable-search-engine-choice-screen",
-                    ...(runHeadless ? ["headless", "disable-gpu"] : []),
-                ],
-            },
-        },
-    ],
-
->>>>>>> 7141702c
     //
     // ===================
     // Test Configurations
