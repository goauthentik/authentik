--- conflicted
+++ resolved
@@ -1,10 +1,7 @@
 import replace from "@rollup/plugin-replace";
-<<<<<<< HEAD
+import { browser } from "@wdio/globals";
 import type { Options } from "@wdio/types";
-=======
-import { browser } from "@wdio/globals";
 import path from "path";
->>>>>>> b57df12a
 import { cwd } from "process";
 import { fileURLToPath } from "url";
 import type { UserConfig } from "vite";
