--- conflicted
+++ resolved
@@ -66,8 +66,6 @@
         in: path
         required: true
         type: string
-<<<<<<< HEAD
-=======
   /admin/version/:
     get:
       operationId: admin_version_list
@@ -263,7 +261,6 @@
         required: true
         type: string
         format: uuid
->>>>>>> e62333df
   /core/applications/:
     get:
       operationId: core_applications_list
@@ -6822,8 +6819,6 @@
         type: array
         items:
           type: string
-<<<<<<< HEAD
-=======
   Version:
     description: Get running and latest version.
     type: object
@@ -6912,7 +6907,6 @@
       unique_users:
         title: Unique users
         type: integer
->>>>>>> e62333df
   Application:
     description: Application Serializer
     required:
