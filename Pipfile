[[source]]
name = "pypi"
url = "https://pypi.org/simple"
verify_ssl = true

[packages]
celery = "*"
cherrypy = "*"
defusedxml = "*"
django = "*"
kombu = "==4.5.0"
django-cors-middleware = "*"
django-filters = "*"
django-ipware = "*"
django-model-utils = "*"
django-oauth-toolkit = "*"
django-oidc-provider = "*"
django-otp = "*"
django-recaptcha = "*"
django-redis = "*"
django-rest-framework = "*"
drf-yasg = "*"
ldap3 = "*"
lxml = "*"
markdown = "*"
oauthlib = "*"
packaging = "*"
psycopg2-binary = "*"
pycryptodome = "*"
pyyaml = "*"
qrcode = "*"
requests-oauthlib = "*"
sentry-sdk = "*"
service_identity = "*"
signxml = "*"
urllib3 = {extras = ["secure"],version = "*"}
structlog = "*"
<<<<<<< HEAD
django-guardian = "*"
=======
pyuwsgi = "*"
>>>>>>> c7825852

[requires]
python_version = "3.7"

[dev-packages]
coverage = "*"
isort = "*"
pylint = "==2.3.1"
pylint-django = "*"
prospector = "*"
django-debug-toolbar = "*"
bumpversion = "*"
unittest-xml-reporting = "*"
autopep8 = "*"
bandit = "*"
colorama = "*"<|MERGE_RESOLUTION|>--- conflicted
+++ resolved
@@ -35,11 +35,8 @@
 signxml = "*"
 urllib3 = {extras = ["secure"],version = "*"}
 structlog = "*"
-<<<<<<< HEAD
+pyuwsgi = "*"
 django-guardian = "*"
-=======
-pyuwsgi = "*"
->>>>>>> c7825852
 
 [requires]
 python_version = "3.7"
