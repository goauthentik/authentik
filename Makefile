--- conflicted
+++ resolved
@@ -28,7 +28,6 @@
 
 all: lint-fix lint test gen web  ## Lint, build, and test everything
 
-<<<<<<< HEAD
 HELP_WIDTH := $(shell grep -h '^[a-z][^ ]*:.*\#\#' $(MAKEFILE_LIST) 2>/dev/null | \
 	cut -d':' -f1 | awk '{printf "%d\n", length}' | sort -rn | head -1)
 
@@ -36,12 +35,6 @@
 	@echo "\nSpecify a command. The choices are:\n"
 	@grep -Eh '^[0-9a-zA-Z_-]+:.*?## .*$$' $(MAKEFILE_LIST) | \
 		awk 'BEGIN {FS = ":.*?## "}; {printf "  \033[0;36m%-$(HELP_WIDTH)s  \033[m %s\n", $$1, $$2}' | \
-=======
-help:  ## Show this help
-	@echo "\nSpecify a command. The choices are:\n"
-	@grep -E '^[0-9a-zA-Z_-]+:.*?## .*$$' $(MAKEFILE_LIST) | \
-		awk 'BEGIN {FS = ":.*?## "}; {printf "  \033[0;36m%-24s\033[m %s\n", $$1, $$2}' | \
->>>>>>> 6b5200fe
 		sort
 	@echo ""
 
@@ -167,11 +160,7 @@
 web-build: web-install  ## Build the Authentik UI
 	cd web && npm run build
 
-<<<<<<< HEAD
-web: web-lint-fix web-lint web-check-compile ## Automatically fix formatting issues in the Authentik UI source code, lint the code, and compile it
-=======
 web: web-lint-fix web-lint web-check-compile web-i18n-extract  ## Automatically fix formatting issues in the Authentik UI source code, lint the code, and compile it
->>>>>>> 6b5200fe
 
 web-install:  ## Install the necessary libraries to build the Authentik UI
 	cd web && npm ci
