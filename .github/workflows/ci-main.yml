---
name: authentik-ci-main

on:
  push:
    branches:
      - main
      - next
      - version-*
  pull_request:
    branches:
      - main
      - version-*

env:
  POSTGRES_DB: authentik
  POSTGRES_USER: authentik
  POSTGRES_PASSWORD: "EK-5jnKfjrGRm<77"

jobs:
  lint:
    strategy:
      fail-fast: false
      matrix:
        job:
          - bandit
          - black
          - codespell
          - pending-migrations
          - ruff
    runs-on: ubuntu-latest
    steps:
      - uses: actions/checkout@v4
      - name: Setup authentik env
        uses: ./.github/actions/setup
      - name: run job
        run: poetry run make ci-${{ matrix.job }}
  test-migrations:
    runs-on: ubuntu-latest
    steps:
      - uses: actions/checkout@v4
      - name: Setup authentik env
        uses: ./.github/actions/setup
      - name: run migrations
        run: poetry run python -m lifecycle.migrate
  test-make-seed:
    runs-on: ubuntu-latest
    steps:
      - id: seed
        run: |
          echo "seed=$(printf "%d\n" "0x$(openssl rand -hex 4)")" >> "$GITHUB_OUTPUT"
    outputs:
      seed: ${{ steps.seed.outputs.seed }}
  test-migrations-from-stable:
    name: test-migrations-from-stable - PostgreSQL ${{ matrix.psql }} - Run ${{ matrix.run_id }}/5
    runs-on: ubuntu-latest
    timeout-minutes: 20
    needs: test-make-seed
    strategy:
      fail-fast: false
      matrix:
        psql:
          - 15-alpine
          - 16-alpine
        run_id: [1, 2, 3, 4, 5]
    steps:
      - uses: actions/checkout@v4
        with:
          fetch-depth: 0
      - name: checkout stable
        run: |
          # Delete all poetry envs
          rm -rf /home/runner/.cache/pypoetry
          # Copy current, latest config to local
          cp authentik/lib/default.yml local.env.yml
          cp -R .github ..
          cp -R scripts ..
          git checkout $(git tag --sort=version:refname | grep '^version/' | grep -vE -- '-rc[0-9]+$' | tail -n1)
          rm -rf .github/ scripts/
          mv ../.github ../scripts .
      - name: Setup authentik env (stable)
        uses: ./.github/actions/setup
        with:
          postgresql_version: ${{ matrix.psql }}
      - name: run migrations to stable
        run: poetry run python -m lifecycle.migrate
      - name: checkout current code
        run: |
          set -x
          git fetch
          git reset --hard HEAD
          git clean -d -fx .
          git checkout $GITHUB_SHA
          # Delete previous poetry env
          rm -rf /home/runner/.cache/pypoetry/virtualenvs/*
      - name: Setup authentik env (ensure latest deps are installed)
        uses: ./.github/actions/setup
        with:
          postgresql_version: ${{ matrix.psql }}
      - name: migrate to latest
        run: |
          poetry run python -m lifecycle.migrate
      - name: run tests
        env:
          # Test in the main database that we just migrated from the previous stable version
          AUTHENTIK_POSTGRESQL__TEST__NAME: authentik
          CI_TEST_SEED: ${{ needs.test-make-seed.outputs.seed }}
          CI_RUN_ID: ${{ matrix.run_id }}
          CI_TOTAL_RUNS: "5"
        run: |
          poetry run make ci-test
  test-unittest:
<<<<<<< HEAD
    name: test-unittest - PostgreSQL ${{ matrix.psql }} - Redis ${{ matrix.redis }}
=======
    name: test-unittest - PostgreSQL ${{ matrix.psql }} - Run ${{ matrix.run_id }}/5
>>>>>>> 3bc8dd40
    runs-on: ubuntu-latest
    timeout-minutes: 20
    needs: test-make-seed
    strategy:
      fail-fast: false
      matrix:
        psql:
          - 15-alpine
          - 16-alpine
<<<<<<< HEAD
        redis:
          - redis
          - redis-sentinel
          - redis-cluster
=======
        run_id: [1, 2, 3, 4, 5]
>>>>>>> 3bc8dd40
    steps:
      - uses: actions/checkout@v4
      - name: Setup authentik env
        uses: ./.github/actions/setup
        with:
          postgresql_version: ${{ matrix.psql }}
          redis_config: ${{ matrix.redis }}
      - name: run unittest
        env:
          CI_TEST_SEED: ${{ needs.test-make-seed.outputs.seed }}
          CI_RUN_ID: ${{ matrix.run_id }}
          CI_TOTAL_RUNS: "5"
        run: |
          poetry run make ci-test
      - if: ${{ always() }}
        uses: codecov/codecov-action@v5
        with:
          flags: unit
          token: ${{ secrets.CODECOV_TOKEN }}
      - if: ${{ !cancelled() }}
        uses: codecov/test-results-action@v1
        with:
          flags: unit
          file: unittest.xml
          token: ${{ secrets.CODECOV_TOKEN }}
  test-integration:
    runs-on: ubuntu-latest
    timeout-minutes: 30
    steps:
      - uses: actions/checkout@v4
      - name: Setup authentik env
        uses: ./.github/actions/setup
      - name: Create k8s Kind Cluster
        uses: helm/kind-action@v1.12.0
      - name: run integration
        run: |
          poetry run coverage run manage.py test tests/integration
          poetry run coverage xml
      - if: ${{ always() }}
        uses: codecov/codecov-action@v5
        with:
          flags: integration
          token: ${{ secrets.CODECOV_TOKEN }}
      - if: ${{ !cancelled() }}
        uses: codecov/test-results-action@v1
        with:
          flags: integration
          file: unittest.xml
          token: ${{ secrets.CODECOV_TOKEN }}
  test-e2e:
    name: test-e2e (${{ matrix.job.name }})
    runs-on: ubuntu-latest
    timeout-minutes: 30
    strategy:
      fail-fast: false
      matrix:
        job:
          - name: proxy
            glob: tests/e2e/test_provider_proxy*
          - name: oauth
            glob: tests/e2e/test_provider_oauth2* tests/e2e/test_source_oauth*
          - name: oauth-oidc
            glob: tests/e2e/test_provider_oidc*
          - name: saml
            glob: tests/e2e/test_provider_saml* tests/e2e/test_source_saml*
          - name: ldap
            glob: tests/e2e/test_provider_ldap* tests/e2e/test_source_ldap*
          - name: radius
            glob: tests/e2e/test_provider_radius*
          - name: scim
            glob: tests/e2e/test_source_scim*
          - name: flows
            glob: tests/e2e/test_flows*
    steps:
      - uses: actions/checkout@v4
      - name: Setup authentik env
        uses: ./.github/actions/setup
      - name: Setup e2e env (chrome, etc)
        run: |
          docker compose -f tests/e2e/docker-compose.yml up -d --quiet-pull
      - id: cache-web
        uses: actions/cache@v4
        with:
          path: web/dist
          key: ${{ runner.os }}-web-${{ hashFiles('web/package-lock.json', 'web/src/**') }}
      - name: prepare web ui
        if: steps.cache-web.outputs.cache-hit != 'true'
        working-directory: web
        run: |
          npm ci
          make -C .. gen-client-ts
          npm run build
      - name: run e2e
        run: |
          poetry run coverage run manage.py test ${{ matrix.job.glob }}
          poetry run coverage xml
      - if: ${{ always() }}
        uses: codecov/codecov-action@v5
        with:
          flags: e2e
          token: ${{ secrets.CODECOV_TOKEN }}
      - if: ${{ !cancelled() }}
        uses: codecov/test-results-action@v1
        with:
          flags: e2e
          file: unittest.xml
          token: ${{ secrets.CODECOV_TOKEN }}
  ci-core-mark:
    if: always()
    needs:
      - lint
      - test-migrations
      - test-migrations-from-stable
      - test-unittest
      - test-integration
      - test-e2e
    runs-on: ubuntu-latest
    steps:
      - uses: re-actors/alls-green@release/v1
        with:
          jobs: ${{ toJSON(needs) }}
  build:
    permissions:
      # Needed to upload container images to ghcr.io
      packages: write
      # Needed for attestation
      id-token: write
      attestations: write
    needs: ci-core-mark
    uses: ./.github/workflows/_reusable-docker-build.yaml
    secrets: inherit
    with:
      image_name: ghcr.io/goauthentik/dev-server
      release: false
  pr-comment:
    needs:
      - build
    runs-on: ubuntu-latest
    if: ${{ github.event_name == 'pull_request' }}
    permissions:
      # Needed to write comments on PRs
      pull-requests: write
    timeout-minutes: 120
    steps:
      - uses: actions/checkout@v4
        with:
          ref: ${{ github.event.pull_request.head.sha }}
      - name: prepare variables
        uses: ./.github/actions/docker-push-variables
        id: ev
        env:
          DOCKER_USERNAME: ${{ secrets.DOCKER_USERNAME }}
        with:
          image-name: ghcr.io/goauthentik/dev-server
      - name: Comment on PR
        if: ${{ steps.ev.outputs.shouldPush == 'true' }}
        uses: ./.github/actions/comment-pr-instructions
        with:
          tag: ${{ steps.ev.outputs.imageMainTag }}<|MERGE_RESOLUTION|>--- conflicted
+++ resolved
@@ -110,11 +110,7 @@
         run: |
           poetry run make ci-test
   test-unittest:
-<<<<<<< HEAD
-    name: test-unittest - PostgreSQL ${{ matrix.psql }} - Redis ${{ matrix.redis }}
-=======
-    name: test-unittest - PostgreSQL ${{ matrix.psql }} - Run ${{ matrix.run_id }}/5
->>>>>>> 3bc8dd40
+    name: test-unittest - PostgreSQL ${{ matrix.psql }} - Redis ${{ matrix.redis }} - Run ${{ matrix.run_id }}/5
     runs-on: ubuntu-latest
     timeout-minutes: 20
     needs: test-make-seed
@@ -124,14 +120,11 @@
         psql:
           - 15-alpine
           - 16-alpine
-<<<<<<< HEAD
         redis:
           - redis
           - redis-sentinel
           - redis-cluster
-=======
-        run_id: [1, 2, 3, 4, 5]
->>>>>>> 3bc8dd40
+		run_id: [1, 2, 3, 4, 5]
     steps:
       - uses: actions/checkout@v4
       - name: Setup authentik env
