version: 2
updates:
<<<<<<< HEAD
- package-ecosystem: "github-actions"
  directory: "/"
  schedule:
    interval: daily
    time: "04:00"
  open-pull-requests-limit: 10
  assignees:
  - BeryJu
  commit-message:
    prefix: "ci:"
- package-ecosystem: gomod
  directory: "/"
  schedule:
    interval: daily
    time: "04:00"
  open-pull-requests-limit: 10
  assignees:
  - BeryJu
  commit-message:
    prefix: "core:"
- package-ecosystem: npm
  directory: "/web"
  schedule:
    interval: daily
    time: "04:00"
  open-pull-requests-limit: 10
  assignees:
  - BeryJu
  commit-message:
    prefix: "web:"
- package-ecosystem: npm
  directory: "/website"
  schedule:
    interval: daily
    time: "04:00"
  open-pull-requests-limit: 10
  assignees:
  - BeryJu
  commit-message:
    prefix: "website:"
- package-ecosystem: pip
  directory: "/"
  schedule:
    interval: daily
    time: "04:00"
  open-pull-requests-limit: 10
  assignees:
  - BeryJu
  commit-message:
    prefix: "core:"
- package-ecosystem: docker
  directory: "/"
  schedule:
    interval: daily
    time: "04:00"
  open-pull-requests-limit: 10
  assignees:
  - BeryJu
  commit-message:
    prefix: "core:"
=======
    - package-ecosystem: "github-actions"
      directory: "/"
      schedule:
          interval: daily
          time: "04:00"
      open-pull-requests-limit: 10
      assignees:
          - "@goauthentik/core"
      commit-message:
          prefix: "ci:"
    - package-ecosystem: gomod
      directory: "/"
      schedule:
          interval: daily
          time: "04:00"
      open-pull-requests-limit: 10
      assignees:
          - "@goauthentik/core"
      commit-message:
          prefix: "core:"
    - package-ecosystem: npm
      directory: "/web"
      schedule:
          interval: daily
          time: "04:00"
      open-pull-requests-limit: 10
      assignees:
          - "@goauthentik/core"
      commit-message:
          prefix: "web:"
    - package-ecosystem: npm
      directory: "/website"
      schedule:
          interval: daily
          time: "04:00"
      open-pull-requests-limit: 10
      assignees:
          - "@goauthentik/core"
      commit-message:
          prefix: "website:"
    - package-ecosystem: pip
      directory: "/"
      schedule:
          interval: daily
          time: "04:00"
      open-pull-requests-limit: 10
      assignees:
          - "@goauthentik/core"
      commit-message:
          prefix: "core:"
    - package-ecosystem: docker
      directory: "/"
      schedule:
          interval: daily
          time: "04:00"
      open-pull-requests-limit: 10
      assignees:
          - "@goauthentik/core"
      commit-message:
          prefix: "core:"
>>>>>>> 55245983
<|MERGE_RESOLUTION|>--- conflicted
+++ resolved
@@ -1,67 +1,5 @@
 version: 2
 updates:
-<<<<<<< HEAD
-- package-ecosystem: "github-actions"
-  directory: "/"
-  schedule:
-    interval: daily
-    time: "04:00"
-  open-pull-requests-limit: 10
-  assignees:
-  - BeryJu
-  commit-message:
-    prefix: "ci:"
-- package-ecosystem: gomod
-  directory: "/"
-  schedule:
-    interval: daily
-    time: "04:00"
-  open-pull-requests-limit: 10
-  assignees:
-  - BeryJu
-  commit-message:
-    prefix: "core:"
-- package-ecosystem: npm
-  directory: "/web"
-  schedule:
-    interval: daily
-    time: "04:00"
-  open-pull-requests-limit: 10
-  assignees:
-  - BeryJu
-  commit-message:
-    prefix: "web:"
-- package-ecosystem: npm
-  directory: "/website"
-  schedule:
-    interval: daily
-    time: "04:00"
-  open-pull-requests-limit: 10
-  assignees:
-  - BeryJu
-  commit-message:
-    prefix: "website:"
-- package-ecosystem: pip
-  directory: "/"
-  schedule:
-    interval: daily
-    time: "04:00"
-  open-pull-requests-limit: 10
-  assignees:
-  - BeryJu
-  commit-message:
-    prefix: "core:"
-- package-ecosystem: docker
-  directory: "/"
-  schedule:
-    interval: daily
-    time: "04:00"
-  open-pull-requests-limit: 10
-  assignees:
-  - BeryJu
-  commit-message:
-    prefix: "core:"
-=======
     - package-ecosystem: "github-actions"
       directory: "/"
       schedule:
@@ -121,5 +59,4 @@
       assignees:
           - "@goauthentik/core"
       commit-message:
-          prefix: "core:"
->>>>>>> 55245983
+          prefix: "core:"