{
    "cSpell.words": [
        "akadmin",
        "asgi",
        "authentik",
        "authn",
        "entra",
        "goauthentik",
        "jwe",
        "jwks",
        "kubernetes",
        "oidc",
        "openid",
        "passwordless",
        "plex",
        "saml",
        "scim",
        "slo",
        "sso",
        "totp",
        "traefik",
        "webauthn"
    ],
    "todo-tree.tree.showCountsInTree": true,
    "todo-tree.tree.showBadges": true,
    "yaml.customTags": [
        "!Condition sequence",
        "!Context scalar",
<<<<<<< HEAD
        "!Context sequence",
        "!Enumerate sequence",
        "!Env scalar",
        "!Env sequence",
=======
        "!Enumerate sequence",
        "!Env scalar",
>>>>>>> 15be3f24
        "!Find sequence",
        "!Format sequence",
        "!If sequence",
        "!Index scalar",
        "!KeyOf scalar",
        "!Value scalar",
<<<<<<< HEAD
=======
        "!AtIndex scalar"
>>>>>>> 15be3f24
    ],
    "typescript.preferences.importModuleSpecifier": "non-relative",
    "typescript.preferences.importModuleSpecifierEnding": "index",
    "typescript.tsdk": "./web/node_modules/typescript/lib",
    "typescript.enablePromptUseWorkspaceTsdk": true,
    "yaml.schemas": {
        "./blueprints/schema.json": "blueprints/**/*.yaml"
    },
    "gitlens.autolinks": [
        {
            "alphanumeric": true,
            "prefix": "#<num>",
            "url": "https://github.com/goauthentik/authentik/issues/<num>",
            "ignoreCase": false
        }
    ],
    "go.testFlags": ["-count=1"],
    "github-actions.workflows.pinned.workflows": [
        ".github/workflows/ci-main.yml"
    ]
}<|MERGE_RESOLUTION|>--- conflicted
+++ resolved
@@ -26,25 +26,15 @@
     "yaml.customTags": [
         "!Condition sequence",
         "!Context scalar",
-<<<<<<< HEAD
-        "!Context sequence",
         "!Enumerate sequence",
         "!Env scalar",
-        "!Env sequence",
-=======
-        "!Enumerate sequence",
-        "!Env scalar",
->>>>>>> 15be3f24
         "!Find sequence",
         "!Format sequence",
         "!If sequence",
         "!Index scalar",
         "!KeyOf scalar",
         "!Value scalar",
-<<<<<<< HEAD
-=======
         "!AtIndex scalar"
->>>>>>> 15be3f24
     ],
     "typescript.preferences.importModuleSpecifier": "non-relative",
     "typescript.preferences.importModuleSpecifierEnding": "index",
