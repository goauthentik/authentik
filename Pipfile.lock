--- conflicted
+++ resolved
@@ -128,7 +128,6 @@
         },
         "botocore": {
             "hashes": [
-<<<<<<< HEAD
                 "sha256:04c071aec4f1981b38e3be760838b976337fd6ebd95a31ceeca9f9e4b4733c1f",
                 "sha256:e8797c0933c660e130cf2f51667f5003950d7e592f4c3944e8f04f201493d17a"
             ],
@@ -142,21 +141,6 @@
             ],
             "markers": "python_version ~= '3.5'",
             "version": "==4.2.4"
-=======
-                "sha256:17a10dd33334e7e3aaa4e12f66317284f96bb53267e20bc877a187c442681772",
-                "sha256:2089f9fa36a59d8c02435c49d58ccc7b3ceb9c0c054ea4f71631c3c3a1c5245e"
-            ],
-            "markers": "python_version >= '3.6'",
-            "version": "==1.21.51"
-        },
-        "cachetools": {
-            "hashes": [
-                "sha256:0a3d3556c2c3befdbba2f93b78792c199c66201c999e97947ea0b7437758246b",
-                "sha256:6a6fa6802188ab7e77bab2db001d676e854499552b0037d999d5b9f211db5250"
-            ],
-            "markers": "python_version ~= '3.5'",
-            "version": "==4.2.3"
->>>>>>> 1a6ea72c
         },
         "cbor2": {
             "hashes": [
@@ -645,18 +629,11 @@
         },
         "jsonschema": {
             "hashes": [
-<<<<<<< HEAD
                 "sha256:48f4e74f8bec0c2f75e9fcfffa264e78342873e1b57e2cfeae54864cc5e9e4dd",
                 "sha256:9938802041347f2c62cad2aef59e9a0826cd34584f3609db950efacb4dbf6518"
             ],
             "markers": "python_version >= '3.7'",
             "version": "==4.0.1"
-=======
-                "sha256:bc51325b929171791c42ebc1c70b9713eb134d3bb8ebd5474c8b659b15be6d86",
-                "sha256:c773028c649441ab980015b5b622f4cd5134cf563daaf0235ca4b73cc3734f20"
-            ],
-            "version": "==4.0.0"
->>>>>>> 1a6ea72c
         },
         "kombu": {
             "hashes": [
