--- conflicted
+++ resolved
@@ -1477,12 +1477,8 @@
                 "sha256:19b86fa8617ed916776a11cd8bc0197e5b9856d5433b777f51a3defe13075325",
                 "sha256:aca749e190a01726a4fb472dd4ef23b5c9da7b9205c0a7857c06533de13fd678"
             ],
-<<<<<<< HEAD
             "markers": "python_version >= '3.5'",
             "version": "==5.1.0"
-=======
-            "version": "==5.1.1"
->>>>>>> 14e47f31
         },
         "pyflakes": {
             "hashes": [
@@ -1641,12 +1637,8 @@
                 "sha256:a34086819e2c7a7f86d5635363632829dab8014e5fd7be2454c7cba84ac7514e",
                 "sha256:ddc09a744dc224c84ec8e8efcb70595042d21c97c76df60daee64c9ad53bc7ee"
             ],
-<<<<<<< HEAD
             "markers": "python_version >= '3.6'",
             "version": "==3.2.0"
-=======
-            "version": "==3.2.1"
->>>>>>> 14e47f31
         },
         "toml": {
             "hashes": [
