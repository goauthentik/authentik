--- conflicted
+++ resolved
@@ -120,11 +120,7 @@
 ]
 
 [tool.uv.sources]
-<<<<<<< HEAD
-=======
-djangorestframework = { git = "https://github.com/goauthentik/django-rest-framework", rev = "896722bab969fabc74a08b827da59409cf9f1a4e" }
 django-channels-postgres = { workspace = true }
->>>>>>> ae6c1906
 django-dramatiq-postgres = { workspace = true }
 django-postgres-cache = { workspace = true }
 opencontainers = { git = "https://github.com/vsoch/oci-python", rev = "ceb4fcc090851717a3069d78e85ceb1e86c2740c" }
