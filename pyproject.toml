--- conflicted
+++ resolved
@@ -76,32 +76,6 @@
 
 [dependency-groups]
 dev = [
-<<<<<<< HEAD
-    "aws-cdk-lib==2.188.0",
-    "bandit==1.8.3",
-    "black==25.1.0",
-    "bump2version==1.0.1",
-    "channels[daphne]==4.2.2",
-    "codespell==2.4.1",
-    "colorama==0.4.6",
-    "constructs==10.4.2",
-    "coverage[toml]==7.8.0",
-    "debugpy==1.8.14",
-    "drf-jsonschema-serializer==3.0.0",
-    "freezegun==1.5.1",
-    "importlib-metadata==8.6.1",
-    "k5test==0.10.4",
-    "pdoc==15.0.3",
-    "pytest==8.3.5",
-    "pytest-django==4.11.1",
-    "pytest-github-actions-annotate-failures==0.3.0",
-    "pytest-randomly==3.16.0",
-    "pytest-subtests>=0.14.1",
-    "pytest-timeout==2.4.0",
-    "requests-mock==1.12.1",
-    "ruff==0.11.9",
-    "selenium==4.32.0",
-=======
   "aws-cdk-lib==2.188.0",
   "bandit==1.8.3",
   "black==25.1.0",
@@ -131,7 +105,6 @@
   "selenium==4.32.0",
   "types-channels==4.3.0.20250822",
   "types-ldap3==2.9.13.20250622",
->>>>>>> 238cefba
 ]
 
 [tool.uv]
