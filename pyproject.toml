[project]
name = "authentik"
version = "2025.10.0-rc1"
description = ""
authors = [{ name = "authentik Team", email = "hello@goauthentik.io" }]
requires-python = "==3.13.*"
dependencies = [
  "argon2-cffi==25.1.0",
  "channels==4.3.1",
  "cryptography==45.0.5",
  "dacite==1.9.2",
  "deepmerge==2.0",
  "defusedxml==0.7.1",
<<<<<<< HEAD
  "django==5.2.7",
=======
  "django==5.1.13",
  "django-channels-postgres",
>>>>>>> 4fb61bb9
  "django-countries==7.6.1",
  "django-cte==2.0.0",
  "django-dramatiq-postgres",
  "django-postgres-cache",
  "django-filter==25.1",
  "django-guardian==3.0.3",
  "django-model-utils==5.0.0",
  "django-pglock==1.7.2",
  "django-pgtrigger==4.15.2",
  "django-prometheus==2.4.1",
  "django-storages[s3]==1.14.6",
  "django-tenants==3.9.0",
  "djangoql==0.18.1",
  "djangorestframework-guardian==0.4.0",
  "djangorestframework==3.16.0",
  "docker==7.1.0",
  "drf-orjson-renderer==1.7.3",
  "drf-spectacular==0.28.0",
  "dumb-init==1.2.5.post1",
  "duo-client==5.5.0",
  "fido2==2.0.0",
  "geoip2==5.1.0",
  "geopy==2.4.1",
  "google-api-python-client==2.177.0",
  "gssapi==1.9.0",
  "gunicorn==23.0.0",
  "jsonpatch==1.33",
  "jwcrypto==1.5.6",
  "kubernetes==33.1.0",
  "ldap3==2.9.1",
  "lxml==6.0.0",
  "msgraph-sdk==1.39.0",
  "opencontainers==0.0.15",
  "packaging==25.0",
  "paramiko==3.5.1",
  "psycopg[c,pool]==3.2.9",
  "pydantic==2.11.7",
  "pydantic-scim==0.0.8",
  "pyjwt==2.10.1",
  "pyrad==2.4",
  "python-kadmin-rs==0.6.1",
  "pyyaml==6.0.2",
  "requests-oauthlib==2.0.0",
  "scim2-filter-parser==0.7.0",
  "sentry-sdk==2.33.2",
  "service-identity==24.2.0",
  "setproctitle==1.3.6",
  "structlog==25.4.0",
  "swagger-spec-validator==3.0.4",
  "twilio==9.7.0",
  "ua-parser==1.0.1",
  "unidecode==1.4.0",
  "urllib3<3",
  "uvicorn[standard]==0.35.0",
  "watchdog==6.0.0",
  "webauthn==2.6.0",
  "wsproto==1.2.0",
  "xmlsec==1.3.16",
  "zxcvbn==4.5.0",
]

[dependency-groups]
dev = [
  "aws-cdk-lib==2.188.0",
  "bandit==1.8.3",
  "black==25.1.0",
  "bpython==0.25",
  "bump2version==1.0.1",
  "channels[daphne]==4.3.1",
  "codespell==2.4.1",
  "colorama==0.4.6",
  "constructs==10.4.2",
  "coverage[toml]==7.8.0",
  "debugpy==1.8.14",
  "django-stubs[compatible-mypy]==5.2.5",
  "djangorestframework-stubs[compatible-mypy]==3.16.3",
  "drf-jsonschema-serializer==3.0.0",
  "freezegun==1.5.1",
  "importlib-metadata==8.6.1",
  "k5test==0.10.4",
  "lxml-stubs==0.5.1",
  "mypy==1.18.2",
  "pdoc==15.0.3",
  "pytest-django==4.11.1",
  "pytest-github-actions-annotate-failures==0.3.0",
  "pytest-randomly==3.16.0",
  "pytest-timeout==2.4.0",
  "pytest==8.3.5",
  "requests-mock==1.12.1",
  "ruff==0.11.9",
  "selenium==4.32.0",
  "types-channels==4.3.0.20250822",
  "types-ldap3==2.9.13.20250622",
]

[tool.uv]
no-binary-package = [
  # This differs from the no-binary packages in the Dockerfile. This is due to the fact
  # that these packages are built from source for different reasons than cryptography and kadmin.
  # These packages are built from source to link against the libxml2 on the system which is
  # required for functionality and to stay up-to-date on both libraries.
  # The other packages specified in the dockerfile are compiled from source to link against the
  # correct FIPS OpenSSL libraries
  "lxml",
  "xmlsec",
]

[tool.uv.sources]
djangorestframework = { git = "https://github.com/goauthentik/django-rest-framework", rev = "896722bab969fabc74a08b827da59409cf9f1a4e" }
django-channels-postgres = { workspace = true }
django-dramatiq-postgres = { workspace = true }
django-postgres-cache = { workspace = true }
opencontainers = { git = "https://github.com/vsoch/oci-python", rev = "ceb4fcc090851717a3069d78e85ceb1e86c2740c" }

[tool.uv.workspace]
members = [
  "packages/django-channels-postgres",
  "packages/django-dramatiq-postgres",
  "packages/django-postgres-cache",
]

[project.scripts]
ak = "lifecycle.ak:main"

[build-system]
requires = ["hatchling"]
build-backend = "hatchling.build"

[tool.bandit]
exclude_dirs = ["**/node_modules/**"]

[tool.codespell]
skip = [
  "**/node_modules",
  "**/package-lock.json",
  "schema.yml",
  "unittest.xml",
  "./blueprints/schema.json",
  "go.sum",
  "locale",
  "**/web/src/locales",
  "**/dist",                    # Distributed build output
  "**/storybook-static",
  "**/web/xliff",
  "**/playwright-report",       # Playwright test output
  "**/out",                     # TypeScript type-checking output
  "./web/custom-elements.json", # TypeScript custom element definitions
  "./website/build",            # TODO: Remove this after moving website to docs
  "./website/**/build",         # TODO: Remove this after moving website to docs
  "./docs/build",               # Docusaurus Topic docs build output
  "./docs/**/build",            # Docusaurus workspaces output
  "*.api.mdx",                  # Generated API docs
  "./gen-ts-api",
  "./gen-py-api",
  "./gen-go-api",
  "./htmlcov",
  "./media",
]
dictionary = ".github/codespell-dictionary.txt,-"
ignore-words = ".github/codespell-words.txt"

[tool.black]
line-length = 100
target-version = ['py313']
exclude = 'node_modules'

[tool.ruff]
line-length = 100
target-version = "py313"
exclude = ["**/migrations/**", "**/node_modules/**"]

[tool.ruff.lint]
select = [
  "E",   # pycodestyle
  "F",   # Pyflakes
  "I",   # isort
  "UP",  # pyupgrade
  "B",   # flake8-bugbear
  "DJ",  # django
  "PL",  # pylint
  "BLE", # flake8-blind-except
]
ignore = [
  "DJ001", # Avoid using `null=True` on string-based fields,
]

[tool.ruff.lint.pylint]
max-args = 7
max-branches = 18
max-returns = 10

[tool.mypy]
plugins = ["mypy_django_plugin.main", "mypy_drf_plugin.main", "pydantic.mypy"]
exclude = ['^gen-py-api/']

[[tool.mypy.overrides]]
module = ["dramatiq.*", "pglock.*"]
follow_untyped_imports = true

[[tool.mypy.overrides]]
module = ["cron_converter.*", "msgpack.*"]
ignore_missing_imports = true

[[tool.mypy.overrides]]
module = [
  "authentik.admin.*",
  "authentik.api.*",
  "authentik.blueprints.*",
  "authentik.brands.*",
  "authentik.core.*",
  "authentik.crypto.*",
  "authentik.enterprise.*",
  "authentik.events.*",
  "authentik.flows.*",
  "authentik.lib.*",
  "authentik.outposts.*",
  "authentik.policies.*",
  "authentik.policies.dummy.*",
  "authentik.policies.event_matcher.*",
  "authentik.policies.expiry.*",
  "authentik.policies.expression.*",
  "authentik.policies.geoip.*",
  "authentik.policies.password.*",
  "authentik.policies.reputation.*",
  "authentik.providers.ldap.*",
  "authentik.providers.oauth2.*",
  "authentik.providers.proxy.*",
  "authentik.providers.rac.*",
  "authentik.providers.radius.*",
  "authentik.providers.saml.*",
  "authentik.providers.scim.*",
  "authentik.rbac.*",
  "authentik.recovery.*",
  "authentik.root.*",
  "authentik.sources.kerberos.*",
  "authentik.sources.ldap.*",
  "authentik.sources.oauth.*",
  "authentik.sources.plex.*",
  "authentik.sources.saml.*",
  "authentik.sources.scim.*",
  "authentik.sources.telegram.*",
  "authentik.stages.authenticator_duo.*",
  "authentik.stages.authenticator_email.*",
  "authentik.stages.authenticator_sms.*",
  "authentik.stages.authenticator_static.*",
  "authentik.stages.authenticator_totp.*",
  "authentik.stages.authenticator_validate.*",
  "authentik.stages.authenticator_webauthn.*",
  "authentik.stages.authenticator.*",
  "authentik.stages.captcha.*",
  "authentik.stages.consent.*",
  "authentik.stages.deny.*",
  "authentik.stages.dummy.*",
  "authentik.stages.email.*",
  "authentik.stages.identification.*",
  "authentik.stages.invitation.*",
  "authentik.stages.password.*",
  "authentik.stages.prompt.*",
  "authentik.stages.redirect.*",
  "authentik.stages.user_delete.*",
  "authentik.stages.user_login.*",
  "authentik.stages.user_logout.*",
  "authentik.stages.user_write.*",
  "authentik.tasks.*",
  "authentik.tasks.schedules.*",
  "authentik.tenants.*",
  "lifecycle.*",
  "tests.e2e.*",
  "tests.integration.*",
]
ignore_errors = true

[tool.django-stubs]
django_settings_module = "authentik.root.settings"

[tool.coverage.run]
source = ["authentik"]
relative_files = true
omit = [
  "*/asgi.py",
  "manage.py",
  "*/migrations/*",
  "*/management/commands/*",
  "*/apps.py",
  # TODO: Remove this after moving website to docs
  "website/",
  "docs/",
]

[tool.coverage.report]
sort = "Cover"
skip_covered = true
precision = 2
exclude_lines = [
  "pragma: no cover",
  # Don't complain about missing debug-only code:
  "def __unicode__",
  "def __str__",
  "def __repr__",
  "if self.debug",
  "if TYPE_CHECKING",
  # Don't complain if tests don't hit defensive assertion code:
  "raise AssertionError",
  "raise NotImplementedError",
  # Don't complain if non-runnable code isn't run:
  "if 0:",
  "if __name__ == .__main__.:",
]
show_missing = true

[tool.pytest.ini_options]
DJANGO_SETTINGS_MODULE = "authentik.root.settings"
python_files = ["tests.py", "test_*.py", "*_tests.py"]
junit_family = "xunit2"
addopts = "-p authentik.root.test_plugin --junitxml=unittest.xml -vv --full-trace --doctest-modules --import-mode=importlib --ignore=authentik/tasks/setup.py"
filterwarnings = [
  "ignore:defusedxml.lxml is no longer supported and will be removed in a future release.:DeprecationWarning",
  "ignore:SelectableGroups dict interface is deprecated. Use select.:DeprecationWarning",
]<|MERGE_RESOLUTION|>--- conflicted
+++ resolved
@@ -11,12 +11,8 @@
   "dacite==1.9.2",
   "deepmerge==2.0",
   "defusedxml==0.7.1",
-<<<<<<< HEAD
   "django==5.2.7",
-=======
-  "django==5.1.13",
   "django-channels-postgres",
->>>>>>> 4fb61bb9
   "django-countries==7.6.1",
   "django-cte==2.0.0",
   "django-dramatiq-postgres",
