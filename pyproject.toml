[project]
name = "authentik"
version = "2025.6.2"
description = ""
authors = [{ name = "authentik Team", email = "hello@goauthentik.io" }]
requires-python = "==3.13.*"
dependencies = [
    "argon2-cffi==25.1.0",
    "channels==4.2.2",
    "channels-redis==4.2.1",
    "cron-converter==1.2.1",
    "cryptography==45.0.4",
    "dacite==1.9.2",
    "deepmerge==2.0",
    "defusedxml==0.7.1",
    "django==5.1.11",
    "django-countries==7.6.1",
<<<<<<< HEAD
    "django-cte==1.3.3",
    "django-dramatiq-postgres",
=======
    "django-cte==2.0.0",
>>>>>>> 6a367d4d
    "django-filter==25.1",
    "django-guardian==3.0.0",
    "django-model-utils==5.0.0",
    "django-pglock==1.7.2",
<<<<<<< HEAD
    "django-pgtrigger==4.15.2",
    "django-prometheus==2.3.1",
=======
    "django-prometheus==2.4.0",
>>>>>>> 6a367d4d
    "django-redis==6.0.0",
    "django-storages[s3]==1.14.6",
    "django-tenants==3.8.0",
    "djangoql==0.18.1",
    "djangorestframework-guardian==0.3.0",
    "djangorestframework==3.16.0",
    "docker==7.1.0",
    "dramatiq[watch]==1.17.1",
    "drf-orjson-renderer==1.7.3",
    "drf-spectacular==0.28.0",
    "dumb-init==1.2.5.post1",
    "duo-client==5.5.0",
    "fido2==2.0.0",
    "geoip2==5.1.0",
    "geopy==2.4.1",
    "google-api-python-client==2.172.0",
    "gssapi==1.9.0",
    "gunicorn==23.0.0",
    "jsonpatch==1.33",
    "jwcrypto==1.5.6",
    "kubernetes==33.1.0",
    "ldap3==2.9.1",
    "lxml==5.4.0",
    "msgraph-sdk==1.34.0",
    "opencontainers==0.0.14",
    "packaging==25.0",
    "paramiko==3.5.1",
    "psycopg[c,pool]==3.2.9",
    "pydantic==2.11.7",
    "pydantic-scim==0.0.8",
    "pyjwt==2.10.1",
    "pyrad==2.4",
    "python-kadmin-rs==0.6.1",
    "pyyaml==6.0.2",
    "requests-oauthlib==2.0.0",
    "scim2-filter-parser==0.7.0",
    "sentry-sdk==2.30.0",
    "service-identity==24.2.0",
    "setproctitle==1.3.6",
    "structlog==25.4.0",
    "swagger-spec-validator==3.0.4",
    "tenacity==9.1.2",
    "twilio==9.6.3",
    "ua-parser==1.0.1",
    "unidecode==1.4.0",
    "urllib3<3",
    "uvicorn[standard]==0.34.3",
    "watchdog==6.0.0",
    "webauthn==2.6.0",
    "wsproto==1.2.0",
    "xmlsec==1.3.15",
    "zxcvbn==4.5.0",
]

[dependency-groups]
dev = [
    "aws-cdk-lib==2.188.0",
    "bandit==1.8.3",
    "black==25.1.0",
    "bump2version==1.0.1",
    "channels[daphne]==4.2.2",
    "codespell==2.4.1",
    "colorama==0.4.6",
    "constructs==10.4.2",
    "coverage[toml]==7.8.0",
    "debugpy==1.8.14",
    "drf-jsonschema-serializer==3.0.0",
    "freezegun==1.5.1",
    "importlib-metadata==8.6.1",
    "k5test==0.10.4",
    "pdoc==15.0.3",
    "pytest==8.3.5",
    "pytest-django==4.11.1",
    "pytest-github-actions-annotate-failures==0.3.0",
    "pytest-randomly==3.16.0",
    "pytest-timeout==2.4.0",
    "requests-mock==1.12.1",
    "ruff==0.11.9",
    "selenium==4.32.0",
]

[tool.uv]
no-binary-package = [
    # This differs from the no-binary packages in the Dockerfile. This is due to the fact
    # that these packages are built from source for different reasons than cryptography and kadmin.
    # These packages are built from source to link against the libxml2 on the system which is
    # required for functionality and to stay up-to-date on both libraries.
    # The other packages specified in the dockerfile are compiled from source to link against the
    # correct FIPS OpenSSL libraries
    "lxml",
    "xmlsec",
]

[tool.uv.sources]
django-dramatiq-postgres = { workspace = true }
djangorestframework = { git = "https://github.com/goauthentik/django-rest-framework", rev = "896722bab969fabc74a08b827da59409cf9f1a4e" }
opencontainers = { git = "https://github.com/vsoch/oci-python", rev = "ceb4fcc090851717a3069d78e85ceb1e86c2740c" }

[tool.uv.workspace]
members = ["packages/django-dramatiq-postgres"]

[project.scripts]
ak = "lifecycle.ak:main"

[build-system]
requires = ["hatchling"]
build-backend = "hatchling.build"

[tool.bandit]
exclude_dirs = ["**/node_modules/**"]

[tool.codespell]
skip = [
    "**/node_modules",
    "**/package-lock.json",
    "schema.yml",
    "unittest.xml",
    "./blueprints/schema.json",
    "go.sum",
    "locale",
    "**/dist",
    "**/storybook-static",
    "**/web/src/locales",
    "**/web/xliff",
    "**/web/out",
    "./web/storybook-static",
    "./web/custom-elements.json",
    "./website/build",
    "./gen-ts-api",
    "./gen-py-api",
    "./gen-go-api",
    "*.api.mdx",
    "./htmlcov",
    "./web/custom-elements.json",
]
dictionary = ".github/codespell-dictionary.txt,-"
ignore-words = ".github/codespell-words.txt"

[tool.black]
line-length = 100
target-version = ['py313']
exclude = 'node_modules'

[tool.ruff]
line-length = 100
target-version = "py313"
exclude = ["**/migrations/**", "**/node_modules/**"]

[tool.ruff.lint]
select = [
    # pycodestyle
    "E",
    # Pyflakes
    "F",
    # isort
    "I",
    # pyupgrade
    "UP",
    # flake8-bugbear
    "B",
    # django
    "DJ",
    # pylint
    "PL",
]
ignore = [
    "DJ001", # Avoid using `null=True` on string-based fields,
]

[tool.ruff.lint.pylint]
max-args = 7
max-branches = 18
max-returns = 10

[tool.coverage.run]
source = ["authentik"]
relative_files = true
omit = [
    "*/asgi.py",
    "manage.py",
    "*/migrations/*",
    "*/management/commands/*",
    "*/apps.py",
    "website/",
]

[tool.coverage.report]
sort = "Cover"
skip_covered = true
precision = 2
exclude_lines = [
    "pragma: no cover",
    # Don't complain about missing debug-only code:
    "def __unicode__",
    "def __str__",
    "def __repr__",
    "if self.debug",
    "if TYPE_CHECKING",
    # Don't complain if tests don't hit defensive assertion code:
    "raise AssertionError",
    "raise NotImplementedError",
    # Don't complain if non-runnable code isn't run:
    "if 0:",
    "if __name__ == .__main__.:",
]
show_missing = true

[tool.pytest.ini_options]
DJANGO_SETTINGS_MODULE = "authentik.root.settings"
python_files = ["tests.py", "test_*.py", "*_tests.py"]
junit_family = "xunit2"
addopts = "-p authentik.root.test_plugin --junitxml=unittest.xml -vv --full-trace --doctest-modules --import-mode=importlib"
filterwarnings = [
    "ignore:defusedxml.lxml is no longer supported and will be removed in a future release.:DeprecationWarning",
    "ignore:SelectableGroups dict interface is deprecated. Use select.:DeprecationWarning",
]<|MERGE_RESOLUTION|>--- conflicted
+++ resolved
@@ -15,22 +15,14 @@
     "defusedxml==0.7.1",
     "django==5.1.11",
     "django-countries==7.6.1",
-<<<<<<< HEAD
-    "django-cte==1.3.3",
+    "django-cte==2.0.0",
     "django-dramatiq-postgres",
-=======
-    "django-cte==2.0.0",
->>>>>>> 6a367d4d
     "django-filter==25.1",
     "django-guardian==3.0.0",
     "django-model-utils==5.0.0",
     "django-pglock==1.7.2",
-<<<<<<< HEAD
     "django-pgtrigger==4.15.2",
-    "django-prometheus==2.3.1",
-=======
     "django-prometheus==2.4.0",
->>>>>>> 6a367d4d
     "django-redis==6.0.0",
     "django-storages[s3]==1.14.6",
     "django-tenants==3.8.0",
@@ -125,8 +117,8 @@
 ]
 
 [tool.uv.sources]
+djangorestframework = { git = "https://github.com/goauthentik/django-rest-framework", rev = "896722bab969fabc74a08b827da59409cf9f1a4e" }
 django-dramatiq-postgres = { workspace = true }
-djangorestframework = { git = "https://github.com/goauthentik/django-rest-framework", rev = "896722bab969fabc74a08b827da59409cf9f1a4e" }
 opencontainers = { git = "https://github.com/vsoch/oci-python", rev = "ceb4fcc090851717a3069d78e85ceb1e86c2740c" }
 
 [tool.uv.workspace]
@@ -164,7 +156,6 @@
     "./gen-go-api",
     "*.api.mdx",
     "./htmlcov",
-    "./web/custom-elements.json",
 ]
 dictionary = ".github/codespell-dictionary.txt,-"
 ignore-words = ".github/codespell-words.txt"
