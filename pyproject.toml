[project]
name = "authentik"
version = "2025.6.1"
description = ""
authors = [{ name = "authentik Team", email = "hello@goauthentik.io" }]
requires-python = "==3.13.*"
dependencies = [
    "argon2-cffi==25.1.0",
    "channels==4.2.2",
    "channels-redis==4.2.1",
    "cron-converter==1.2.1",
    "cryptography==45.0.4",
    "dacite==1.9.2",
    "deepmerge==2.0",
    "defusedxml==0.7.1",
    "django==5.1.11",
    "django-countries==7.6.1",
    "django-cte==1.3.3",
    "django-dramatiq-postgres",
    "django-filter==25.1",
    "django-guardian==3.0.0",
    "django-model-utils==5.0.0",
    "django-pglock==1.7.2",
    "django-pgtrigger==4.15.2",
    "django-prometheus==2.3.1",
    "django-redis==5.4.0",
    "django-storages[s3]==1.14.6",
    "django-tenants==3.8.0",
    "djangorestframework==3.16.0",
    "djangorestframework-guardian==0.3.0",
    "docker==7.1.0",
    "dramatiq[watch]==1.17.1",
    "drf-orjson-renderer==1.7.3",
    "drf-spectacular==0.28.0",
    "dumb-init==1.2.5.post1",
    "duo-client==5.5.0",
    "fido2==2.0.0",
    "geoip2==5.1.0",
    "geopy==2.4.1",
    "google-api-python-client==2.172.0",
    "gssapi==1.9.0",
    "gunicorn==23.0.0",
    "jsonpatch==1.33",
    "jwcrypto==1.5.6",
    "kubernetes==33.1.0",
    "ldap3==2.9.1",
    "lxml==5.4.0",
    "msgraph-sdk==1.33.0",
    "opencontainers==0.0.14",
    "packaging==25.0",
    "paramiko==3.5.1",
    "psycopg[c,pool]==3.2.9",
    "pydantic==2.11.5",
    "pydantic-scim==0.0.8",
    "pyjwt==2.10.1",
    "pyrad==2.4",
    "python-kadmin-rs==0.6.0",
    "pyyaml==6.0.2",
    "requests-oauthlib==2.0.0",
    "scim2-filter-parser==0.7.0",
    "sentry-sdk==2.30.0",
    "service-identity==24.2.0",
    "setproctitle==1.3.6",
    "structlog==25.4.0",
    "swagger-spec-validator==3.0.4",
<<<<<<< HEAD
    "tenacity==9.1.2",
    "twilio==9.6.2",
=======
    "tenant-schemas-celery==3.0.0",
    "twilio==9.6.3",
>>>>>>> 81e5fef6
    "ua-parser==1.0.1",
    "unidecode==1.4.0",
    "urllib3<3",
    "uvicorn[standard]==0.34.3",
    "watchdog==6.0.0",
    "webauthn==2.5.2",
    "wsproto==1.2.0",
    "xmlsec==1.3.15",
    "zxcvbn==4.5.0",
]

[dependency-groups]
dev = [
    "aws-cdk-lib==2.188.0",
    "bandit==1.8.3",
    "black==25.1.0",
    "bump2version==1.0.1",
    "channels[daphne]==4.2.2",
    "codespell==2.4.1",
    "colorama==0.4.6",
    "constructs==10.4.2",
    "coverage[toml]==7.8.0",
    "debugpy==1.8.14",
    "drf-jsonschema-serializer==3.0.0",
    "freezegun==1.5.1",
    "importlib-metadata==8.6.1",
    "k5test==0.10.4",
    "pdoc==15.0.3",
    "pytest==8.3.5",
    "pytest-django==4.11.1",
    "pytest-github-actions-annotate-failures==0.3.0",
    "pytest-randomly==3.16.0",
    "pytest-timeout==2.4.0",
    "requests-mock==1.12.1",
    "ruff==0.11.9",
    "selenium==4.32.0",
]

[tool.uv]
no-binary-package = [
    # This differs from the no-binary packages in the Dockerfile. This is due to the fact
    # that these packages are built from source for different reasons than cryptography and kadmin.
    # These packages are built from source to link against the libxml2 on the system which is
    # required for functionality and to stay up-to-date on both libraries.
    # The other packages specified in the dockerfile are compiled from source to link against the
    # correct FIPS OpenSSL libraries
    "lxml",
    "xmlsec",
]

[tool.uv.sources]
django-dramatiq-postgres = { workspace = true }
djangorestframework = { git = "https://github.com/goauthentik/django-rest-framework", rev = "896722bab969fabc74a08b827da59409cf9f1a4e" }
opencontainers = { git = "https://github.com/vsoch/oci-python", rev = "ceb4fcc090851717a3069d78e85ceb1e86c2740c" }

[tool.uv.workspace]
members = ["packages/django-dramatiq-postgres"]

[project.scripts]
ak = "lifecycle.ak:main"

[build-system]
requires = ["hatchling"]
build-backend = "hatchling.build"

[tool.bandit]
exclude_dirs = ["**/node_modules/**"]

[tool.codespell]
skip = [
    "**/node_modules",
    "**/package-lock.json",
    "schema.yml",
    "unittest.xml",
    "./blueprints/schema.json",
    "go.sum",
    "locale",
    "**/dist",
    "**/storybook-static",
    "**/web/src/locales",
    "**/web/xliff",
    "**/web/out",
    "./web/storybook-static",
    "./web/custom-elements.json",
    "./website/build",
    "./gen-ts-api",
    "./gen-py-api",
    "./gen-go-api",
    "*.api.mdx",
    "./htmlcov",
    "./web/custom-elements.json",
]
dictionary = ".github/codespell-dictionary.txt,-"
ignore-words = ".github/codespell-words.txt"

[tool.black]
line-length = 100
target-version = ['py313']
exclude = 'node_modules'

[tool.ruff]
line-length = 100
target-version = "py313"
exclude = ["**/migrations/**", "**/node_modules/**"]

[tool.ruff.lint]
select = [
    # pycodestyle
    "E",
    # Pyflakes
    "F",
    # isort
    "I",
    # pyupgrade
    "UP",
    # flake8-bugbear
    "B",
    # django
    "DJ",
    # pylint
    "PL",
]
ignore = [
    "DJ001", # Avoid using `null=True` on string-based fields,
]

[tool.ruff.lint.pylint]
max-args = 7
max-branches = 18
max-returns = 10

[tool.coverage.run]
source = ["authentik"]
relative_files = true
omit = [
    "*/asgi.py",
    "manage.py",
    "*/migrations/*",
    "*/management/commands/*",
    "*/apps.py",
    "website/",
]

[tool.coverage.report]
sort = "Cover"
skip_covered = true
precision = 2
exclude_lines = [
    "pragma: no cover",
    # Don't complain about missing debug-only code:
    "def __unicode__",
    "def __str__",
    "def __repr__",
    "if self.debug",
    "if TYPE_CHECKING",
    # Don't complain if tests don't hit defensive assertion code:
    "raise AssertionError",
    "raise NotImplementedError",
    # Don't complain if non-runnable code isn't run:
    "if 0:",
    "if __name__ == .__main__.:",
]
show_missing = true

[tool.pytest.ini_options]
DJANGO_SETTINGS_MODULE = "authentik.root.settings"
python_files = ["tests.py", "test_*.py", "*_tests.py"]
junit_family = "xunit2"
addopts = "-p authentik.root.test_plugin --junitxml=unittest.xml -vv --full-trace --doctest-modules --import-mode=importlib"
filterwarnings = [
    "ignore:defusedxml.lxml is no longer supported and will be removed in a future release.:DeprecationWarning",
    "ignore:SelectableGroups dict interface is deprecated. Use select.:DeprecationWarning",
]<|MERGE_RESOLUTION|>--- conflicted
+++ resolved
@@ -63,13 +63,8 @@
     "setproctitle==1.3.6",
     "structlog==25.4.0",
     "swagger-spec-validator==3.0.4",
-<<<<<<< HEAD
     "tenacity==9.1.2",
-    "twilio==9.6.2",
-=======
-    "tenant-schemas-celery==3.0.0",
     "twilio==9.6.3",
->>>>>>> 81e5fef6
     "ua-parser==1.0.1",
     "unidecode==1.4.0",
     "urllib3<3",
