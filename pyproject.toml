--- conflicted
+++ resolved
@@ -21,12 +21,8 @@
     "django-guardian==3.0.3",
     "django-model-utils==5.0.0",
     "django-pglock==1.7.2",
-<<<<<<< HEAD
     "django-pgtrigger==4.15.2",
-    "django-prometheus==2.4.0",
-=======
     "django-prometheus==2.4.1",
->>>>>>> 031158fd
     "django-redis==6.0.0",
     "django-storages[s3]==1.14.6",
     "django-tenants==3.8.0",
