package ldap

import (
	"context"
	"errors"
	"net"
	"strings"
	"time"

	goldap "github.com/go-ldap/ldap/v3"
	"github.com/nmcclain/ldap"
	"goauthentik.io/api"
	"goauthentik.io/internal/outpost"
)

const ContextUserKey = "ak_user"

func (pi *ProviderInstance) getUsername(dn string) (string, error) {
	if !strings.HasSuffix(strings.ToLower(dn), strings.ToLower(pi.BaseDN)) {
		return "", errors.New("invalid base DN")
	}
	dns, err := goldap.ParseDN(dn)
	if err != nil {
		return "", err
	}
	for _, part := range dns.RDNs {
		for _, attribute := range part.Attributes {
			if strings.ToLower(attribute.Type) == "cn" {
				return attribute.Value, nil
			}
		}
	}
	return "", errors.New("failed to find cn")
}

func (pi *ProviderInstance) Bind(username string, bindDN, bindPW string, conn net.Conn) (ldap.LDAPResultCode, error) {
<<<<<<< HEAD
	fe := outpost.NewFlowExecutor(pi.flowSlug, pi.s.ac.Client.GetConfig())
	fe.DelegateClientIP(conn.RemoteAddr())
	fe.Params.Add("goauthentik.io/outpost/ldap", "true")

	fe.Answers[outpost.StageIdentification] = username
	fe.Answers[outpost.StagePassword] = bindPW

	passed, err := fe.Execute()
	if err != nil {
		pi.log.WithField("bindDN", bindDN).WithError(err).Warning("failed to execute flow")
		return ldap.LDAPResultOperationsError, nil
	}
	if !passed {
		return ldap.LDAPResultInvalidCredentials, nil
	}
=======
	host, _, err := net.SplitHostPort(conn.RemoteAddr().String())
	if err != nil {
		pi.log.WithError(err).Warning("Failed to get remote IP")
		return ldap.LDAPResultOperationsError, nil
	}

	fe := outpost.NewFlowExecutor(pi.flowSlug, pi.s.ac.Client.GetConfig())
	fe.ApiClient().GetConfig().AddDefaultHeader("X-authentik-remote-ip", host)
	fe.Params.Add("goauthentik.io/outpost/ldap", "true")

	fe.Answers[outpost.StageIdentification] = username
	fe.Answers[outpost.StagePassword] = bindPW

	passed, err := fe.Execute()
	if !passed {
		return ldap.LDAPResultInvalidCredentials, nil
	}
	if err != nil {
		pi.log.WithField("bindDN", bindDN).WithError(err).Warning("failed to execute flow")
		return ldap.LDAPResultOperationsError, nil
	}
>>>>>>> 673da2a9
	access, err := fe.CheckApplicationAccess(pi.appSlug)
	if !access {
		pi.log.WithField("bindDN", bindDN).Info("Access denied for user")
		return ldap.LDAPResultInsufficientAccessRights, nil
	}
	if err != nil {
		pi.log.WithField("bindDN", bindDN).WithError(err).Warning("failed to check access")
		return ldap.LDAPResultOperationsError, nil
	}
	pi.log.WithField("bindDN", bindDN).Info("User has access")
	// Get user info to store in context
	userInfo, _, err := fe.ApiClient().CoreApi.CoreUsersMeRetrieve(context.Background()).Execute()
	if err != nil {
		pi.log.WithField("bindDN", bindDN).WithError(err).Warning("failed to get user info")
		return ldap.LDAPResultOperationsError, nil
	}
	pi.boundUsersMutex.Lock()
	pi.boundUsers[bindDN] = UserFlags{
		UserInfo:  userInfo.User,
		CanSearch: pi.SearchAccessCheck(userInfo.User),
	}
	defer pi.boundUsersMutex.Unlock()
	pi.delayDeleteUserInfo(username)
	return ldap.LDAPResultSuccess, nil
}

// SearchAccessCheck Check if the current user is allowed to search
func (pi *ProviderInstance) SearchAccessCheck(user api.User) bool {
	for _, group := range user.Groups {
		for _, allowedGroup := range pi.searchAllowedGroups {
			pi.log.WithField("userGroup", group.Pk).WithField("allowedGroup", allowedGroup).Trace("Checking search access")
			if group.Pk == allowedGroup.String() {
				pi.log.WithField("group", group.Name).Info("Allowed access to search")
				return true
			}
		}
	}
	return false
}

func (pi *ProviderInstance) delayDeleteUserInfo(dn string) {
	ticker := time.NewTicker(30 * time.Second)
	quit := make(chan struct{})
	go func() {
		for {
			select {
			case <-ticker.C:
				pi.boundUsersMutex.Lock()
				delete(pi.boundUsers, dn)
				pi.boundUsersMutex.Unlock()
				close(quit)
			case <-quit:
				ticker.Stop()
				return
			}
		}
	}()
}<|MERGE_RESOLUTION|>--- conflicted
+++ resolved
@@ -34,23 +34,6 @@
 }
 
 func (pi *ProviderInstance) Bind(username string, bindDN, bindPW string, conn net.Conn) (ldap.LDAPResultCode, error) {
-<<<<<<< HEAD
-	fe := outpost.NewFlowExecutor(pi.flowSlug, pi.s.ac.Client.GetConfig())
-	fe.DelegateClientIP(conn.RemoteAddr())
-	fe.Params.Add("goauthentik.io/outpost/ldap", "true")
-
-	fe.Answers[outpost.StageIdentification] = username
-	fe.Answers[outpost.StagePassword] = bindPW
-
-	passed, err := fe.Execute()
-	if err != nil {
-		pi.log.WithField("bindDN", bindDN).WithError(err).Warning("failed to execute flow")
-		return ldap.LDAPResultOperationsError, nil
-	}
-	if !passed {
-		return ldap.LDAPResultInvalidCredentials, nil
-	}
-=======
 	host, _, err := net.SplitHostPort(conn.RemoteAddr().String())
 	if err != nil {
 		pi.log.WithError(err).Warning("Failed to get remote IP")
@@ -58,7 +41,7 @@
 	}
 
 	fe := outpost.NewFlowExecutor(pi.flowSlug, pi.s.ac.Client.GetConfig())
-	fe.ApiClient().GetConfig().AddDefaultHeader("X-authentik-remote-ip", host)
+	fe.DelegateClientIP(conn.RemoteAddr())
 	fe.Params.Add("goauthentik.io/outpost/ldap", "true")
 
 	fe.Answers[outpost.StageIdentification] = username
@@ -72,7 +55,6 @@
 		pi.log.WithField("bindDN", bindDN).WithError(err).Warning("failed to execute flow")
 		return ldap.LDAPResultOperationsError, nil
 	}
->>>>>>> 673da2a9
 	access, err := fe.CheckApplicationAccess(pi.appSlug)
 	if !access {
 		pi.log.WithField("bindDN", bindDN).Info("Access denied for user")
