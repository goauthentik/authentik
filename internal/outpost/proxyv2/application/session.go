--- conflicted
+++ resolved
@@ -1,11 +1,6 @@
 package application
 
 import (
-<<<<<<< HEAD
-=======
-	"context"
-	"fmt"
->>>>>>> 4a9b9a2d
 	"math"
 	"net/http"
 	"net/url"
@@ -34,9 +29,7 @@
 		// Add one to the validity to ensure we don't have a session with indefinite length
 		maxAge = int(*t) + 1
 	}
-
 	if a.isEmbedded {
-<<<<<<< HEAD
 		redisURL, err := url.Parse(config.Get().Redis.URL)
 		if err != nil {
 			client, err := redisstore.GetRedisClient(redisURL)
@@ -63,32 +56,6 @@
 			a.log.Trace("using redis session backend")
 			return rs
 		}
-=======
-		client := redis.NewClient(&redis.Options{
-			Addr: fmt.Sprintf("%s:%d", config.Get().Redis.Host, config.Get().Redis.Port),
-			// Username: config.Get().Redis.Password,
-			Password: config.Get().Redis.Password,
-			DB:       config.Get().Redis.DB,
-		})
-
-		// New default RedisStore
-		rs, err := redisstore.NewRedisStore(context.Background(), client)
-		if err != nil {
-			panic(err)
-		}
-
-		rs.KeyPrefix(RedisKeyPrefix)
-		rs.Options(sessions.Options{
-			HttpOnly: true,
-			Secure:   strings.ToLower(externalHost.Scheme) == "https",
-			Domain:   *p.CookieDomain,
-			SameSite: http.SameSiteLaxMode,
-			MaxAge:   maxAge,
-		})
-
-		a.log.Trace("using redis session backend")
-		return rs
->>>>>>> 4a9b9a2d
 	}
 
 	dir := os.TempDir()
@@ -165,7 +132,6 @@
 		}
 	}
 	if rs, ok := a.sessions.(*redisstore.RedisStore); ok {
-<<<<<<< HEAD
 		keys, err := rs.Keys()
 		if err != nil {
 			return err
@@ -178,23 +144,6 @@
 			}
 			s := sessions.Session{}
 			err = rs.Deserialize(b, &s)
-=======
-		client := rs.Client()
-		defer client.Close()
-		keys, err := client.Keys(ctx, fmt.Sprintf("%s*", RedisKeyPrefix)).Result()
-		if err != nil {
-			return err
-		}
-		serializer := redisstore.GobSerializer{}
-		for _, key := range keys {
-			v, err := client.Get(ctx, key).Result()
-			if err != nil {
-				a.log.WithError(err).Warning("failed to get value")
-				continue
-			}
-			s := sessions.Session{}
-			err = serializer.Deserialize([]byte(v), &s)
->>>>>>> 4a9b9a2d
 			if err != nil {
 				a.log.WithError(err).Warning("failed to deserialize")
 				continue
@@ -206,11 +155,7 @@
 			claims := c.(Claims)
 			if claims.Sub == sub {
 				a.log.WithField("key", key).Trace("deleting session")
-<<<<<<< HEAD
 				err := rs.DeleteByKey(key)
-=======
-				_, err := client.Del(ctx, key).Result()
->>>>>>> 4a9b9a2d
 				if err != nil {
 					a.log.WithError(err).Warning("failed to delete key")
 					continue
