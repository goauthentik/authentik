package web

import (
	"context"
	"errors"
	"net"
	"net/http"

	"github.com/gorilla/handlers"
	"github.com/gorilla/mux"
	log "github.com/sirupsen/logrus"
	"goauthentik.io/internal/config"
)

type WebServer struct {
	Bind    string
	BindTLS bool

	LegacyProxy bool

	stop chan struct{} // channel for waiting shutdown

	m   *mux.Router
	lh  *mux.Router
	log *log.Entry
}

func NewWebServer() *WebServer {
	mainHandler := mux.NewRouter()
	if config.G.ErrorReporting.Enabled {
		mainHandler.Use(recoveryMiddleware())
	}
	mainHandler.Use(handlers.ProxyHeaders)
	mainHandler.Use(handlers.CompressHandler)
	logginRouter := mainHandler.NewRoute().Subrouter()
	logginRouter.Use(loggingMiddleware)

	ws := &WebServer{
		LegacyProxy: true,

		m:   mainHandler,
		lh:  logginRouter,
		log: log.WithField("logger", "authentik.g.web"),
	}
	ws.configureStatic()
	ws.configureProxy()
	return ws
}

func (ws *WebServer) Start() {
	go ws.listenPlain()
	go ws.listenTLS()
}

func (ws *WebServer) Shutdown() {
	ws.stop <- struct{}{}
}

func (ws *WebServer) listenPlain() {
	ln, err := net.Listen("tcp", config.G.Web.Listen)
	if err != nil {
		ws.log.WithError(err).Fatalf("failed to listen")
	}
	ws.log.WithField("addr", config.G.Web.Listen).Info("Running")

	ws.serve(ln)

	ws.log.WithField("addr", config.G.Web.Listen).Info("Running")
	err = http.ListenAndServe(config.G.Web.Listen, ws.m)
	if err != nil && !errors.Is(err, http.ErrServerClosed) {
		ws.log.Errorf("ERROR: http.Serve() - %s", err)
	}
<<<<<<< HEAD
	return
=======
>>>>>>> 6ddd6bfa
}

func (ws *WebServer) serve(listener net.Listener) {
	srv := &http.Server{
		Handler: ws.m,
	}

	// See https://golang.org/pkg/net/http/#Server.Shutdown
	idleConnsClosed := make(chan struct{})
	go func() {
		<-ws.stop // wait notification for stopping server

		// We received an interrupt signal, shut down.
		if err := srv.Shutdown(context.Background()); err != nil {
			// Error from closing listeners, or context timeout:
			ws.log.Printf("HTTP server Shutdown: %v", err)
		}
		close(idleConnsClosed)
	}()

	err := srv.Serve(listener)
	if err != nil && !errors.Is(err, http.ErrServerClosed) {
		ws.log.Errorf("ERROR: http.Serve() - %s", err)
	}
	<-idleConnsClosed
}<|MERGE_RESOLUTION|>--- conflicted
+++ resolved
@@ -70,10 +70,6 @@
 	if err != nil && !errors.Is(err, http.ErrServerClosed) {
 		ws.log.Errorf("ERROR: http.Serve() - %s", err)
 	}
-<<<<<<< HEAD
-	return
-=======
->>>>>>> 6ddd6bfa
 }
 
 func (ws *WebServer) serve(listener net.Listener) {
