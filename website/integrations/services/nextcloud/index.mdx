---
title: Integrate with Nextcloud
sidebar_label: Nextcloud
support_level: community
---

## What is Nextcloud

> Nextcloud is a suite of client-server software for creating and using file hosting services. Nextcloud is free and open-source, which means that anyone is allowed to install and operate it on their own private server devices.
>
> -- https://nextcloud.com/

:::warning
If you require [server side encryption](https://docs.nextcloud.com/server/latest/admin_manual/configuration_files/encryption_configuration.html), you must use LDAP. OpenID and SAML will cause **irrevocable data loss**. Nextcloud server side encryption requires access to the user's cleartext password, which Nextcloud has access to only when using LDAP because the user enters their password directly into Nextcloud.
:::

:::caution
This setup only works when Nextcloud is running with HTTPS enabled. See [here](https://docs.nextcloud.com/server/stable/admin_manual/configuration_server/reverse_proxy_configuration.html?highlight=overwriteprotocol#overwrite-parameters) on how to configure this.
:::

:::info
If there’s an issue with the configuration, you can log in using the built-in authentication by visiting http://nextcloud.company/login?direct=1.
:::

## Configuration methods

It is possible to configure Nextcloud to use OIDC, SAML, or LDAP for authentication. Below are the steps to configure each method.

import TabItem from "@theme/TabItem";
import Tabs from "@theme/Tabs";

<Tabs
  defaultValue="oidc"
  values={[
    { label: "OIDC", value: "oidc" },
    { label: "SAML", value: "saml" },
    { label: "LDAP", value: "ldap" }
  ]}
>
  <TabItem value="oidc">

## Preparation

The following placeholders are used in this guide:

- `nextcloud.company` is the FQDN of the Nextcloud installation.
- `authentik.company` is the FQDN of the authentik installation.

:::note
This documentation lists only the settings that you need to change from their default values. Be aware that any changes other than those explicitly mentioned in this guide could cause issues accessing your application.
:::

:::warning
If you require [server side encryption](https://docs.nextcloud.com/server/latest/admin_manual/configuration_files/encryption_configuration.html), you must use LDAP. OpenID and SAML will cause **irrevocable data loss**.
:::

Let's start by considering which user attributes need to be available in Nextcloud:

- name
- email
- unique user ID
- storage quota (optional)
- groups (optional)

authentik already provides some default _scopes_ with _claims_, such as:

- `email` scope: includes `email` and `email_verified`
- `profile` scope: includes `name`, `given_name`, `preferred_username`, `nickname`, `groups`
- `openid` scope: a default required by the OpenID spec (contains no claims)

## Create property mapping _(optional)_

If you do not need storage quota, group information, or to manage already existing users in Nextcloud, skip to the [next section](#create-an-application-and-provider-in-authentik).

If you want to control user storage and designate Nextcloud administrators, you will need to create a property mapping.

1. Log in to authentik as an administrator and open the authentik Admin interface.
2. Navigate to **Customization** > **Property mappings** and click **Create**.

    - **Select type**: select **Scope mapping**.
    - **Create Scope Mapping**:

<<<<<<< HEAD
    # Nextcloud admins must be members of a group called "admin".
    # This is static and cannot be changed.
    # Append "admin" to the user's groups if they are an administrator in authentik.
    if user.is_superuser and "admin" not in groups:
        groups.append("admin")
=======
        - **Name**: `Nextcloud Profile`
        - **Scope name**: `profile`
        - **Expression**:
>>>>>>> c65b3e8a

            ```python
            # Extract all groups the user is a member of
            groups = [group.name for group in user.ak_groups.all()]

            # In Nextcloud, administrators must be members of a fixed group called "admin".

            # If a user is an admin in authentik, ensure that "admin" is appended to their group list.
            if user.is_superuser and "admin" not in groups:
                groups.append("admin")

            return {
                "name": request.user.name,
                "groups": groups,
                # Set a quota by using the "nextcloud_quota" property in the user's attributes
                "quota": user.group_attributes().get("nextcloud_quota", None),
                # To connect an existing Nextcloud user, set "nextcloud_user_id" to the Nextcloud username.
                "user_id": user.attributes.get("nextcloud_user_id", str(user.uuid)),
            }
            ```

3. Click **Finish**.

:::note
To set a quota, define the `nextcloud_quota` attribute for individual users or groups. For example, setting it to `1 GB` will restrict the user to 1GB of storage. If not set, storage is unlimited.
:::

:::note
To connect to an existing Nextcloud user, set the `nextcloud_user_id` attribute to match the Nextcloud username (found under the user's `Display name` in Nextcloud).
:::

<<<<<<< HEAD
### Provider and Application

1. **Create a provider:**
   In the authentik Admin Interface, navigate to **Applications > Providers**. Create an **OAuth2/OpenID Provider** with the following settings:

    - **Name:** Nextcloud
    - **Client type:** Confidential
    - **Redirect URIs/Origins (RegEx):**
      `https://nextcloud.company/apps/user_oidc/code`
    - **Signing key:** Any valid certificate

2. **Configure advanced settings:**
   Under advanced settings, set:

    - **Scopes:**
        - `authentik default Oauth Mapping email`
        - `Nextcloud Profile` (or `authentik default Oauth Mapping profile` if you skipped the custom profile scope)
    - **Subject mode:** Based on the User's UUID

        :::danger
        Mapping the subject mode to authentik usernames is **not recommended** due to their mutable nature. If you choose to map to usernames, [disable username changing](../../../docs/sys-mgmt/settings#allow-users-to-change-username) in authentik and set it to `Based on the User's username`.
        :::
=======
## Create an application and provider in authentik
>>>>>>> c65b3e8a

1. Log in to authentik as an administrator and open the authentik Admin interface.
2. Navigate to **Applications** > **Applications** and click **Create with Provider** to create an application and provider pair. (Alternatively you can first create a provider separately, then create the application and connect it with the provider.)

    - **Application**: provide a descriptive name, an optional group for the type of application, the policy engine mode, and optional UI settings.
    - **Choose a Provider type**: select **OAuth2/OpenID Connect** as the provider type.
    - **Configure the Provider**: provide a name (or accept the auto-provided name), the authorization flow to use for this provider, and the following required configurations.
        - Note the **Client ID** and **slug** values because they will be required later.
        - Set a `Strict` redirect URI to `https://nextcloud.company/apps/user_oidc/code`.
        - Select any available signing key.
        - Under **Advanced Protocol Settings**:
            - _(optional)_ If you created the `Nextcloud Profile` scope mapping, add it to **Selected Scopes**.
            - **Subject Mode**: `Based on the User's UUID`
    - **Configure Bindings** _(optional)_: you can create a [binding](/docs/add-secure-apps/flows-stages/bindings/) (policy, group, or user) to manage the listing and access to applications on a user's **My applications** page.

3. Click **Submit** to save the new application and provider.

:::note
Depending on your Nextcloud configuration, you may need to use `https://nextcloud.company/index.php/` instead of `https://nextcloud.company/`.
:::

<<<<<<< HEAD
3. **Link the provider to an application:**
   In **Applications > Applications**, create an application and select the provider you just created. Note the _application slug_ for later use.
=======
## Nextcloud configuration
>>>>>>> c65b3e8a

1. In Nextcloud, ensure that the **OpenID Connect user backend** app is installed.
2. Log in to Nextcloud as an administrator and navigate to **Settings** > **OpenID Connect**.
3. Click the **+** button and enter the following settings:

<<<<<<< HEAD
1. **Install the app:**
   In Nextcloud, ensure the **OpenID Connect user backend** app is installed. Then navigate to **Settings > OpenID Connect**.

2. **Add a provider:**
   Click the **+** button and enter the following:

    - **Identifier:** Authentik
    - **Client ID:** (from the provider)
    - **Client secret:** (from the provider)
    - **Discovery endpoint:**
        ```
        https://authentik.company/application/o/<nextcloud-app-slug>/.well-known/openid-configuration
        ```
    - **Scope:** `email profile` (omit `openid` if preferred)
    - **Attribute mappings:**

        - **User ID mapping:** `sub` (or `user_id` for existing users)
        - **Display name mapping:** `name`
        - **Email mapping:** `email`
        - **Quota mapping:** `quota` (leave blank if the custom profile scope was skipped)
        - **Groups mapping:** `groups` (leave blank if the custom profile scope was skipped)
=======
    - **Identifier**: `authentik`
    - **Client ID**: Client ID from authentik
    - **Client secret**: Client secret from authentik
    - **Discovery endpoint**: `https://authentik.company/application/o/<application-slug>/.well-known/openid-configuration`
    - **Scope**: `email profile openid`
    - Under **Attribute mappings**:

        - **User ID mapping**: `sub` (or `user_id` for existing users)
        - **Display name mapping**: `name`
        - **Email mapping**: `email`
        - **Quota mapping**: `quota` (leave blank if the `Nextcloud Profile` property mapping was skipped)
        - **Groups mapping**: `groups` (leave blank if the `Nextcloud Profile` property mapping was skipped)
>>>>>>> c65b3e8a

            :::tip
            Enable **Use group provisioning** to allow writing to this field.
            :::

<<<<<<< HEAD
    - **Use unique user ID:**
      If deselected, Nextcloud uses the mapped user ID in the Federated Cloud ID.
      :::tip
      To avoid a hashed Federated Cloud ID, deselect **Use unique user ID** and use `user_id` for the User ID mapping.
      :::
=======
    - **Use unique user ID**: If this option is disabled, Nextcloud will use the mapped user ID as the Federated Cloud ID.
>>>>>>> c65b3e8a

    :::tip
    To avoid a hashed Federated Cloud ID, deselect **Use unique user ID** and use `user_id` for the User ID mapping.
    :::

<<<<<<< HEAD
3. **Log in:**
   Once configured, single sign-on (SSO) login via authentik becomes available.
=======
    :::danger
    If you're using the `Nextcloud Profile` property mapping and want administrators to retain their ability to log in, make sure that **Use unique user ID** is disabled. If this setting is enabled, it will remove administrator users from the internal admin group and replace them with a hashed group ID named "admin," which does not have real administrative privileges.
    :::
>>>>>>> c65b3e8a

## Making OIDC the default login method

Automatically redirect users to authentik when they access Nextcloud by running the following command on your Nextcloud docker host:

    ```bash
    sudo docker exec --user www-data -it nextcloud-aio-nextcloud php occ config:app:set --value=0 user_oidc allow_multiple_user_backends
    ```

## Configuration verification

To confirm that authentik is correctly configured with Nextcloud, log out and then log back in by clicking **OpenID Connect**. You'll then be redirected to authentik to log in, and once authentication is successful, you'll reach the Nextcloud dashboard.

  </TabItem>
  <TabItem value="saml">

## Preparation

The following placeholders are used in this guide:

    - `nextcloud.company` is the FQDN of the Nextcloud installation.
    - `authentik.company` is the FQDN of the authentik installation.

:::note
This documentation lists only the settings that you need to change from their default values. Be aware that any changes other than those explicitly mentioned in this guide could cause issues accessing your application.
:::

<<<<<<< HEAD
1. **Create an application in authentik:**
   Note the chosen slug as it will be used later.

2. **Create a SAML provider:**
   In authentik, navigate to **Applications > Providers** and create a **SAML provider** with the following settings:

    - **ACS URL:**
      `https://nextcloud.company/apps/user_saml/saml/acs`
    - **Issuer:**
      `https://authentik.company`
    - **Service Provider Binding:**
      Post
    - **Audience:**
      `https://nextcloud.company/apps/user_saml/saml/metadata`
    - **Signing certificate:** Select any valid certificate.
    - **Property mappings:** Select all managed mappings.
=======
:::warning
If you require [server side encryption](https://docs.nextcloud.com/server/latest/admin_manual/configuration_files/encryption_configuration.html), you must use LDAP. OpenID and SAML will cause **irrevocable data loss**.
:::

## Create an application and provider in authentik

1. Log in to authentik as an administrator and open the authentik Admin interface.
2. Navigate to **Applications** > **Applications** and click **Create with Provider** to create an application and provider pair. (Alternatively you can first create a provider separately, then create the application and connect it with the provider.)

    - **Application**: provide a descriptive name, an optional group for the type of application, the policy engine mode, and optional UI settings.
        - Note the application slug because it will be required later.
    - **Choose a Provider type**: select **SAML Provider** as the provider type.
    - **Configure the Provider**: provide a name (or accept the auto-provided name), the authorization flow to use for this provider, and the following required configurations.
        - Set the **ACS URL** to `https://nextcloud.company/apps/user_saml/saml/acs`.
        - Set the **Issuer** to `https://authentik.company`.
        - Set the **Audience** to `https://nextcloud.company/apps/user_saml/saml/metadata`.
        - Set the **Service Provider Binding** to `Post`.
        - Under **Advanced protocol settings**, set an available signing certificate.
    - **Configure Bindings** _(optional)_: you can create a [binding](/docs/add-secure-apps/flows-stages/bindings/) (policy, group, or user) to manage the listing and access to applications on a user's **My applications** page.

3. Click **Submit** to save the new application and provider.
>>>>>>> c65b3e8a

:::note
Depending on your Nextcloud configuration, you might need to use `https://nextcloud.company/index.php/` instead of `https://nextcloud.company/`.
:::

## Download the signing certificate

1. Log in to authentik as an administrator and open the authentik Admin interface.
2. Navigate to **Applications** > **Providers** and click on the name of the newly created Nextcloud provider.
3. Under **Download signing certificate** click **Download**. The contents of this certificate will be required in the next section.

## Configure group quotas _(optional)_

To configure group quotas you will need to create groups in authentik for each quota, and a property mapping.

### Create group/s in authentik _(optional)_

1. Log in to authentik as an administrator and open the authentik Admin interface.
2. Navigate to **Directory** > **Groups** and click **Create**.
3. Set a name for the group (e.g. `nextlcloud-15GB`), assign a custom attribute (e.g., `nextcloud_quota`), and click **Create**.
4. Click the name of the newly created group and navigate to the **Users** tab.
5. Click **Add existing user**, select the users that require this storage quota and click **Add**.

<<<<<<< HEAD
1. **Install the app:**
   In Nextcloud, ensure the **SSO & SAML Authentication** app is installed. Then navigate to **Settings > SSO & SAML Authentication**.
=======
### Create property mapping in authentik _(optional)_
>>>>>>> c65b3e8a

1. Log in to authentik as an administrator and open the authentik Admin interface.
2. Navigate to **Customization** > **Property mappings** and click **Create**.

<<<<<<< HEAD
    - **Attribute to map the UID to:**
      `http://schemas.goauthentik.io/2021/02/saml/uid`
=======
    - **Select type**: select **SAML Provider Property Mapping** as the property mapping type.
    - **Create SAML Provider Property Mapping**:
>>>>>>> c65b3e8a

        - **Name**: Provide a name for the property mapping.
        - **SAML Attribute Name**: `nextcloud_quota`
        - **Expression**:

<<<<<<< HEAD
    - **Optional display name:** `authentik`
    - **Identifier of the IdP entity:**
      `https://authentik.company`
    - **URL target for authentication requests:**
      `https://authentik.company/application/saml/<application-slug>/sso/binding/redirect/`
    - **URL for SLO requests:**
      `https://authentik.company/application/saml/<application-slug>/slo/binding/redirect/`
    - **Public X.509 certificate of the IdP:**
      Paste the PEM from your selected certificate.

3. **Set attribute mapping:**
   Configure the following mappings:

    - **Display name:**
      `http://schemas.xmlsoap.org/ws/2005/05/identity/claims/name`
    - **Email:**
      `http://schemas.xmlsoap.org/ws/2005/05/identity/claims/emailaddress`
    - **User groups:**
      `http://schemas.xmlsoap.org/claims/Group`
=======
            ```python
            return user.group_attributes().get("nextcloud_quota", "1 GB")
            ```

            :::note
            Where `"1 GB"` is the default if a quota is not set.
            :::

3. Click **Finish** to save the property mapping.

### Configure quota attribute in Nextcloud _(optional)_

1. Log in to Nextcloud as an administrator.
2. Navigate to **Settings** > **SSO & SAML Authentication**.
3. Set **Attribute to map the quota to** to `nextcloud_quota`.

## Configure admin group _(optional)_

To grant Nextcloud admin access to authentik users you will need to create a property mapping.

### Create property mapping in authentik _(optional)_

1. Log in to authentik as an administrator and open the authentik Admin interface.
2. Navigate to **Customization** > **Property mappings** and click **Create**.

    - **Select type**: select **SAML Provider Property Mapping** as the property mapping type.
    - **Create SAML Provider Property Mapping**:

        - **Name**: Provide a name for the property mapping.
        - **SAML Attribute Name**: `http://schemas.xmlsoap.org/claims/Group`
        - **Expression**:

            ```python
            for group in request.user.all_groups():
                yield group.name
            if ak_is_group_member(request.user, name="<authentik nextcloud admin group's name>"):
                yield "admin"
            ```

### Configure group attribute in Nextcloud _(optional)_

1. Log in to Nextcloud as an administrator.
2. Navigate to **Settings** > **SSO & SAML Authentication**.
3. Set the groups mapping to `http://schemas.xmlsoap.org/claims/Group`.

## Nextcloud configuration

1. In Nextcloud, ensure that the **SSO & SAML Authentication** app is installed.
2. Log in to Nextcloud as an administrator, navigate to **Settings** > **SSO & SAML Authentication**, and configure the following settings:

    - **Attribute to map the UID to**: `http://schemas.goauthentik.io/2021/02/saml/uid`

    :::danger
    Using the UID attribute as username is **not recommended** because of its mutable nature. If you map to the username instead, [disable username changing](https://docs.goauthentik.io/docs/sys-mgmt/settings#allow-users-to-change-username) and set the UID attribute to `http://schemas.goauthentik.io/2021/02/saml/username`.
    :::

    - **Optional display name**: `authentik`
    - **Identifier of the IdP entity**: `https://authentik.company`
    - **URL target for authentication requests**: `https://authentik.company/application/saml/<application-slug>/sso/binding/redirect/`
    - **URL for SLO requests**: `https://authentik.company/application/saml/<application-slug>/slo/binding/redirect/`
    - **Public X.509 certificate of the IdP**: Paste the contents of your certificate file.
    - **Set attribute mappings**:
        - **Display name**: `http://schemas.xmlsoap.org/ws/2005/05/identity/claims/name`
        - **Email**: `http://schemas.xmlsoap.org/ws/2005/05/identity/claims/emailaddress`
        - **User groups**: `http://schemas.xmlsoap.org/claims/Group`
>>>>>>> c65b3e8a

:::note
If Nextcloud is behind a reverse proxy, force HTTPS by adding `'overwriteprotocol' => 'https'` to the Nextcloud `config/config.php` file. See [this guide](https://docs.nextcloud.com/server/latest/admin_manual/configuration_server/reverse_proxy_configuration.html#overwrite-parameters) for more details.
:::

## Configuration verification

To confirm that authentik is properly configured with Nextcloud, log out and log back in using the **SSO and SAML log in** option. You will be redirected to authentik to log in; if successful you will then be redirected to the Nextcloud dashboard.

  </TabItem>
  <TabItem value="ldap">

## Preparation

The following placeholders are used in this guide:

- `nextcloud.company` is the FQDN of the Nextcloud installation.
- `authentik.company` is the FQDN of the authentik installation.

:::note
This documentation lists only the settings that you need to change from their default values. Be aware that any changes other than those explicitly mentioned in this guide could cause issues accessing your application.
:::

## Create an application and provider in authentik

<<<<<<< HEAD
1. **Set up groups:**
   Create a group for each storage quota level and assign a custom attribute (e.g., `nextcloud_quota`) with values like `15 GB`.

2. **Create a custom SAML property mapping:**
   Name the mapping **SAML Nextcloud Quota** with:
=======
1. Log in to authentik as an administrator and open the authentik Admin interface.
2. Navigate to **Applications** > **Applications** and click **Create with Provider** to create an application and provider pair. (Alternatively you can first create a provider separately, then create the application and connect it with the provider.)

    - **Application**: provide a descriptive name, an optional group for the type of application, the policy engine mode, and optional UI settings.
    - **Choose a Provider type**: select **LDAP** as the provider type.
    - **Configure the Provider**: provide a name (or accept the auto-provided name) and the bind flow to use for this provider
    - **Configure Bindings** _(optional)_: you can create a [binding](/docs/add-secure-apps/flows-stages/bindings/) (policy, group, or user) to manage the listing and access to applications on a user's **My applications** page.
>>>>>>> c65b3e8a

3. Click **Submit** to save the new application and provider.

## Create an LDAP outpost

1. Log in to authentik as an admin, and open the authentik Admin interface.
2. Navigate to **Applications** > **Outposts** and click **Create**.

<<<<<<< HEAD
3. **Configure Nextcloud:**
   In Nextcloud under **Settings > SSO & SAML Authentication**, set the **Attribute to map the quota to** as `nextcloud_quota`.
=======
    - **Name**: provide a suitable name for the outpost.
    - **Type**: `LDAP`
    - Under applications, add the newly created Nextcloud application to **Selected Applications**.
>>>>>>> c65b3e8a

3. Click **Create**.

<<<<<<< HEAD
To grant administrator access to authentik users:

1. **Create a custom SAML property mapping for admins:**
   Configure a mapping with:
=======
## Nextcloud configuration

1. In Nextcloud, ensure that the **LDAP user and group backend** app is installed.
2. Log in to Nextcloud as an administrator.
3. Navigate to **Settings** > **LDAP user and group backend** and configure the following settings:
>>>>>>> c65b3e8a

    - On the **Server** tab:

        - Click the **+** icon and enter the following settings:
            - **Host**: enter the hostname/IP address of the authentik LDAP outpost preceded by `ldap://` or `ldaps://`. If using LDAPS you will also need to specify the certificate that is being used.
            - **Port**: `389` or `636` for secure LDAP.
            - Under **Credentials**, enter the **Bind DN** of the authentik LDAP provider and the associated user password.
            - Under **Base DN**, enter the **Search base** of the authentik LDAP provider.

<<<<<<< HEAD
2. **Update the Nextcloud provider:**
   Replace the default Groups mapping with this custom mapping.
=======
    - On the **Users** tab:

        - Set **Only these object classes** to `Users`.

    - On the **LDAP/AD integration** tab:

        - Uncheck **LDAP/AD Username**.
        - Set **Other Attributes** to `cn`.
        - Click **Expert** in the top right corner and enter these settings:
            - **Internal Username Attribute**: `uid`
            - **UUID Attribute for Users**: `uid`
            - **UUID Attribute for Groups**: `gidNumber`
        - Click **Advanced** in the top right corner and enter these settings:
            - Under **Connection Settings**:
                - **Configuration Active**: checked
            - Under **Directory Settings**:
                - **User Display Name Field**: `name`
                - **Base User Tree**: enter the **Search base** of the authentik LDAP provider.
                - **Group Display Name Field**: `cn`
                - **Base Group Tree**: enter the **Search base** of the authentik LDAP provider.
                - **Group-Member Association**: `gidNumber`
            - Under **Special Attributes**:
                - **Email Field**: `mailPrimaryAddress`

    - On the **Groups** tab:

        - Set **Only these object classes** to `groups`.
        - Select the authentik groups that require Nextcloud access.

    :::note
    If Nextcloud is behind a reverse proxy, force HTTPS by adding `'overwriteprotocol' => 'https'` to the Nextcloud `config/config.php` file. See [the Nextcloud admin manual](https://docs.nextcloud.com/server/latest/admin_manual/configuration_server/reverse_proxy_configuration.html#overwrite-parameters) for more details.
    :::

## Configuration verification

To confirm that authentik is properly configured with Nextcloud, log out and log back in using LDAP credentials. If successful you will then be redirected to the Nextcloud dashboard.
>>>>>>> c65b3e8a

  </TabItem>
</Tabs>

## Resources

- [Nextcloud docs - User authentication with LDAP](https://docs.nextcloud.com/server/latest/admin_manual/configuration_user/user_auth_ldap.html)
- [Nextcloud OIDC App - User Documentation](https://github.com/H2CK/oidc/wiki/User-Documentation)<|MERGE_RESOLUTION|>--- conflicted
+++ resolved
@@ -80,17 +80,9 @@
     - **Select type**: select **Scope mapping**.
     - **Create Scope Mapping**:
 
-<<<<<<< HEAD
-    # Nextcloud admins must be members of a group called "admin".
-    # This is static and cannot be changed.
-    # Append "admin" to the user's groups if they are an administrator in authentik.
-    if user.is_superuser and "admin" not in groups:
-        groups.append("admin")
-=======
         - **Name**: `Nextcloud Profile`
         - **Scope name**: `profile`
         - **Expression**:
->>>>>>> c65b3e8a
 
             ```python
             # Extract all groups the user is a member of
@@ -122,32 +114,7 @@
 To connect to an existing Nextcloud user, set the `nextcloud_user_id` attribute to match the Nextcloud username (found under the user's `Display name` in Nextcloud).
 :::
 
-<<<<<<< HEAD
-### Provider and Application
-
-1. **Create a provider:**
-   In the authentik Admin Interface, navigate to **Applications > Providers**. Create an **OAuth2/OpenID Provider** with the following settings:
-
-    - **Name:** Nextcloud
-    - **Client type:** Confidential
-    - **Redirect URIs/Origins (RegEx):**
-      `https://nextcloud.company/apps/user_oidc/code`
-    - **Signing key:** Any valid certificate
-
-2. **Configure advanced settings:**
-   Under advanced settings, set:
-
-    - **Scopes:**
-        - `authentik default Oauth Mapping email`
-        - `Nextcloud Profile` (or `authentik default Oauth Mapping profile` if you skipped the custom profile scope)
-    - **Subject mode:** Based on the User's UUID
-
-        :::danger
-        Mapping the subject mode to authentik usernames is **not recommended** due to their mutable nature. If you choose to map to usernames, [disable username changing](../../../docs/sys-mgmt/settings#allow-users-to-change-username) in authentik and set it to `Based on the User's username`.
-        :::
-=======
 ## Create an application and provider in authentik
->>>>>>> c65b3e8a
 
 1. Log in to authentik as an administrator and open the authentik Admin interface.
 2. Navigate to **Applications** > **Applications** and click **Create with Provider** to create an application and provider pair. (Alternatively you can first create a provider separately, then create the application and connect it with the provider.)
@@ -169,40 +136,12 @@
 Depending on your Nextcloud configuration, you may need to use `https://nextcloud.company/index.php/` instead of `https://nextcloud.company/`.
 :::
 
-<<<<<<< HEAD
-3. **Link the provider to an application:**
-   In **Applications > Applications**, create an application and select the provider you just created. Note the _application slug_ for later use.
-=======
 ## Nextcloud configuration
->>>>>>> c65b3e8a
 
 1. In Nextcloud, ensure that the **OpenID Connect user backend** app is installed.
 2. Log in to Nextcloud as an administrator and navigate to **Settings** > **OpenID Connect**.
 3. Click the **+** button and enter the following settings:
 
-<<<<<<< HEAD
-1. **Install the app:**
-   In Nextcloud, ensure the **OpenID Connect user backend** app is installed. Then navigate to **Settings > OpenID Connect**.
-
-2. **Add a provider:**
-   Click the **+** button and enter the following:
-
-    - **Identifier:** Authentik
-    - **Client ID:** (from the provider)
-    - **Client secret:** (from the provider)
-    - **Discovery endpoint:**
-        ```
-        https://authentik.company/application/o/<nextcloud-app-slug>/.well-known/openid-configuration
-        ```
-    - **Scope:** `email profile` (omit `openid` if preferred)
-    - **Attribute mappings:**
-
-        - **User ID mapping:** `sub` (or `user_id` for existing users)
-        - **Display name mapping:** `name`
-        - **Email mapping:** `email`
-        - **Quota mapping:** `quota` (leave blank if the custom profile scope was skipped)
-        - **Groups mapping:** `groups` (leave blank if the custom profile scope was skipped)
-=======
     - **Identifier**: `authentik`
     - **Client ID**: Client ID from authentik
     - **Client secret**: Client secret from authentik
@@ -215,34 +154,20 @@
         - **Email mapping**: `email`
         - **Quota mapping**: `quota` (leave blank if the `Nextcloud Profile` property mapping was skipped)
         - **Groups mapping**: `groups` (leave blank if the `Nextcloud Profile` property mapping was skipped)
->>>>>>> c65b3e8a
 
             :::tip
             Enable **Use group provisioning** to allow writing to this field.
             :::
 
-<<<<<<< HEAD
-    - **Use unique user ID:**
-      If deselected, Nextcloud uses the mapped user ID in the Federated Cloud ID.
-      :::tip
-      To avoid a hashed Federated Cloud ID, deselect **Use unique user ID** and use `user_id` for the User ID mapping.
-      :::
-=======
     - **Use unique user ID**: If this option is disabled, Nextcloud will use the mapped user ID as the Federated Cloud ID.
->>>>>>> c65b3e8a
 
     :::tip
     To avoid a hashed Federated Cloud ID, deselect **Use unique user ID** and use `user_id` for the User ID mapping.
     :::
 
-<<<<<<< HEAD
-3. **Log in:**
-   Once configured, single sign-on (SSO) login via authentik becomes available.
-=======
     :::danger
     If you're using the `Nextcloud Profile` property mapping and want administrators to retain their ability to log in, make sure that **Use unique user ID** is disabled. If this setting is enabled, it will remove administrator users from the internal admin group and replace them with a hashed group ID named "admin," which does not have real administrative privileges.
     :::
->>>>>>> c65b3e8a
 
 ## Making OIDC the default login method
 
@@ -270,24 +195,6 @@
 This documentation lists only the settings that you need to change from their default values. Be aware that any changes other than those explicitly mentioned in this guide could cause issues accessing your application.
 :::
 
-<<<<<<< HEAD
-1. **Create an application in authentik:**
-   Note the chosen slug as it will be used later.
-
-2. **Create a SAML provider:**
-   In authentik, navigate to **Applications > Providers** and create a **SAML provider** with the following settings:
-
-    - **ACS URL:**
-      `https://nextcloud.company/apps/user_saml/saml/acs`
-    - **Issuer:**
-      `https://authentik.company`
-    - **Service Provider Binding:**
-      Post
-    - **Audience:**
-      `https://nextcloud.company/apps/user_saml/saml/metadata`
-    - **Signing certificate:** Select any valid certificate.
-    - **Property mappings:** Select all managed mappings.
-=======
 :::warning
 If you require [server side encryption](https://docs.nextcloud.com/server/latest/admin_manual/configuration_files/encryption_configuration.html), you must use LDAP. OpenID and SAML will cause **irrevocable data loss**.
 :::
@@ -309,7 +216,6 @@
     - **Configure Bindings** _(optional)_: you can create a [binding](/docs/add-secure-apps/flows-stages/bindings/) (policy, group, or user) to manage the listing and access to applications on a user's **My applications** page.
 
 3. Click **Submit** to save the new application and provider.
->>>>>>> c65b3e8a
 
 :::note
 Depending on your Nextcloud configuration, you might need to use `https://nextcloud.company/index.php/` instead of `https://nextcloud.company/`.
@@ -333,49 +239,18 @@
 4. Click the name of the newly created group and navigate to the **Users** tab.
 5. Click **Add existing user**, select the users that require this storage quota and click **Add**.
 
-<<<<<<< HEAD
-1. **Install the app:**
-   In Nextcloud, ensure the **SSO & SAML Authentication** app is installed. Then navigate to **Settings > SSO & SAML Authentication**.
-=======
 ### Create property mapping in authentik _(optional)_
->>>>>>> c65b3e8a
 
 1. Log in to authentik as an administrator and open the authentik Admin interface.
 2. Navigate to **Customization** > **Property mappings** and click **Create**.
 
-<<<<<<< HEAD
-    - **Attribute to map the UID to:**
-      `http://schemas.goauthentik.io/2021/02/saml/uid`
-=======
     - **Select type**: select **SAML Provider Property Mapping** as the property mapping type.
     - **Create SAML Provider Property Mapping**:
->>>>>>> c65b3e8a
 
         - **Name**: Provide a name for the property mapping.
         - **SAML Attribute Name**: `nextcloud_quota`
         - **Expression**:
 
-<<<<<<< HEAD
-    - **Optional display name:** `authentik`
-    - **Identifier of the IdP entity:**
-      `https://authentik.company`
-    - **URL target for authentication requests:**
-      `https://authentik.company/application/saml/<application-slug>/sso/binding/redirect/`
-    - **URL for SLO requests:**
-      `https://authentik.company/application/saml/<application-slug>/slo/binding/redirect/`
-    - **Public X.509 certificate of the IdP:**
-      Paste the PEM from your selected certificate.
-
-3. **Set attribute mapping:**
-   Configure the following mappings:
-
-    - **Display name:**
-      `http://schemas.xmlsoap.org/ws/2005/05/identity/claims/name`
-    - **Email:**
-      `http://schemas.xmlsoap.org/ws/2005/05/identity/claims/emailaddress`
-    - **User groups:**
-      `http://schemas.xmlsoap.org/claims/Group`
-=======
             ```python
             return user.group_attributes().get("nextcloud_quota", "1 GB")
             ```
@@ -441,7 +316,6 @@
         - **Display name**: `http://schemas.xmlsoap.org/ws/2005/05/identity/claims/name`
         - **Email**: `http://schemas.xmlsoap.org/ws/2005/05/identity/claims/emailaddress`
         - **User groups**: `http://schemas.xmlsoap.org/claims/Group`
->>>>>>> c65b3e8a
 
 :::note
 If Nextcloud is behind a reverse proxy, force HTTPS by adding `'overwriteprotocol' => 'https'` to the Nextcloud `config/config.php` file. See [this guide](https://docs.nextcloud.com/server/latest/admin_manual/configuration_server/reverse_proxy_configuration.html#overwrite-parameters) for more details.
@@ -467,13 +341,6 @@
 
 ## Create an application and provider in authentik
 
-<<<<<<< HEAD
-1. **Set up groups:**
-   Create a group for each storage quota level and assign a custom attribute (e.g., `nextcloud_quota`) with values like `15 GB`.
-
-2. **Create a custom SAML property mapping:**
-   Name the mapping **SAML Nextcloud Quota** with:
-=======
 1. Log in to authentik as an administrator and open the authentik Admin interface.
 2. Navigate to **Applications** > **Applications** and click **Create with Provider** to create an application and provider pair. (Alternatively you can first create a provider separately, then create the application and connect it with the provider.)
 
@@ -481,7 +348,6 @@
     - **Choose a Provider type**: select **LDAP** as the provider type.
     - **Configure the Provider**: provide a name (or accept the auto-provided name) and the bind flow to use for this provider
     - **Configure Bindings** _(optional)_: you can create a [binding](/docs/add-secure-apps/flows-stages/bindings/) (policy, group, or user) to manage the listing and access to applications on a user's **My applications** page.
->>>>>>> c65b3e8a
 
 3. Click **Submit** to save the new application and provider.
 
@@ -490,29 +356,17 @@
 1. Log in to authentik as an admin, and open the authentik Admin interface.
 2. Navigate to **Applications** > **Outposts** and click **Create**.
 
-<<<<<<< HEAD
-3. **Configure Nextcloud:**
-   In Nextcloud under **Settings > SSO & SAML Authentication**, set the **Attribute to map the quota to** as `nextcloud_quota`.
-=======
     - **Name**: provide a suitable name for the outpost.
     - **Type**: `LDAP`
     - Under applications, add the newly created Nextcloud application to **Selected Applications**.
->>>>>>> c65b3e8a
 
 3. Click **Create**.
 
-<<<<<<< HEAD
-To grant administrator access to authentik users:
-
-1. **Create a custom SAML property mapping for admins:**
-   Configure a mapping with:
-=======
 ## Nextcloud configuration
 
 1. In Nextcloud, ensure that the **LDAP user and group backend** app is installed.
 2. Log in to Nextcloud as an administrator.
 3. Navigate to **Settings** > **LDAP user and group backend** and configure the following settings:
->>>>>>> c65b3e8a
 
     - On the **Server** tab:
 
@@ -522,10 +376,6 @@
             - Under **Credentials**, enter the **Bind DN** of the authentik LDAP provider and the associated user password.
             - Under **Base DN**, enter the **Search base** of the authentik LDAP provider.
 
-<<<<<<< HEAD
-2. **Update the Nextcloud provider:**
-   Replace the default Groups mapping with this custom mapping.
-=======
     - On the **Users** tab:
 
         - Set **Only these object classes** to `Users`.
@@ -562,7 +412,6 @@
 ## Configuration verification
 
 To confirm that authentik is properly configured with Nextcloud, log out and log back in using LDAP credentials. If successful you will then be redirected to the Nextcloud dashboard.
->>>>>>> c65b3e8a
 
   </TabItem>
 </Tabs>
