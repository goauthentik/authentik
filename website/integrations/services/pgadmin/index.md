---
title: Integrate with pgAdmin
sidebar_label: pgAdmin
support_level: community
---

## What is pgAdmin

> pgAdmin is a management tool for PostgreSQL and derivative relational databases such as EnterpriseDB's EDB Advanced Server. It may be run either as a web or desktop application.
>
> -- https://www.pgadmin.org/

:::note
This is based on authentik 2024.12.2 and pgAdmin4 8.14
:::

## Preparation

The following placeholders are used in this guide:

- `pgadmin.company` is the FQDN of the pgAdmin installation.
- `authentik.company` is the FQDN of the authentik installation.

:::note
This documentation lists only the settings that you need to change from their default values. Be aware that any changes other than those explicitly mentioned in this guide could cause issues accessing your application.
:::

## authentik configuration

To support the integration of pgAdmin with authentik, you need to create an application/provider pair in authentik.

### Create an application and provider in authentik

1. Log in to authentik as an administrator and open the authentik Admin interface.
2. Navigate to **Applications** > **Applications** and click **Create with Provider** to create an application and provider pair. (Alternatively you can first create a provider separately, then create the application and connect it with the provider.)

<<<<<<< HEAD
    - **Application**: provide a descriptive name, an optional group for the type of application, the policy engine mode, and optional UI settings.
    - **Choose a Provider type**: select **OAuth2/OpenID Connect** as the provider type.
    - **Configure the Provider**: provide a name (or accept the auto-provided name), the authorization flow to use for this provider, and the following required configurations.
        - Note the **Client ID**,**Client Secret**, and **slug** values because they will be required later.
        - Set a `Strict` redirect URI to <kbd>https://<em>pgadmin.company</em>/oauth2/authorize</kbd>.
        - Select any available signing key.
    - **Configure Bindings** _(optional)_: you can create a [binding](/docs/add-secure-apps/flows-stages/bindings/) (policy, group, or user) to manage the listing and access to applications on a user's **My applications** page.
=======
- **Application**: provide a descriptive name, an optional group for the type of application, the policy engine mode, and optional UI settings.
- **Choose a Provider type**: select **OAuth2/OpenID Connect** as the provider type.
- **Configure the Provider**: provide a name (or accept the auto-provided name), the authorization flow to use for this provider, and the following required configurations.
    - Note the **Client ID**,**Client Secret**, and **slug** values because they will be required later.
    - Set a `Strict` redirect URI to `https://pgadmin.company/oauth2/authorize`.
    - Select any available signing key.
- **Configure Bindings** _(optional)_: you can create a [binding](/docs/add-secure-apps/flows-stages/bindings/) (policy, group, or user) to manage the listing and access to applications on a user's **My applications** page.
>>>>>>> 856ac052

3. Click **Submit** to save the new application and provider.

## pgAdmin OAuth Configuration

To configure OAuth in pgAdmin, you can either use the `config_local.py` file or set environment variables if you are deploying pgAdmin in a containerized setup.

### Using `config_local.py`

1. Locate or create the `config_local.py` file in the `/pgadmin4/` directory.

    - If the file does not exist, create it manually.

2. Add the following configuration settings to `config_local.py`:

    ```python
    AUTHENTICATION_SOURCES = ['oauth2', 'internal']
    OAUTH2_AUTO_CREATE_USER = True
    OAUTH2_CONFIG = [{
        'OAUTH2_NAME': 'authentik',
        'OAUTH2_DISPLAY_NAME': 'authentik',
        'OAUTH2_CLIENT_ID': '<Client ID from authentik>',
        'OAUTH2_CLIENT_SECRET': '<Client secret from authentik>',
        'OAUTH2_TOKEN_URL': 'https://authentik.company/application/o/token/',
        'OAUTH2_AUTHORIZATION_URL': 'https://authentik.company/application/o/authorize/',
        'OAUTH2_API_BASE_URL': 'https://authentik.company/',
        'OAUTH2_USERINFO_ENDPOINT': 'https://authentik.company/application/o/userinfo/',
        'OAUTH2_SERVER_METADATA_URL': 'https://authentik.company/application/o/<App Slug>/.well-known/openid-configuration',
        'OAUTH2_SCOPE': 'openid email profile',
        'OAUTH2_ICON': '<Fontawesome icon key (e.g., fa-key)>',
        'OAUTH2_BUTTON_COLOR': '<Hexadecimal color code for the login button>'
    }]
    ```

3. Save the file and restart pgAdmin for the changes to take effect.

    :::note
    You must restart pgAdmin every time you make changes to `config_local.py`.
    :::

### Using Environment Variables for Containerized Deployments

For deployments using Docker or Kubernetes, you can configure OAuth using the following environment variables:

1. Set these environment variables in your container:

```bash
PGADMIN_CONFIG_AUTHENTICATION_SOURCES="['oauth2', 'internal']"
PGADMIN_CONFIG_OAUTH2_AUTO_CREATE_USER=True
PGADMIN_CONFIG_OAUTH2_CONFIG="[{'OAUTH2_NAME':'authentik','OAUTH2_DISPLAY_NAME':'Login with authentik','OAUTH2_CLIENT_ID':'<Client ID from authentik>','OAUTH2_CLIENT_SECRET':'<Client secret from authentik>','OAUTH2_TOKEN_URL':'https://authentik.company/application/o/token/','OAUTH2_AUTHORIZATION_URL':'https://authentik.company/application/o/authorize/','OAUTH2_API_BASE_URL':'https://authentik.company/','OAUTH2_USERINFO_ENDPOINT':'https://authentik.company/application/o/userinfo/','OAUTH2_SERVER_METADATA_URL':'https://authentik.company/application/o/<App Slug>/.well-known/openid-configuration','OAUTH2_SCOPE':'openid email profile','OAUTH2_ICON':'<Fontawesome icon key (e.g., fa-key)>','OAUTH2_BUTTON_COLOR':'<Hexadecimal color code for the login button>'}]"
```

### General Notes

- To **only allow OAuth2 login**, set:

    ```python
    AUTHENTICATION_SOURCES = ['oauth2']
    ```

    Ensure that you promote at least one user to an administrator before disabling the internal authentication.

- To **disable automatic user creation**, set:
    ```python
    OAUTH2_AUTO_CREATE_USER = False
    ```
    Setting this value to `False` disables automatic user creation. This ensures that only the first signed-in user is registered.

## Configuration verification

To confirm that authentik is properly configured with pgAdmin, log out and log back in via authentik. A new button should have appeared on the login page.<|MERGE_RESOLUTION|>--- conflicted
+++ resolved
@@ -34,23 +34,13 @@
 1. Log in to authentik as an administrator and open the authentik Admin interface.
 2. Navigate to **Applications** > **Applications** and click **Create with Provider** to create an application and provider pair. (Alternatively you can first create a provider separately, then create the application and connect it with the provider.)
 
-<<<<<<< HEAD
     - **Application**: provide a descriptive name, an optional group for the type of application, the policy engine mode, and optional UI settings.
     - **Choose a Provider type**: select **OAuth2/OpenID Connect** as the provider type.
     - **Configure the Provider**: provide a name (or accept the auto-provided name), the authorization flow to use for this provider, and the following required configurations.
         - Note the **Client ID**,**Client Secret**, and **slug** values because they will be required later.
-        - Set a `Strict` redirect URI to <kbd>https://<em>pgadmin.company</em>/oauth2/authorize</kbd>.
+        - Set a `Strict` redirect URI to `https://pgadmin.company/oauth2/authorize`.
         - Select any available signing key.
     - **Configure Bindings** _(optional)_: you can create a [binding](/docs/add-secure-apps/flows-stages/bindings/) (policy, group, or user) to manage the listing and access to applications on a user's **My applications** page.
-=======
-- **Application**: provide a descriptive name, an optional group for the type of application, the policy engine mode, and optional UI settings.
-- **Choose a Provider type**: select **OAuth2/OpenID Connect** as the provider type.
-- **Configure the Provider**: provide a name (or accept the auto-provided name), the authorization flow to use for this provider, and the following required configurations.
-    - Note the **Client ID**,**Client Secret**, and **slug** values because they will be required later.
-    - Set a `Strict` redirect URI to `https://pgadmin.company/oauth2/authorize`.
-    - Select any available signing key.
-- **Configure Bindings** _(optional)_: you can create a [binding](/docs/add-secure-apps/flows-stages/bindings/) (policy, group, or user) to manage the listing and access to applications on a user's **My applications** page.
->>>>>>> 856ac052
 
 3. Click **Submit** to save the new application and provider.
 
