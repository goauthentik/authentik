---
title: GitLab
---

<span class="badge badge--primary">Support level: authentik</span>

## What is GitLab

> GitLab is a complete DevOps platform with features for version control, CI/CD, issue tracking, and collaboration, facilitating efficient software development and deployment workflows.
>
> -- https://about.gitlab.com/what-is-gitlab/

:::info
In case something goes wrong with the configuration or you need to log in as admin, you can use the URL `https://gitlab.company/users/sign_in?auto_sign_in=false` to log in using the built-in authentication.
:::

## Authentication

There are 2 ways to configure single sign on (SSO) for GitLab:

-   [via SAML](#saml-auth)
-   [via OIDC Connect (OAuth)](#openid-connect-auth)


### SAML auth

#### Preparation

The following placeholders will be used:

-   `gitlab.company` is the FQDN of the GitLab Install
-   `authentik.company` is the FQDN of the authentik Install

Create an application in authentik and note the slug, as this will be used later. Create a SAML provider with the following parameters:

-   ACS URL: `https://gitlab.company/users/auth/saml/callback`
-   Audience: `https://gitlab.company`
-   Issuer: `https://gitlab.company`
-   Binding: `Redirect`

Under _Advanced protocol settings_, set a certificate for _Signing Certificate_.

#### GitLab Configuration

<<<<<<< HEAD
Paste the following block in your `/etc/gitlab/gitlab.rb` file, after replacing the placeholder values from above.
To get the value for `idp_cert_fingerprint`, go to the Certificate list under _Identity & Cryptography_, and expand the selected certificate.
=======
Paste the following block in your `gitlab.rb` file, after replacing the placeholder values from above. The file is located in `/etc/gitlab`.
To get the value for `idp_cert_fingerprint`, navigate to the authentik Admin interface, expand the **System** section and select **Certificates**. Then, expand the selected certificate and copy the SHA1 Certificate Fingerprint.
>>>>>>> ae97eac7

```ruby
gitlab_rails['omniauth_enabled'] = true
gitlab_rails['omniauth_allow_single_sign_on'] = ['saml']
gitlab_rails['omniauth_sync_email_from_provider'] = 'saml'
gitlab_rails['omniauth_sync_profile_from_provider'] = ['saml']
gitlab_rails['omniauth_sync_profile_attributes'] = ['email']
gitlab_rails['omniauth_auto_sign_in_with_provider'] = 'saml'
gitlab_rails['omniauth_block_auto_created_users'] = false
gitlab_rails['omniauth_auto_link_saml_user'] = true
gitlab_rails['omniauth_providers'] = [
  {
    name: 'saml',
    args: {
      assertion_consumer_service_url: 'https://gitlab.company/users/auth/saml/callback',
      # Shown when navigating to certificates in authentik
      idp_cert_fingerprint: '4E:1E:CD:67:4A:67:5A:E9:6A:D0:3C:E6:DD:7A:F2:44:2E:76:00:6A',
      idp_sso_target_url: 'https://authentik.company/application/saml/<gitlab application slug>/sso/binding/redirect/',
      issuer: 'https://gitlab.company',
      name_identifier_format: 'urn:oasis:names:tc:SAML:2.0:nameid-format:persistent',
      attribute_statements: {
        email: ['http://schemas.xmlsoap.org/ws/2005/05/identity/claims/emailaddress'],
        first_name: ['http://schemas.xmlsoap.org/ws/2005/05/identity/claims/name'],
        nickname: ['http://schemas.goauthentik.io/2021/02/saml/username']
      }
    },
    label: 'authentik'
  }
]
```

Afterwards, either run `gitlab-ctl reconfigure` if you're running GitLab Omnibus, or restart the container if you're using the container.

### OpenID Connect auth

#### Preparation

The following placeholders will be used:

-   `gitlab.company` is the FQDN of the GitLab Install
-   `authentik.company` is the FQDN of the authentik Install

Create an application in authentik and note the slug, as this will be used later. Create a OAuth2 Provider with the following parameters:

-   Client type: `Confidential`
-   Redirect URI/Origins: `https://gitlab.company/users/auth/openid_connect/callback`
-   Scopes: `email`, `openid`, `profile`
-   Subject mode: `Based on the Users's Email`
-   Include claims in id_token: `True`

Under _Advanced protocol settings_, set a certificate for _Signing Certificate_.

#### GitLab Configuration

Paste the following block in your `/etc/gitlab/gitlab.rb` file, after replacing the placeholder values from above.

```ruby
gitlab_rails['omniauth_allow_single_sign_on'] = ['openid_connect']
gitlab_rails['omniauth_sync_email_from_provider'] = 'openid_connect'
gitlab_rails['omniauth_sync_profile_from_provider'] = ['openid_connect']
gitlab_rails['omniauth_sync_profile_attributes'] = ['email']
gitlab_rails['omniauth_auto_sign_in_with_provider'] = 'openid_connect'
gitlab_rails['omniauth_block_auto_created_users'] = false
gitlab_rails['omniauth_auto_link_saml_user'] = true
gitlab_rails['omniauth_auto_link_user'] = ["openid_connect"]
gitlab_rails['omniauth_providers'] = [
  {
    name: 'openid_connect',
    label: 'My Company OIDC Login',
    args: {
      name: 'openid_connect',
      scope: ['openid','profile','email'],
      response_type: 'code',
      issuer: 'https://authentik.company/application/o/gitlab-slug/',
      discovery: true,
      client_auth_method: 'query',
      uid_field: 'preferred_username',
      send_scope_to_token_endpoint: 'true',
      pkce: true,
      client_options: {
        identifier: '${OIDC_CLIENT_ID}',
        secret: '${OIDC_CLIENT_SECRET}',
        redirect_uri: 'https://gitlab.company/users/auth/openid_connect/callback'
      }
    }
  }
]
```

For further GitLab provider args have a look at the specific GitLab docs at https://docs.gitlab.com/ee/integration/openid_connect_provider.html<|MERGE_RESOLUTION|>--- conflicted
+++ resolved
@@ -42,13 +42,10 @@
 
 #### GitLab Configuration
 
-<<<<<<< HEAD
+
 Paste the following block in your `/etc/gitlab/gitlab.rb` file, after replacing the placeholder values from above.
-To get the value for `idp_cert_fingerprint`, go to the Certificate list under _Identity & Cryptography_, and expand the selected certificate.
-=======
-Paste the following block in your `gitlab.rb` file, after replacing the placeholder values from above. The file is located in `/etc/gitlab`.
 To get the value for `idp_cert_fingerprint`, navigate to the authentik Admin interface, expand the **System** section and select **Certificates**. Then, expand the selected certificate and copy the SHA1 Certificate Fingerprint.
->>>>>>> ae97eac7
+
 
 ```ruby
 gitlab_rails['omniauth_enabled'] = true
