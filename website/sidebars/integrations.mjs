/**
 * @file Sidebar configuration for the authentik integrations.
 *
 * @import { SidebarItemConfig } from "@docusaurus/plugin-content-docs-types"
 */

/**
 * @type {SidebarItemConfig[]}
 */
const items = [
    {
        type: "category",
        label: "Chat, Communication & Collaboration",
        items: [
            "services/espocrm/index",
            "services/hedgedoc/index",
            "services/kimai/index",
            "services/mailcow/index",
            "services/mastodon/index",
            "services/matrix-synapse/index",
            "services/mautic/index",
            "services/mobilizon/index",
            "services/nextcloud/index",
            "services/onlyoffice/index",
            "services/openproject/index",
            "services/owncloud/index",
            "services/rocketchat/index",
            "services/roundcube/index",
            "services/sharepoint-se/index",
            "services/slack/index",
            "services/thelounge/index",
            "services/vikunja/index",
            "services/wekan/index",
            "services/writefreely/index",
            "services/zulip/index",
        ],
    },
    {
        type: "category",
        label: "Device Management",
        items: ["services/apple/index", "services/fleet/index", "services/meshcentral/index"],
    },
    {
        type: "category",
        label: "Cloud Providers",
        items: [
            "services/aws/index",
            "services/google/index",
            "services/hashicorp-cloud/index",
            "services/oracle-cloud/index",
        ],
    },
    {
        type: "category",
        label: "Dashboards",
        items: ["services/organizr/index", "services/linkwarden/index", "services/homarr/index"],
    },
    {
        type: "category",
        label: "Development",
        items: [
            "services/coder/index",
            "services/engomo/index",
            "services/frappe/index",
            "services/gitea/index",
            "services/github-enterprise-cloud/index",
            "services/github-enterprise-emu/index",
            "services/github-enterprise-server/index",
            "services/github-organization/index",
            "services/gitlab/index",
            "services/gravitee/index",
            "services/jenkins/index",
            "services/node-red/index",
            "services/sonar-qube/index",
            "services/weblate/index",
        ],
    },
    {
        type: "category",
        label: "Documentation",
        items: [
            "services/bookstack/index",
            "services/dokuwiki/index",
            "services/karakeep/index",
            "services/mealie/index",
            "services/netbox/index",
            "services/outline/index",
            "services/paperless-ng/index",
            "services/paperless-ngx/index",
            "services/snipe-it/index",
            "services/tandoor/index",
            "services/wiki-js/index",
            "services/youtrack/index",
        ],
    },
    {
        type: "category",
        label: "Hypervisors / Orchestrators",
        items: [
            "services/portainer/index",
            "services/proxmox-ve/index",
            "services/rancher/index",
            "services/xen-orchestra/index",
            "services/vmware-vcenter/index",
        ],
    },
    {
        type: "category",
        label: "Infrastructure",
        items: [
            "services/apache-guacamole/index",
            "services/argocd/index",
            "services/awx-tower/index",
            "services/harbor/index",
            "services/komodo/index",
            "services/minio/index",
            "services/omni/index",
            "services/pgadmin/index",
            "services/phpipam/index",
            "services/plesk/index",
            "services/powerdns-admin/index",
            "services/proftpd/index",
            "services/qnap-nas/index",
            "services/rustdesk-pro/index",
            "services/semaphore/index",
            "services/synology-dsm/index",
            "services/sssd/index",
            "services/terrakube/index",
            "services/truecommand/index",
            "services/veeam-enterprise-manager/index",
            "services/zammad/index",
        ],
    },
    {
        type: "category",
        label: "Networking",
        items: [
            "services/aruba-orchestrator/index",
            "services/cloudflare-access/index",
            "services/firezone/index",
            "services/fortigate-admin/index",
            "services/fortigate-ssl/index",
            "services/fortimanager/index",
            "services/gravity/index",
            "services/globalprotect/index",
            "services/netbird/index",
            "services/opnsense/index",
            "services/pangolin/index",
            "services/pfsense/index",
            "services/tailscale/index",
        ],
    },
    {
        type: "category",
        label: "Media",
        items: [
            "services/calibre-web/index",
            "services/immich/index",
<<<<<<< HEAD
            "services/ironclad/index",
=======
            "services/freshrss/index",
>>>>>>> 52115f93
            "services/jellyfin/index",
            "services/komga/index",
            "services/miniflux/index",
            "services/sonarr/index",
            "services/tautulli/index",
        ],
    },
    {
        type: "category",
        label: "Miscellaneous",
        items: [
            "services/actual-budget/index",
            "services/adventurelog/index",
            "services/filerise/index",
            "services/home-assistant/index",
            "services/open-webui/index",
            "services/zipline/index",
        ],
    },
    {
        type: "category",
        label: "Monitoring",
        items: [
            "services/beszel/index",
            "services/chronograf/index",
            "services/gatus/index",
            "services/glitchtip/index",
            "services/grafana/index",
            "services/observium/index",
            "services/sentry/index",
            "services/ubuntu-landscape/index",
            "services/uptime-kuma/index",
            "services/wazuh/index",
            "services/zabbix/index",
            "services/whats-up-docker/index",
        ],
    },
    {
        type: "category",
        label: "Platforms",
        items: [
            "services/atlassian/index",
            "services/budibase/index",
            "services/drupal/index",
            "services/pocketbase/index",
            "services/stripe/index",
            "services/wordpress/index",
        ],
    },
    {
        type: "category",
        label: "Security",
        items: [
            "services/1password/index",
            "services/bitwarden/index",
            "services/hashicorp-vault/index",
            "services/knocknoc/index",
            "services/push-security/index",
            "services/semgrep/index",
            "services/skyhigh/index",
            "services/xcreds/index",
        ],
    },
];

/**
 * @satisfies {SidebarItemConfig}
 */
const integrationsSidebar = {
    integrations: [
        {
            type: "doc",
            id: "index",
        },
        {
            type: "category",
            label: "Applications",
            collapsed: false,
            link: {
                type: "doc",
                id: "services/index",
            },
            items: items.sort((a, b) => a.label.localeCompare(b.label)),
        },
    ],
};

export default integrationsSidebar;<|MERGE_RESOLUTION|>--- conflicted
+++ resolved
@@ -156,11 +156,7 @@
         items: [
             "services/calibre-web/index",
             "services/immich/index",
-<<<<<<< HEAD
-            "services/ironclad/index",
-=======
             "services/freshrss/index",
->>>>>>> 52115f93
             "services/jellyfin/index",
             "services/komga/index",
             "services/miniflux/index",
@@ -176,6 +172,7 @@
             "services/adventurelog/index",
             "services/filerise/index",
             "services/home-assistant/index",
+            "services/ironclad/index",
             "services/open-webui/index",
             "services/zipline/index",
         ],
