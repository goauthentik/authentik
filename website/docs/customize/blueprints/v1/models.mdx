--- conflicted
+++ resolved
@@ -135,8 +135,6 @@
           - authentik_blueprints.view_blueprintinstance
 ```
 
-<<<<<<< HEAD
-=======
 ## `authentik_stages_invitation.invitation`:ak-version[2025.12]
 
 The `created_by` field can be set to a user. If no value is given, the internal hidden anonymous user is used.
@@ -152,7 +150,6 @@
       created_by: !Find [authentik_core.user, [username, "my-admin-user"]]
 ```
 
->>>>>>> 4caece7f
 ## `authentik_policies.policybinding`
 
 ### Required fields
