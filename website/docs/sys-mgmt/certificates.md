--- conflicted
+++ resolved
@@ -43,14 +43,9 @@
 
 authentik checks for new or changed files every hour and automatically triggers an outpost refresh when changes are detected.
 
-<<<<<<< HEAD
-    `/foo.pem` Will be imported as the keypair `foo`. Based on its content, the file is either imported as a certificate or a private key:
-    - Files containing `PRIVATE KEY` will imported as private keys.
-=======
 ### Manual imports
 
 Since authentik 2022.9, you can import certificates with any folder structure directly. Run commands within the worker container to import certificates in different ways:
->>>>>>> 03d0899a
 
 #### Import certificate with private key
 
@@ -75,12 +70,10 @@
 authentik uses the following rules to import certificates:
 
 - **Root directory files**: Files in the root directory are imported based on their filename
-
     - `/foo.pem` will be imported as the keypair `foo`
     - Files are classified as private keys if they contain `PRIVATE KEY`, otherwise as certificates
 
 - **Certbot convention**: Files named `fullchain.pem` or `privkey.pem` will use their parent folder's name
-
     - Files in paths containing `archive` are ignored (to better support certbot setups)
 
 - **Flexible organization**: Files can use any directory structure and extension
