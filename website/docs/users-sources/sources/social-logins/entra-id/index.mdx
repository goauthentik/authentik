--- conflicted
+++ resolved
@@ -73,19 +73,11 @@
 
 3. Click **Save**.
 
-<<<<<<< HEAD
 :::info Group Membership
 When group membership information is synced from Entra ID, authentik creates all groups that a user is a member of.
 :::
 
 :::info Display new source on login screen
-=======
-:::info
-When group membership information is synced from Entra ID, authentik creates all groups that a user is a member of.
-:::
-
-:::info
->>>>>>> fb72088b
 For instructions on how to display the new source on the authentik login page, refer to the [Add sources to default login page documentation](../../index.md#add-sources-to-default-login-page).
 :::
 
