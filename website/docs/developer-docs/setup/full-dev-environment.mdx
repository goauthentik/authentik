---
title: Full development environment
sidebar_label: Full development
tags:
    - development
    - contributor
    - backend
    - frontend
    - docker
---

import ExecutionEnvironment from "@docusaurus/ExecutionEnvironment";
import TabItem from "@theme/TabItem";
import Tabs from "@theme/Tabs";

## Requirements

- [Python](https://www.python.org/) (3.13 or later)
- [uv](https://docs.astral.sh/uv/getting-started/installation/), (Latest stable release)
- [Go](https://go.dev/) (1.24 or later)
- [Node.js](https://nodejs.org/en) (24 or later)
- [PostgreSQL](https://www.postgresql.org/) (16 or later)
- [Redis](https://redis.io/) (7 or later)
- [Docker](https://www.docker.com/) (Latest Community Edition or Docker Desktop)
- [Docker Compose](https://docs.docker.com/compose/) (Compose v2)

## Services Setup

For PostgreSQL and Redis, you can use the `docker-compose.yml` file in `/scripts`. To use these pre-configured database instances, navigate to the `/scripts` directory in your local copy of the authentik git repo, and start the services by running `docker compose up -d`.
Alternatively, you can also use a native install, if you prefer.

:::info
If you use locally installed databases, the PostgreSQL credentials given to authentik should have permissions for `CREATE DATABASE` and `DROP DATABASE`, because authentik creates a temporary database for tests.
:::

## Backend Setup

:::info
Depending on your platform, some native dependencies might be required.

<Tabs
defaultValue={ (ExecutionEnvironment.canUseDOM) ? (() => {
const ua = window.navigator.userAgent.toLowerCase();
return ["linux", "windows", "mac"].find((p) => ua.includes(p)) || "mac";
})() : "mac" }

values={[
{label: "macOS", value: "mac"},
{label: "Linux", value: "linux"},
{label: "Windows", value: "windows"},
]}>

  <TabItem value="mac">
    To install the native dependencies on macOS, run:

    ```sh
    $ brew install libxmlsec1 libpq krb5 pkg-config  # Required development libraries,
    $ brew install uv postgresql redis node@24 golangci-lint   # Required CLI tools
    ```

</TabItem>

<TabItem value="linux">
To install native dependencies on Debian or Ubuntu, run:

```sh
$ pip install uv
$ sudo apt-get install libgss-dev krb5-config libkrb5-dev postgresql-server-dev-all
$ sudo apt-get install postresql redis
```

Adjust your needs as required for other distributions such as Red Hat, SUSE, or Arch.

Install golangci-lint locally [from the site instructions](https://golangci-lint.run/welcome/install/#other-ci).

  </TabItem>

<TabItem value="windows">
    [We request community input on running the full dev environment on Windows]
</TabItem>

</Tabs>

:::

1. Create an isolated Python environment. To create the environment and install dependencies, run the following commands in the same directory as your local authentik git repository:

```shell
make install               # Installs all required dependencies for Python and Javascript, including development dependencies
```

2. Configure authentik to use the local databases using a local config file. To generate this file, run the following command in the same directory as your local authentik git repository:

```shell
make gen-dev-config   # Generates a local config file
```

Generally speaking, authentik is a Django application, ran by gunicorn, proxied by a Go application. The Go application serves static files.

Most functions and classes have type-hints and docstrings, so it is recommended to install a Python Type-checking Extension in your IDE to navigate around the code.

## Frontend Setup

By default, no compiled bundle of the frontend is included so this step is required even if you're not developing for the UI.

The UI requires the authentik API files for Typescript be built and installed:

```
$ make migrate   # On a fresh install, ensures the API schema file is available
$ make gen       # Generates the API based on the schema file
```

If you make changes to the authentik API, you must re-run `make gen` so that the corresponding
changes are made to the API library that is used by the UI.

To build the UI once, run the following command in the same directory as your local authentik git repository:

```shell
make web-build   # Builds the UI once
```

If you want to live-edit the UI, you can run the following command in the same directory as your local authentik git repository instead, which will immediately update the UI with any changes you make so you can see the results in real time without needing to rebuild:

```shell
make web-watch   # Updates the UI with any changes you make
```

To format the frontend code, run the following command in the same directory as your authentik git repository:

```shell
make web   # Formats the frontend code
```

## Running authentik

Now that the backend and frontend have been set up and built, you can start authentik. You can start the server by running the following command in the same directory as your local authentik git repository:

```shell
make run-server   # Starts authentik server
```

You can start the worker by running the following command in the same directory as your local authentik git repository:

```shell
make run-worker   # Starts authentik worker
```

Both processes need to run to get a fully functioning authentik development environment.

And now, authentik should now be accessible at `http://localhost:9000`.

:::info
To define a password for the default admin (called **akadmin**), you can manually enter the `/if/flow/initial-setup/` path in the browser address bar to launch the initial flow. Example: http://localhost:9000/if/flow/initial-setup/.

In case of issues in this process, feel free to use `make dev-reset` which drops and restores the authentik PostgreSQL instance to a "fresh install" state.
:::

<<<<<<< HEAD
### Hot-reloading

When `AUTHENTIK_DEBUG` is set to `true` (the default for the development environment), the authentik server automatically reloads when changes are made to the code. However, due to instabilities in the reloading process of the worker, that behavior is turned off for the worker. You can enable code reloading in the worker by manually running `uv run ak worker --watch`.
=======
## End-to-End (E2E) Setup

To run E2E tests, navigate to the `/tests/e2e` directory in your local copy of the authentik git repo, and start the services by running `docker compose up -d`.

You can then view the Selenium Chrome browser via http://localhost:7900/ using the password: `secret`.

Alternatively, you can connect directly via VNC on port `5900` using the password: `secret`.

:::note
When using Docker Desktop, host networking needs to be enabled via **Docker Settings** > **Resources** > **Network** > **Enable host networking**.
:::
>>>>>>> 7d82fb70

## Submitting Pull Requests

Before submitting a pull request, run the following commands in the same directory as your local authentik git repository:

```shell
make lint   # Ensures your code is well-formatted
make gen    # Generates an updated OpenAPI Docs for any changes you make
make web    # Formats the front-end code
```<|MERGE_RESOLUTION|>--- conflicted
+++ resolved
@@ -155,11 +155,10 @@
 In case of issues in this process, feel free to use `make dev-reset` which drops and restores the authentik PostgreSQL instance to a "fresh install" state.
 :::
 
-<<<<<<< HEAD
 ### Hot-reloading
 
 When `AUTHENTIK_DEBUG` is set to `true` (the default for the development environment), the authentik server automatically reloads when changes are made to the code. However, due to instabilities in the reloading process of the worker, that behavior is turned off for the worker. You can enable code reloading in the worker by manually running `uv run ak worker --watch`.
-=======
+
 ## End-to-End (E2E) Setup
 
 To run E2E tests, navigate to the `/tests/e2e` directory in your local copy of the authentik git repo, and start the services by running `docker compose up -d`.
@@ -171,7 +170,6 @@
 :::note
 When using Docker Desktop, host networking needs to be enabled via **Docker Settings** > **Resources** > **Network** > **Enable host networking**.
 :::
->>>>>>> 7d82fb70
 
 ## Submitting Pull Requests
 
