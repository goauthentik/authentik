---
title: Release 2024.8
slug: "/releases/2024.8"
---

:::::note
2024.8 has not been released yet! We're publishing these release notes as a preview of what's to come, and for our awesome beta testers trying out release candidates.

To try out the release candidate, replace your Docker image tag with the latest release candidate number, such as 2024.8.0-rc1. You can find the latest one in [the latest releases on GitHub](https://github.com/goauthentik/authentik/releases). If you don't find any, it means we haven't released one yet.
:::::

## Breaking changes

### Manual action is required

-   **LDAP property mappings simplification**

    LDAP property mappings have been reworked to remove **Object field**. With this release, instead of returning a single user or group attribute for each property mapping, you can now return several of them. Here is an example of what new property mappings look like:

    ```python
    return {
        "username": ldap.get("uid"), # list_flatten is automatically applied to top-level attributes
        "attributes": {
            "phone": list_flatten(ldap.get("phoneNumber")), # but not for attributes!
        },
    }
    ```

    This property mapping populates the `username` and `attributes.phone` attributes of a user at the same time, reducing the number of mappings that are run and thus improving performance. Additionally, they are more straightforward to read, and this change allowed us to implement property mappings for OAuth and SAML sources as well.

    authentik will automatically migrate existing property mappings to this new format, by generating some Python code for each of the existing property mappings expressions. authentik-manager property mappings will automatically get updated to the new format.

    **If you have any custom property mappings, we recommend migrating them to this new format.**

-   **OAuth and SAML sources now sync groups by default**

    OAuth (specifically OpenID and Okta) sources now sync groups by default when a `groups` claim is available.

    SAML sources now sync groups by default when a `http://schemas.xmlsoap.org/claims/Group` attribute is available in the assertion.

    To disable that behavior, create an OAuth/SAML source property mapping with the following expression:

    ```python
    return {
        "groups": [],
    }
    ```

### Manual action may be required

-   **Changes to the external user type**

    Since the introduction of user types with [2023.8](../2023/v2023.8.md), the main difference between internal and external users has mostly been relevant when using the [Enterprise](../../enterprise/index.md) version of authentik.

    With this release, authentik improves support for B2C use-cases, which external users are intended for. It is now possible to configure a default application. External users _not_ attempting to access a specific application will always be redirected to this default application.

    As part of this, external users will no longer have access to the User and Admin interfaces. If you're using the open-source version and you require this workflow, you can change users to be Internal, which will have no side-effects. For enterprise customers, please reach out to us with any questions.

    <details><summary>Bulk changing the user type</summary>In the container, run the command `ak change_user_type --all --type internal` to change all users to Internal. Instead of using `--all` you can also pass usernames to the command to only change individual users to internal.</details>

-   **Changed HTTP healthcheck endpoints status code**

    For increased compatibility, the `/-/health/live/` and `/-/health/ready/` endpoints return 200 HTTP Status codes for successful checks. Previously these endpoints returned 204, which means in most cases no changes are required.

## New features

<<<<<<< HEAD
-   **Source property mappings for SCIM, OAuth, SAML and Plex sources**
=======
-   **SAML Source encryption support**

    It is now possible to configure a SAML Source to decrypt and validate encrypted assertions. This can be configured by certaing a [Certificate-keypair](../../core/certificates.md) and selecting it in the SAML Source.
>>>>>>> 9343e349

## Upgrading

This release does not introduce any new requirements.

### docker-compose

To upgrade, download the new docker-compose file and update the Docker stack with the new version, using these commands:

```shell
wget -O docker-compose.yml https://goauthentik.io/version/2024.8/docker-compose.yml
docker compose up -d
```

The `-O` flag retains the downloaded file's name, overwriting any existing local file with the same name.

### Kubernetes

Upgrade the Helm Chart to the new version, using the following commands:

```shell
helm repo update
helm upgrade authentik authentik/authentik -f values.yaml --version ^2024.8
```

## Minor changes/fixes

<!-- _Insert the output of `make gen-changelog` here_ -->

## API Changes

<!-- _Insert output of `make gen-diff` here_ --><|MERGE_RESOLUTION|>--- conflicted
+++ resolved
@@ -64,13 +64,11 @@
 
 ## New features
 
-<<<<<<< HEAD
 -   **Source property mappings for SCIM, OAuth, SAML and Plex sources**
-=======
+
 -   **SAML Source encryption support**
 
     It is now possible to configure a SAML Source to decrypt and validate encrypted assertions. This can be configured by certaing a [Certificate-keypair](../../core/certificates.md) and selecting it in the SAML Source.
->>>>>>> 9343e349
 
 ## Upgrading
 
