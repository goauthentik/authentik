--- conflicted
+++ resolved
@@ -355,17 +355,13 @@
 
 Configure if the sessions are stored in the cache or the database. Defaults to `cache`. Allowed values are `cache` and `db`. Note that changing this value will invalidate all previous sessions.
 
-<<<<<<< HEAD
-### `AUTHENTIK_SESSIONS__COOKIE_AGE` <span class="badge badge--version">authentik 2024.12+</span>
-
-Configure how long the session cookie is valid. Does not impact how long sessions are valid for. See [../../add-secure-apps/flows-stages/stages/user_login/index.md](the User login stage) for session validity.
-
-Defaults to `days=14`.
-
-### `AUTHENTIK_WEB__WORKERS` <span class="badge badge--version">authentik 2022.9+</span>
-=======
+### `AUTHENTIK_SESSIONS__UNAUTHENTICATED_AGE`:ak-version[2025.4]
+
+Configure how long unauthenticated sessions last for. Does not impact how long authenticated sessions are valid for. See [../../add-secure-apps/flows-stages/stages/user_login/index.md](the User login stage) for session validity.
+
+Defaults to `days=1`.
+
 ### `AUTHENTIK_WEB__WORKERS`
->>>>>>> 6da0548f
 
 Configure how many gunicorn worker processes should be started (see https://docs.gunicorn.org/en/stable/design.html).
 
