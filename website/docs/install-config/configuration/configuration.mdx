---
title: Configuration
---

This page details all the authentik configuration options that you can set via environment variables.

## About authentik configurations

:::info
The double-underscores are intentional, as all these settings are translated to YAML internally, and a double-underscore indicates the next level (a subsetting).
:::

All of these variables can be set to values, but you can also use a URI-like format to load values from other places:

- `env://<name>` Loads the value from the environment variable `<name>`. Fallback can be optionally set like `env://<name>?<default>`
- `file://<name>` Loads the value from the file `<name>`. Fallback can be optionally set like `file://<name>?<default>`

## Set your environment variables

import TabItem from "@theme/TabItem";
import Tabs from "@theme/Tabs";

<Tabs groupId="platform">
  <TabItem value="docker-compose" label="Docker Compose" default>
    If you are using Docker Compose, edit your <code>.env</code> file to append any keys that you want to add, and then run the following command to apply them:

    ```
    docker compose up -d
    ```

  </TabItem>
  <TabItem value="kubernetes" label="Kubernetes">
    If you are running in Kubernetes, edit your <code>values.yaml</code> file to append any keys that you want to add, and then run the following commands to apply:

    ```
    helm repo update
    helm upgrade --install authentik authentik/authentik -f values.yaml
    ```

  </TabItem>

</Tabs>

## Verify your configuration settings

To check if your config has been applied correctly, you can run the following command to output the full config:

<Tabs groupId="platform">
  <TabItem value="docker-compose" label="Docker Compose" default>

    ```
    docker compose run --rm worker dump_config
    ```

  </TabItem>
  <TabItem value="kubernetes" label="Kubernetes">

    ```
    kubectl exec -it deployment/authentik-worker -c worker -- ak dump_config
    ```

  </TabItem>

</Tabs>

## PostgreSQL Settings

<<<<<<< HEAD
### Basic Connection Settings

- `AUTHENTIK_POSTGRESQL__HOST`: Hostname or IP address of your PostgreSQL server where authentik will store its data.
- `AUTHENTIK_POSTGRESQL__PORT`: Port on which PostgreSQL is listening. Defaults to the standard PostgreSQL port `5432`.
- `AUTHENTIK_POSTGRESQL__USER`: Username that authentik will use to authenticate with PostgreSQL.
- `AUTHENTIK_POSTGRESQL__PASSWORD`: Password that authentik will use to authenticate with PostgreSQL. If not specified, defaults to the value of the environment variable `POSTGRES_PASSWORD`. Note that this default behavior only applies when using the default Docker Compose configuration.
- `AUTHENTIK_POSTGRESQL__NAME`: Name of the database that authentik will use within PostgreSQL.
- `AUTHENTIK_POSTGRESQL__DEFAULT_SCHEMA`: Specifies the PostgreSQL schema name to use for authentik data. If not specified, defaults to `public`. :ak-version[2024.12]
=======
- `AUTHENTIK_POSTGRESQL__HOST`: Hostname of your PostgreSQL Server
- `AUTHENTIK_POSTGRESQL__NAME`: Database name
- `AUTHENTIK_POSTGRESQL__USER`: Database user
- `AUTHENTIK_POSTGRESQL__PORT`: Database port, defaults to 5432
- `AUTHENTIK_POSTGRESQL__PASSWORD`: Database password, defaults to the environment variable `POSTGRES_PASSWORD`
  {/* TODO: Temporarily deactivated feature, see https://github.com/goauthentik/authentik/issues/14320 */}
  {/* - `AUTHENTIK_POSTGRESQL__USE_POOL`: Use a [connection pool](https://docs.djangoproject.com/en/stable/ref/databases/#connection-pool) for PostgreSQL connections. Defaults to `false`. :ak-version[2025.4] */}
  {/* - `AUTHENTIK_POSTGRESQL__POOL_OPTIONS`: Extra configuration to pass to the [ConnectionPool object](https://www.psycopg.org/psycopg3/docs/api/pool.html#psycopg_pool.ConnectionPool) when it is created. Must be a base64-encoded JSON dictionary. Ignored when `USE_POOL` is set to `false`. :ak-version[2025.4] */}
- `AUTHENTIK_POSTGRESQL__USE_PGBOUNCER`: Adjust configuration to support connection to PgBouncer. Deprecated, see below
- `AUTHENTIK_POSTGRESQL__USE_PGPOOL`: Adjust configuration to support connection to Pgpool. Deprecated, see below
- `AUTHENTIK_POSTGRESQL__SSLMODE`: Strictness of ssl verification. Defaults to `"verify-ca"`
- `AUTHENTIK_POSTGRESQL__SSLROOTCERT`: CA root for server ssl verification
- `AUTHENTIK_POSTGRESQL__SSLCERT`: Path to x509 client certificate to authenticate to server
- `AUTHENTIK_POSTGRESQL__SSLKEY`: Path to private key of `SSLCERT` certificate
- `AUTHENTIK_POSTGRESQL__CONN_MAX_AGE`: Database connection lifetime. Defaults to `0` (no persistent connections). Can be set to `null` for unlimited persistent connections. See [Django's documentation](https://docs.djangoproject.com/en/stable/ref/settings/#conn-max-age) for more details.
- `AUTHENTIK_POSTGRESQL__CONN_HEALTH_CHECKS`: Existing persistent database connections will be health checked before they are reused if set to `true`. Defaults to `false`. See [Django's documentation](https://docs.djangoproject.com/en/stable/ref/settings/#conn-health-checks) for more details.
- `AUTHENTIK_POSTGRESQL__DISABLE_SERVER_SIDE_CURSORS`: Disable server side cursors when set to `true`. Defaults to `false`. See [Django's documentation](https://docs.djangoproject.com/en/stable/ref/settings/#disable-server-side-cursors) for more details.

The PostgreSQL settings `HOST`, `PORT`, `USER`, and `PASSWORD` support hot-reloading. Adding and removing read replicas doesn't support hot-reloading.

- `AUTHENTIK_POSTGRESQL__DEFAULT_SCHEMA`:ak-version[2024.12]

    The name of the schema used by default in the database. Defaults to `public`.
>>>>>>> 81e5fef6

    It is only supported to change this value before the initial start of authentik.

    When setting this value to any non-standard value, the schema must already exist in the database, and the user authentik connects with must have access to it. Additionally, the `search_path` of the authentik database must be set to include this schema.

The PostgreSQL settings `HOST`, `PORT`, `USER`, and `PASSWORD` support hot-reloading, which means they can be changed without restarting authentik. However, adding and removing read replicas does not support hot-reloading and requires a restart.

### SSL Configuration

- `AUTHENTIK_POSTGRESQL__SSLMODE`: Controls how strictly SSL certificates are verified when connecting to PostgreSQL. Defaults to `verify-ca`. Possible values include:

    - `disable`: No SSL is used.
    - `allow`: Use SSL if available, but don't verify.
    - `prefer`: Try SSL first, but fall back to non-SSL if that fails.
    - `require`: Use SSL without certificate verification.
    - `verify-ca`: Verify that the server certificate is signed by a trusted certificate authority.
    - `verify-full`: Verify both the server certificate and that the hostname matches.

- `AUTHENTIK_POSTGRESQL__SSLROOTCERT`: Specifies the file path to the Certificate Authority (CA) certificate used to verify the PostgreSQL server's SSL certificate. Required when using `verify-ca` or `verify-full` modes.

- `AUTHENTIK_POSTGRESQL__SSLCERT`: Specifies the file path to the client certificate that authentik will present to the PostgreSQL server for mutual TLS authentication. Only needed if your PostgreSQL server requires client certificate authentication.

- `AUTHENTIK_POSTGRESQL__SSLKEY`: Specifies the file path to the private key corresponding to the client certificate specified in `AUTHENTIK_POSTGRESQL__SSLCERT`. Used to prove authentik's identity to the PostgreSQL server.

See [Django's PostgreSQL documentation](https://docs.djangoproject.com/en/stable/ref/databases/#postgresql-connection-settings) for more details on these settings.

- `AUTHENTIK_POSTGRESQL__CONN_MAX_AGE`: Maximum age of a database connection in seconds. Defaults to `0` (close after each request). Set to a positive value to enable connection persistence or `None` for unlimited persistence. See [Django's documentation on persistent connections](https://docs.djangoproject.com/en/stable/ref/databases/#persistent-connections) for details.

- `AUTHENTIK_POSTGRESQL__CONN_HEALTH_CHECKS`: Enables health checks on persistent database connections before they are reused. Defaults to `false`. Helps prevent the use of stale connections that might have been closed by the server.

    See [Django's documentation](https://docs.djangoproject.com/en/stable/ref/settings/#conn-health-checks) for more details on when to enable this feature. Particularly useful when using a connection pooler to detect and recover from stale connections.

- `AUTHENTIK_POSTGRESQL__DISABLE_SERVER_SIDE_CURSORS`: Disables server-side cursors when set to `true`. Defaults to `false`. Server-side cursors can improve performance for large result sets, but are **not compatible** with:

    - Connection poolers in transaction pooling mode (such as PgBouncer in transaction pooling mode)
    - Cross-database queries
    - Some types of database proxies

    **Set this to `true` if you're using PgBouncer in transaction pooling mode or experiencing cursor-related errors.**

    See [Django's documentation on transaction pooling and server-side cursors](https://docs.djangoproject.com/en/stable/ref/databases/#transaction-pooling-and-server-side-cursors) for more details.

{/* TODO: Temporarily deactivated feature, see https://github.com/goauthentik/authentik/issues/14320 */}
{/* - `AUTHENTIK_POSTGRESQL__USE_POOL`: Use a [connection pool](https://docs.djangoproject.com/en/stable/ref/databases/#connection-pool) for PostgreSQL connections. Defaults to `false`. :ak-version[2025.4] */}
{/* - `AUTHENTIK_POSTGRESQL__POOL_OPTIONS`: Allows passing extra configuration options to the [ConnectionPool object](https://www.psycopg.org/psycopg3/docs/api/pool.html#psycopg_pool.ConnectionPool) when it is created. The value must be a base64-encoded JSON dictionary. Ignored when `AUTHENTIK_POSTGRESQL__USE_POOL` is set to `false`. :ak-version[2025.4] */}

### Deprecated Settings

- `AUTHENTIK_POSTGRESQL__USE_PGBOUNCER`: Adjusts the database configuration to support connections to a PgBouncer connection pooler. Deprecated and will be removed in a future version. Instead, use the configuration described in the [Using a PostgreSQL Connection Pooler](#using-a-postgresql-connection-pooler) section.
- `AUTHENTIK_POSTGRESQL__USE_PGPOOL`: Adjusts the database configuration to support connections to a Pgpool connection pooler. Deprecated and will be removed in a future version. Instead, use the configuration described in the [Using a PostgreSQL Connection Pooler](#using-a-postgresql-connection-pooler) section.

### Read Replicas

You can configure additional replica databases to distribute database load and improve performance. When replicas are configured, authentik automatically routes query operations between the primary database (for writes) and replica databases (for queries). By default, the primary database won't be used for queries when replicas are available. If you want the primary database to also handle queries, simply add it as a replica too.

To configure authentik to use replicas, add the settings below to your [configuration file](./configuration.mdx#set-your-environment-variables). If you have multiple replicas, add settings for each replica by replacing the default `0` with a unique value for each additional replica.

The same PostgreSQL settings as described above are used for each read replica. For example, for the first replica (index `0`):

- `AUTHENTIK_POSTGRESQL__READ_REPLICAS__0__HOST`
- `AUTHENTIK_POSTGRESQL__READ_REPLICAS__0__NAME`
- `AUTHENTIK_POSTGRESQL__READ_REPLICAS__0__USER`
- `AUTHENTIK_POSTGRESQL__READ_REPLICAS__0__PORT`
- `AUTHENTIK_POSTGRESQL__READ_REPLICAS__0__PASSWORD`
- `AUTHENTIK_POSTGRESQL__READ_REPLICAS__0__SSLMODE`
- `AUTHENTIK_POSTGRESQL__READ_REPLICAS__0__SSLROOTCERT`
- `AUTHENTIK_POSTGRESQL__READ_REPLICAS__0__SSLCERT`
- `AUTHENTIK_POSTGRESQL__READ_REPLICAS__0__SSLKEY`
- `AUTHENTIK_POSTGRESQL__READ_REPLICAS__0__CONN_MAX_AGE`
- `AUTHENTIK_POSTGRESQL__READ_REPLICAS__0__CONN_HEALTH_CHECKS`
- `AUTHENTIK_POSTGRESQL__READ_REPLICAS__0__DISABLE_SERVER_SIDE_CURSORS`

### Using a PostgreSQL Connection Pooler

When your PostgreSQL databases are running behind a connection pooler (like PgBouncer or PgPool), you need to adjust several settings to ensure compatibility:

- `AUTHENTIK_POSTGRESQL__CONN_MAX_AGE`:

    A connection pooler running in session pool mode (which is the default for PgBouncer) can be incompatible with unlimited persistent connections (`null` setting). When the connection from the pooler to the database is dropped, the pooler will wait for the client to disconnect before releasing the connection; however, this will **never** happen as authentik keeps the connection forever.

    To address this incompatibility, either configure the connection pooler to run in transaction pool mode, or set this value lower than any timeouts that may cause the connection to be dropped (up to `0` for no persistent connections).

- `AUTHENTIK_POSTGRESQL__DISABLE_SERVER_SIDE_CURSORS`:

    When using a connection pooler in transaction pool mode (e.g., PgPool, or PgBouncer in transaction or statement pool mode), you must set this option to `true`. This is required because server-side cursors maintain state across multiple queries, which is incompatible with transaction-based pooling where connections may change between queries.

## Redis Settings

- `AUTHENTIK_REDIS__HOST`: Redis server host when not using configuration URL
- `AUTHENTIK_REDIS__PORT`: Redis server port when not using configuration URL
- `AUTHENTIK_REDIS__DB`: Redis server database when not using configuration URL
- `AUTHENTIK_REDIS__USERNAME`: Redis server username when not using configuration URL
- `AUTHENTIK_REDIS__PASSWORD`: Redis server password when not using configuration URL
- `AUTHENTIK_REDIS__TLS`: Redis server connection using TLS when not using configuration URL
- `AUTHENTIK_REDIS__TLS_REQS`: Redis server TLS connection requirements when not using configuration URL. Defaults to `"none"`. Allowed values are `"none"` and `"required"`.
- `AUTHENTIK_REDIS__TLS_CA_CERT`: Path to the Redis server TLS CA root when not using configuration URL. Defaults to `null`.

## Result Backend Settings

- `AUTHENTIK_RESULT_BACKEND__URL`: Result backend configuration URL, uses [the Redis Settings](#redis-settings) by default

## Cache Settings

- `AUTHENTIK_CACHE__URL`: Cache configuration URL, uses [the Redis Settings](#redis-settings) by default
- `AUTHENTIK_CACHE__TIMEOUT`: Timeout for cached data until it expires in seconds, defaults to 300
- `AUTHENTIK_CACHE__TIMEOUT_FLOWS`: Timeout for cached flow plans until they expire in seconds, defaults to 300
- `AUTHENTIK_CACHE__TIMEOUT_POLICIES`: Timeout for cached policies until they expire in seconds, defaults to 300
- `AUTHENTIK_CACHE__TIMEOUT_REPUTATION`: Timeout for cached reputation until they expire in seconds, defaults to 300

    :::info
    `AUTHENTIK_CACHE__TIMEOUT_REPUTATION` only applies to the cache expiry, see [`AUTHENTIK_REPUTATION__EXPIRY`](#authentik_reputation__expiry) to control how long reputation is persisted for.
    :::

## Channel Layer Settings (inter-instance communication)

- `AUTHENTIK_CHANNEL__URL`: Channel layers configuration URL, uses [the Redis Settings](#redis-settings) by default

## Broker Settings

- `AUTHENTIK_BROKER__URL`: Broker configuration URL, defaults to Redis using [the respective settings](#redis-settings)
- `AUTHENTIK_BROKER__TRANSPORT_OPTIONS`: Base64-encoded broker transport options

    :::info
    `AUTHENTIK_REDIS__CACHE_TIMEOUT_REPUTATION` only applies to the cache expiry, see [`AUTHENTIK_REPUTATION__EXPIRY`](#authentik_reputation__expiry) to control how long reputation is persisted for.
    :::

## Listen Settings

- `AUTHENTIK_LISTEN__HTTP`: Listening address:port (e.g. `0.0.0.0:9000`) for HTTP (Applies to Server and Proxy outpost)
- `AUTHENTIK_LISTEN__HTTPS`: Listening address:port (e.g. `0.0.0.0:9443`) for HTTPS (Applies to Server and Proxy outpost)
- `AUTHENTIK_LISTEN__LDAP`: Listening address:port (e.g. `0.0.0.0:3389`) for LDAP (Applies to LDAP outpost)
- `AUTHENTIK_LISTEN__LDAPS`: Listening address:port (e.g. `0.0.0.0:6636`) for LDAPS (Applies to LDAP outpost)
- `AUTHENTIK_LISTEN__METRICS`: Listening address:port (e.g. `0.0.0.0:9300`) for Prometheus metrics (Applies to All)
- `AUTHENTIK_LISTEN__DEBUG`: Listening address:port (e.g. `0.0.0.0:9900`) for Go Debugging metrics (Applies to All)
- `AUTHENTIK_LISTEN__DEBUG_PY`: Listening address:port (e.g. `0.0.0.0:9901`) for Python debugging server (Applies to Server, see [Debugging](../../developer-docs/setup/debugging.md))
- `AUTHENTIK_LISTEN__TRUSTED_PROXY_CIDRS`: List of comma-separated CIDRs that proxy headers should be accepted from (Applies to Server)

    Defaults to `127.0.0.0/8`, `10.0.0.0/8`, `172.16.0.0/12`, `192.168.0.0/16`, `fe80::/10`, `::1/128`.

    Requests directly coming from one an address within a CIDR specified here are able to set proxy headers, such as `X-Forwarded-For`. Requests coming from other addresses will not be able to set these headers.

## Media Storage Settings

These settings affect where media files are stored. Those files include applications and sources icons. By default, they are stored on disk in the `/media` directory of the authentik container. S3 storage is also supported.

- `AUTHENTIK_STORAGE__MEDIA__BACKEND`: Where to store files. Valid values are `file` and `s3`. For `file` storage, files are stored in a `/media` directory in the container. For `s3`, see below.
- `AUTHENTIK_STORAGE__MEDIA__S3__REGION`: S3 region where the bucket has been created. May be omitted depending on which S3 provider you use. No default.
- `AUTHENTIK_STORAGE__MEDIA__S3__USE_SSL`: Whether to use HTTPS when talking to the S3 storage providers. Defaults to `true`.
- `AUTHENTIK_STORAGE__MEDIA__S3__ENDPOINT`: Endpoint to use to talk to the S3 storage provider. Override the previous region and use_ssl settings. Must be a valid URL in the form of `https://s3.provider`. No default.
- `AUTHENTIK_STORAGE__MEDIA__S3__SESSION_PROFILE`: Profile to use when using AWS SDK authentication. No default. Supports hot-reloading.
- `AUTHENTIK_STORAGE__MEDIA__S3__ACCESS_KEY`: Access key to authenticate to S3. May be omitted if using AWS SDK authentication. Supports hot-reloading.
- `AUTHENTIK_STORAGE__MEDIA__S3__SECRET_KEY`: Secret key to authenticate to S3. May be omitted if using AWS SDK authentication. Supports hot-reloading.
- `AUTHENTIK_STORAGE__MEDIA__S3__SECURITY_TOKEN`: Security token to authenticate to S3. May be omitted. Supports hot-reloading.
- `AUTHENTIK_STORAGE__MEDIA__S3__BUCKET_NAME`: Name of the bucket to use to store files.
- `AUTHENTIK_STORAGE__MEDIA__S3__CUSTOM_DOMAIN`: Domain to use to create URLs for users. Mainly useful for non-AWS providers. May include a port. Must include the bucket. Example: `s3.company:8080/authentik-media`.
- `AUTHENTIK_STORAGE__MEDIA__S3__SECURE_URLS`: Whether URLs created use HTTPS (set to `true` by default) or HTTP.

## authentik Settings

### `AUTHENTIK_SECRET_KEY`

Secret key used for cookie signing. Changing this will invalidate active sessions.

:::caution
Prior to 2023.6.0 the secret key was also used for unique user IDs. When running a pre-2023.6.0 version of authentik the key should _not_ be changed after the first install.
:::

### `AUTHENTIK_LOG_LEVEL`

Log level for the server and worker containers. Possible values: `debug`, `info`, `warning`, `error`.

Starting with 2021.12.3, you can also set the log level to `trace`. This has no effect on the core authentik server, but shows additional messages for the embedded outpost.

:::danger
Setting the log level to `trace` will include sensitive details in logs, so it shouldn't be used in most cases.

Logs generated with `trace` should be treated with care as they can give others access to your instance, and can potentially include things like session cookies to authentik **and other pages**.
:::

Defaults to `info`.

### `AUTHENTIK_COOKIE_DOMAIN`

Which domain the session cookie should be set to. By default, the cookie is set to the domain authentik is accessed under.

### `AUTHENTIK_EVENTS__CONTEXT_PROCESSORS__GEOIP`

Path to the GeoIP City database. Defaults to `/geoip/GeoLite2-City.mmdb`. If the file is not found, authentik will skip GeoIP support.

### `AUTHENTIK_EVENTS__CONTEXT_PROCESSORS__ASN`

Path to the GeoIP ASN database. Defaults to `/geoip/GeoLite2-ASN.mmdb`. If the file is not found, authentik will skip GeoIP support.

### `AUTHENTIK_DISABLE_UPDATE_CHECK`

Disable the inbuilt update-checker. Defaults to `false`.

### `AUTHENTIK_ERROR_REPORTING`

- `AUTHENTIK_ERROR_REPORTING__ENABLED`

    Enable error reporting. Defaults to `false`.

    Error reports are sent to https://sentry.io and are used for debugging and general feedback. Anonymous performance data is also sent.

- `AUTHENTIK_ERROR_REPORTING__SENTRY_DSN`

    Sets the DSN for the Sentry API endpoint.

    When error reporting is enabled, the default Sentry DSN will allow the authentik developers to receive error reports and anonymous performance data, which is used for general feedback about authentik, and in some cases, may be used for debugging purposes.

    Users can create their own hosted Sentry account (or self-host Sentry) and opt to collect this data themselves.

- `AUTHENTIK_ERROR_REPORTING__ENVIRONMENT`

    The environment tag associated with all data sent to Sentry. Defaults to `customer`.

    When error reporting has been enabled to aid in debugging issues, this should be set to a unique value, such as an email address.

- `AUTHENTIK_ERROR_REPORTING__SEND_PII`

    Whether or not to send personal data, like usernames. Defaults to `false`.

- `AUTHENTIK_ERROR_REPORTING__EXTRA_ARGS`

    Base64-encoded sentry_init arguments. See [Sentry's documentation](https://docs.sentry.io/platforms/python/configuration/options/) for available options.

### `AUTHENTIK_EMAIL`

- `AUTHENTIK_EMAIL__HOST`

    Default: `localhost`

- `AUTHENTIK_EMAIL__PORT`

    Default: `25`

- `AUTHENTIK_EMAIL__USERNAME`

    Default: `` (Don't add quotation marks)

- `AUTHENTIK_EMAIL__PASSWORD`

    Default: `` (Don't add quotation marks)

- `AUTHENTIK_EMAIL__USE_TLS`

    Default: `false`

- `AUTHENTIK_EMAIL__USE_SSL`

    Default: `false`

- `AUTHENTIK_EMAIL__TIMEOUT`

    Default: `10`

- `AUTHENTIK_EMAIL__FROM`

    Default: `authentik@localhost`

    Email address authentik will send from, should have a correct @domain

    To change the sender's display name, use a format like `Name <account@domain>`.

### `AUTHENTIK_OUTPOSTS`

- `AUTHENTIK_OUTPOSTS__CONTAINER_IMAGE_BASE`

    Placeholders:

    - `%(type)s`: Outpost type; proxy, ldap, etc
    - `%(version)s`: Current version; 2021.4.1
    - `%(build_hash)s`: Build hash if you're running a beta version

    Placeholder for outpost docker images. Default: `ghcr.io/goauthentik/%(type)s:%(version)s`.

- `AUTHENTIK_OUTPOSTS__DISCOVER`

    Configure the automatic discovery of integrations. Defaults to `true`.

    By default, the following is discovered:

    - Kubernetes in-cluster config
    - Kubeconfig
    - Existence of a docker socket

### `AUTHENTIK_LDAP__TASK_TIMEOUT_HOURS`

Timeout in hours for LDAP synchronization tasks.

Defaults to `2`.

### `AUTHENTIK_LDAP__PAGE_SIZE`

Page size for LDAP synchronization. Controls the number of objects created in a single task.

Defaults to `50`.

### `AUTHENTIK_LDAP__TLS__CIPHERS`

Allows configuration of TLS Cliphers for LDAP connections used by LDAP sources. Setting applies to all sources.

Defaults to `null`.

### `AUTHENTIK_REPUTATION__EXPIRY`

Configure how long reputation scores should be saved for in seconds. Note that this is different than [`AUTHENTIK_REDIS__CACHE_TIMEOUT_REPUTATION`](#redis-settings), as reputation is saved to the database every 5 minutes.

Defaults to `86400`.

### `AUTHENTIK_SESSION_STORAGE`:ak-version[2024.4]

:::info Deprecated
This setting is removed as of version 2025.4. Sessions are now exclusively stored in the database. See our [2025.4 release notes](../../releases/2025.4#sessions-are-now-stored-in-the-database) for more information.
:::

If you are running a version earlier than 2025.4, you can configure if the sessions are stored in the cache or the database. Defaults to `cache`. Allowed values are `cache` and `db`. Note that changing this value will invalidate all previous sessions.

### `AUTHENTIK_SESSIONS__UNAUTHENTICATED_AGE`:ak-version[2025.4]

Configure how long unauthenticated sessions last for. Does not impact how long authenticated sessions are valid for. See [../../add-secure-apps/flows-stages/stages/user_login/index.md](the User login stage) for session validity.

Defaults to `days=1`.

### `AUTHENTIK_WEB__WORKERS`

Configure how many gunicorn worker processes should be started (see https://docs.gunicorn.org/en/stable/design.html).

Defaults to 2. A value below 2 workers is not recommended. In environments where scaling with multiple replicas of the authentik server is not possible, this number can be increased to handle higher loads.

### `AUTHENTIK_WEB__THREADS`

Configure how many gunicorn threads a worker processes should have (see https://docs.gunicorn.org/en/stable/design.html).

Defaults to 4.

### `AUTHENTIK_WORKER__CONCURRENCY`

Configure Celery worker concurrency for authentik worker (see https://docs.celeryq.dev/en/latest/userguide/configuration.html#worker-concurrency). This essentially defines the number of worker processes spawned for a single worker.

Defaults to 2.

### `AUTHENTIK_WEB__PATH`

:::info
Requires authentik 2024.8
:::

Configure the path under which authentik is serverd. For example to access authentik under `https://my.domain/authentik/`, set this to `/authentik/`. Value _must_ contain both a leading and trailing slash.

Defaults to `/`.

## System settings:ak-version[2024.2]

Additional settings are configurable using the Admin interface, under **System** -> **Settings** or using the API.

## Custom python settings

To modify additional settings further than the options above allow, you can create a custom Python file and mount it to `/data/user_settings.py`. This file will be loaded on startup by both the server and the worker. All default settings are [here](https://github.com/goauthentik/authentik/blob/main/authentik/root/settings.py)

:::caution
Using these custom settings is not supported and can prevent your authentik instance from starting. Use with caution.
:::<|MERGE_RESOLUTION|>--- conflicted
+++ resolved
@@ -65,7 +65,6 @@
 
 ## PostgreSQL Settings
 
-<<<<<<< HEAD
 ### Basic Connection Settings
 
 - `AUTHENTIK_POSTGRESQL__HOST`: Hostname or IP address of your PostgreSQL server where authentik will store its data.
@@ -74,11 +73,6 @@
 - `AUTHENTIK_POSTGRESQL__PASSWORD`: Password that authentik will use to authenticate with PostgreSQL. If not specified, defaults to the value of the environment variable `POSTGRES_PASSWORD`. Note that this default behavior only applies when using the default Docker Compose configuration.
 - `AUTHENTIK_POSTGRESQL__NAME`: Name of the database that authentik will use within PostgreSQL.
 - `AUTHENTIK_POSTGRESQL__DEFAULT_SCHEMA`: Specifies the PostgreSQL schema name to use for authentik data. If not specified, defaults to `public`. :ak-version[2024.12]
-=======
-- `AUTHENTIK_POSTGRESQL__HOST`: Hostname of your PostgreSQL Server
-- `AUTHENTIK_POSTGRESQL__NAME`: Database name
-- `AUTHENTIK_POSTGRESQL__USER`: Database user
-- `AUTHENTIK_POSTGRESQL__PORT`: Database port, defaults to 5432
 - `AUTHENTIK_POSTGRESQL__PASSWORD`: Database password, defaults to the environment variable `POSTGRES_PASSWORD`
   {/* TODO: Temporarily deactivated feature, see https://github.com/goauthentik/authentik/issues/14320 */}
   {/* - `AUTHENTIK_POSTGRESQL__USE_POOL`: Use a [connection pool](https://docs.djangoproject.com/en/stable/ref/databases/#connection-pool) for PostgreSQL connections. Defaults to `false`. :ak-version[2025.4] */}
@@ -98,7 +92,6 @@
 - `AUTHENTIK_POSTGRESQL__DEFAULT_SCHEMA`:ak-version[2024.12]
 
     The name of the schema used by default in the database. Defaults to `public`.
->>>>>>> 81e5fef6
 
     It is only supported to change this value before the initial start of authentik.
 
