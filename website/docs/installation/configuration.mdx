---
title: Configuration
---

This page details all the authentik configuration options that you can set via environment variables.

## About authentik configurations

:::info
The double-underscores are intentional, as all these settings are translated to YAML internally, and a double-underscore indicates the next level (a subsetting).
:::

All of these variables can be set to values, but you can also use a URI-like format to load values from other places:

-   `env://<name>` Loads the value from the environment variable `<name>`. Fallback can be optionally set like `env://<name>?<default>`
-   `file://<name>` Loads the value from the file `<name>`. Fallback can be optionally set like `file://<name>?<default>`

## Set your environment variables

import Tabs from "@theme/Tabs";
import TabItem from "@theme/TabItem";

<Tabs groupId="platform">
  <TabItem value="docker-compose" label="Docker Compose" default>
    If you are using Docker Compose, edit your <code>.env</code> file to append any keys that you want to add, and then run the following command to apply them:

    ```
    docker compose up -d
    ```

  </TabItem>
  <TabItem value="kubernetes" label="Kubernetes">
    If you are running in Kubernetes, edit your <code>values.yaml</code> file to append any keys that you want to add, and then run the following commands to apply:

    ```
    helm repo update
    helm upgrade --install authentik authentik/authentik -f values.yaml
    ```

  </TabItem>

</Tabs>

## Verify your configuration settings

To check if your config has been applied correctly, you can run the following command to output the full config:

<Tabs groupId="platform">
  <TabItem value="docker-compose" label="Docker Compose" default>

    ```
    docker compose run --rm worker dump_config
    ```

  </TabItem>
  <TabItem value="kubernetes" label="Kubernetes">

    ```
    kubectl exec -it deployment/authentik-worker -c authentik -- ak dump_config
    ```

  </TabItem>

</Tabs>

## PostgreSQL Settings

-   `AUTHENTIK_POSTGRESQL__HOST`: Hostname of your PostgreSQL Server
-   `AUTHENTIK_POSTGRESQL__NAME`: Database name
-   `AUTHENTIK_POSTGRESQL__USER`: Database user
-   `AUTHENTIK_POSTGRESQL__PORT`: Database port, defaults to 5432
-   `AUTHENTIK_POSTGRESQL__PASSWORD`: Database password, defaults to the environment variable `POSTGRES_PASSWORD`
-   `AUTHENTIK_POSTGRESQL__USE_PGBOUNCER`: Adjust configuration to support connection to PgBouncer
-   `AUTHENTIK_POSTGRESQL__USE_PGPOOL`: Adjust configuration to support connection to Pgpool
-   `AUTHENTIK_POSTGRESQL__SSLMODE`: Strictness of ssl verification. Defaults to `verify-ca`
-   `AUTHENTIK_POSTGRESQL__SSLROOTCERT`: CA root for server ssl verification
-   `AUTHENTIK_POSTGRESQL__SSLCERT`: Path to x509 client certificate to authenticate to server
-   `AUTHENTIK_POSTGRESQL__SSLKEY`: Path to private key of `SSLCERT` certificate

## Redis Settings

-   `AUTHENTIK_REDIS__URL`: Redis configuration URL
-   `AUTHENTIK_REDIS__HOST`: Redis server host when not using configuration URL (deprecated)
-   `AUTHENTIK_REDIS__PORT`: Redis server port when not using configuration URL (deprecated)
-   `AUTHENTIK_REDIS__DB`: Redis server database when not using configuration URL (deprecated)
-   `AUTHENTIK_REDIS__USERNAME`: Redis server username when not using configuration URL (deprecated)
-   `AUTHENTIK_REDIS__PASSWORD`: Redis server password when not using configuration URL (deprecated)
-   `AUTHENTIK_REDIS__TLS`: Redis server connection using TLS when not using configuration URL (deprecated)
-   `AUTHENTIK_REDIS__TLS_REQS`: Redis server TLS connection requirements when not using configuration URL (deprecated)

    :::warning
    `AUTHENTIK_REDIS__URL` will replace all other Redis configuration options in the near future. Please make sure to update your configuration accordingly.
    :::

    :::info
    `AUTHENTIK_REDIS__URL` consists of a scheme, credentials, host, port, database id if applicable and additional configuration options as parameters.
    To enable TLS usage use "rediss" as the scheme or just "redis" otherwise. By appending "+sentinel" or "+socket" the connection type can be altered.
    Credentials and parameters values must be URL encoded. An example for a valid URL is "redis://default:password@localhost:6379/0?dialtimeout=100s".
    For all available parameters please check out the `authentik/lib/utils/parser.py` and `internal/outpost/proxyv2/redisstore/parser.go` files.
    Redis cluster is currently not supported due to the lacking support in Celery's dependencies.
    :::

## Result Backend Settings

-   `AUTHENTIK_RESULT_BACKEND__URL`: Result backend configuration URL, defaults to the environment variable `AUTHENTIK_REDIS__URL`

## Cache Settings

-   `AUTHENTIK_CACHE__URL`: Cache configuration URL, defaults to the environment variable `AUTHENTIK_REDIS__URL`
-   `AUTHENTIK_CACHE__TIMEOUT`: Timeout for cached data until it expires in seconds, defaults to 300
-   `AUTHENTIK_CACHE__TIMEOUT_FLOWS`: Timeout for cached flow plans until they expire in seconds, defaults to 300
-   `AUTHENTIK_CACHE__TIMEOUT_POLICIES`: Timeout for cached policies until they expire in seconds, defaults to 300
-   `AUTHENTIK_CACHE__TIMEOUT_REPUTATION`: Timeout for cached reputation until they expire in seconds, defaults to 300

    :::info
    `AUTHENTIK_CACHE__TIMEOUT_REPUTATION` only applies to the cache expiry, see [`AUTHENTIK_REPUTATION__EXPIRY`](#authentik_reputation__expiry) to control how long reputation is persisted for.
    :::

## Channel Layer Settings (inter-instance communication)

-   `AUTHENTIK_CHANNEL__URL`: Channel configuration URL, defaults to the environment variable `AUTHENTIK_REDIS__URL`

## Broker Settings

<<<<<<< HEAD
-   `AUTHENTIK_BROKER__URL`: Broker configuration URL, defaults to the environment variable `AUTHENTIK_REDIS__URL`
-   `AUTHENTIK_BROKER__TRANSPORT_OPTIONS`: Base64 encoded broker transport options, is by default determined using the environment variable `AUTHENTIK_REDIS__URL`
=======
-   `AUTHENTIK_BROKER__URL`: Broker configuration URL, defaults to Redis using [the respective settings](#redis-settings)
-   `AUTHENTIK_BROKER__TRANSPORT_OPTIONS`: Base64-encoded broker transport options
>>>>>>> f2a8b822

    :::info
    `AUTHENTIK_REDIS__CACHE_TIMEOUT_REPUTATION` only applies to the cache expiry, see [`AUTHENTIK_REPUTATION__EXPIRY`](#authentik_reputation__expiry) to control how long reputation is persisted for.
    :::

## Listen Settings

-   `AUTHENTIK_LISTEN__HTTP`: Listening address:port (e.g. `0.0.0.0:9000`) for HTTP (Applies to Server and Proxy outpost)
-   `AUTHENTIK_LISTEN__HTTPS`: Listening address:port (e.g. `0.0.0.0:9443`) for HTTPS (Applies to Server and Proxy outpost)
-   `AUTHENTIK_LISTEN__LDAP`: Listening address:port (e.g. `0.0.0.0:3389`) for LDAP (Applies to LDAP outpost)
-   `AUTHENTIK_LISTEN__LDAPS`: Listening address:port (e.g. `0.0.0.0:6636`) for LDAPS (Applies to LDAP outpost)
-   `AUTHENTIK_LISTEN__METRICS`: Listening address:port (e.g. `0.0.0.0:9300`) for Prometheus metrics (Applies to All)
-   `AUTHENTIK_LISTEN__DEBUG`: Listening address:port (e.g. `0.0.0.0:9900`) for Go Debugging metrics (Applies to All)
-   `AUTHENTIK_LISTEN__TRUSTED_PROXY_CIDRS`: List of comma-separated CIDRs that proxy headers should be accepted from (Applies to Server)

    Defaults to `127.0.0.0/8`, `10.0.0.0/8`, `172.16.0.0/12`, `192.168.0.0/16`, `fe80::/10`, `::1/128`.

    Requests directly coming from one an address within a CIDR specified here are able to set proxy headers, such as `X-Forwarded-For`. Requests coming from other addresses will not be able to set these headers.

## Media Storage Settings

These settings affect where media files are stored. Those files include applications and sources icons. By default, they are stored on disk in the `/media` directory of the authentik container. S3 storage is also supported.

-   `AUTHENTIK_STORAGE__MEDIA__BACKEND`: Where to store files. Valid values are `file` and `s3`. For `file` storage, files are stored in a `/media` directory in the container. For `s3`, see below.
-   `AUTHENTIK_STORAGE__MEDIA__S3__REGION`: S3 region where the bucket has been created. May be omitted depending on which S3 provider you use. No default.
-   `AUTHENTIK_STORAGE__MEDIA__S3__USE_SSL`: Whether to use HTTPS when talking to the S3 storage providers. Defaults to `true`.
-   `AUTHENTIK_STORAGE__MEDIA__S3__ENDPOINT`: Endpoint to use to talk to the S3 storage provider. Override the previous region and use_ssl settings. Must be a valid URL in the form of `https://s3.provider`. No default.
-   `AUTHENTIK_STORAGE__MEDIA__S3__SESSION_PROFILE`: Profile to use when using AWS SDK authentication. No default. Supports hot-reloading.
-   `AUTHENTIK_STORAGE__MEDIA__S3__ACCESS_KEY`: Access key to authenticate to S3. May be omitted if using AWS SDK authentication. Supports hot-reloading.
-   `AUTHENTIK_STORAGE__MEDIA__S3__SECRET_KEY`: Secret key to authenticate to S3. May be omitted if using AWS SDK authentication. Supports hot-reloading.
-   `AUTHENTIK_STORAGE__MEDIA__S3__SECURITY_TOKEN`: Security token to authenticate to S3. May be omitted. Supports hot-reloading.
-   `AUTHENTIK_STORAGE__MEDIA__S3__BUCKET_NAME`: Name of the bucket to use to store files.
-   `AUTHENTIK_STORAGE__MEDIA__S3__CUSTOM_DOMAIN`: Domain to use to create URLs for users. Mainly useful for non-AWS providers. May include a port. Must include the bucket. Example: `s3.company:8080/authentik-media`.
-   `AUTHENTIK_STORAGE__MEDIA__S3__SECURE_URLS`: Whether URLs created use HTTPS (set to `true` by default) or HTTP.

## authentik Settings

### `AUTHENTIK_SECRET_KEY`

Secret key used for cookie signing and unique user IDs. Do not change this after the first install.

### `AUTHENTIK_LOG_LEVEL`

Log level for the server and worker containers. Possible values: `debug`, `info`, `warning`, `error`.

Starting with 2021.12.3, you can also set the log level to `trace`. This has no effect on the core authentik server, but shows additional messages for the embedded outpost.

:::danger
Setting the log level to `trace` will include sensitive details in logs, so it shouldn't be used in most cases.

Logs generated with `trace` should be treated with care as they can give others access to your instance, and can potentially include things like session cookies to authentik **and other pages**.
:::

Defaults to `info`.

### `AUTHENTIK_COOKIE_DOMAIN`

Which domain the session cookie should be set to. By default, the cookie is set to the domain authentik is accessed under.

### `AUTHENTIK_EVENTS__CONTEXT_PROCESSORS__GEOIP`

Path to the GeoIP City database. Defaults to `/geoip/GeoLite2-City.mmdb`. If the file is not found, authentik will skip GeoIP support.

### `AUTHENTIK_EVENTS__CONTEXT_PROCESSORS__ASN`

Path to the GeoIP ASN database. Defaults to `/geoip/GeoLite2-ASN.mmdb`. If the file is not found, authentik will skip GeoIP support.

### `AUTHENTIK_DISABLE_UPDATE_CHECK`

Disable the inbuilt update-checker. Defaults to `false`.

### `AUTHENTIK_ERROR_REPORTING`

-   `AUTHENTIK_ERROR_REPORTING__ENABLED`

    Enable error reporting. Defaults to `false`.

    Error reports are sent to https://sentry.io and are used for debugging and general feedback. Anonymous performance data is also sent.

-   `AUTHENTIK_ERROR_REPORTING__SENTRY_DSN`

    Sets the DSN for the Sentry API endpoint.

    When error reporting is enabled, the default Sentry DSN will allow the authentik developers to receive error reports and anonymous performance data, which is used for general feedback about authentik, and in some cases, may be used for debugging purposes.

    Users can create their own hosted Sentry account (or self-host Sentry) and opt to collect this data themselves.

-   `AUTHENTIK_ERROR_REPORTING__ENVIRONMENT`

    The environment tag associated with all data sent to Sentry. Defaults to `customer`.

    When error reporting has been enabled to aid in debugging issues, this should be set to a unique value, such as an email address.

-   `AUTHENTIK_ERROR_REPORTING__SEND_PII`

    Whether or not to send personal data, like usernames. Defaults to `false`.

### `AUTHENTIK_EMAIL`

-   `AUTHENTIK_EMAIL__HOST`

    Default: `localhost`

-   `AUTHENTIK_EMAIL__PORT`

    Default: `25`

-   `AUTHENTIK_EMAIL__USERNAME`

    Default: `` (Don't add quotation marks)

-   `AUTHENTIK_EMAIL__PASSWORD`

    Default: `` (Don't add quotation marks)

-   `AUTHENTIK_EMAIL__USE_TLS`

    Default: `false`

-   `AUTHENTIK_EMAIL__USE_SSL`

    Default: `false`

-   `AUTHENTIK_EMAIL__TIMEOUT`

    Default: `10`

-   `AUTHENTIK_EMAIL__FROM`

    Default: `authentik@localhost`

    Email address authentik will send from, should have a correct @domain

    To change the sender's display name, use a format like `Name <account@domain>`.

### `AUTHENTIK_OUTPOSTS`

-   `AUTHENTIK_OUTPOSTS__CONTAINER_IMAGE_BASE`

    Placeholders:

    -   `%(type)s`: Outpost type; proxy, ldap, etc
    -   `%(version)s`: Current version; 2021.4.1
    -   `%(build_hash)s`: Build hash if you're running a beta version

    Placeholder for outpost docker images. Default: `ghcr.io/goauthentik/%(type)s:%(version)s`.

-   `AUTHENTIK_OUTPOSTS__DISCOVER`

    Configure the automatic discovery of integrations. Defaults to `true`.

    By default, the following is discovered:

    -   Kubernetes in-cluster config
    -   Kubeconfig
    -   Existence of a docker socket

### `AUTHENTIK_DEFAULT_TOKEN_LENGTH`

:::info
Requires authentik 2022.4.1
:::

Configure the length of generated tokens. Defaults to 60.

### `AUTHENTIK_LDAP__TASK_TIMEOUT_HOURS`

:::info
Requires authentik 2023.1
:::

Timeout in hours for LDAP synchronization tasks.

Defaults to `2`.

### `AUTHENTIK_LDAP__PAGE_SIZE`

:::info
Requires authentik 2023.6.1
:::

Page size for LDAP synchronization. Controls the number of objects created in a single task.

Defaults to `50`.

### `AUTHENTIK_LDAP__TLS__CIPHERS`

:::info
Requires authentik 2022.7
:::

Allows configuration of TLS Cliphers for LDAP connections used by LDAP sources. Setting applies to all sources.

Defaults to `null`.

### `AUTHENTIK_REPUTATION__EXPIRY`

:::info
Requires authentik 2023.8.2
:::

Configure how long reputation scores should be saved for in seconds. Note that this is different than [`AUTHENTIK_REDIS__CACHE_TIMEOUT_REPUTATION`](#redis-settings), as reputation is saved to the database every 5 minutes.

Defaults to `86400`.

### `AUTHENTIK_WEB__WORKERS`

:::info
Requires authentik 2022.9
:::

Configure how many gunicorn worker processes should be started (see https://docs.gunicorn.org/en/stable/design.html).

If running in Kubernetes, the default value is set to 2 and should in most cases not be changed, as scaling can be done with multiple pods running the web server.
Otherwise, authentik will use 1 worker for each 4 CPU cores + 1. A value below 2 workers is not recommended.

### `AUTHENTIK_WEB__THREADS`

:::info
Requires authentik 2022.9
:::

Configure how many gunicorn threads a worker processes should have (see https://docs.gunicorn.org/en/stable/design.html).

Defaults to 4.

### `AUTHENTIK_WORKER__CONCURRENCY`

:::info
Requires authentik 2023.9.0
:::

Configure Celery worker concurrency for authentik worker (see https://docs.celeryq.dev/en/latest/userguide/configuration.html#worker-concurrency). This essentially defines the number of worker processes spawned for a single worker.

Defaults to 2.

## System settings

:::info
Requires authentik 2024.2
:::

Additional settings are configurable using the Admin interface, under **System** -> **Settings** or using the API.

## Custom python settings

To modify additional settings further than the options above allow, you can create a custom Python file and mount it to `/data/user_settings.py`. This file will be loaded on startup by both the server and the worker. All default settings are [here](https://github.com/goauthentik/authentik/blob/main/authentik/root/settings.py)

:::caution
Using these custom settings is not supported and can prevent your authentik instance from starting. Use with caution.
:::<|MERGE_RESOLUTION|>--- conflicted
+++ resolved
@@ -122,13 +122,8 @@
 
 ## Broker Settings
 
-<<<<<<< HEAD
 -   `AUTHENTIK_BROKER__URL`: Broker configuration URL, defaults to the environment variable `AUTHENTIK_REDIS__URL`
 -   `AUTHENTIK_BROKER__TRANSPORT_OPTIONS`: Base64 encoded broker transport options, is by default determined using the environment variable `AUTHENTIK_REDIS__URL`
-=======
--   `AUTHENTIK_BROKER__URL`: Broker configuration URL, defaults to Redis using [the respective settings](#redis-settings)
--   `AUTHENTIK_BROKER__TRANSPORT_OPTIONS`: Base64-encoded broker transport options
->>>>>>> f2a8b822
 
     :::info
     `AUTHENTIK_REDIS__CACHE_TIMEOUT_REPUTATION` only applies to the cache expiry, see [`AUTHENTIK_REPUTATION__EXPIRY`](#authentik_reputation__expiry) to control how long reputation is persisted for.
