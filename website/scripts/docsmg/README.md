# Docsmg

This CLI tool is used to generate a mapping file (`migratefile`) that is then used by the tool to migrate `.md`, `.mdx`, and images file from their current structure into a new structure.

Use this migration tool to:

-   generate the mapping file with the current structure
-   read the completed (manual process to define target structure) and create the directories and move the files.
-   modify the internal, cross-reference links to point to new location
-   write to the `netlify.toml` file to add redirect entries for all migrated files.

## Steps to install

1. Verify that you have the latest version of rust installed
    - Install [rust](rustup.rs) or update rust to the latest version with `rustup update`
    - If installing rust from scratch, you may need to run `. $HOME/.cargo/env`
2. Install the cli tool with `cargo install --git https://github.com/goauthentik/authentik --bin docsmg`
3. In the `/website` directory, create a file named `docsmg.env` with the entry of `MIGRATE_PATH=./docs`.

## Steps to use

<<<<<<< HEAD
1. Generate a migratefile with `docsmg generate >> migratefile`
2. Find the files you want to move in `migratefile` and insert the path you want to move them to after the arrow; ex `path/to/move/from/file.md -> path/to/move/to/file.md` Note: make sure to put spaces on either side of the arrow or that line won't be recognized
3. Once you have entered all the paths you want to move, migrate the files with `docsmg migrate`
4. To revert the migration, use `docsmg unmigrate`; Note: DO NOT edit the migrate file in between steps 3 and 4
5. Repeat steps 2-4 until you are satisfied with the result
=======
### Create the mapping file (`migratefile`)

1. Navigate to the `authentik/website` dir.
2. Generate a migratefile with `docsmg generate | sort  >> migratefile`.
   You can also just run `docsmg generate | sort` to see the output in the terminal, before writing it to a file.

    :::info The new `migratefile` will be created in the `/website` dir.
    :::

3. Edit the `migratefile` to add the target directory paths in the new structure for each entry.
   For each file listed in `migratefile` insert the path you want to move them to.
   EXAMPLE: `path/to/move/from/file.md -> path/to/move/to/file.md`

    Note: make sure to put spaces on either side of the arrow or that line won't be recognized.

### Migrate the docs

1. After you have entered all the paths you want to move, migrate the files with the command `docsmg migrate`.

:::info
After you have run `migrate`, you cannot run it again or you will get a `panic` error... because the files have already been moved.
:::

2. To revert the migration, use `docsmg unmigrate`.
   Note: DO NOT edit the `migratefile` file before running `unmigrate`.
3. Continue modifying the `migratefile` file and then using the `docsmg migrate` command until you are satisfied with the result.

### Update the `sidebar.js file`

Because the structure is completely changed, you will need to modify/reconstruct the navigation bar.

## Test the results

To test the internal links, navigate up a level to `authentik` and then run `make website-watch`.

## Troubleshooting

-   If the `docsmg generate` command pulls _all_ of the files in the repo (even non-docs files), then check that:
    -   the `docsmg.env` exists
    -   that it is in `/website`
    -   the content is `MIGRATE_PATH=./docs`
>>>>>>> 7141702c
<|MERGE_RESOLUTION|>--- conflicted
+++ resolved
@@ -19,13 +19,12 @@
 
 ## Steps to use
 
-<<<<<<< HEAD
 1. Generate a migratefile with `docsmg generate >> migratefile`
 2. Find the files you want to move in `migratefile` and insert the path you want to move them to after the arrow; ex `path/to/move/from/file.md -> path/to/move/to/file.md` Note: make sure to put spaces on either side of the arrow or that line won't be recognized
 3. Once you have entered all the paths you want to move, migrate the files with `docsmg migrate`
 4. To revert the migration, use `docsmg unmigrate`; Note: DO NOT edit the migrate file in between steps 3 and 4
 5. Repeat steps 2-4 until you are satisfied with the result
-=======
+
 ### Create the mapping file (`migratefile`)
 
 1. Navigate to the `authentik/website` dir.
@@ -67,4 +66,3 @@
     -   the `docsmg.env` exists
     -   that it is in `/website`
     -   the content is `MIGRATE_PATH=./docs`
->>>>>>> 7141702c
