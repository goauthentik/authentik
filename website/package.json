--- conflicted
+++ resolved
@@ -12,13 +12,8 @@
     },
     "dependencies": {
         "@docusaurus/core": "2.0.0-alpha.66",
-<<<<<<< HEAD
-        "@docusaurus/preset-classic": "2.0.0-alpha.66",
+        "@docusaurus/preset-classic": "2.0.0-alpha.70",
         "@mdx-js/react": "^1.6.22",
-=======
-        "@docusaurus/preset-classic": "2.0.0-alpha.70",
-        "@mdx-js/react": "^1.5.8",
->>>>>>> 4a32c3ca
         "clsx": "^1.1.1",
         "react": "^16.8.4",
         "react-dom": "^16.8.4"
