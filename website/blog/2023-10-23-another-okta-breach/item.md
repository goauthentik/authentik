---
<<<<<<< HEAD
title: Okta got breached again and they still have not learned their lesson
description: “HAR files uploaded to Okta support system contained session tokens.”
=======
title: "Okta got breached again and they still haven’t learned their lesson"
description: "HAR files uploaded to Okta support system contained session tokens."
>>>>>>> c0fe9971
slug: 2023-10-23-another-okta-breach
authors:
    - name: Jens Langhammer
      title: CTO at Authentik Security Inc
      url: https://github.com/BeryJu
      image_url: https://github.com/BeryJu.png
tags:
    - security breach
    - SSO
    - malicious hacker
    - HAR file
    - session token
    - identity provider
    - security
    - authentication
    - okta
    - cloudflare
    - beyondtrust
    - har
hide_table_of_contents: false
---

> **_authentik is an open source Identity Provider that unifies your identity needs into a single platform, replacing Okta, Active Directory, and Auth0. Authentik Security is a [public benefit company](https://github.com/OpenCoreVentures/ocv-public-benefit-company/blob/main/ocv-public-benefit-company-charter.md) building on top of the open source project._**

---

## Another security breach for Okta

Late last week, on October 20, Okta publicly [shared](https://sec.okta.com/harfiles) that they had experienced a security breach. Fortunately, the damage was limited. However, the incident highlights not only how incredibly vigilant vendors (especially huge vendors of security solutions!) must be, but also how risky the careless following of seemingly reasonable requests can be.

We now know that the breach was enabled by a hacker who used stolen credentials to access the Okta support system. This malicious actor then collected session tokens that were included in HAR files (HTTP **_Archive_** Format) that were uploaded to the Okta support system by customers. A HAR file is a JSON **_archive file_** format that stores session data for all browsers running during the session. It is not rare for a support team troubleshooting an issue to request a HAR file from their customer: [Zendesk](https://support.zendesk.com/hc/en-us/articles/4408828867098-Generating-a-HAR-file-for-troubleshooting) does it, [Atlassian](https://confluence.atlassian.com/kb/generating-har-files-and-analyzing-web-requests-720420612.html) does it, [Salesforce](https://help.salesforce.com/s/articleView?id=000385988&type=1) as well.

So it’s not the HAR file itself; it was what was in the file, and left in the file. And, destructively, it is our collective training to not second-guess support teams; especially the support team at one of the world’s most renowned identity protection vendors.

But it is not all on Okta; every customer impacted by this hack, including 1Password (who communicated the breach to Okta on September 29), BeyondTrust (who communicated the breach on October 2), and Cloudflare (October 18) were "guilty" of uploading HAR files that had not been scrubbed clean and still included session tokens and other sensitive access data. (Cleaning an HAR file is not always a simple task, there are tools like [Google's HAR Sanitizer](https://github.com/google/har-sanitizer), but even tools like that don't 100% guarantee that the resulting file will be clean.)

## Target the ancillaries

An interesting aspect of this hack was that it exploited the less-considered vulnerability of Support teams, not considered to be the typical entry-way for hackers.

But security engineers know that hackers go in at the odd, unexpected angles. A classic parallel is when someone wants data that a CEO has, they don’t go to the CEO, they go to (and through) the CEO’s assistant!

Similarly, the support team at Okta was used as entry point. Once the hacker gained control of a single customer’s account, they worked to take control of the main Okta dashboard and the entire support system. This lateral-to-go-up movement through access control layers is common technique of hackers.

## It’s the response… lesson not yet learned

The timing of Okta's response, not great. The initial denial of the incident, not great. And then, add insult to injury, there’s what can objectively be labeled an [abysmal “announcement” blog](https://sec.okta.com/harfiles) from Okta on October 20.

Everything from the obfuscatory title to the blog’s brevity to the actual writing… and importantly, the lack of any mention at all of BeyondTrust, the company that informed Okta on October 2nd that they suspected a breach of the Okta support system.

> “_Tracking Unauthorized Access to Okta's Support System_” has to be the lamest of all confession titles in the history of security breach announcements.

Not to acknowledge that their customers first informed them seems like willful omission, and it absolutely illustrates that Okta has not yet learned their lesson about transparency, trusting their customers and security partners, and the importance of moving more quickly towards full disclosure. Ironically, BeyondTrust thanks Okta for their efforts and communications during the two week period of investigation (and denial).

Back to the timing; BeyondTrust has written an excellent [article about the breach](https://www.beyondtrust.com/blog/entry/okta-support-unit-breach), with a rather damning timeline of Okta’s responses.

> “We raised our concerns of a breach to Okta on October 2nd. Having received no acknowledgement from Okta of a possible breach, we persisted with escalations within Okta until October 19th when Okta security leadership notified us that they had indeed experienced a breach and we were one of their affected customers.”([source](https://www.beyondtrust.com/blog/entry/okta-support-unit-breach))

The BeyondTrust blog provides important details about the persistence and ingenuity of the hacker.

> “Within 30 minutes of the administrator uploading the file to Okta’s support portal an attacker used the session cookie from this support ticket, attempting to perform actions in the BeyondTrust Okta environment. BeyondTrust’s custom policies around admin console access initially blocked them, but they pivoted to using admin API actions authenticated with the stolen session cookie. API actions cannot be protected by policies in the same way as actual admin console access. Using the API, they created a backdoor user account using a naming convention like existing service accounts.”

Oddly, the BeyondTrust blog about the breach does a better job of selling Okta (by highlighting the things that went right with Okta) than the Okta announcement blog. For example, in the detailed timeline, BeyondTrust points out that one layer of prevention succeeded when the hacker attempted to access the main internal Okta dashboard, but because Okta still views dashboard access as a new sign in, it prompted for MFA thus thwarting the log in attempt.

Cloudflare’s revelation of their communications timeline with Okta shows another case of poor response timing by Okta, another situation where the customer informed the breached vendor first, and the breached company took too long to publicly acknowledge the breach.

> “In fact, we contacted Okta about the breach of their systems before they had notified us.” … “We detected this activity internally more than 24 hours before we were notified of the breach by Okta.” ([source](https://blog.cloudflare.com/how-cloudflare-mitigated-yet-another-okta-compromise/))

In their blog about this incident, Cloudflare provides a helpful [set of recommendations](https://blog.cloudflare.com/how-cloudflare-mitigated-yet-another-okta-compromise/) to users, including sensible suggestions such as monitoring for new Okta users created, and reactivation of Okta users.

Which just takes us back to the rather lean reposnse by Okta; their customers wrote much more informative and helpful responses than Okta themselves.

## Keep telling us

> We can’t be reminded often enough about keeping our tokens safe.

This incident at Okta is parallel to the breach at Sourcegraph that we recently [blogged about](https://goauthentik.io/blog/2023-08-11-sourcegraph-security-incident), in which a token was inadvertently included in a GitHub commit, and thus exposed to the world. With Okta, it was session tokens included in an uploaded HAR file, exposed to a hacker who had already gained access to the Okta support system.

But talk about things that keep security engineers up at night; timing was tight on this one.

The initial breach attempt was noticed by BeyondTrust within only 30 minutes of their having uploaded a HAR file to Okta Support. By default (and this is a good, strong, industry-standard default) Okta session tokens have a lifespan of two hours. However, with hackers moving as quickly as these, 2 hours is plenty long for the damage to be done. So, the extra step of scrubbing clean any and all files that are uploaded would have saved the day in this case.

> Keep your enemies close, but your tokens even closer.

## Stay vigilant out there

Lessons learned abound with every breach. Each of us in the software and technology area watch and learn from each attack. In the blog by BeyondTrust, they provide some valuable steps that customers and security teams can take to minimize …

Strong security relies on multiple layers, enforced processes, and defense-in-depth policies.

> “The failure of a single control or process should not result in breach. Here, multiple layers of controls -- e.g. Okta sign on controls, identity security monitoring, and so on, prevented a breach.” ([source](https://www.beyondtrust.com/blog/entry/okta-support-unit-breach))

A [writer on HackerNews](https://news.ycombinator.com/item?id=37963074) points out that Okta has updated their [documentation](https://help.okta.com/oag/en-us/content/topics/access-gateway/troubleshooting-with-har.htm) about generating HAR files, to tell users to sanitize the files first. But whether HAR files or GutHub commits, lack of MFA or misuse of APIs, we all have to stay ever-vigilant to keep ahead of malicious hackers.

## Addendum

This blog was edited to provide updates about the [1Password announcement](https://blog.1password.com/okta-incident/) that they too were hacked, and to clarify that the hacker responsible for obtaining session tokens from the HAR files had originally gained entry into the Okta support system using stolen credentials.<|MERGE_RESOLUTION|>--- conflicted
+++ resolved
@@ -1,11 +1,6 @@
 ---
-<<<<<<< HEAD
 title: Okta got breached again and they still have not learned their lesson
 description: “HAR files uploaded to Okta support system contained session tokens.”
-=======
-title: "Okta got breached again and they still haven’t learned their lesson"
-description: "HAR files uploaded to Okta support system contained session tokens."
->>>>>>> c0fe9971
 slug: 2023-10-23-another-okta-breach
 authors:
     - name: Jens Langhammer
