--- conflicted
+++ resolved
@@ -1,5 +1,3 @@
-<<<<<<< HEAD
-=======
 {
     "$schema": "http://json-schema.org/draft-07/schema",
     "$id": "https://goauthentik.io/blueprints/schema.json",
@@ -8369,5 +8367,4 @@
             "required": []
         }
     }
-}
->>>>>>> ff1510de
+}