# SOME DESCRIPTIVE TITLE.
# Copyright (C) YEAR THE PACKAGE'S COPYRIGHT HOLDER
# This file is distributed under the same license as the PACKAGE package.
# FIRST AUTHOR <EMAIL@ADDRESS>, YEAR.
# 
# Translators:
# jcamat, 2022
# Jens L. <jens@goauthentik.io>, 2024
# Angel, 2024
# Iamanaws, 2024
# 
#, fuzzy
msgid ""
msgstr ""
"Project-Id-Version: PACKAGE VERSION\n"
"Report-Msgid-Bugs-To: \n"
"POT-Creation-Date: 2024-11-26 00:09+0000\n"
"PO-Revision-Date: 2022-09-26 16:47+0000\n"
"Last-Translator: Iamanaws, 2024\n"
"Language-Team: Spanish (https://app.transifex.com/authentik/teams/119923/es/)\n"
"MIME-Version: 1.0\n"
"Content-Type: text/plain; charset=UTF-8\n"
"Content-Transfer-Encoding: 8bit\n"
"Language: es\n"
"Plural-Forms: nplurals=3; plural=n == 1 ? 0 : n != 0 && n % 1000000 == 0 ? 1 : 2;\n"

#: authentik/admin/models.py
msgid "Version history"
msgstr "Historial de versiones"

#: authentik/admin/tasks.py
#, python-brace-format
msgid "New version {version} available!"
msgstr "¡Nueva versión {version} disponible!"

#: authentik/api/schema.py
msgid "Generic API Error"
msgstr "Error de API genérico"

#: authentik/api/schema.py
msgid "Validation Error"
msgstr "Error de validación"

#: authentik/blueprints/api.py
msgid "Blueprint file does not exist"
msgstr "El archivo de plantilla no existe"

#: authentik/blueprints/api.py
msgid "Failed to validate blueprint"
msgstr "No se pudo validar la plantilla"

#: authentik/blueprints/api.py
msgid "Either path or content must be set."
msgstr "Se debe establecer una ruta o contenido."

#: authentik/blueprints/models.py
msgid "Managed by authentik"
msgstr "Administrado por authentik"

#: authentik/blueprints/models.py
msgid ""
"Objects that are managed by authentik. These objects are created and updated"
" automatically. This flag only indicates that an object can be overwritten "
"by migrations. You can still modify the objects via the API, but expect "
"changes to be overwritten in a later update."
msgstr ""
"Objetos que son administrados por authentik. Estos objetos son creados y "
"actualizados automáticamente. Esta bandera solo indica que un objeto puede "
"ser sobrescrito por migraciones. Aún puedes modificar los objetos a través "
"del API, pero espera que los cambios sean sobrescritos en alguna "
"actualización futura."

#: authentik/blueprints/models.py
msgid "Blueprint Instance"
msgstr "Instancia de Plantilla"

#: authentik/blueprints/models.py
msgid "Blueprint Instances"
msgstr "Instancias de Plantilla"

#: authentik/blueprints/v1/exporter.py
#, python-brace-format
msgid "authentik Export - {date}"
msgstr "Exportación de authentik - {date}"

#: authentik/blueprints/v1/tasks.py authentik/crypto/tasks.py
#, python-brace-format
msgid "Successfully imported {count} files."
msgstr "Se importaron exitosamente {count} archivos."

#: authentik/brands/models.py
msgid ""
"Domain that activates this brand. Can be a superset, i.e. `a.b` for `aa.b` "
"and `ba.b`"
msgstr ""
"Dominio que activa esta marca. Puede ser un superconjunto, es decir, `a.b` "
"para `aa.b` y `ba.b`"

#: authentik/brands/models.py
msgid ""
"When set, external users will be redirected to this application after "
"authenticating."
msgstr ""
"Cuando se configura, los usuarios externos serán redirigidos a esta "
"aplicación después de autenticarse."

#: authentik/brands/models.py
msgid "Web Certificate used by the authentik Core webserver."
msgstr "Certificado Web usado por el servidor web Core de authentik"

#: authentik/brands/models.py
msgid "Brand"
msgstr "Marca"

#: authentik/brands/models.py
msgid "Brands"
msgstr "Marcas"

#: authentik/core/api/devices.py
msgid "Extra description not available"
msgstr "Descripción adicional no disponible."

#: authentik/core/api/providers.py
msgid ""
"When not set all providers are returned. When set to true, only backchannel "
"providers are returned. When set to false, backchannel providers are "
"excluded"
msgstr ""
"Cuando no se configura, se devuelven todos los proveedores. Cuando se "
"configura como verdadero, solo se devuelven los proveedores de canal "
"secundario. Cuando se configura como falso, se excluyen los proveedores de "
"canal secundario."

#: authentik/core/api/transactional_applications.py
#, python-brace-format
msgid "User lacks permission to create {model}"
msgstr "El usuario carece de permisos para crear {model}"

#: authentik/core/api/users.py
msgid "No leading or trailing slashes allowed."
msgstr "No se permiten barras \" / \" al principio o al final."

#: authentik/core/api/users.py
msgid "No empty segments in user path allowed."
msgstr "No se permiten segmentos vacíos en la ruta de usuario."

#: authentik/core/models.py
msgid "name"
msgstr "nombre"

#: authentik/core/models.py
msgid "Users added to this group will be superusers."
msgstr "Los usuarios añadidos a este grupo serán superusuarios."

#: authentik/core/models.py
msgid "Group"
msgstr "Grupo"

#: authentik/core/models.py
msgid "Groups"
msgstr "Grupos"

#: authentik/core/models.py
msgid "Add user to group"
msgstr "Agrega usuario al grupo"

#: authentik/core/models.py
msgid "Remove user from group"
msgstr "Remueve usuario del grupo"

#: authentik/core/models.py
msgid "User's display name."
msgstr "Nombre para mostrar del usuario."

#: authentik/core/models.py authentik/providers/oauth2/models.py
msgid "User"
msgstr "Usuario"

#: authentik/core/models.py
msgid "Users"
msgstr "Usuarios"

#: authentik/core/models.py
#: authentik/stages/email/templates/email/password_reset.html
msgid "Reset Password"
msgstr "Restablecer contraseña"

#: authentik/core/models.py
msgid "Can impersonate other users"
msgstr "Puede personificar otros usuarios"

#: authentik/core/models.py authentik/rbac/models.py
msgid "Can assign permissions to users"
msgstr "Puede asignar permisos a usuarios"

#: authentik/core/models.py authentik/rbac/models.py
msgid "Can unassign permissions from users"
msgstr "Puede desasignar permisos a usuarios"

#: authentik/core/models.py
msgid "Can preview user data sent to providers"
msgstr "Puede previsualizar datos de usuario enviados a proveedores"

#: authentik/core/models.py
msgid "View applications the user has access to"
msgstr "Ver a qué aplicaciones tiene acceso el usuario"

#: authentik/core/models.py
msgid ""
"Flow used for authentication when the associated application is accessed by "
"an un-authenticated user."
msgstr ""
"Flujo usado para autenticación cuando la aplicación relacionada es accedida "
"por un usuario no autenticado."

#: authentik/core/models.py
msgid "Flow used when authorizing this provider."
msgstr "Flujo utilizado al autorizar a este proveedor."

#: authentik/core/models.py
msgid "Flow used ending the session from a provider."
msgstr "Flujo usado para terminar la sesión de un proveedor."

#: authentik/core/models.py
msgid ""
"Accessed from applications; optional backchannel providers for protocols "
"like LDAP and SCIM."
msgstr ""
"Se accede desde aplicaciones; proveedores de canal secundario opcionales "
"para protocolos como LDAP y SCIM."

#: authentik/core/models.py
msgid "Application's display Name."
msgstr "Nombre para mostrar de la aplicación."

#: authentik/core/models.py
msgid "Internal application name, used in URLs."
msgstr "Nombre de la aplicación interna, utilizado en las URL."

#: authentik/core/models.py
msgid "Open launch URL in a new browser tab or window."
msgstr "Abrir la URL de inicio en una nueva pestaña o ventana del navegador."

#: authentik/core/models.py
msgid "Application"
msgstr "Aplicación"

#: authentik/core/models.py
msgid "Applications"
msgstr "Aplicaciones"

#: authentik/core/models.py
msgid "Use the source-specific identifier"
msgstr "Usar el identificador específico de la fuente"

#: authentik/core/models.py
msgid ""
"Link to a user with identical email address. Can have security implications "
"when a source doesn't validate email addresses."
msgstr ""
"Apunta a un usuario con una dirección de correo electrónico idéntica. Puede "
"tener implicaciones de seguridad cuando una fuente no valida la dirección de"
" correo electrónico."

#: authentik/core/models.py
msgid ""
"Use the user's email address, but deny enrollment when the email address "
"already exists."
msgstr ""
"Use la dirección de correo electrónico del usuario, pero deniegue la "
"inscripción cuando la dirección de correo electrónico ya exista."

#: authentik/core/models.py
msgid ""
"Link to a user with identical username. Can have security implications when "
"a username is used with another source."
msgstr ""
"Enlace a un usuario con un nombre de usuario idéntico. Puede tener "
"implicaciones de seguridad cuando se usa un nombre de usuario con otra "
"fuente."

#: authentik/core/models.py
msgid ""
"Use the user's username, but deny enrollment when the username already "
"exists."
msgstr ""
"Use el nombre de usuario del usuario, pero deniegue la inscripción cuando el"
" nombre de usuario ya exista."

#: authentik/core/models.py
msgid ""
"Link to a group with identical name. Can have security implications when a "
"group name is used with another source."
msgstr ""
"Enlace a un grupo con un nombre idéntico. Puede tener implicaciones de "
"seguridad cuando se utiliza un nombre de grupo con otra fuente."

#: authentik/core/models.py
msgid "Use the group name, but deny enrollment when the name already exists."
msgstr ""
"Usar el nombre del grupo, pero denegar la inscripción cuando el nombre ya "
"exista."

#: authentik/core/models.py
msgid "Source's display Name."
msgstr "Nombre de visualización de la fuente."

#: authentik/core/models.py
msgid "Internal source name, used in URLs."
msgstr "Nombre de origen interno, utilizado en las URL."

#: authentik/core/models.py
msgid "Flow to use when authenticating existing users."
msgstr "Flujo que se utilizará al autenticar a los usuarios existentes."

#: authentik/core/models.py
msgid "Flow to use when enrolling new users."
msgstr "Flujo que se utilizará al inscribir nuevos usuarios."

#: authentik/core/models.py
msgid ""
"How the source determines if an existing user should be authenticated or a "
"new user enrolled."
msgstr ""
"Como la fuente determina si un usuario existente debe ser autenticado o si "
"se debe inscribir a un nuevo usuario."

#: authentik/core/models.py
msgid ""
"How the source determines if an existing group should be used or a new group"
" created."
msgstr ""
"Como la fuente determina si un grupo existente debe ser usado o si se debe "
"crear un nuevo grupo."

#: authentik/core/models.py
msgid "Token"
msgstr "Token"

#: authentik/core/models.py
msgid "Tokens"
msgstr "Tokens"

#: authentik/core/models.py
msgid "View token's key"
msgstr "Ver llave del token"

#: authentik/core/models.py
msgid "Property Mapping"
msgstr "Asignación de Propiedades"

#: authentik/core/models.py
msgid "Property Mappings"
msgstr "Asignaciones de Propiedades"

#: authentik/core/models.py
msgid "Authenticated Session"
msgstr "Sesión autenticada"

#: authentik/core/models.py
msgid "Authenticated Sessions"
msgstr "Sesiones autenticadas"

#: authentik/core/sources/flow_manager.py
#, python-brace-format
msgid ""
"Request to authenticate with {source} has been denied. Please authenticate "
"with the source you've previously signed up with."
msgstr ""
"La solicitud para autenticarte con {source} ha sido denegada. Por favor "
"autentícate con el método con el que previamente te registraste."

#: authentik/core/sources/flow_manager.py
msgid "Configured flow does not exist."
msgstr "El flujo configurado no existe."

#: authentik/core/sources/flow_manager.py
#, python-brace-format
msgid "Successfully authenticated with {source}!"
msgstr "¡Autenticado exitosamente con {source}!"

#: authentik/core/sources/flow_manager.py
#, python-brace-format
msgid "Successfully linked {source}!"
msgstr "¡{source} vinculado exitosamente!"

#: authentik/core/sources/flow_manager.py
msgid "Source is not configured for enrollment."
msgstr "La fuente no está configurada para inscripciones."

#: authentik/core/templates/if/error.html
msgid "Go home"
msgstr "Ir al inicio"

#: authentik/core/templates/login/base_full.html
#: authentik/flows/templates/if/flow-sfe.html
msgid "Powered by authentik"
msgstr "Desarrollado por authentik"

#: authentik/core/views/apps.py authentik/providers/oauth2/views/authorize.py
#: authentik/providers/oauth2/views/device_init.py
#: authentik/providers/saml/views/sso.py
#, python-format
msgid "You're about to sign into %(application)s."
msgstr "Estás a punto de iniciar sesión en %(application)s."

#: authentik/core/views/interface.py
msgid "Interface can only be accessed by internal users."
msgstr "La interfaz solo puede accedida por usuarios internos."

#: authentik/crypto/api.py
msgid "Subject-alt name"
msgstr "Nombre de asunto ALT"

#: authentik/crypto/builder.py
msgid "rsa"
msgstr "rsa"

#: authentik/crypto/builder.py
msgid "ecdsa"
msgstr "ecdsa"

#: authentik/crypto/models.py
msgid "PEM-encoded Certificate data"
msgstr "Datos de certificados codificados en PEM"

#: authentik/crypto/models.py
msgid ""
"Optional Private Key. If this is set, you can use this keypair for "
"encryption."
msgstr ""
"Clave Privada opcional. Si está configurado, puede utilizar este par de "
"claves para la encriptación."

#: authentik/crypto/models.py
msgid "Certificate-Key Pair"
msgstr "Par de claves de certificado"

#: authentik/crypto/models.py
msgid "Certificate-Key Pairs"
msgstr "Pares de claves de certificado"

#: authentik/enterprise/api.py
msgid "Enterprise is required to create/update this object."
msgstr "Se requiere de Enterprise para crear/actualizar este objeto."

#: authentik/enterprise/models.py
msgid "License"
msgstr "Licencia"

#: authentik/enterprise/models.py
msgid "Licenses"
msgstr "Licencias"

#: authentik/enterprise/models.py
msgid "License Usage"
msgstr "Uso de Licencias"

#: authentik/enterprise/models.py
msgid "License Usage Records"
msgstr "Registro de Uso de Licencias"

#: authentik/enterprise/policy.py
msgid "Enterprise required to access this feature."
msgstr "Se requiere de Enterprise para acceder esta característica."

#: authentik/enterprise/policy.py
msgid "Feature only accessible for internal users."
msgstr "Característica solo disponible para usuarios internos."

#: authentik/enterprise/providers/google_workspace/models.py
msgid "Google Workspace Provider User"
msgstr "Usuario Proveedor de Google Workspace"

#: authentik/enterprise/providers/google_workspace/models.py
msgid "Google Workspace Provider Users"
msgstr "Usuarios Proveedores de Google Workspace"

#: authentik/enterprise/providers/google_workspace/models.py
msgid "Google Workspace Provider Group"
msgstr "Grupo Proveedor de Google Workspace"

#: authentik/enterprise/providers/google_workspace/models.py
msgid "Google Workspace Provider Groups"
msgstr "Grupos Proveedores de Google Workspace"

#: authentik/enterprise/providers/google_workspace/models.py
#: authentik/enterprise/providers/microsoft_entra/models.py
#: authentik/providers/scim/models.py
msgid "Property mappings used for group creation/updating."
msgstr ""
"Asignación de propiedades utilizadas para la creación/actualización de "
"grupos."

#: authentik/enterprise/providers/google_workspace/models.py
msgid "Google Workspace Provider"
msgstr "Proveedor de Google Workspace"

#: authentik/enterprise/providers/google_workspace/models.py
msgid "Google Workspace Providers"
msgstr "Proveedores de Google Workspace"

#: authentik/enterprise/providers/google_workspace/models.py
msgid "Google Workspace Provider Mapping"
msgstr "Asignación de Proveedores de Google Workspace"

#: authentik/enterprise/providers/google_workspace/models.py
msgid "Google Workspace Provider Mappings"
msgstr "Asignaciones de Proveedores de Google Workspace"

#: authentik/enterprise/providers/microsoft_entra/models.py
msgid "Microsoft Entra Provider User"
msgstr "Usuario Proveedor de Microsoft Entra"

#: authentik/enterprise/providers/microsoft_entra/models.py
msgid "Microsoft Entra Provider Group"
msgstr "Grupo Proveedor de Microsoft Entra"

#: authentik/enterprise/providers/microsoft_entra/models.py
msgid "Microsoft Entra Provider Groups"
msgstr "Grupos Proveedores de Microsoft Entra"

#: authentik/enterprise/providers/microsoft_entra/models.py
msgid "Microsoft Entra Provider"
msgstr "Proveedor de Microsoft Entra"

#: authentik/enterprise/providers/microsoft_entra/models.py
msgid "Microsoft Entra Providers"
msgstr "Proveedores de Microsoft Entra"

#: authentik/enterprise/providers/microsoft_entra/models.py
msgid "Microsoft Entra Provider Mapping"
msgstr "Asignación de Proveedor de Microsoft Entra"

#: authentik/enterprise/providers/microsoft_entra/models.py
msgid "Microsoft Entra Provider Mappings"
msgstr "Asignaciones de Proveedores de Microsoft Entra"

#: authentik/enterprise/providers/rac/models.py
#: authentik/stages/user_login/models.py
msgid ""
"Determines how long a session lasts. Default of 0 means that the sessions "
"lasts until the browser is closed. (Format: hours=-1;minutes=-2;seconds=-3)"
msgstr ""
"Determina la duración de una sesión. El valor predeterminado de 0 significa "
"que las sesiones duran hasta que se cierra el navegador. (Formato: horas = "
"-1; minutos = -2; segundos = -3)"

#: authentik/enterprise/providers/rac/models.py
msgid "When set to true, connection tokens will be deleted upon disconnect."
msgstr ""
"Cuando es verdadero, los tokens de conexión serán eliminados al "
"desconectarse."

#: authentik/enterprise/providers/rac/models.py
msgid "RAC Provider"
msgstr "Proveedor de RAC"

#: authentik/enterprise/providers/rac/models.py
msgid "RAC Providers"
msgstr "Proveedores de RAC"

#: authentik/enterprise/providers/rac/models.py
msgid "RAC Endpoint"
msgstr "Punto de Conexión de RAC"

#: authentik/enterprise/providers/rac/models.py
msgid "RAC Endpoints"
msgstr "Puntos de Conexión de RAC"

#: authentik/enterprise/providers/rac/models.py
msgid "RAC Provider Property Mapping"
msgstr "Asignación de Propiedades de Proveedor de RAC"

#: authentik/enterprise/providers/rac/models.py
msgid "RAC Provider Property Mappings"
msgstr "Asignaciones de Propiedades de Proveedor de RAC"

#: authentik/enterprise/providers/rac/models.py
msgid "RAC Connection token"
msgstr "Token de Conexión de RAC"

#: authentik/enterprise/providers/rac/models.py
msgid "RAC Connection tokens"
msgstr "Tokens de Conexión de RAC"

#: authentik/enterprise/providers/rac/views.py
msgid "Maximum connection limit reached."
msgstr "Límite máximo de conexiones alcanzado."

#: authentik/enterprise/providers/rac/views.py
msgid "(You are already connected in another tab/window)"
msgstr "(Ya estás conectado en otra pestaña/ventana)"

#: authentik/enterprise/stages/authenticator_endpoint_gdtc/models.py
msgid "Endpoint Authenticator Google Device Trust Connector Stage"
msgstr ""
"Etapa de Google Device Trust Connector del Autenticador del Punto de "
"Conexión"

#: authentik/enterprise/stages/authenticator_endpoint_gdtc/models.py
msgid "Endpoint Authenticator Google Device Trust Connector Stages"
msgstr ""
"Etapas de Google Device Trust Connector del Autenticador del Punto de "
"Conexión"

#: authentik/enterprise/stages/authenticator_endpoint_gdtc/models.py
msgid "Endpoint Device"
msgstr "Dispositivo de Punto de Conexión"

#: authentik/enterprise/stages/authenticator_endpoint_gdtc/models.py
msgid "Endpoint Devices"
msgstr "Dispositivos de Punto de Conexión"

#: authentik/enterprise/stages/authenticator_endpoint_gdtc/stage.py
msgid "Verifying your browser..."
msgstr "Verificando tu navegador..."

#: authentik/enterprise/stages/source/models.py
msgid ""
"Amount of time a user can take to return from the source to continue the "
"flow (Format: hours=-1;minutes=-2;seconds=-3)"
msgstr ""
"Cantidad de tiempo que un usuario puede tardar en regresar de la fuente para"
" continuar con el flujo (Formato:hours=-1;minutes=-2;seconds=-3)"

#: authentik/enterprise/stages/source/models.py
msgid "Source Stage"
msgstr "Etapa Fuente"

#: authentik/enterprise/stages/source/models.py
msgid "Source Stages"
msgstr "Etapas Fuente"

#: authentik/events/api/tasks.py
#, python-brace-format
msgid "Successfully started task {name}."
msgstr "Tarea {name} iniciada correctamente."

#: authentik/events/models.py
msgid "Event"
msgstr "Evento"

#: authentik/events/models.py
msgid "Events"
msgstr "Eventos"

#: authentik/events/models.py
msgid "authentik inbuilt notifications"
msgstr "notificaciones integradas de authentik"

#: authentik/events/models.py
msgid "Generic Webhook"
msgstr "Webhook genérico"

#: authentik/events/models.py
msgid "Slack Webhook (Slack/Discord)"
msgstr "Webhook de Slack (Slack/Discord)"

#: authentik/events/models.py
msgid "Email"
msgstr "Correo"

#: authentik/events/models.py
msgid ""
"Only send notification once, for example when sending a webhook into a chat "
"channel."
msgstr ""
"Envía notificaciones solo una vez, por ejemplo, al enviar un webhook a un "
"canal de chat."

#: authentik/events/models.py
msgid "Severity"
msgstr "Gravedad"

#: authentik/events/models.py
msgid "Dispatched for user"
msgstr "Se envía para el usuario"

#: authentik/events/models.py
msgid "Event user"
msgstr "Evento de usuario"

#: authentik/events/models.py
msgid "Notification Transport"
msgstr "Transporte de notificaciones"

#: authentik/events/models.py
msgid "Notification Transports"
msgstr "Transportes de notificación"

#: authentik/events/models.py
msgid "Notice"
msgstr "Notificación"

#: authentik/events/models.py
msgid "Warning"
msgstr "Aviso"

#: authentik/events/models.py
msgid "Alert"
msgstr "Alerta"

#: authentik/events/models.py
msgid "Notification"
msgstr "Notificación"

#: authentik/events/models.py
msgid "Notifications"
msgstr "Notificaciones"

#: authentik/events/models.py
msgid ""
"Select which transports should be used to notify the user. If none are "
"selected, the notification will only be shown in the authentik UI."
msgstr ""
"Seleccione qué transportes se deben usar para notificar al usuario. Si no se"
" selecciona ninguno, la notificación solo se mostrará en la interfaz de "
"usuario de authentik."

#: authentik/events/models.py
msgid "Controls which severity level the created notifications will have."
msgstr "Controla el nivel de gravedad que tendrán las notificaciones creadas."

#: authentik/events/models.py
msgid ""
"Define which group of users this notification should be sent and shown to. "
"If left empty, Notification won't ben sent."
msgstr ""
"Define a qué grupo de usuarios se les debe enviar y mostrar esta "
"notificación. Si se deja vacío, no se enviará Notificación."

#: authentik/events/models.py
msgid "Notification Rule"
msgstr "Regla de notificación"

#: authentik/events/models.py
msgid "Notification Rules"
msgstr "Reglas de notificación"

#: authentik/events/models.py
msgid "Webhook Mapping"
msgstr "Asignación de Webhook"

#: authentik/events/models.py
msgid "Webhook Mappings"
msgstr "Asignaciones de Webhook"

#: authentik/events/models.py
msgid "Run task"
msgstr "Ejecuta tarea"

#: authentik/events/models.py
msgid "System Task"
msgstr "Tarea del Sistema"

#: authentik/events/models.py
msgid "System Tasks"
msgstr "Tareas del Sistema"

#: authentik/events/system_tasks.py
msgid "Task has not been run yet."
msgstr "La tarea aún no se ha ejecutado."

#: authentik/flows/api/flows.py
#, python-brace-format
msgid "Flow not applicable to current user/request: {messages}"
msgstr "Flujo no aplicable al usuario/solicitud actual: {messages}"

#: authentik/flows/api/flows_diagram.py
#, python-brace-format
msgid "Policy ({type})"
msgstr "Política ({type})"

#: authentik/flows/api/flows_diagram.py
#, python-brace-format
msgid "Binding {order}"
msgstr "Vinculación {order}"

#: authentik/flows/api/flows_diagram.py
msgid "Policy passed"
msgstr "Política aprobada"

#: authentik/flows/api/flows_diagram.py
#, python-brace-format
msgid "Stage ({type})"
msgstr "Etapa ({type})"

#: authentik/flows/api/flows_diagram.py
msgid "Policy denied"
msgstr "Política denegada"

#: authentik/flows/api/flows_diagram.py
msgid "End of the flow"
msgstr "Fin del flujo"

#: authentik/flows/api/flows_diagram.py
msgid "Requirement not fulfilled"
msgstr "Requisito no cumplido"

#: authentik/flows/api/flows_diagram.py
msgid "Flow authentication requirement"
msgstr "Requisito de autenticación del flujo"

#: authentik/flows/api/flows_diagram.py
msgid "Requirement fulfilled"
msgstr "Requisito cumplido"

#: authentik/flows/api/flows_diagram.py
msgid "Pre-flow policies"
msgstr "Políticas pre-flujo"

#: authentik/flows/api/flows_diagram.py authentik/flows/models.py
msgid "Flow"
msgstr "Flujo"

#: authentik/flows/exceptions.py
msgid "Flow does not apply to current user."
msgstr "El flujo no aplica al usuario actual."

#: authentik/flows/models.py
#, python-brace-format
msgid "Dynamic In-memory stage: {doc}"
msgstr "Etapa Dinámica En-memoria: {doc}"

#: authentik/flows/models.py
msgid "Visible in the URL."
msgstr "Visible en la URL."

#: authentik/flows/models.py
msgid "Shown as the Title in Flow pages."
msgstr "Se muestra como título en las páginas de flujo."

#: authentik/flows/models.py
msgid ""
"Decides what this Flow is used for. For example, the Authentication flow is "
"redirect to when an un-authenticated user visits authentik."
msgstr ""
"Decide para qué se utiliza este flujo. Por ejemplo, el flujo de "
"autenticación se redirige a cuando un usuario no autenticado visita "
"authentick."

#: authentik/flows/models.py
msgid "Background shown during execution"
msgstr "Se muestra el fondo durante la ejecución"

#: authentik/flows/models.py
msgid ""
"Enable compatibility mode, increases compatibility with password managers on"
" mobile devices."
msgstr ""
"Habilite el modo de compatibilidad, aumenta la compatibilidad con los "
"administradores de contraseñas en dispositivos móviles."

#: authentik/flows/models.py
msgid "Configure what should happen when a flow denies access to a user."
msgstr ""
"Configura que debe suceder cuando un flujo deniega el acceso a un usuario."

#: authentik/flows/models.py
msgid "Required level of authentication and authorization to access a flow."
msgstr ""
"Nivel requerido de autenticación y autorización para acceder al flujo."

#: authentik/flows/models.py
msgid "Flows"
msgstr "Flujos"

<<<<<<< HEAD
#: authentik/flows/models.py:209
msgid "Evaluate policies when the Stage is presented to the user."
msgstr "Evaluar las políticas cuando la Etapa sea mostrada al usuario."
=======
#: authentik/flows/models.py
msgid "Can export a Flow"
msgstr "Puedes exportar un Flujo"

#: authentik/flows/models.py
msgid "Can inspect a Flow's execution"
msgstr "Puedes inspeccionar la ejecución de un Flujo"

#: authentik/flows/models.py
msgid "View Flow's cache metrics"
msgstr "Ver las métricas de caché del Flujo"

#: authentik/flows/models.py
msgid "Clear Flow's cache metrics"
msgstr "Borrar las métricas de caché del Flujo"

#: authentik/flows/models.py
msgid "Evaluate policies during the Flow planning process."
msgstr "Evalúa políticas durante el proceso de planeación del Flujo."

#: authentik/flows/models.py
msgid "Evaluate policies when the Stage is present to the user."
msgstr ""
"Evalúe las políticas cuando el escenario esté presente para el usuario."
>>>>>>> 7763a367

#: authentik/flows/models.py
msgid ""
"Configure how the flow executor should handle an invalid response to a "
"challenge. RETRY returns the error message and a similar challenge to the "
"executor. RESTART restarts the flow from the beginning, and "
"RESTART_WITH_CONTEXT restarts the flow while keeping the current context."
msgstr ""
"Configure cómo el ejecutor de flujo debe gestionar una respuesta no válida a"
" un desafío. RETRY devuelve el mensaje de error y un desafío similar para el"
" ejecutor. RESTART reinicia el flujo desde el principio y "
"RESTART_WITH_CONTEXT reinicia el flujo manteniendo el contexto actual."

#: authentik/flows/models.py
msgid "Flow Stage Binding"
msgstr "Vinculación de Etapa de Flujo"

#: authentik/flows/models.py
msgid "Flow Stage Bindings"
msgstr "Vinculaciones de Etapa de Flujo"

#: authentik/flows/models.py
msgid ""
"Flow used by an authenticated user to configure this Stage. If empty, user "
"will not be able to configure this stage."
msgstr ""
"Flujo utilizado por un usuario autenticado para configurar esta etapa. Si "
"está vacío, el usuario no podrá configurar esta etapa."

#: authentik/flows/models.py
msgid "Flow Token"
msgstr "Token de flujo"

#: authentik/flows/models.py
msgid "Flow Tokens"
msgstr "Tokens de flujo"

#: authentik/flows/views/executor.py
msgid "Invalid next URL"
msgstr "Siguiente URL invalida"

#: authentik/lib/sync/outgoing/tasks.py
msgid "Starting full provider sync"
msgstr "Iniciando sincronización completa de proveedor"

#: authentik/lib/sync/outgoing/tasks.py
#, python-brace-format
msgid "Syncing page {page} of users"
msgstr "Sincronizando página {page} de usuarios"

#: authentik/lib/sync/outgoing/tasks.py
#, python-brace-format
msgid "Syncing page {page} of groups"
msgstr "Sincronizando página {page} de grupos"

#: authentik/lib/sync/outgoing/tasks.py
#, python-brace-format
msgid "Stopping sync due to error: {error}"
msgstr "Deteniendo sincronización debido al error: {error}"

#: authentik/lib/utils/time.py
#, python-format
msgid "%(value)s is not in the correct format of 'hours=3;minutes=1'."
msgstr "%(value)s no tiene el formato correcto de 'horas=3; minutos=1'."

#: authentik/lib/validators.py
#, python-brace-format
msgid "The fields {field_names} must be used together."
msgstr "Los campos {field_names} deben ser usados juntos."

#: authentik/outposts/api/service_connections.py
msgid ""
"You can only use an empty kubeconfig when connecting to a local cluster."
msgstr ""
"Solo puedes usar un kubeconfig vacío cuando te conectas a un clúster local."

#: authentik/outposts/api/service_connections.py
msgid "Invalid kubeconfig"
msgstr "Kubeconfig no válido"

#: authentik/outposts/models.py
msgid ""
"If enabled, use the local connection. Required Docker socket/Kubernetes "
"Integration"
msgstr ""
"Si está habilitado, usa la conexión local. Requiere del socket de "
"Docker/Integración de Kubernetes"

#: authentik/outposts/models.py
msgid "Outpost Service-Connection"
msgstr "Conexión de Servicio del Puesto Avanzado"

#: authentik/outposts/models.py
msgid "Outpost Service-Connections"
msgstr "Conexiones de Servicio del Puesto Avanzado"

#: authentik/outposts/models.py
msgid ""
"Can be in the format of 'unix://<path>' when connecting to a local docker "
"daemon, or 'https://<hostname>:2376' when connecting to a remote system."
msgstr ""
"Puede estar en el formato de 'unix://<path>' cuando se conecta a un docker "
"daemon local, o 'https://<hostname>:2376' cuando se conecta a un sistema "
"remoto."

#: authentik/outposts/models.py
msgid ""
"CA which the endpoint's Certificate is verified against. Can be left empty "
"for no validation."
msgstr ""
"CA con el que se verifica el Certificado del endpoint. Se puede dejar vacío "
"para que no se valide."

#: authentik/outposts/models.py
msgid ""
"Certificate/Key used for authentication. Can be left empty for no "
"authentication."
msgstr ""
"Certificado/clave utilizados para la autenticación. Se puede dejar en blanco"
" si no se realiza ninguna autenticación."

#: authentik/outposts/models.py
msgid "Docker Service-Connection"
msgstr "Conexión de Servicio de Docker"

#: authentik/outposts/models.py
msgid "Docker Service-Connections"
msgstr "Conexiones de Servicio de Docker"

#: authentik/outposts/models.py
msgid ""
"Paste your kubeconfig here. authentik will automatically use the currently "
"selected context."
msgstr ""
"Pega tu kubeconfig aquí. authentik usará automáticamente el contexto "
"seleccionado actualmente."

#: authentik/outposts/models.py
msgid "Verify SSL Certificates of the Kubernetes API endpoint"
msgstr "Verifica Certificados SSL del enpoint del API de Kubernetes"

#: authentik/outposts/models.py
msgid "Kubernetes Service-Connection"
msgstr "Conexión de Servicio de Kubernetes"

#: authentik/outposts/models.py
msgid "Kubernetes Service-Connections"
msgstr "Conexiones de Servicio de Kubernetes"

#: authentik/outposts/models.py
msgid ""
"Select Service-Connection authentik should use to manage this outpost. Leave"
" empty if authentik should not handle the deployment."
msgstr ""
"Selecciona la Conexión de Servicio que authentik debe usar para administrar "
"este puesto avanzado. Deja vacío si authentik no debe manejar el despliegue."

#: authentik/outposts/models.py
msgid "Outpost"
msgstr "Puesto Avanzado"

#: authentik/outposts/models.py
msgid "Outposts"
msgstr "Puestos Avanzados"

#: authentik/policies/denied.py
msgid "Access denied"
msgstr "Acceso denegado"

#: authentik/policies/dummy/models.py
msgid "Dummy Policy"
msgstr "Política ficticia"

#: authentik/policies/dummy/models.py
msgid "Dummy Policies"
msgstr "Políticas ficticias"

#: authentik/policies/event_matcher/api.py
#: authentik/policies/event_matcher/models.py
msgid ""
"Match events created by selected application. When left empty, all "
"applications are matched."
msgstr ""
"Coincidir con los eventos creados por la aplicación seleccionada. Si se deja"
" en blanco, se incluyen todas las aplicaciones."

#: authentik/policies/event_matcher/api.py
#: authentik/policies/event_matcher/models.py
msgid ""
"Match events created by selected model. When left empty, all models are "
"matched. When an app is selected, all the application's models are matched."
msgstr ""
"Coincidir con los eventos creados por el modelo seleccionado. Si se deja en "
"blanco, se incluyen todos los modelos. Cuando se selecciona una aplicación, "
"se incluyen todos los modelos de esa aplicación."

#: authentik/policies/event_matcher/api.py
msgid "At least one criteria must be set."
msgstr "Se debe establecer al menos un criterio."

#: authentik/policies/event_matcher/models.py
msgid ""
"Match created events with this action type. When left empty, all action "
"types will be matched."
msgstr ""
"Coincidir con los eventos creados que tengan este tipo de acción. Si se deja"
" en blanco, se incluyen todos los tipos de acción."

#: authentik/policies/event_matcher/models.py
msgid ""
"Matches Event's Client IP (strict matching, for network matching use an "
"Expression Policy)"
msgstr ""
"Coincide con la IP del Cliente del Evento (coincidencia estricta; para la "
"coincidencia de red, utilice una Política de Expresión)"

#: authentik/policies/event_matcher/models.py
msgid "Event Matcher Policy"
msgstr "Política de Comparador de Eventos"

#: authentik/policies/event_matcher/models.py
msgid "Event Matcher Policies"
msgstr "Políticas de Event Matcher"

#: authentik/policies/expiry/models.py
#, python-brace-format
msgid "Password expired {days} days ago. Please update your password."
msgstr ""
"La contraseña expiró hace {days} días. Por favor, actualiza tu contraseña."

#: authentik/policies/expiry/models.py
msgid "Password has expired."
msgstr "La contraseña ha caducado."

#: authentik/policies/expiry/models.py
msgid "Password Expiry Policy"
msgstr "Política de Caducidad de Contraseñas"

#: authentik/policies/expiry/models.py
msgid "Password Expiry Policies"
msgstr "Políticas de caducidad de contraseñas"

#: authentik/policies/expression/models.py
msgid "Expression Policy"
msgstr "Política de Expresión"

#: authentik/policies/expression/models.py
msgid "Expression Policies"
msgstr "Políticas de expresión"

#: authentik/policies/geoip/models.py
msgid "GeoIP: client IP not found in ASN database."
msgstr "GeoIP: IP del cliente no encontrada en la base de datos del ASN."

#: authentik/policies/geoip/models.py
msgid "Client IP is not part of an allowed autonomous system."
msgstr "La IP del cliente no es parte de un sistema autónomo permitido."

#: authentik/policies/geoip/models.py
msgid "GeoIP: client IP address not found in City database."
msgstr ""
"GeoIP: la dirección IP del cliente no se encuentra en la base de datos de la"
" Ciudad."

#: authentik/policies/geoip/models.py
msgid "Client IP is not in an allowed country."
msgstr "La IP del cliente no está en un país permitido."

#: authentik/policies/geoip/models.py
msgid "GeoIP Policy"
msgstr "Política de GeoIP"

#: authentik/policies/geoip/models.py
msgid "GeoIP Policies"
msgstr "Políticas de GeoIP"

#: authentik/policies/models.py
msgid "all, all policies must pass"
msgstr "todas, todas las políticas deben aprobarse"

#: authentik/policies/models.py
msgid "any, any policy must pass"
msgstr "cualquiera, cualquier política debe pasar"

#: authentik/policies/models.py
msgid "Policy Binding Model"
msgstr "Modelo de Vinculación de Políticas"

#: authentik/policies/models.py
msgid "Policy Binding Models"
msgstr "Modelos de Vinculación de Políticas"

#: authentik/policies/models.py
msgid "Negates the outcome of the policy. Messages are unaffected."
msgstr "Niega el resultado de la política. Los mensajes no se ven afectados."

#: authentik/policies/models.py
msgid "Timeout after which Policy execution is terminated."
msgstr ""
"Tiempo de espera después del cual se termina la ejecución de la política."

#: authentik/policies/models.py
msgid "Result if the Policy execution fails."
msgstr "Resultado si la ejecución de la Política falla."

#: authentik/policies/models.py
msgid "Policy Binding"
msgstr "Vinculación de Políticas"

#: authentik/policies/models.py
msgid "Policy Bindings"
msgstr "Vinculaciones de políticas"

#: authentik/policies/models.py
msgid ""
"When this option is enabled, all executions of this policy will be logged. "
"By default, only execution errors are logged."
msgstr ""
"Cuando se habilita esta opción, se registrarán todas las ejecuciones de esta"
" política. De forma predeterminada, solo se registran los errores de "
"ejecución."

#: authentik/policies/models.py
msgid "Policy"
msgstr "Política"

#: authentik/policies/models.py
msgid "Policies"
msgstr "Políticas"

#: authentik/policies/models.py
msgid "View Policy's cache metrics"
msgstr "Ver las métricas de caché de la Política"

#: authentik/policies/models.py
msgid "Clear Policy's cache metrics"
msgstr "Borrar las métricas de caché de la Política"

#: authentik/policies/password/models.py
msgid "Field key to check, field keys defined in Prompt stages are available."
msgstr ""
"Clave de campo a verificar, las claves de campo definidas en las etapas de "
"Solicitud están disponibles."

#: authentik/policies/password/models.py
msgid "How many times the password hash is allowed to be on haveibeenpwned"
msgstr ""
"Cuántas veces se permite que el hash de la contraseña aparezca en Have I "
"Been Pwned"

#: authentik/policies/password/models.py
msgid ""
"If the zxcvbn score is equal or less than this value, the policy will fail."
msgstr ""
"Si la puntuación zxcvbn es igual o menor que este valor, la política "
"fallará."

#: authentik/policies/password/models.py
msgid "Password not set in context"
msgstr "La contraseña no se ha establecido en contexto"

#: authentik/policies/password/models.py
msgid "Invalid password."
msgstr "Contraseña inválida."

#: authentik/policies/password/models.py
#, python-brace-format
msgid "Password exists on {count} online lists."
msgstr "La contraseña existe en {count} listas en línea."

#: authentik/policies/password/models.py
msgid "Password is too weak."
msgstr "La contraseña es muy débil."

#: authentik/policies/password/models.py
msgid "Password Policy"
msgstr "Política de Contraseñas"

#: authentik/policies/password/models.py
msgid "Password Policies"
msgstr "Políticas de contraseñas"

#: authentik/policies/reputation/api.py
msgid "Either IP or Username must be checked"
msgstr "Se debe verificar la IP o el nombre de usuario"

#: authentik/policies/reputation/models.py
msgid "Reputation Policy"
msgstr "Política de Reputación"

#: authentik/policies/reputation/models.py
msgid "Reputation Policies"
msgstr "Políticas de reputación"

#: authentik/policies/reputation/models.py
msgid "Reputation Score"
msgstr "Puntuación de Reputacion"

#: authentik/policies/reputation/models.py
msgid "Reputation Scores"
msgstr "Puntuaciones de Reputacion"

#: authentik/policies/templates/policies/denied.html
msgid "Permission denied"
msgstr "Permiso denegado"

#: authentik/policies/templates/policies/denied.html
msgid "User's avatar"
msgstr "Avatar del usuario"

#: authentik/policies/templates/policies/denied.html
msgid "Not you?"
msgstr "¿No eres tú?"

#: authentik/policies/templates/policies/denied.html
msgid "Request has been denied."
msgstr "Se ha denegado la solicitud."

#: authentik/policies/templates/policies/denied.html
msgid "Messages:"
msgstr "Mensajes:"

#: authentik/policies/templates/policies/denied.html
msgid "Explanation:"
msgstr "Explicación:"

#: authentik/policies/templates/policies/denied.html
#, python-format
msgid ""
"\n"
"                    Policy binding '%(name)s' returned result '%(result)s'\n"
"                    "
msgstr ""
"\n"
"                    La vinculación de políticas '%(name)s' devolvió el resultado '%(result)s'\n"
"                    "

#: authentik/policies/views.py
msgid "Failed to resolve application"
msgstr "No se pudo resolver la aplicación"

#: authentik/providers/ldap/models.py
msgid "DN under which objects are accessible."
msgstr "DN en el que se puede acceder a los objetos."

#: authentik/providers/ldap/models.py
msgid ""
"The start for uidNumbers, this number is added to the user.pk to make sure "
"that the numbers aren't too low for POSIX users. Default is 2000 to ensure "
"that we don't collide with local users uidNumber"
msgstr ""
"El inicio para los uidNumbers, este número es añadido al user.pk para "
"asegurarse que los números no son demasiado bajos para los usuarios POSIX. "
"Por defecto es 2000 para asegurarse de no chocar con los uidNumber de "
"usuarios locales"

#: authentik/providers/ldap/models.py
msgid ""
"The start for gidNumbers, this number is added to a number generated from "
"the group.pk to make sure that the numbers aren't too low for POSIX groups. "
"Default is 4000 to ensure that we don't collide with local groups or users "
"primary groups gidNumber"
msgstr ""
"El inicio para los gidNumbers, este número es añadido a un número generado "
"desde el group.pk para asegurarse que los números no son demasiado bajos "
"para los grupos POSIX. Por defecto es 4000 para asegurarse de no chocar con "
"los gidNumber de grupos locales o grupos de usuarios primarios"

#: authentik/providers/ldap/models.py authentik/providers/radius/models.py
msgid ""
"When enabled, code-based multi-factor authentication can be used by "
"appending a semicolon and the TOTP code to the password. This should only be"
" enabled if all users that will bind to this provider have a TOTP device "
"configured, as otherwise a password may incorrectly be rejected if it "
"contains a semicolon."
msgstr ""
"Cuando se habilita, la autenticación multi-factor basada en código se puede "
"utilizar añadiendo un punto y coma y el código TOTP a la contraseña. Esto "
"solo debe habilitarse si todos los usuarios que se vincularán a este "
"proveedor tienen un dispositivo TOTP configurado, ya que de lo contrario una"
" contraseña podría ser rechazada incorrectamente si contiene un punto y "
"coma."

#: authentik/providers/ldap/models.py
msgid "LDAP Provider"
msgstr "Proveedor de LDAP"

#: authentik/providers/ldap/models.py
msgid "LDAP Providers"
msgstr "Proveedores de LDAP"

#: authentik/providers/ldap/models.py
msgid "Search full LDAP directory"
msgstr "Buscar en el directorio LDAP completo"

#: authentik/providers/oauth2/api/providers.py
#, python-brace-format
msgid "Invalid Regex Pattern: {url}"
msgstr "Patrón Regex Inválido: {url}"

#: authentik/providers/oauth2/id_token.py
msgid "Based on the Hashed User ID"
msgstr "Basado en el ID de usuario con hash"

#: authentik/providers/oauth2/id_token.py
msgid "Based on user ID"
msgstr "Basado en el ID del usuario"

#: authentik/providers/oauth2/id_token.py
msgid "Based on user UUID"
msgstr "Basado en el UUID del usuario"

#: authentik/providers/oauth2/id_token.py
msgid "Based on the username"
msgstr "Basado en el nombre de usuario"

#: authentik/providers/oauth2/id_token.py
msgid "Based on the User's Email. This is recommended over the UPN method."
msgstr ""
"Basado en el correo electrónico del usuario. Esto se recomienda en lugar del"
" método UPN."

#: authentik/providers/oauth2/id_token.py
msgid ""
"Based on the User's UPN, only works if user has a 'upn' attribute set. Use "
"this method only if you have different UPN and Mail domains."
msgstr ""
"Basado en el UPN del Usuario, solo funciona si el usuario tiene un conjunto "
"de atributos «upn». Usa este método solo si tienes dominios UPN y Mail "
"diferentes."

#: authentik/providers/oauth2/models.py
msgid "Confidential"
msgstr "Confidencial"

#: authentik/providers/oauth2/models.py
msgid "Public"
msgstr "Público"

#: authentik/providers/oauth2/models.py
msgid "Same identifier is used for all providers"
msgstr "Se usa el mismo identificador para todos los proveedores"

#: authentik/providers/oauth2/models.py
msgid "Each provider has a different issuer, based on the application slug."
msgstr ""
"Cada proveedor tiene un emisor diferente, en función del slug de la "
"aplicación."

#: authentik/providers/oauth2/models.py
msgid "Strict URL comparison"
msgstr "Comparación de URL estricta"

#: authentik/providers/oauth2/models.py
msgid "Regular Expression URL matching"
msgstr "Coincidencia de URL con Expresiones Regulares"

#: authentik/providers/oauth2/models.py
msgid "code (Authorization Code Flow)"
msgstr "code (flujo de código de autorización)"

#: authentik/providers/oauth2/models.py
msgid "id_token (Implicit Flow)"
msgstr "id_token (flujo implícito)"

#: authentik/providers/oauth2/models.py
msgid "id_token token (Implicit Flow)"
msgstr "token id_token (flujo implícito)"

#: authentik/providers/oauth2/models.py
msgid "code token (Hybrid Flow)"
msgstr "token de código (flujo híbrido)"

#: authentik/providers/oauth2/models.py
msgid "code id_token (Hybrid Flow)"
msgstr "código id_token (flujo híbrido)"

#: authentik/providers/oauth2/models.py
msgid "code id_token token (Hybrid Flow)"
msgstr "código id_token token (flujo híbrido)"

#: authentik/providers/oauth2/models.py
msgid "HS256 (Symmetric Encryption)"
msgstr "HS256 (Encriptación Simétrica)"

#: authentik/providers/oauth2/models.py
msgid "RS256 (Asymmetric Encryption)"
msgstr "RS256 (Encriptación Asimétrica)"

#: authentik/providers/oauth2/models.py
msgid "ES256 (Asymmetric Encryption)"
msgstr "ES256 (Encriptación Asimétrica)"

#: authentik/providers/oauth2/models.py
msgid "Scope used by the client"
msgstr "Alcance utilizado por el cliente"

#: authentik/providers/oauth2/models.py
msgid ""
"Description shown to the user when consenting. If left empty, the user won't"
" be informed."
msgstr ""
"Descripción que se muestra al usuario al dar su consentimiento. Si se deja "
"vacío, no se informará al usuario."

#: authentik/providers/oauth2/models.py
msgid "Scope Mapping"
msgstr "Asignación de Alcance"

#: authentik/providers/oauth2/models.py
msgid "Scope Mappings"
msgstr "Asignaciones de Alcance"

#: authentik/providers/oauth2/models.py
msgid "Client Type"
msgstr "Tipo de cliente"

#: authentik/providers/oauth2/models.py
msgid ""
"Confidential clients are capable of maintaining the confidentiality of their"
" credentials. Public clients are incapable"
msgstr ""
"Los clientes confidenciales son capaces de mantener la confidencialidad de "
"sus credenciales. Los clientes públicos son incapaces de hacerlo."

#: authentik/providers/oauth2/models.py
msgid "Client ID"
msgstr "ID de cliente"

#: authentik/providers/oauth2/models.py
msgid "Client Secret"
msgstr "Secreto del cliente"

#: authentik/providers/oauth2/models.py
msgid "Redirect URIs"
msgstr "Redirigir los URI"

#: authentik/providers/oauth2/models.py
msgid "Include claims in id_token"
msgstr "Incluir reclamos en id_token"

#: authentik/providers/oauth2/models.py
msgid ""
"Include User claims from scopes in the id_token, for applications that don't"
" access the userinfo endpoint."
msgstr ""
"Incluir las reclamaciones de Usuario de los alcances en el id_token, para "
"aplicaciones que no acceden el endpoint de userinfo."

#: authentik/providers/oauth2/models.py
msgid ""
"Access codes not valid on or after current time + this value (Format: "
"hours=1;minutes=2;seconds=3)."
msgstr ""
"Códigos de acceso no válidos a partir de la hora actual + este valor "
"(Format: hours=1;minutes=2;seconds=3)."

#: authentik/providers/oauth2/models.py
msgid ""
"Tokens not valid on or after current time + this value (Format: "
"hours=1;minutes=2;seconds=3)."
msgstr ""
"Los Tokens no son válidos en o después del momento actual + este valor "
"(Formato: hours=1;minutes=2;seconds=3)."

#: authentik/providers/oauth2/models.py
msgid ""
"Configure what data should be used as unique User Identifier. For most "
"cases, the default should be fine."
msgstr ""
"Configure qué datos deben usarse como identificador de usuario único. En la "
"mayoría de los casos, el valor predeterminado debería estar bien."

#: authentik/providers/oauth2/models.py
msgid "Configure how the issuer field of the ID Token should be filled."
msgstr "Configure cómo se debe rellenar el campo emisor del token de ID."

#: authentik/providers/oauth2/models.py
msgid "Signing Key"
msgstr "Clave de firma"

#: authentik/providers/oauth2/models.py
msgid "Key used to sign the tokens."
msgstr "Clave utilizada para firmar los tokens."

#: authentik/providers/oauth2/models.py
msgid "Encryption Key"
msgstr "Clave de Encriptación"

#: authentik/providers/oauth2/models.py
msgid ""
"Key used to encrypt the tokens. When set, tokens will be encrypted and "
"returned as JWEs."
msgstr ""
"Clave utilizada para encriptar los tokens. Cuando se establece, los tokens "
"se encriptan y se retornan como JWEs."

#: authentik/providers/oauth2/models.py
msgid ""
"Any JWT signed by the JWK of the selected source can be used to "
"authenticate."
msgstr ""
"Cualquier JWT firmado por el JWK de la fuente seleccionada se puede utilizar"
" para autenticar."

#: authentik/providers/oauth2/models.py
msgid "OAuth2/OpenID Provider"
msgstr "Proveedor de OAuth2/OpenID"

#: authentik/providers/oauth2/models.py
msgid "OAuth2/OpenID Providers"
msgstr "Proveedores de OAuth2/OpenID"

#: authentik/providers/oauth2/models.py
msgid "Scopes"
msgstr "Alcances"

#: authentik/providers/oauth2/models.py
msgid "Code"
msgstr "Código"

#: authentik/providers/oauth2/models.py
msgid "Nonce"
msgstr "Nonce"

#: authentik/providers/oauth2/models.py
msgid "Code Challenge"
msgstr "Desafío código"

#: authentik/providers/oauth2/models.py
msgid "Code Challenge Method"
msgstr "Método de desafío de código"

#: authentik/providers/oauth2/models.py
msgid "Authorization Code"
msgstr "Código de autorización"

#: authentik/providers/oauth2/models.py
msgid "Authorization Codes"
msgstr "Códigos de autorización"

#: authentik/providers/oauth2/models.py
msgid "OAuth2 Access Token"
msgstr "Token de Acceso OAuth2"

#: authentik/providers/oauth2/models.py
msgid "OAuth2 Access Tokens"
msgstr "Tokens de Acceso OAuth2"

#: authentik/providers/oauth2/models.py
msgid "ID Token"
msgstr "Token de identificación"

#: authentik/providers/oauth2/models.py
msgid "OAuth2 Refresh Token"
msgstr "Token de Actualización OAuth2"

#: authentik/providers/oauth2/models.py
msgid "OAuth2 Refresh Tokens"
msgstr "Tokens de Actualización OAuth2"

#: authentik/providers/oauth2/models.py
msgid "Device Token"
msgstr "Token de Dispositivo"

#: authentik/providers/oauth2/models.py
msgid "Device Tokens"
msgstr "Tokens de Dispositivo"

#: authentik/providers/oauth2/views/authorize.py
#: authentik/providers/saml/views/flows.py
#, python-brace-format
msgid "Redirecting to {app}..."
msgstr "Redirigiendo a {app}..."

#: authentik/providers/oauth2/views/device_init.py
msgid "Invalid code"
msgstr "Código invalido"

#: authentik/providers/oauth2/views/userinfo.py
msgid "GitHub Compatibility: Access your User Information"
msgstr "Compatibilidad con GitHub: Accede a tu información de usuario"

#: authentik/providers/oauth2/views/userinfo.py
msgid "GitHub Compatibility: Access you Email addresses"
msgstr ""
"Compatibilidad con GitHub: Accede a tus direcciones de correo electrónico"

#: authentik/providers/oauth2/views/userinfo.py
msgid "GitHub Compatibility: Access your Groups"
msgstr "Compatibilidad con GitHub: Accede a tus grupos"

#: authentik/providers/proxy/api.py
msgid "User and password attributes must be set when basic auth is enabled."
msgstr ""
"Los atributos de usuario y contraseña deben ser definidos cuando la "
"autenticación básica está habilitada."

#: authentik/providers/proxy/api.py
msgid "Internal host cannot be empty when forward auth is disabled."
msgstr ""
"El host interno no puede estar vacío cuando la autenticación por reenvío "
"está deshabilitada."

#: authentik/providers/proxy/models.py
msgid "Validate SSL Certificates of upstream servers"
msgstr "Valida Certificados SSL de servidores de origen"

#: authentik/providers/proxy/models.py
msgid "Internal host SSL Validation"
msgstr "Validación SSL de host interno"

#: authentik/providers/proxy/models.py
msgid ""
"Enable support for forwardAuth in traefik and nginx auth_request. Exclusive "
"with internal_host."
msgstr ""
"Habilite el soporte para forwardAuth en traefik y nginx auth_request. "
"Exclusivo con internal_host."

#: authentik/providers/proxy/models.py
msgid ""
"Regular expressions for which authentication is not required. Each new line "
"is interpreted as a new Regular Expression."
msgstr ""
"Expresiones regulares para las que no se requiere autenticación. Cada línea "
"nueva se interpreta como una nueva expresión regular."

#: authentik/providers/proxy/models.py
msgid ""
"When enabled, this provider will intercept the authorization header and "
"authenticate requests based on its value."
msgstr ""
"Cuando está habilitado, este proveedor interceptará el encabezado de "
"autorización y autenticará las solicitudes en función de su valor."

#: authentik/providers/proxy/models.py
msgid "Set HTTP-Basic Authentication"
msgstr "Establecer la autenticación básica de HTTP"

#: authentik/providers/proxy/models.py
msgid ""
"Set a custom HTTP-Basic Authentication header based on values from "
"authentik."
msgstr ""
"Establezca un encabezado de autenticación básica HTTP personalizado en "
"función de los valores de authentik."

#: authentik/providers/proxy/models.py
msgid "HTTP-Basic Username Key"
msgstr "Clave de nombre de usuario básica HTTP"

#: authentik/providers/proxy/models.py
msgid ""
"User/Group Attribute used for the user part of the HTTP-Basic Header. If not"
" set, the user's Email address is used."
msgstr ""
"Atributo de usuario/grupo utilizado para la parte de usuario del encabezado "
"HTTP-Basic. Si no se establece, se utiliza la dirección de correo "
"electrónico del usuario."

#: authentik/providers/proxy/models.py
msgid "HTTP-Basic Password Key"
msgstr "Clave de Contraseña Básica HTTP"

#: authentik/providers/proxy/models.py
msgid ""
"User/Group Attribute used for the password part of the HTTP-Basic Header."
msgstr ""
"Atributo del usuario/grupo utilizado para la parte de contraseña del "
"encabezado HTTP-Basic."

#: authentik/providers/proxy/models.py
msgid "Proxy Provider"
msgstr "Proveedor de Proxy"

#: authentik/providers/proxy/models.py
msgid "Proxy Providers"
msgstr "Proveedores de Proxy"

#: authentik/providers/radius/models.py
msgid "Shared secret between clients and server to hash packets."
msgstr "Secreto compartido entre clientes y servidor para hashear paquetes."

#: authentik/providers/radius/models.py
msgid ""
"List of CIDRs (comma-separated) that clients can connect from. A more "
"specific CIDR will match before a looser one. Clients connecting from a non-"
"specified CIDR will be dropped."
msgstr ""
"Lista de CIDR (separados por comas) desde los que los clientes pueden "
"conectarse. Un CIDR más específico coincidirá antes que uno menos preciso. "
"Los clientes que se conecten desde un CIDR no especificado serán "
"descartados."

#: authentik/providers/radius/models.py
msgid "Radius Provider"
msgstr "Proveedor de Radius"

#: authentik/providers/radius/models.py
msgid "Radius Providers"
msgstr "Proveedores de Radius"

#: authentik/providers/radius/models.py
msgid "Radius Provider Property Mapping"
msgstr "Asignación de Propiedades de Proveedor de Radius"

#: authentik/providers/radius/models.py
msgid "Radius Provider Property Mappings"
msgstr "Asignaciones de Propiedades de Proveedor de Radius"

#: authentik/providers/saml/api/providers.py
msgid ""
"With a signing keypair selected, at least one of 'Sign assertion' and 'Sign "
"Response' must be selected."
msgstr ""
"Con un par de claves de firma seleccionado, se debe seleccionar al menos una"
" de las opciones 'Firmar Aserción' y 'Firmar Respuesta'."

#: authentik/providers/saml/api/providers.py
msgid "Invalid XML Syntax"
msgstr "Sintaxis XML no válida"

#: authentik/providers/saml/api/providers.py
#, python-brace-format
msgid "Failed to import Metadata: {messages}"
msgstr "No se pudieron importar los Metadatos: {messages}"

#: authentik/providers/saml/models.py
msgid "ACS URL"
msgstr "URL"

#: authentik/providers/saml/models.py
msgid ""
"Value of the audience restriction field of the assertion. When left empty, "
"no audience restriction will be added."
msgstr ""
"Valor del campo de restricción de audiencia de la aserción. Si se deja "
"vacío, no se agregará ninguna restricción de audiencia."

#: authentik/providers/saml/models.py
msgid "Also known as EntityID"
msgstr "También conocido como EntityID"

#: authentik/providers/saml/models.py
msgid "Service Provider Binding"
msgstr "Vinculación de Proveedor de Servicio"

#: authentik/providers/saml/models.py
msgid ""
"This determines how authentik sends the response back to the Service "
"Provider."
msgstr ""
"Esto determina cómo authentik envía la respuesta al Proveedor de Servicios."

#: authentik/providers/saml/models.py
msgid "NameID Property Mapping"
msgstr "Asignación de Propiedades de NameID"

#: authentik/providers/saml/models.py
msgid ""
"Configure how the NameID value will be created. When left empty, the "
"NameIDPolicy of the incoming request will be considered"
msgstr ""
"Configurar cómo se creará el valor NameID. Si se deja vacío, se considerará "
"el NameIDPolicy de la solicitud entrante."

#: authentik/providers/saml/models.py
msgid ""
"Assertion valid not before current time + this value (Format: "
"hours=-1;minutes=-2;seconds=-3)."
msgstr ""
"Aserción válida no antes de la hora actual + este valor (Formato: "
"hours=-1;minutes=-2;seconds=-3)."

#: authentik/providers/saml/models.py
msgid ""
"Assertion not valid on or after current time + this value (Format: "
"hours=1;minutes=2;seconds=3)."
msgstr ""
"La aserción no es válida en o después de la hora actual + este valor "
"(Formato: horas = 1; minutos = 2; segundos = 3)."

#: authentik/providers/saml/models.py
msgid ""
"Session not valid on or after current time + this value (Format: "
"hours=1;minutes=2;seconds=3)."
msgstr ""
"La sesión no es válida a partir de la hora actual + este valor (Formato: "
"horas=1; minutos=2; segundos=3)."

#: authentik/providers/saml/models.py authentik/sources/saml/models.py
msgid "SHA1"
msgstr "SHA1"

#: authentik/providers/saml/models.py authentik/sources/saml/models.py
msgid "SHA256"
msgstr "SHA-256"

#: authentik/providers/saml/models.py authentik/sources/saml/models.py
msgid "SHA384"
msgstr "SHA384"

#: authentik/providers/saml/models.py authentik/sources/saml/models.py
msgid "SHA512"
msgstr "SHA512"

#: authentik/providers/saml/models.py authentik/sources/saml/models.py
msgid "RSA-SHA1"
msgstr "RSA-SHA1"

#: authentik/providers/saml/models.py authentik/sources/saml/models.py
msgid "RSA-SHA256"
msgstr "RSA-SHA256"

#: authentik/providers/saml/models.py authentik/sources/saml/models.py
msgid "RSA-SHA384"
msgstr "RSA-SHA384"

#: authentik/providers/saml/models.py authentik/sources/saml/models.py
msgid "RSA-SHA512"
msgstr "RSA-SHA512"

#: authentik/providers/saml/models.py authentik/sources/saml/models.py
msgid "ECDSA-SHA1"
msgstr "ECDSA-SHA1"

#: authentik/providers/saml/models.py authentik/sources/saml/models.py
msgid "ECDSA-SHA256"
msgstr "ECDSA-SHA256"

#: authentik/providers/saml/models.py authentik/sources/saml/models.py
msgid "ECDSA-SHA384"
msgstr "ECDSA-SHA384"

#: authentik/providers/saml/models.py authentik/sources/saml/models.py
msgid "ECDSA-SHA512"
msgstr "ECDSA-SHA512"

#: authentik/providers/saml/models.py authentik/sources/saml/models.py
msgid "DSA-SHA1"
msgstr "DSA-SHA1"

#: authentik/providers/saml/models.py authentik/sources/saml/models.py
msgid ""
"When selected, incoming assertion's Signatures will be validated against "
"this certificate. To allow unsigned Requests, leave on default."
msgstr ""
"Cuando se selecciona, las firmas de la aserción entrante se validarán con "
"este certificado. Para permitir solicitudes sin firmar, déjelo en el valor "
"predeterminado."

#: authentik/providers/saml/models.py authentik/sources/saml/models.py
msgid "Verification Certificate"
msgstr "Certificado de Verificación"

#: authentik/providers/saml/models.py
msgid "Keypair used to sign outgoing Responses going to the Service Provider."
msgstr ""
"Par de claves utilizado para firmar las Respuestas salientes dirigidas al "
"Proveedor de Servicios."

#: authentik/providers/saml/models.py authentik/sources/saml/models.py
msgid "Signing Keypair"
msgstr "Keypair de firma"

#: authentik/providers/saml/models.py authentik/sources/saml/models.py
msgid ""
"When selected, incoming assertions are encrypted by the IdP using the public"
" key of the encryption keypair. The assertion is decrypted by the SP using "
"the the private key."
msgstr ""
"Cuando se selecciona esta opción, el IdP cifra las aserción entrantes "
"utilizando la clave pública del par de claves de encriptación. El SP "
"descifra la aserción utilizando la clave privada."

#: authentik/providers/saml/models.py authentik/sources/saml/models.py
msgid "Encryption Keypair"
msgstr "Par de Claves de Encriptación"

#: authentik/providers/saml/models.py
msgid "Default relay_state value for IDP-initiated logins"
msgstr ""
"Valor predeterminado de relay_state para inicios de sesión iniciados por IDP"

#: authentik/providers/saml/models.py
msgid "SAML Provider"
msgstr "Proveedor de SAML"

#: authentik/providers/saml/models.py
msgid "SAML Providers"
msgstr "Proveedores de SAML"

#: authentik/providers/saml/models.py
msgid "SAML Provider Property Mapping"
msgstr "Asignación de Propiedades de Proveedor de SAML"

#: authentik/providers/saml/models.py
msgid "SAML Provider Property Mappings"
msgstr "Asignaciones de Propiedades de Proveedor de SAML"

#: authentik/providers/saml/models.py
msgid "SAML Provider from Metadata"
msgstr "Proveedor de SAML a partir de Metadatos"

#: authentik/providers/saml/models.py
msgid "SAML Providers from Metadata"
msgstr "Proveedores de SAML a partir de Metadatos"

#: authentik/providers/scim/models.py
msgid "Base URL to SCIM requests, usually ends in /v2"
msgstr "URL base para solicitudes SCIM, generalmente termina en /v2"

#: authentik/providers/scim/models.py
msgid "Authentication token"
msgstr "Token de Autenticación"

#: authentik/providers/scim/models.py
msgid "SCIM Provider"
msgstr "Proveedor de SCIM"

#: authentik/providers/scim/models.py
msgid "SCIM Providers"
msgstr "Proveedores de SCIM"

#: authentik/providers/scim/models.py
msgid "SCIM Provider Mapping"
msgstr "Asignación de Proveedor de SCIM"

#: authentik/providers/scim/models.py
msgid "SCIM Provider Mappings"
msgstr "Asignaciones de Proveedor de SCIM"

#: authentik/rbac/models.py
msgid "Role"
msgstr "Rol"

#: authentik/rbac/models.py
msgid "Roles"
msgstr "Roles"

#: authentik/rbac/models.py
msgid "System permission"
msgstr "Permiso de sistema"

#: authentik/rbac/models.py
msgid "System permissions"
msgstr "Permisos de sistema"

#: authentik/rbac/models.py
msgid "Can view system info"
msgstr "Puede ver info de sistema"

#: authentik/rbac/models.py
msgid "Can access admin interface"
msgstr "Puede acceder a la interfaz de administrador"

#: authentik/rbac/models.py
msgid "Can view system settings"
msgstr "Puede ver ajustes de sistema"

#: authentik/rbac/models.py
msgid "Can edit system settings"
msgstr "Puede editar ajustes de sistema"

#: authentik/recovery/management/commands/create_admin_group.py
msgid "Create admin group if the default group gets deleted."
msgstr ""
"Cree un grupo de administración si se elimina el grupo predeterminado."

#: authentik/recovery/management/commands/create_recovery_key.py
msgid "Create a Key which can be used to restore access to authentik."
msgstr ""
"Cree una clave que se pueda usar para restaurar el acceso a authentik."

#: authentik/recovery/views.py
msgid "Used recovery-link to authenticate."
msgstr "Se usó el enlace de recuperación para autenticarse."

#: authentik/sources/kerberos/models.py
msgid "Kerberos realm"
msgstr "Dominio Kerberos"

#: authentik/sources/kerberos/models.py
msgid "Custom krb5.conf to use. Uses the system one by default"
msgstr "krb5.conf personalizado a usar. Usa el del sistema por defecto."

#: authentik/sources/kerberos/models.py
msgid "Sync users from Kerberos into authentik"
msgstr "Sincronizar usuarios desde Kerberos hacia Authentik"

#: authentik/sources/kerberos/models.py
msgid "When a user changes their password, sync it back to Kerberos"
msgstr "Cuando un usuario cambia su contraseña, sincronizarlo hacia Kerberos"

#: authentik/sources/kerberos/models.py
msgid "Principal to authenticate to kadmin for sync."
msgstr "Principal para autenticarse como kadmin para la sincronización."

#: authentik/sources/kerberos/models.py
msgid "Password to authenticate to kadmin for sync"
msgstr "Contraseña para autenticarse como kadmin para la sincronización"

#: authentik/sources/kerberos/models.py
msgid ""
"Keytab to authenticate to kadmin for sync. Must be base64-encoded or in the "
"form TYPE:residual"
msgstr ""
"Keytab para autenticarse como kadmin para la sincronización. Debe estar "
"codificado en base64 o en el formato TIPO:residual"

#: authentik/sources/kerberos/models.py
msgid ""
"Credentials cache to authenticate to kadmin for sync. Must be in the form "
"TYPE:residual"
msgstr ""
"Cache de credenciales para autenticarse como kadmin para la sincronización. "
"Debe estar en el formato TIPO:residual"

#: authentik/sources/kerberos/models.py
msgid ""
"Force the use of a specific server name for SPNEGO. Must be in the form "
"HTTP@hostname"
msgstr ""
"Forzar el uso de un nombre de servidor específico para SPNEGO. Debe estar en"
" el formato HTTP@nombredelservidor"

#: authentik/sources/kerberos/models.py
msgid "SPNEGO keytab base64-encoded or path to keytab in the form FILE:path"
msgstr ""
"Keytab de SPNEGO codificado en base64 o ruta al keytab en el formato "
"FILE:ruta"

#: authentik/sources/kerberos/models.py
msgid "Credential cache to use for SPNEGO in form type:residual"
msgstr "Caché de credenciales a usar para SPNEGO en el formato tipo:residual"

#: authentik/sources/kerberos/models.py
msgid ""
"If enabled, the authentik-stored password will be updated upon login with "
"the Kerberos password backend"
msgstr ""
"Si está habilitado, la contraseña almacenada por authentik será actualizada "
"al iniciar sesión con el backend de contraseñas Kerberos"

#: authentik/sources/kerberos/models.py
msgid "Kerberos Source"
msgstr "Fuente de Kerberos"

#: authentik/sources/kerberos/models.py
msgid "Kerberos Sources"
msgstr "Fuentes de Kerberos"

#: authentik/sources/kerberos/models.py
msgid "Kerberos Source Property Mapping"
msgstr "Asignación de Propiedades de Fuente de Kerberos"

#: authentik/sources/kerberos/models.py
msgid "Kerberos Source Property Mappings"
msgstr "Asignaciones de Propiedades de Fuente de Kerberos"

#: authentik/sources/kerberos/models.py
msgid "User Kerberos Source Connection"
msgstr "Conexión de Fuente de Kerberos de Usuario"

#: authentik/sources/kerberos/models.py
msgid "User Kerberos Source Connections"
msgstr "Conexiones de Fuente de Kerberos de Usuario"

#: authentik/sources/kerberos/models.py
msgid "Group Kerberos Source Connection"
msgstr "Conexión de Fuente Kerberos de Grupo"

#: authentik/sources/kerberos/models.py
msgid "Group Kerberos Source Connections"
msgstr "Conexiones de Fuente de Kerberos de Grupo"

#: authentik/sources/kerberos/views.py
msgid "SPNEGO authentication required"
msgstr "Se requiere autenticación SPNEGO"

#: authentik/sources/kerberos/views.py
msgid ""
"\n"
"                    Make sure you have valid tickets (obtainable via kinit)\n"
"                    and configured the browser correctly.\n"
"                    Please contact your administrator.\n"
"                "
msgstr ""
"\n"
"                    Asegúrate de que tienes entradas válidas\n"
"                    (se obtienen a través de kinit) \n"
"                    y de haber configurado correctamente el navegador.\n"
"                    Por favor, contacta a tu administrador.\n"
"                "

#: authentik/sources/ldap/api.py
msgid "Only a single LDAP Source with password synchronization is allowed"
msgstr ""
"Solo está permitida una Fuente de LDAP con sincronización de contraseña"

#: authentik/sources/ldap/models.py
msgid "Server URI"
msgstr "URI de servidor"

#: authentik/sources/ldap/models.py
msgid ""
"Optionally verify the LDAP Server's Certificate against the CA Chain in this"
" keypair."
msgstr ""
"Si lo desea, verifique el certificado del servidor LDAP con la cadena de CA "
"en este par de claves."

#: authentik/sources/ldap/models.py
msgid ""
"Client certificate to authenticate against the LDAP Server's Certificate."
msgstr ""
"Certificado de cliente para autenticarse contra el certificado del servidor "
"LDAP."

#: authentik/sources/ldap/models.py
msgid "Bind CN"
msgstr "Enlazar CN"

#: authentik/sources/ldap/models.py
msgid "Enable Start TLS"
msgstr "Habilitar inicio de TLS"

#: authentik/sources/ldap/models.py
msgid "Use Server URI for SNI verification"
msgstr "Utilizar el URI del servidor para la verificación SNI"

#: authentik/sources/ldap/models.py
msgid "Base DN"
msgstr "DN base"

#: authentik/sources/ldap/models.py
msgid "Prepended to Base DN for User-queries."
msgstr "Se antepone al DN base para las consultas de los usuarios."

#: authentik/sources/ldap/models.py
msgid "Addition User DN"
msgstr "DN de usuario adicional"

#: authentik/sources/ldap/models.py
msgid "Prepended to Base DN for Group-queries."
msgstr "Se antepone al DN base para consultas de grupo."

#: authentik/sources/ldap/models.py
msgid "Addition Group DN"
msgstr "DN de grupo de adición"

#: authentik/sources/ldap/models.py
msgid "Consider Objects matching this filter to be Users."
msgstr "Considere que los objetos que coinciden con este filtro son usuarios."

#: authentik/sources/ldap/models.py
msgid "Field which contains members of a group."
msgstr "Campo que contiene los miembros de un grupo."

#: authentik/sources/ldap/models.py
msgid "Consider Objects matching this filter to be Groups."
msgstr "Considere que los objetos que coinciden con este filtro son grupos."

#: authentik/sources/ldap/models.py
msgid "Field which contains a unique Identifier."
msgstr "Campo que contiene un identificador único."

#: authentik/sources/ldap/models.py
msgid "Update internal authentik password when login succeeds with LDAP"
msgstr ""
"Actualizar la contraseña interna de authentik cuando el inicio de sesión con"
" LDAP sea exitoso."

#: authentik/sources/ldap/models.py
msgid ""
"When a user changes their password, sync it back to LDAP. This can only be "
"enabled on a single LDAP source."
msgstr ""
"Cuando un usuario cambie su contraseña, sincronízala de vuelta con LDAP. "
"Esto solo puede habilitarse en una única fuente de LDAP."

#: authentik/sources/ldap/models.py
msgid "LDAP Source"
msgstr "Fuente de LDAP"

#: authentik/sources/ldap/models.py
msgid "LDAP Sources"
msgstr "Fuentes de LDAP"

#: authentik/sources/ldap/models.py
msgid "LDAP Source Property Mapping"
msgstr "Asignación de Propiedades de Fuente de LDAP"

#: authentik/sources/ldap/models.py
msgid "LDAP Source Property Mappings"
msgstr "Asignaciones de Propiedades de Fuente de LDAP"

#: authentik/sources/ldap/signals.py
msgid "Password does not match Active Directory Complexity."
msgstr "La contraseña no coincide con la complejidad de Active Directory."

#: authentik/sources/oauth/clients/oauth2.py
msgid "No token received."
msgstr "No se recibió ningún token."

#: authentik/sources/oauth/models.py
msgid "Request Token URL"
msgstr "Solicitar URL de token"

#: authentik/sources/oauth/models.py
msgid ""
"URL used to request the initial token. This URL is only required for OAuth "
"1."
msgstr ""
"URL utilizada para solicitar el token inicial. Esta URL solo es necesaria "
"para OAuth 1."

#: authentik/sources/oauth/models.py
msgid "Authorization URL"
msgstr "URL de autorización"

#: authentik/sources/oauth/models.py
msgid "URL the user is redirect to to conest the flow."
msgstr "URL a la que se redirige al usuario para que se opone al flujo."

#: authentik/sources/oauth/models.py
msgid "Access Token URL"
msgstr "URL de token de acceso"

#: authentik/sources/oauth/models.py
msgid "URL used by authentik to retrieve tokens."
msgstr "URL utilizada por authentik para recuperar tokens."

#: authentik/sources/oauth/models.py
msgid "Profile URL"
msgstr "URL del perfil"

#: authentik/sources/oauth/models.py
msgid "URL used by authentik to get user information."
msgstr "URL utilizada por authentik para obtener información del usuario."

#: authentik/sources/oauth/models.py
msgid "Additional Scopes"
msgstr "Alcances Adicionales"

#: authentik/sources/oauth/models.py
msgid "OAuth Source"
msgstr "Fuente de OAuth"

#: authentik/sources/oauth/models.py
msgid "OAuth Sources"
msgstr "Fuentes de OAuth"

#: authentik/sources/oauth/models.py
msgid "GitHub OAuth Source"
msgstr "Fuente de OAuth de GitHub"

#: authentik/sources/oauth/models.py
msgid "GitHub OAuth Sources"
msgstr "Fuentes de OAuth de GitHub"

#: authentik/sources/oauth/models.py
msgid "GitLab OAuth Source"
msgstr "Fuente de OAuth de GitLab"

#: authentik/sources/oauth/models.py
msgid "GitLab OAuth Sources"
msgstr "Fuentes de OAuth de GitLab"

#: authentik/sources/oauth/models.py
msgid "Twitch OAuth Source"
msgstr "Fuente de OAuth de Twitch"

#: authentik/sources/oauth/models.py
msgid "Twitch OAuth Sources"
msgstr "Fuentes de OAuth de Twitch"

#: authentik/sources/oauth/models.py
msgid "Mailcow OAuth Source"
msgstr "Fuente de OAuth de Mailcow"

#: authentik/sources/oauth/models.py
msgid "Mailcow OAuth Sources"
msgstr "Fuentes de OAuth de Mailcow"

#: authentik/sources/oauth/models.py
msgid "Twitter OAuth Source"
msgstr "Fuente de OAuth de Twitter"

#: authentik/sources/oauth/models.py
msgid "Twitter OAuth Sources"
msgstr "Fuentes de OAuth de Twitter"

#: authentik/sources/oauth/models.py
msgid "Facebook OAuth Source"
msgstr "Fuente de OAuth de Facebook"

#: authentik/sources/oauth/models.py
msgid "Facebook OAuth Sources"
msgstr "Fuentes de OAuth de Facebook"

#: authentik/sources/oauth/models.py
msgid "Discord OAuth Source"
msgstr "Fuente de OAuth de Discord"

#: authentik/sources/oauth/models.py
msgid "Discord OAuth Sources"
msgstr "Fuentes de OAuth de Discord"

#: authentik/sources/oauth/models.py
msgid "Patreon OAuth Source"
msgstr "Fuente de OAuth de Patreon"

#: authentik/sources/oauth/models.py
msgid "Patreon OAuth Sources"
msgstr "Fuentes de OAuth de Patreon"

#: authentik/sources/oauth/models.py
msgid "Google OAuth Source"
msgstr "Fuente de OAuth de Google"

#: authentik/sources/oauth/models.py
msgid "Google OAuth Sources"
msgstr "Fuentes de OAuth de Google"

#: authentik/sources/oauth/models.py
msgid "Azure AD OAuth Source"
msgstr "Fuente de OAuth de Azure AD"

#: authentik/sources/oauth/models.py
msgid "Azure AD OAuth Sources"
msgstr "Fuentes de OAuth de Azure AD"

#: authentik/sources/oauth/models.py
msgid "OpenID OAuth Source"
msgstr "Fuente de OAuth de OpenID"

#: authentik/sources/oauth/models.py
msgid "OpenID OAuth Sources"
msgstr "Fuentes de OAuth de OpenID"

#: authentik/sources/oauth/models.py
msgid "Apple OAuth Source"
msgstr "Fuente de OAuth de Apple "

#: authentik/sources/oauth/models.py
msgid "Apple OAuth Sources"
msgstr "Fuentes de OAuth de Apple"

#: authentik/sources/oauth/models.py
msgid "Okta OAuth Source"
msgstr "Fuente de OAuth de Okta"

#: authentik/sources/oauth/models.py
msgid "Okta OAuth Sources"
msgstr "Fuentes de OAuth de Okta"

#: authentik/sources/oauth/models.py
msgid "Reddit OAuth Source"
msgstr "Fuente de OAuth de Reddit"

#: authentik/sources/oauth/models.py
msgid "Reddit OAuth Sources"
msgstr "Fuentes de OAuth de Reddit"

#: authentik/sources/oauth/models.py
msgid "OAuth Source Property Mapping"
msgstr "Asignación de Propiedades de Fuente de OAuth"

#: authentik/sources/oauth/models.py
msgid "OAuth Source Property Mappings"
msgstr "Asignaciones de Propiedades de Fuente de OAuth"

#: authentik/sources/oauth/models.py
msgid "User OAuth Source Connection"
msgstr "Conexión de Fuente de OAuth de Usuario"

#: authentik/sources/oauth/models.py
msgid "User OAuth Source Connections"
msgstr "Conexiones de Fuente de OAuth de Usuario"

#: authentik/sources/oauth/models.py
msgid "Group OAuth Source Connection"
msgstr "Conexión de Fuente de OAuth de Grupo"

#: authentik/sources/oauth/models.py
msgid "Group OAuth Source Connections"
msgstr "Conexiones de Fuente de OAuth de Grupo"

#: authentik/sources/oauth/views/callback.py
#, python-brace-format
msgid "Authentication failed: {reason}"
msgstr "Falló la autenticación: {reason}"

#: authentik/sources/plex/models.py
msgid "Client identifier used to talk to Plex."
msgstr "Identificador de cliente utilizado para hablar con Plex."

#: authentik/sources/plex/models.py
msgid ""
"Which servers a user has to be a member of to be granted access. Empty list "
"allows every server."
msgstr ""
"A qué servidores debe pertenecer un usuario para que se le conceda acceso. "
"La lista vacía permite todos los servidores."

#: authentik/sources/plex/models.py
msgid "Allow friends to authenticate, even if you don't share a server."
msgstr ""
"Permite que tus amigos se autentiquen, incluso si no compartes un servidor."

#: authentik/sources/plex/models.py
msgid "Plex token used to check friends"
msgstr "Token de Plex usado para comprobar amigos"

#: authentik/sources/plex/models.py
msgid "Plex Source"
msgstr "Fuente de Plex"

#: authentik/sources/plex/models.py
msgid "Plex Sources"
msgstr "Fuentes de Plex"

#: authentik/sources/plex/models.py
msgid "Plex Source Property Mapping"
msgstr "Asignación de Propiedades de Fuente de Plex"

#: authentik/sources/plex/models.py
msgid "Plex Source Property Mappings"
msgstr "Asignaciones de Propiedades de Fuente de Plex"

#: authentik/sources/plex/models.py
msgid "User Plex Source Connection"
msgstr "Conexión de Fuente de Plex de Usuario"

#: authentik/sources/plex/models.py
msgid "User Plex Source Connections"
msgstr "Conexiones de Fuente de Plex de Usuario"

#: authentik/sources/plex/models.py
msgid "Group Plex Source Connection"
msgstr "Conexión de Fuente Plex de Grupo"

#: authentik/sources/plex/models.py
msgid "Group Plex Source Connections"
msgstr "Conexiones de Fuente de Plex de Grupo"

#: authentik/sources/saml/models.py
msgid "Redirect Binding"
msgstr "Vínculo de Redirección"

#: authentik/sources/saml/models.py
msgid "POST Binding"
msgstr "Vinculación POST"

#: authentik/sources/saml/models.py
msgid "POST Binding with auto-confirmation"
msgstr "Vinculación POST con confirmación automática"

#: authentik/sources/saml/models.py
msgid "Flow used before authentication."
msgstr "Flujo utilizado antes de la autenticación."

#: authentik/sources/saml/models.py
msgid "Issuer"
msgstr "Emisor"

#: authentik/sources/saml/models.py
msgid "Also known as Entity ID. Defaults the Metadata URL."
msgstr "También se conoce como ID de entidad. Default la URL de metadatos."

#: authentik/sources/saml/models.py
msgid "SSO URL"
msgstr "URL SSO"

#: authentik/sources/saml/models.py
msgid "URL that the initial Login request is sent to."
msgstr "URL a la que se envía la solicitud de inicio de sesión inicial."

#: authentik/sources/saml/models.py
msgid "SLO URL"
msgstr "URL SLO"

#: authentik/sources/saml/models.py
msgid "Optional URL if your IDP supports Single-Logout."
msgstr "URL opcional si su IDP admite el cierre de sesión único."

#: authentik/sources/saml/models.py
msgid ""
"Allows authentication flows initiated by the IdP. This can be a security "
"risk, as no validation of the request ID is done."
msgstr ""
"Permite los flujos de autenticación iniciados por el IdP. Esto puede suponer"
" un riesgo para la seguridad, ya que no se valida el identificador de la "
"solicitud."

#: authentik/sources/saml/models.py
msgid ""
"NameID Policy sent to the IdP. Can be unset, in which case no Policy is "
"sent."
msgstr ""
"Política de NameID enviada al IdP. Se puede anular, en cuyo caso no se envía"
" ninguna política."

#: authentik/sources/saml/models.py
msgid "Delete temporary users after"
msgstr "Eliminar usuarios temporales después"

#: authentik/sources/saml/models.py
msgid ""
"Time offset when temporary users should be deleted. This only applies if "
"your IDP uses the NameID Format 'transient', and the user doesn't log out "
"manually. (Format: hours=1;minutes=2;seconds=3)."
msgstr ""
"Desplazamiento temporal en el que se deben eliminar los usuarios temporales."
" Esto solo se aplica si su IDP utiliza el formato NameID «transitorio» y el "
"usuario no cierra sesión manualmente. (Formato: horas = 1; minutos = 2; "
"segundos = 3)."

#: authentik/sources/saml/models.py
msgid ""
"Keypair used to sign outgoing Responses going to the Identity Provider."
msgstr ""
"Par de claves utilizado para firmar las Respuestas salientes dirigidas al "
"Proveedor de Identidad."

#: authentik/sources/saml/models.py
msgid "SAML Source"
msgstr "Fuente de SAML"

#: authentik/sources/saml/models.py
msgid "SAML Sources"
msgstr "Fuentes de SAML"

#: authentik/sources/saml/models.py
msgid "SAML Source Property Mapping"
msgstr "Asignación de Propiedades de Fuente de SAML"

#: authentik/sources/saml/models.py
msgid "SAML Source Property Mappings"
msgstr "Asignaciones de Propiedades de Fuente de SAML"

#: authentik/sources/saml/models.py
msgid "User SAML Source Connection"
msgstr "Conexión de Fuente de SAML de Usuario"

#: authentik/sources/saml/models.py
msgid "User SAML Source Connections"
msgstr "Conexiones de Fuente de SAML de Usuario"

#: authentik/sources/saml/models.py
msgid "Group SAML Source Connection"
msgstr "Conexión de Fuente de SAML de Grupo"

#: authentik/sources/saml/models.py
msgid "Group SAML Source Connections"
msgstr "Conexiones de Fuente de SAML de Grupo"

#: authentik/sources/scim/models.py
msgid "SCIM Source"
msgstr "Fuente de SCIM"

#: authentik/sources/scim/models.py
msgid "SCIM Sources"
msgstr "Fuentes de SCIM"

#: authentik/sources/scim/models.py
msgid "SCIM Source Property Mapping"
msgstr "Asignación de Propiedades de Fuente de SCIM"

#: authentik/sources/scim/models.py
msgid "SCIM Source Property Mappings"
msgstr "Asignaciones de Propiedades de Fuente de SCIM"

#: authentik/stages/authenticator_duo/models.py
msgid "Duo Authenticator Setup Stage"
msgstr "Etapa de Configuración del Autenticador Duo"

#: authentik/stages/authenticator_duo/models.py
msgid "Duo Authenticator Setup Stages"
msgstr "Etapas de Configuración del Autenticador Duo"

#: authentik/stages/authenticator_duo/models.py
msgid "Duo Device"
msgstr "Dispositivo Duo"

#: authentik/stages/authenticator_duo/models.py
msgid "Duo Devices"
msgstr "Dispositivos Duo"

#: authentik/stages/authenticator_sms/models.py
msgid ""
"When enabled, the Phone number is only used during enrollment to verify the "
"users authenticity. Only a hash of the phone number is saved to ensure it is"
" not reused in the future."
msgstr ""
"Cuando se habilita, el número de Teléfono solo es usado durante la "
"inscripción para verificar la autenticidad de los usuarios. Solo un hash del"
" número de teléfono es guardado para asegurarse de que no sea reusado en el "
"futuro."

#: authentik/stages/authenticator_sms/models.py
msgid "Optionally modify the payload being sent to custom providers."
msgstr ""
"Opcionalmente modifica el payload enviado a los proveedores personalizados."

#: authentik/stages/authenticator_sms/models.py
#, python-brace-format
msgid "Use this code to authenticate in authentik: {token}"
msgstr "Usa este código para autenticarte en authentik: {token}"

#: authentik/stages/authenticator_sms/models.py
msgid "SMS Authenticator Setup Stage"
msgstr "Etapa de Configuración del Autenticador SMS"

#: authentik/stages/authenticator_sms/models.py
msgid "SMS Authenticator Setup Stages"
msgstr "Etapas de Configuración del Autenticador SMS"

#: authentik/stages/authenticator_sms/models.py
msgid "SMS Device"
msgstr "Dispositivo SMS"

#: authentik/stages/authenticator_sms/models.py
msgid "SMS Devices"
msgstr "Dispositivos SMS"

#: authentik/stages/authenticator_sms/stage.py
#: authentik/stages/authenticator_totp/stage.py
msgid "Code does not match"
msgstr "El código no coincide"

#: authentik/stages/authenticator_sms/stage.py
msgid "Invalid phone number"
msgstr "Número de teléfono inválido"

#: authentik/stages/authenticator_static/models.py
msgid "Static Authenticator Setup Stage"
msgstr "Etapa de Configuración de Autenticador Estático"

#: authentik/stages/authenticator_static/models.py
msgid "Static Authenticator Setup Stages"
msgstr "Etapas de Configuración de Autenticador Estático"

#: authentik/stages/authenticator_static/models.py
msgid "Static Device"
msgstr "Dispositivo Estático"

#: authentik/stages/authenticator_static/models.py
msgid "Static Devices"
msgstr "Dispositivos Estáticos"

#: authentik/stages/authenticator_static/models.py
msgid "Static Token"
msgstr "Token Estático"

#: authentik/stages/authenticator_static/models.py
msgid "Static Tokens"
msgstr "Tokens estáticos"

#: authentik/stages/authenticator_totp/models.py
msgid "6 digits, widely compatible"
msgstr "6 dígitos, ampliamente compatible"

#: authentik/stages/authenticator_totp/models.py
msgid "8 digits, not compatible with apps like Google Authenticator"
msgstr "8 dígitos, no compatible con aplicaciones como Google Authenticator"

#: authentik/stages/authenticator_totp/models.py
msgid "TOTP Authenticator Setup Stage"
msgstr "Etapa de Configuración del Autenticador TOTP"

#: authentik/stages/authenticator_totp/models.py
msgid "TOTP Authenticator Setup Stages"
msgstr "Etapas de Configuración del Autenticador TOTP"

#: authentik/stages/authenticator_totp/models.py
msgid "TOTP Device"
msgstr "Dispositivo TOTP"

#: authentik/stages/authenticator_totp/models.py
msgid "TOTP Devices"
msgstr "Dispositivos TOTP"

#: authentik/stages/authenticator_validate/challenge.py
msgid ""
"Invalid Token. Please ensure the time on your device is accurate and try "
"again."
msgstr ""
"Token Inválido. Por favor verifica que el tiempo en tu dispositivo es valido"
" e intenta de nuevo."

#: authentik/stages/authenticator_validate/challenge.py
#: authentik/stages/authenticator_webauthn/stage.py
#, python-brace-format
msgid "Invalid device type. Contact your {brand} administrator for help."
msgstr ""
"Tipo de dispositivo inválido. Contacta a tu administrador en {brand} por "
"ayuda."

#: authentik/stages/authenticator_validate/models.py
msgid "Static"
msgstr "Estático"

#: authentik/stages/authenticator_validate/models.py
msgid "TOTP"
msgstr "TOTP"

#: authentik/stages/authenticator_validate/models.py
msgid "WebAuthn"
msgstr "Web Authn"

#: authentik/stages/authenticator_validate/models.py
msgid "Duo"
msgstr "Dúo"

#: authentik/stages/authenticator_validate/models.py
msgid "SMS"
msgstr "SMS"

#: authentik/stages/authenticator_validate/models.py
msgid ""
"Stages used to configure Authenticator when user doesn't have any compatible"
" devices. After this configuration Stage passes, the user is not prompted "
"again."
msgstr ""
"Etapas usadas para configurar el Autenticador cuando el usuario no tiene "
"ningún dispositivo compatible. Una vez superada esta etapa de configuración,"
" el usuario no volverá a recibir ninguna solicitud."

#: authentik/stages/authenticator_validate/models.py
msgid "Device classes which can be used to authenticate"
msgstr "Clases de dispositivos que se pueden usar para autenticar"

#: authentik/stages/authenticator_validate/models.py
msgid ""
"If any of the user's device has been used within this threshold, this stage "
"will be skipped"
msgstr ""
"Si alguno de los dispositivos del usuario se ha utilizado dentro de este "
"umbral, se omitirá esta etapa."

#: authentik/stages/authenticator_validate/models.py
msgid "Enforce user verification for WebAuthn devices."
msgstr "Exigir la verificación de usuario para dispositivos WebAuthn."

#: authentik/stages/authenticator_validate/models.py
msgid "Authenticator Validation Stage"
msgstr "Etapa de Validación del Autenticador"

#: authentik/stages/authenticator_validate/models.py
msgid "Authenticator Validation Stages"
msgstr "Etapas de Validación del Autenticador"

#: authentik/stages/authenticator_validate/stage.py
msgid "No (allowed) MFA authenticator configured."
msgstr "No hay un autenticador MFA (permitido) configurado."

#: authentik/stages/authenticator_webauthn/models.py
msgid "WebAuthn Authenticator Setup Stage"
msgstr "Etapa de Configuración del Autenticador WebAuthn"

#: authentik/stages/authenticator_webauthn/models.py
msgid "WebAuthn Authenticator Setup Stages"
msgstr "Etapas de Configuración del Autenticador WebAuthn"

#: authentik/stages/authenticator_webauthn/models.py
msgid "WebAuthn Device"
msgstr "Dispositivo WebAuthn"

#: authentik/stages/authenticator_webauthn/models.py
msgid "WebAuthn Devices"
msgstr "Dispositivos WebAuthn"

#: authentik/stages/authenticator_webauthn/models.py
msgid "WebAuthn Device type"
msgstr "Tipo de Dispositivo de WebAuthn"

#: authentik/stages/authenticator_webauthn/models.py
msgid "WebAuthn Device types"
msgstr "Tipos de Dispositivo de WebAuthn"

#: authentik/stages/captcha/models.py
msgid "Public key, acquired your captcha Provider."
msgstr "Clave pública, adquirida por tu Proveedor de captcha."

#: authentik/stages/captcha/models.py
msgid "Private key, acquired your captcha Provider."
msgstr "Clave privada, adquirida por tu Proveedor de captcha."

#: authentik/stages/captcha/models.py
msgid ""
"When enabled and the received captcha score is outside of the given "
"threshold, the stage will show an error message. When not enabled, the flow "
"will continue, but the data from the captcha will be available in the "
"context for policy decisions"
msgstr ""
"Cuando está habilitado y el puntaje del captcha recibido está fuera del "
"umbral dado, la etapa mostrará un mensaje de error. Cuando no está "
"habilitado, el flujo continuará, pero los datos del captcha estarán "
"disponibles en el contexto para las decisiones de políticas."

#: authentik/stages/captcha/models.py
msgid "Captcha Stage"
msgstr "Escenario Captcha"

#: authentik/stages/captcha/models.py
msgid "Captcha Stages"
msgstr "Etapas de Captcha"

#: authentik/stages/captcha/stage.py
msgid "Invalid captcha response. Retrying may solve this issue."
msgstr "Respuesta captcha inválida. Reintentar puede resolver este problema."

#: authentik/stages/captcha/stage.py
msgid "Invalid captcha response"
msgstr "Respuesta del captcha inválida"

#: authentik/stages/captcha/stage.py
msgid "Failed to validate token"
msgstr "No se pudo validar el token"

#: authentik/stages/consent/models.py
msgid ""
"Offset after which consent expires. (Format: hours=1;minutes=2;seconds=3)."
msgstr ""
"Compensación después de la cual caduca el consentimiento. (Formato: horas = "
"1; minutos = 2; segundos = 3)."

#: authentik/stages/consent/models.py
msgid "Consent Stage"
msgstr "Etapa de consentimiento"

#: authentik/stages/consent/models.py
msgid "Consent Stages"
msgstr "Etapas del consentimiento"

#: authentik/stages/consent/models.py
msgid "User Consent"
msgstr "Consentimiento del usuario"

#: authentik/stages/consent/models.py
msgid "User Consents"
msgstr "Consentimientos del usuario"

#: authentik/stages/deny/models.py
msgid "Deny Stage"
msgstr "Etapa de denegación"

#: authentik/stages/deny/models.py
msgid "Deny Stages"
msgstr "Negar etapas"

#: authentik/stages/dummy/models.py
msgid "Dummy Stage"
msgstr "Escenario ficticio"

#: authentik/stages/dummy/models.py
msgid "Dummy Stages"
msgstr "Etapas ficticias"

#: authentik/stages/email/models.py
msgid "Password Reset"
msgstr "Restablecimiento de contraseña"

#: authentik/stages/email/models.py
msgid "Account Confirmation"
msgstr "Confirmación cuenta"

#: authentik/stages/email/models.py
msgid ""
"When enabled, global Email connection settings will be used and connection "
"settings below will be ignored."
msgstr ""
"Cuando se habilita, se utilizará la configuración global de conexión de "
"correo electrónico y se ignorarán las configuraciones de conexión que se "
"indican a continuación"

#: authentik/stages/email/models.py
msgid "Activate users upon completion of stage."
msgstr "Activar a los usuarios al finalizar la etapa."

#: authentik/stages/email/models.py
msgid "Time in minutes the token sent is valid."
msgstr "El tiempo en minutos que se envía el token es válido."

#: authentik/stages/email/models.py
msgid "Email Stage"
msgstr "Etapa de correo electrónico"

#: authentik/stages/email/models.py
msgid "Email Stages"
msgstr "Etapas del correo"

#: authentik/stages/email/stage.py
msgid "Exception occurred while rendering E-mail template"
msgstr ""
"Se produjo una excepción al procesar la plantilla de correo electrónico"

#: authentik/stages/email/stage.py
msgid "Successfully verified Email."
msgstr "Correo electrónico verificado correctamente."

#: authentik/stages/email/stage.py
msgid "No pending user."
msgstr "Sin usuario pendiente."

#: authentik/stages/email/stage.py
msgid "Email sent."
msgstr "Se envió un correo."

#: authentik/stages/email/stage.py
msgid "Email Successfully sent."
msgstr "Correo electrónico enviado exitosamente."

#: authentik/stages/email/templates/email/account_confirmation.html
#: authentik/stages/email/templates/email/account_confirmation.txt
msgid "Welcome!"
msgstr "¡Bienvenido!"

#: authentik/stages/email/templates/email/account_confirmation.html
msgid ""
"We're excited to have you get started. First, you need to confirm your "
"account. Just press the button below."
msgstr ""
"Nos emociona que comiences. Primero, debes confirmar tu cuenta. Solo tienes "
"que pulsar el botón de abajo."

#: authentik/stages/email/templates/email/account_confirmation.html
msgid "Confirm Account"
msgstr "Confirmar cuenta"

#: authentik/stages/email/templates/email/account_confirmation.html
#, python-format
msgid ""
"\n"
"    If that doesn't work, copy and paste the following link in your browser: %(url)s\n"
"    "
msgstr ""
"\n"
"    Si eso no funciona, copia y pega el siguiente enlace en tu navegador: %(url)s\n"
"    "

#: authentik/stages/email/templates/email/account_confirmation.txt
msgid ""
"We're excited to have you get started. First, you need to confirm your "
"account. Just open the link below."
msgstr ""
"Nos emociona que comiences. Primero, debes confirmar tu cuenta. Solo tienes "
"que abrir el enlace de abajo."

#: authentik/stages/email/templates/email/event_notification.html
#, python-format
msgid ""
"\n"
"    This email was sent from the notification transport <code>%(name)s</code>.\n"
"    "
msgstr ""
"\n"
"    Este correo electrónico fue enviado desde el transporte de notificaciones <code>%(name)s</code>.\n"
"    "

#: authentik/stages/email/templates/email/event_notification.txt
msgid "Dear authentik user,"
msgstr "Estimado usuario de authentik,"

#: authentik/stages/email/templates/email/event_notification.txt
msgid "The following notification was created:"
msgstr "La siguiente notificación fue creada:"

#: authentik/stages/email/templates/email/event_notification.txt
msgid "Additional attributes:"
msgstr "Atributos adicionales:"

#: authentik/stages/email/templates/email/event_notification.txt
#, python-format
msgid ""
"\n"
"This email was sent from the notification transport %(name)s.\n"
msgstr ""
"\n"
"Este correo electrónico fue enviado desde el transporte de notificaciones %(name)s.\n"

#: authentik/stages/email/templates/email/password_reset.html
#, python-format
msgid ""
"\n"
"      Hi %(username)s,\n"
"      "
msgstr ""
"\n"
"      Hola %(username)s,\n"
"      "

#: authentik/stages/email/templates/email/password_reset.html
msgid ""
"\n"
"          You recently requested to change your password for your authentik account. Use the button below to set a new password.\n"
"          "
msgstr ""
"\n"
"          Recientemente solicitaste cambiar tu contraseña para tu cuenta de authentik. Usa el botón de abajo para crear una nueva contraseña.\n"
"          "

#: authentik/stages/email/templates/email/password_reset.html
#, python-format
msgid ""
"\n"
"    If you did not request a password change, please ignore this Email. The link above is valid for %(expires)s.\n"
"    "
msgstr ""
"\n"
"    Si no solicitaste un cambio de contraseña, por favor ignora este correo. El enlace de arriba es valida por %(expires)s.\n"
"    "

#: authentik/stages/email/templates/email/password_reset.txt
#, python-format
msgid "Hi %(username)s,"
msgstr "Hola %(username)s,"

#: authentik/stages/email/templates/email/password_reset.txt
msgid ""
"\n"
"You recently requested to change your password for your authentik account. Use the link below to set a new password.\n"
msgstr ""
"\n"
"Recientemente solicitaste cambiar tu contraseña para tu cuenta de authentik. Usa el enlace de abajo para crear una nueva contraseña.\n"

#: authentik/stages/email/templates/email/password_reset.txt
#, python-format
msgid ""
"\n"
"If you did not request a password change, please ignore this Email. The link above is valid for %(expires)s.\n"
msgstr ""
"\n"
"Si no solicitaste un cambio de contraseña, por favor ignora este correo. El enlace de arriba es valida por %(expires)s.\n"

#: authentik/stages/email/templates/email/setup.html
msgid "authentik Test-Email"
msgstr "auténtico Test-Email"

#: authentik/stages/email/templates/email/setup.html
msgid ""
"\n"
"                    This is a test email to inform you, that you've successfully configured authentik emails.\n"
"                    "
msgstr ""
"\n"
"                    Este es un correo electrónico de prueba para informarle de que ha configurado correctamente los correos electrónicos auténticos.\n"
"                    "

#: authentik/stages/email/templates/email/setup.txt
msgid ""
"\n"
"This is a test email to inform you, that you've successfully configured authentik emails.\n"
msgstr ""
"\n"
"Este es un correo electrónico de prueba para informarle que ha configurado correctamente los correos electrónicos de authentik.\n"

#: authentik/stages/identification/api.py
msgid "When no user fields are selected, at least one source must be selected"
msgstr ""
"Cuando no se selecciona ningún campo de usuario, se debe seleccionar al "
"menos una fuente"

#: authentik/stages/identification/models.py
msgid ""
"Fields of the user object to match against. (Hold shift to select multiple "
"options)"
msgstr ""
"Campos del objeto de usuario con los que se realizará la comparación "
"(mantenga presionada la tecla Mayús para seleccionar varias opciones)"

#: authentik/stages/identification/models.py
msgid "When enabled, user fields are matched regardless of their casing."
msgstr ""
"Cuando se habilita, los campos de usuario coinciden independientemente de su"
" carcasa."

#: authentik/stages/identification/models.py
msgid ""
"When a valid username/email has been entered, and this option is enabled, "
"the user's username and avatar will be shown. Otherwise, the text that the "
"user entered will be shown"
msgstr ""
"Cuando se haya ingresado un nombre de usuario o correo electrónico válidos y"
" esta opción esté habilitada, se mostrarán el nombre de usuario y el avatar "
"del usuario. De lo contrario, se mostrará el texto que el usuario ingresó."

#: authentik/stages/identification/models.py
msgid ""
"When enabled, the stage will succeed and continue even when incorrect user "
"info is entered."
msgstr ""
"Cuando está habilitado, la etapa tendrá éxito y continuará incluso cuando se"
" ingrese información de usuario incorrecta."

#: authentik/stages/identification/models.py
msgid "Optional enrollment flow, which is linked at the bottom of the page."
msgstr ""
"Flujo de inscripción opcional, que está vinculado en la parte inferior de la"
" página."

#: authentik/stages/identification/models.py
msgid "Optional recovery flow, which is linked at the bottom of the page."
msgstr ""
"Flujo de recuperación opcional, que está vinculado en la parte inferior de "
"la página."

#: authentik/stages/identification/models.py
msgid "Optional passwordless flow, which is linked at the bottom of the page."
msgstr ""
"Flujo sin contraseña opcional, el cual está vinculado en la parte inferior "
"de la página."

#: authentik/stages/identification/models.py
msgid "Specify which sources should be shown."
msgstr "Especifique qué fuentes deben mostrarse."

#: authentik/stages/identification/models.py
msgid "Identification Stage"
msgstr "Etapa de identificación"

#: authentik/stages/identification/models.py
msgid "Identification Stages"
msgstr "Etapas de identificación"

#: authentik/stages/identification/stage.py
msgid "Log in"
msgstr "Iniciar sesión"

#: authentik/stages/identification/stage.py
msgid "Continue"
msgstr "Continuar"

#: authentik/stages/invitation/models.py
msgid ""
"If this flag is set, this Stage will jump to the next Stage when no "
"Invitation is given. By default this Stage will cancel the Flow when no "
"invitation is given."
msgstr ""
"Si se establece esta bandera, esta etapa saltará a la siguiente etapa cuando"
" no se dé ninguna invitación. De forma predeterminada, esta etapa cancelará "
"el flujo cuando no se dé ninguna invitación."

#: authentik/stages/invitation/models.py
msgid "Invitation Stage"
msgstr "Etapa de invitación"

#: authentik/stages/invitation/models.py
msgid "Invitation Stages"
msgstr "Etapas de invitación"

#: authentik/stages/invitation/models.py
msgid "When set, only the configured flow can use this invitation."
msgstr ""
"Cuando se establece, solo el flujo configurado puede usar esta invitación."

#: authentik/stages/invitation/models.py
msgid "When enabled, the invitation will be deleted after usage."
msgstr "Cuando se habilita, la invitación se eliminará después de su uso."

#: authentik/stages/invitation/models.py
msgid "Optional fixed data to enforce on user enrollment."
msgstr "Datos fijos opcionales para aplicar en la inscripción de usuarios."

#: authentik/stages/invitation/models.py
msgid "Invitation"
msgstr "Invitación"

#: authentik/stages/invitation/models.py
msgid "Invitations"
msgstr "Invitaciones"

#: authentik/stages/invitation/stage.py
msgid "Invalid invite/invite not found"
msgstr "Invitación invalida/no encontrada"

#: authentik/stages/password/models.py
msgid "User database + standard password"
msgstr "Base de datos de usuarios + contraseña estándar"

#: authentik/stages/password/models.py
msgid "User database + app passwords"
msgstr "Base de datos de usuario + contraseñas de aplicación"

#: authentik/stages/password/models.py
msgid "User database + LDAP password"
msgstr "Base de datos de usuarios + contraseña LDAP"

#: authentik/stages/password/models.py
msgid "User database + Kerberos password"
msgstr "Base de datos de usuario + contraseña Kerberos"

#: authentik/stages/password/models.py
msgid "Selection of backends to test the password against."
msgstr "Selección de backends para probar la contraseña."

#: authentik/stages/password/models.py
msgid ""
"How many attempts a user has before the flow is canceled. To lock the user "
"out, use a reputation policy and a user_write stage."
msgstr ""
"Cuántos intentos tiene un usuario antes de que se cancele el flujo. Para "
"bloquear al usuario, usa una política de reputación y una etapa user_write."

#: authentik/stages/password/models.py
msgid ""
"When enabled, provides a 'show password' button with the password input "
"field."
msgstr ""
"Cuando está habilitado, proporciona un botón 'mostrar contraseña' con el "
"campo de ingreso de contraseña."

#: authentik/stages/password/models.py
msgid "Password Stage"
msgstr "Etapa de contraseña"

#: authentik/stages/password/models.py
msgid "Password Stages"
msgstr "Etapas de contraseña"

#: authentik/stages/password/stage.py
msgid "Invalid password"
msgstr "Contraseña incorrecta"

#: authentik/stages/prompt/models.py
msgid "Text: Simple Text input"
msgstr "Texto: entrada de texto simple"

#: authentik/stages/prompt/models.py
msgid "Text area: Multiline Text Input."
msgstr "Área de texto: Entrada de texto multilínea."

#: authentik/stages/prompt/models.py
msgid "Text (read-only): Simple Text input, but cannot be edited."
msgstr ""
"Texto (solo lectura): entrada de texto simple, pero no se puede editar."

#: authentik/stages/prompt/models.py
msgid "Text area (read-only): Multiline Text input, but cannot be edited."
msgstr ""
"Área de texto (solo lectura): Entrada de texto multilínea, no editable."

#: authentik/stages/prompt/models.py
msgid ""
"Username: Same as Text input, but checks for and prevents duplicate "
"usernames."
msgstr ""
"Nombre de usuario: igual que la entrada de texto, pero comprueba y evita los"
" nombres de usuario duplicados."

#: authentik/stages/prompt/models.py
msgid "Email: Text field with Email type."
msgstr "Correo electrónico: campo de texto con tipo de correo electrónico."

#: authentik/stages/prompt/models.py
msgid ""
"Password: Masked input, multiple inputs of this type on the same prompt need"
" to be identical."
msgstr ""
"Contraseña: Entrada enmascarada; múltiples entradas de este tipo en la misma"
" solicitud deben ser idénticas."

#: authentik/stages/prompt/models.py
msgid "Fixed choice field rendered as a group of radio buttons."
msgstr "Campo de opción fija representado como un grupo de botones de opción."

#: authentik/stages/prompt/models.py
msgid "Fixed choice field rendered as a dropdown."
msgstr "Campo de opción fija representado como un menú desplegable."

#: authentik/stages/prompt/models.py
msgid ""
"File: File upload for arbitrary files. File content will be available in "
"flow context as data-URI"
msgstr ""
"Archivo: Carga de archivos arbitrarios. El contenido del archivo estará "
"disponible en el contexto del flujo como URI de datos"

#: authentik/stages/prompt/models.py
msgid "Separator: Static Separator Line"
msgstr "Separador: Línea separadora estática"

#: authentik/stages/prompt/models.py
msgid "Hidden: Hidden field, can be used to insert data into form."
msgstr ""
"Oculto: campo oculto, se puede utilizar para insertar datos en el "
"formulario."

#: authentik/stages/prompt/models.py
msgid "Static: Static value, displayed as-is."
msgstr "Estático: valor estático, que se muestra tal cual."

#: authentik/stages/prompt/models.py
msgid "authentik: Selection of locales authentik supports"
msgstr ""
"authentik: Selección de configuraciones regionales compatibles con authentik"

#: authentik/stages/prompt/models.py
msgid "Name of the form field, also used to store the value"
msgstr ""
"Nombre del campo del formulario, que también se utiliza para almacenar el "
"valor"

#: authentik/stages/prompt/models.py
msgid ""
"Optionally provide a short hint that describes the expected input value. "
"When creating a fixed choice field, enable interpreting as expression and "
"return a list to return multiple choices."
msgstr ""
"Opcionalmente, proporcione una breve pista que describa el valor de entrada "
"esperado. Al crear un campo de opción fija, habilite la interpretación como "
"expresión y devuelva una lista para devolver múltiples opciones."

#: authentik/stages/prompt/models.py
msgid ""
"Optionally pre-fill the input with an initial value. When creating a fixed "
"choice field, enable interpreting as expression and return a list to return "
"multiple default choices."
msgstr ""
"Opcionalmente, rellene previamente la entrada con un valor inicial. Al crear"
" un campo de opción fija, habilite la interpretación como expresión y "
"devuelva una lista para obtener varias opciones predeterminadas."

#: authentik/stages/prompt/models.py
msgid "Prompt"
msgstr "Solicitud"

#: authentik/stages/prompt/models.py
msgid "Prompts"
msgstr "Solicitudes"

#: authentik/stages/prompt/models.py
msgid "Prompt Stage"
msgstr "Etapa de Solicitud"

#: authentik/stages/prompt/models.py
msgid "Prompt Stages"
msgstr "Etapas de Solicitud"

#: authentik/stages/prompt/stage.py
msgid "Passwords don't match."
msgstr "Las contraseñas no coinciden."

#: authentik/stages/user_delete/models.py
msgid "User Delete Stage"
msgstr "Etapa de eliminación del usuario"

#: authentik/stages/user_delete/models.py
msgid "User Delete Stages"
msgstr "Etapas de eliminación de"

#: authentik/stages/user_delete/stage.py
msgid "No Pending User."
msgstr "Sin usuario pendiente."

#: authentik/stages/user_login/models.py
msgid "Bind sessions created by this stage to the configured network"
msgstr "Vincular las sesiones creadas en esta etapa a la red configurada"

#: authentik/stages/user_login/models.py
msgid "Bind sessions created by this stage to the configured GeoIP location"
msgstr ""
"Vincular las sesiones creadas en esta etapa a la ubicación GeoIP configurada"

#: authentik/stages/user_login/models.py
msgid "Terminate all other sessions of the user logging in."
msgstr "Terminar todas las demás sesiones del usuario que inicia sesión."

#: authentik/stages/user_login/models.py
msgid ""
"Offset the session will be extended by when the user picks the remember me "
"option. Default of 0 means that the remember me option will not be shown. "
"(Format: hours=-1;minutes=-2;seconds=-3)"
msgstr ""
"El tiempo que se extenderá la sesión cuando el usuario seleccione la opción "
"Recordarme. El valor predeterminado de 0 significa que no se mostrará la "
"opción Recordarme. (Formato: hours=-1;minutes=-2;seconds=-3)"

#: authentik/stages/user_login/models.py
msgid "User Login Stage"
msgstr "Etapa de inicio de sesión"

#: authentik/stages/user_login/models.py
msgid "User Login Stages"
msgstr "Etapas de inicio de"

#: authentik/stages/user_login/stage.py
msgid "No Pending user to login."
msgstr "Ningún usuario pendiente para iniciar sesión."

#: authentik/stages/user_login/stage.py
msgid "Successfully logged in!"
msgstr "¡Se ha iniciado sesión correctamente!"

#: authentik/stages/user_logout/models.py
msgid "User Logout Stage"
msgstr "Etapa de cierre de sesión del usuario"

#: authentik/stages/user_logout/models.py
msgid "User Logout Stages"
msgstr "Etapas de cierre de sesión de"

#: authentik/stages/user_write/models.py
msgid "When set, newly created users are inactive and cannot login."
msgstr ""
"Cuando se establece, los usuarios recién creados están inactivos y no pueden"
" iniciar sesión."

#: authentik/stages/user_write/models.py
msgid "Optionally add newly created users to this group."
msgstr "Si lo desea, añada usuarios recién creados a este grupo."

#: authentik/stages/user_write/models.py
msgid "User Write Stage"
msgstr "Etapa de escritura del usuario"

#: authentik/stages/user_write/models.py
msgid "User Write Stages"
msgstr "Etapas de escritura del"

#: authentik/stages/user_write/stage.py
msgid "No Pending data."
msgstr "Sin datos pendientes."

#: authentik/stages/user_write/stage.py
msgid "No user found and can't create new user."
msgstr "Usuario no encontrando y no se puede crear un nuevo usuario."

#: authentik/stages/user_write/stage.py
msgid "Failed to update user. Please try again later."
msgstr "Error al actualizar usuario. Por favor, inténtelo de nuevo más tarde."

#: authentik/tenants/models.py
msgid ""
"Schema name must start with t_, only contain lowercase letters and numbers "
"and be less than 63 characters."
msgstr ""
"El nombre del esquema debe comenzar con t_, solo contener letras minúsculas "
"y números, y tener menos de 63 caracteres."

#: authentik/tenants/models.py
msgid "Configure how authentik should show avatars for users."
msgstr "Configura cómo authentik debe mostrar los avatares de los usuarios."

#: authentik/tenants/models.py
msgid "Enable the ability for users to change their name."
msgstr "Habilita la posibilidad a los usuarios de cambiar su nombre."

#: authentik/tenants/models.py
msgid "Enable the ability for users to change their email address."
msgstr ""
"Habilita la posibilidad a los usuarios de cambiar su correo electrónico."

#: authentik/tenants/models.py
msgid "Enable the ability for users to change their username."
msgstr ""
"Habilita la posibilidad a los usuarios de cambiar su nombre de usuario."

#: authentik/tenants/models.py
msgid ""
"Events will be deleted after this duration.(Format: "
"weeks=3;days=2;hours=3,seconds=2)."
msgstr ""
"Los Eventos serán eliminados después de este periodo. (Formato: "
"weeks=3;days=2;hours=3,seconds=2)."

#: authentik/tenants/models.py
msgid "The option configures the footer links on the flow executor pages."
msgstr ""
"La opción configura los enlaces del pie de página en las páginas del "
"ejecutor de flujos."

#: authentik/tenants/models.py
msgid ""
"When enabled, all the events caused by a user will be deleted upon the "
"user's deletion."
msgstr ""
"Cuando se habilita, todos los eventos causados por un usuario serán "
"eliminados al borrar al usuario."

#: authentik/tenants/models.py
msgid "Globally enable/disable impersonation."
msgstr "Personificación habilitada/deshabilitada globalmente."

#: authentik/tenants/models.py
msgid "Require administrators to provide a reason for impersonating a user."
msgstr ""
"Requerir a los administradores proporcionar una razón para suplantar un "
"usuario."

#: authentik/tenants/models.py
msgid "Default token duration"
msgstr "Duración predeterminada del token"

#: authentik/tenants/models.py
msgid "Default token length"
msgstr "Longitud predeterminada del token"

#: authentik/tenants/models.py
msgid "Tenant"
msgstr "inquilino"

#: authentik/tenants/models.py
msgid "Tenants"
msgstr "Inquilinos"

#: authentik/tenants/models.py
msgid "Domain"
msgstr "Dominio"

#: authentik/tenants/models.py
msgid "Domains"
msgstr "Dominios"<|MERGE_RESOLUTION|>--- conflicted
+++ resolved
@@ -866,11 +866,6 @@
 msgid "Flows"
 msgstr "Flujos"
 
-<<<<<<< HEAD
-#: authentik/flows/models.py:209
-msgid "Evaluate policies when the Stage is presented to the user."
-msgstr "Evaluar las políticas cuando la Etapa sea mostrada al usuario."
-=======
 #: authentik/flows/models.py
 msgid "Can export a Flow"
 msgstr "Puedes exportar un Flujo"
@@ -895,7 +890,6 @@
 msgid "Evaluate policies when the Stage is present to the user."
 msgstr ""
 "Evalúe las políticas cuando el escenario esté presente para el usuario."
->>>>>>> 7763a367
 
 #: authentik/flows/models.py
 msgid ""
