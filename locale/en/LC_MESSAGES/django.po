# SOME DESCRIPTIVE TITLE.
# Copyright (C) YEAR THE PACKAGE'S COPYRIGHT HOLDER
# This file is distributed under the same license as the PACKAGE package.
# FIRST AUTHOR <EMAIL@ADDRESS>, YEAR.
#
#, fuzzy
msgid ""
msgstr ""
"Project-Id-Version: PACKAGE VERSION\n"
"Report-Msgid-Bugs-To: \n"
<<<<<<< HEAD
"POT-Creation-Date: 2024-01-16 04:49+0000\n"
=======
"POT-Creation-Date: 2024-01-18 22:07+0000\n"
>>>>>>> b1c7c228
"PO-Revision-Date: YEAR-MO-DA HO:MI+ZONE\n"
"Last-Translator: FULL NAME <EMAIL@ADDRESS>\n"
"Language-Team: LANGUAGE <LL@li.org>\n"
"Language: \n"
"MIME-Version: 1.0\n"
"Content-Type: text/plain; charset=UTF-8\n"
"Content-Transfer-Encoding: 8bit\n"
"Plural-Forms: nplurals=2; plural=(n != 1);\n"

#: authentik/admin/api/tasks.py:127
#, python-format
msgid "Successfully re-scheduled Task %(name)s!"
msgstr ""

#: authentik/api/schema.py:25
msgid "Generic API Error"
msgstr ""

#: authentik/api/schema.py:33
msgid "Validation Error"
msgstr ""

#: authentik/blueprints/api.py:43
msgid "Blueprint file does not exist"
msgstr ""

#: authentik/blueprints/api.py:54
#, python-format
msgid "Failed to validate blueprint: %(logs)s"
msgstr ""

#: authentik/blueprints/api.py:59
msgid "Either path or content must be set."
msgstr ""

#: authentik/blueprints/models.py:30
msgid "Managed by authentik"
msgstr ""

#: authentik/blueprints/models.py:32
msgid ""
"Objects that are managed by authentik. These objects are created and updated "
"automatically. This flag only indicates that an object can be overwritten by "
"migrations. You can still modify the objects via the API, but expect changes "
"to be overwritten in a later update."
msgstr ""

#: authentik/blueprints/models.py:112
msgid "Blueprint Instance"
msgstr ""

#: authentik/blueprints/models.py:113
msgid "Blueprint Instances"
msgstr ""

#: authentik/blueprints/v1/exporter.py:62
#, python-format
msgid "authentik Export - %(date)s"
msgstr ""

<<<<<<< HEAD
#: authentik/blueprints/v1/tasks.py:151 authentik/crypto/tasks.py:93
=======
#: authentik/blueprints/v1/tasks.py:145 authentik/crypto/tasks.py:93
>>>>>>> b1c7c228
#, python-format
msgid "Successfully imported %(count)d files."
msgstr ""

<<<<<<< HEAD
#: authentik/brands/models.py:22
msgid ""
"Domain that activates this brand. Can be a superset, i.e. `a.b` for `aa.b` "
"and `ba.b`"
msgstr ""

#: authentik/brands/models.py:58
msgid "Web Certificate used by the authentik Core webserver."
msgstr ""

#: authentik/brands/models.py:84
msgid "Brand"
msgstr ""

#: authentik/brands/models.py:85
msgid "Brands"
msgstr ""

=======
>>>>>>> b1c7c228
#: authentik/core/api/providers.py:122
msgid "SAML Provider from Metadata"
msgstr ""

#: authentik/core/api/providers.py:123
msgid "Create a SAML Provider by importing its Metadata."
msgstr ""

<<<<<<< HEAD
#: authentik/core/api/users.py:149
msgid "No leading or trailing slashes allowed."
msgstr ""

#: authentik/core/api/users.py:152
=======
#: authentik/core/api/users.py:150
msgid "No leading or trailing slashes allowed."
msgstr ""

#: authentik/core/api/users.py:153
>>>>>>> b1c7c228
msgid "No empty segments in user path allowed."
msgstr ""

#: authentik/core/models.py:85
msgid "name"
msgstr ""

#: authentik/core/models.py:87
msgid "Users added to this group will be superusers."
msgstr ""

#: authentik/core/models.py:161
msgid "Group"
msgstr ""

#: authentik/core/models.py:162
msgid "Groups"
msgstr ""

#: authentik/core/models.py:177
msgid "User's display name."
msgstr ""

#: authentik/core/models.py:273 authentik/providers/oauth2/models.py:295
msgid "User"
msgstr ""

#: authentik/core/models.py:274
msgid "Users"
msgstr ""

#: authentik/core/models.py:276
#: authentik/stages/email/templates/email/password_reset.html:28
msgid "Reset Password"
msgstr ""

#: authentik/core/models.py:277
msgid "Can impersonate other users"
msgstr ""

#: authentik/core/models.py:278 authentik/rbac/models.py:54
msgid "Can assign permissions to users"
msgstr ""

#: authentik/core/models.py:279 authentik/rbac/models.py:55
msgid "Can unassign permissions from users"
msgstr ""

#: authentik/core/models.py:293
msgid ""
"Flow used for authentication when the associated application is accessed by "
"an un-authenticated user."
msgstr ""

#: authentik/core/models.py:303
msgid "Flow used when authorizing this provider."
msgstr ""

#: authentik/core/models.py:315
msgid ""
"Accessed from applications; optional backchannel providers for protocols "
"like LDAP and SCIM."
msgstr ""

#: authentik/core/models.py:370
msgid "Application's display Name."
msgstr ""

#: authentik/core/models.py:371
msgid "Internal application name, used in URLs."
msgstr ""

#: authentik/core/models.py:383
msgid "Open launch URL in a new browser tab or window."
msgstr ""

#: authentik/core/models.py:447
msgid "Application"
msgstr ""

#: authentik/core/models.py:448
msgid "Applications"
msgstr ""

#: authentik/core/models.py:454
msgid "Use the source-specific identifier"
msgstr ""

#: authentik/core/models.py:456
msgid ""
"Link to a user with identical email address. Can have security implications "
"when a source doesn't validate email addresses."
msgstr ""

#: authentik/core/models.py:460
msgid ""
"Use the user's email address, but deny enrollment when the email address "
"already exists."
msgstr ""

#: authentik/core/models.py:463
msgid ""
"Link to a user with identical username. Can have security implications when "
"a username is used with another source."
msgstr ""

#: authentik/core/models.py:467
msgid ""
"Use the user's username, but deny enrollment when the username already "
"exists."
msgstr ""

#: authentik/core/models.py:474
msgid "Source's display Name."
msgstr ""

#: authentik/core/models.py:475
msgid "Internal source name, used in URLs."
msgstr ""

#: authentik/core/models.py:494
msgid "Flow to use when authenticating existing users."
msgstr ""

#: authentik/core/models.py:503
msgid "Flow to use when enrolling new users."
msgstr ""

#: authentik/core/models.py:511
msgid ""
"How the source determines if an existing user should be authenticated or a "
"new user enrolled."
msgstr ""

#: authentik/core/models.py:683
msgid "Token"
msgstr ""

#: authentik/core/models.py:684
msgid "Tokens"
msgstr ""

#: authentik/core/models.py:689
msgid "View token's key"
msgstr ""

#: authentik/core/models.py:725
msgid "Property Mapping"
msgstr ""

#: authentik/core/models.py:726
msgid "Property Mappings"
msgstr ""

#: authentik/core/models.py:763
msgid "Authenticated Session"
msgstr ""

#: authentik/core/models.py:764
msgid "Authenticated Sessions"
msgstr ""

#: authentik/core/sources/flow_manager.py:190
#, python-format
msgid ""
"Request to authenticate with %(source)s has been denied. Please authenticate "
"with the source you've previously signed up with."
msgstr ""

#: authentik/core/sources/flow_manager.py:242
msgid "Configured flow does not exist."
msgstr ""

#: authentik/core/sources/flow_manager.py:272
#: authentik/core/sources/flow_manager.py:324
#, python-format
msgid "Successfully authenticated with %(source)s!"
msgstr ""

#: authentik/core/sources/flow_manager.py:296
#, python-format
msgid "Successfully linked %(source)s!"
msgstr ""

#: authentik/core/sources/flow_manager.py:315
msgid "Source is not configured for enrollment."
msgstr ""

#: authentik/core/templates/if/end_session.html:7
msgid "End session"
msgstr ""

#: authentik/core/templates/if/end_session.html:11
#, python-format
msgid ""
"\n"
"You've logged out of %(application)s.\n"
msgstr ""

#: authentik/core/templates/if/end_session.html:19
#, python-format
msgid ""
"\n"
"            You've logged out of %(application)s. You can go back to the "
"overview to launch another application, or log out of your "
"%(branding_title)s account.\n"
"        "
msgstr ""

#: authentik/core/templates/if/end_session.html:25
msgid "Go back to overview"
msgstr ""

#: authentik/core/templates/if/end_session.html:29
#, python-format
msgid ""
"\n"
"            Log out of %(branding_title)s\n"
"        "
msgstr ""

#: authentik/core/templates/if/end_session.html:36
#, python-format
msgid ""
"\n"
"            Log back into %(application)s\n"
"        "
msgstr ""

#: authentik/core/templates/if/error.html:18
msgid "Go home"
msgstr ""

#: authentik/core/templates/login/base_full.html:75
msgid "Powered by authentik"
msgstr ""

#: authentik/core/views/apps.py:53
#: authentik/providers/oauth2/views/authorize.py:434
#: authentik/providers/oauth2/views/device_init.py:70
#: authentik/providers/saml/views/sso.py:70
#, python-format
msgid "You're about to sign into %(application)s."
msgstr ""

#: authentik/crypto/api.py:179
msgid "Subject-alt name"
msgstr ""

#: authentik/crypto/models.py:30
msgid "PEM-encoded Certificate data"
msgstr ""

#: authentik/crypto/models.py:33
msgid ""
"Optional Private Key. If this is set, you can use this keypair for "
"encryption."
msgstr ""

#: authentik/crypto/models.py:101
msgid "Certificate-Key Pair"
msgstr ""

#: authentik/crypto/models.py:102
msgid "Certificate-Key Pairs"
msgstr ""

#: authentik/enterprise/api.py:33
msgid "Enterprise is required to create/update this object."
msgstr ""

#: authentik/enterprise/models.py:183
msgid "License"
msgstr ""

#: authentik/enterprise/models.py:184
msgid "Licenses"
msgstr ""

#: authentik/enterprise/models.py:206
msgid "License Usage"
msgstr ""

#: authentik/enterprise/models.py:207
msgid "License Usage Records"
msgstr ""

#: authentik/enterprise/policy.py:18
msgid "Enterprise required to access this feature."
msgstr ""

#: authentik/enterprise/policy.py:20
msgid "Feature only accessible for internal users."
msgstr ""

#: authentik/enterprise/providers/rac/models.py:48
#: authentik/stages/user_login/models.py:39
msgid ""
"Determines how long a session lasts. Default of 0 means that the sessions "
"lasts until the browser is closed. (Format: hours=-1;minutes=-2;seconds=-3)"
msgstr ""

#: authentik/enterprise/providers/rac/models.py:71
msgid "RAC Provider"
msgstr ""

#: authentik/enterprise/providers/rac/models.py:72
msgid "RAC Providers"
msgstr ""

#: authentik/enterprise/providers/rac/models.py:100
msgid "RAC Endpoint"
msgstr ""

#: authentik/enterprise/providers/rac/models.py:101
msgid "RAC Endpoints"
msgstr ""

#: authentik/enterprise/providers/rac/models.py:122
msgid "RAC Property Mapping"
msgstr ""

#: authentik/enterprise/providers/rac/models.py:123
msgid "RAC Property Mappings"
msgstr ""

#: authentik/enterprise/providers/rac/views.py:108
msgid "Maximum connection limit reached."
msgstr ""

#: authentik/enterprise/providers/rac/views.py:112
msgid "(You are already connected in another tab/window)"
msgstr ""

<<<<<<< HEAD
#: authentik/events/models.py:289
msgid "Event"
msgstr ""

#: authentik/events/models.py:290
msgid "Events"
msgstr ""

#: authentik/events/models.py:296
msgid "authentik inbuilt notifications"
msgstr ""

#: authentik/events/models.py:297
msgid "Generic Webhook"
msgstr ""

#: authentik/events/models.py:298
msgid "Slack Webhook (Slack/Discord)"
msgstr ""

#: authentik/events/models.py:299
msgid "Email"
msgstr ""

#: authentik/events/models.py:317
=======
#: authentik/events/models.py:286
msgid "Event"
msgstr ""

#: authentik/events/models.py:287
msgid "Events"
msgstr ""

#: authentik/events/models.py:293
msgid "authentik inbuilt notifications"
msgstr ""

#: authentik/events/models.py:294
msgid "Generic Webhook"
msgstr ""

#: authentik/events/models.py:295
msgid "Slack Webhook (Slack/Discord)"
msgstr ""

#: authentik/events/models.py:296
msgid "Email"
msgstr ""

#: authentik/events/models.py:314
>>>>>>> b1c7c228
msgid ""
"Only send notification once, for example when sending a webhook into a chat "
"channel."
msgstr ""

<<<<<<< HEAD
#: authentik/events/models.py:382
msgid "Severity"
msgstr ""

#: authentik/events/models.py:387
msgid "Dispatched for user"
msgstr ""

#: authentik/events/models.py:396
msgid "Event user"
msgstr ""

#: authentik/events/models.py:490
msgid "Notification Transport"
msgstr ""

#: authentik/events/models.py:491
msgid "Notification Transports"
msgstr ""

#: authentik/events/models.py:497
msgid "Notice"
msgstr ""

#: authentik/events/models.py:498
msgid "Warning"
msgstr ""

#: authentik/events/models.py:499
msgid "Alert"
msgstr ""

#: authentik/events/models.py:524
msgid "Notification"
msgstr ""

#: authentik/events/models.py:525
msgid "Notifications"
msgstr ""

#: authentik/events/models.py:535
=======
#: authentik/events/models.py:379
msgid "Severity"
msgstr ""

#: authentik/events/models.py:384
msgid "Dispatched for user"
msgstr ""

#: authentik/events/models.py:393
msgid "Event user"
msgstr ""

#: authentik/events/models.py:487
msgid "Notification Transport"
msgstr ""

#: authentik/events/models.py:488
msgid "Notification Transports"
msgstr ""

#: authentik/events/models.py:494
msgid "Notice"
msgstr ""

#: authentik/events/models.py:495
msgid "Warning"
msgstr ""

#: authentik/events/models.py:496
msgid "Alert"
msgstr ""

#: authentik/events/models.py:521
msgid "Notification"
msgstr ""

#: authentik/events/models.py:522
msgid "Notifications"
msgstr ""

#: authentik/events/models.py:532
>>>>>>> b1c7c228
msgid ""
"Select which transports should be used to notify the user. If none are "
"selected, the notification will only be shown in the authentik UI."
msgstr ""

<<<<<<< HEAD
#: authentik/events/models.py:543
msgid "Controls which severity level the created notifications will have."
msgstr ""

#: authentik/events/models.py:548
=======
#: authentik/events/models.py:540
msgid "Controls which severity level the created notifications will have."
msgstr ""

#: authentik/events/models.py:545
>>>>>>> b1c7c228
msgid ""
"Define which group of users this notification should be sent and shown to. "
"If left empty, Notification won't ben sent."
msgstr ""

<<<<<<< HEAD
#: authentik/events/models.py:566
msgid "Notification Rule"
msgstr ""

#: authentik/events/models.py:567
msgid "Notification Rules"
msgstr ""

#: authentik/events/models.py:587
msgid "Webhook Mapping"
msgstr ""

#: authentik/events/models.py:588
=======
#: authentik/events/models.py:563
msgid "Notification Rule"
msgstr ""

#: authentik/events/models.py:564
msgid "Notification Rules"
msgstr ""

#: authentik/events/models.py:584
msgid "Webhook Mapping"
msgstr ""

#: authentik/events/models.py:585
>>>>>>> b1c7c228
msgid "Webhook Mappings"
msgstr ""

#: authentik/events/monitored_tasks.py:207
msgid "Task has not been run yet."
msgstr ""

#: authentik/flows/api/flows.py:295
#, python-format
msgid "Flow not applicable to current user/request: %(messages)s"
msgstr ""

#: authentik/flows/api/flows_diagram.py:68
#: authentik/flows/api/flows_diagram.py:94
#, python-format
msgid "Policy (%(type)s)"
msgstr ""

#: authentik/flows/api/flows_diagram.py:71
#, python-format
msgid "Binding %(order)d"
msgstr ""

#: authentik/flows/api/flows_diagram.py:118
msgid "Policy passed"
msgstr ""

#: authentik/flows/api/flows_diagram.py:122
#, python-format
msgid "Stage (%(type)s)"
msgstr ""

#: authentik/flows/api/flows_diagram.py:146
#: authentik/flows/api/flows_diagram.py:206
msgid "Policy denied"
msgstr ""

#: authentik/flows/api/flows_diagram.py:156
#: authentik/flows/api/flows_diagram.py:168
#: authentik/flows/api/flows_diagram.py:205
#: authentik/flows/api/flows_diagram.py:227
msgid "End of the flow"
msgstr ""

#: authentik/flows/api/flows_diagram.py:169
msgid "Requirement not fulfilled"
msgstr ""

#: authentik/flows/api/flows_diagram.py:177
msgid "Flow authentication requirement"
msgstr ""

#: authentik/flows/api/flows_diagram.py:183
msgid "Requirement fulfilled"
msgstr ""

#: authentik/flows/api/flows_diagram.py:196
msgid "Pre-flow policies"
msgstr ""

#: authentik/flows/api/flows_diagram.py:214 authentik/flows/models.py:194
msgid "Flow"
msgstr ""

#: authentik/flows/exceptions.py:19
msgid "Flow does not apply to current user."
msgstr ""

#: authentik/flows/models.py:115
#, python-format
msgid "Dynamic In-memory stage: %(doc)s"
msgstr ""

#: authentik/flows/models.py:130
msgid "Visible in the URL."
msgstr ""

#: authentik/flows/models.py:132
msgid "Shown as the Title in Flow pages."
msgstr ""

#: authentik/flows/models.py:139
msgid ""
"Decides what this Flow is used for. For example, the Authentication flow is "
"redirect to when an un-authenticated user visits authentik."
msgstr ""

#: authentik/flows/models.py:148
msgid "Background shown during execution"
msgstr ""

#: authentik/flows/models.py:155
msgid ""
"Enable compatibility mode, increases compatibility with password managers on "
"mobile devices."
msgstr ""

#: authentik/flows/models.py:163
msgid "Configure what should happen when a flow denies access to a user."
msgstr ""

#: authentik/flows/models.py:169
msgid "Required level of authentication and authorization to access a flow."
msgstr ""

#: authentik/flows/models.py:195
msgid "Flows"
msgstr ""

#: authentik/flows/models.py:198
msgid "Can export a Flow"
msgstr ""

#: authentik/flows/models.py:199
msgid "Can inspect a Flow's execution"
msgstr ""

#: authentik/flows/models.py:200
msgid "View Flow's cache metrics"
msgstr ""

#: authentik/flows/models.py:201
msgid "Clear Flow's cache metrics"
msgstr ""

#: authentik/flows/models.py:217
msgid "Evaluate policies during the Flow planning process."
msgstr ""

#: authentik/flows/models.py:221
msgid "Evaluate policies when the Stage is present to the user."
msgstr ""

#: authentik/flows/models.py:228
msgid ""
"Configure how the flow executor should handle an invalid response to a "
"challenge. RETRY returns the error message and a similar challenge to the "
"executor. RESTART restarts the flow from the beginning, and "
"RESTART_WITH_CONTEXT restarts the flow while keeping the current context."
msgstr ""

#: authentik/flows/models.py:251
msgid "Flow Stage Binding"
msgstr ""

#: authentik/flows/models.py:252
msgid "Flow Stage Bindings"
msgstr ""

#: authentik/flows/models.py:267
msgid ""
"Flow used by an authenticated user to configure this Stage. If empty, user "
"will not be able to configure this stage."
msgstr ""

#: authentik/flows/models.py:307
msgid "Flow Token"
msgstr ""

#: authentik/flows/models.py:308
msgid "Flow Tokens"
msgstr ""

#: authentik/lib/utils/time.py:27
#, python-format
msgid "%(value)s is not in the correct format of 'hours=3;minutes=1'."
msgstr ""

#: authentik/lib/validators.py:16
#, python-brace-format
msgid "The fields {field_names} must be used together."
msgstr ""

#: authentik/outposts/api/service_connections.py:127
msgid ""
"You can only use an empty kubeconfig when connecting to a local cluster."
msgstr ""

#: authentik/outposts/api/service_connections.py:135
msgid "Invalid kubeconfig"
msgstr ""

#: authentik/outposts/models.py:123
msgid ""
"If enabled, use the local connection. Required Docker socket/Kubernetes "
"Integration"
msgstr ""

#: authentik/outposts/models.py:153
msgid "Outpost Service-Connection"
msgstr ""

#: authentik/outposts/models.py:154
msgid "Outpost Service-Connections"
msgstr ""

#: authentik/outposts/models.py:162
msgid ""
"Can be in the format of 'unix://<path>' when connecting to a local docker "
"daemon, or 'https://<hostname>:2376' when connecting to a remote system."
msgstr ""

#: authentik/outposts/models.py:174
msgid ""
"CA which the endpoint's Certificate is verified against. Can be left empty "
"for no validation."
msgstr ""

#: authentik/outposts/models.py:186
msgid ""
"Certificate/Key used for authentication. Can be left empty for no "
"authentication."
msgstr ""

#: authentik/outposts/models.py:204
msgid "Docker Service-Connection"
msgstr ""

#: authentik/outposts/models.py:205
msgid "Docker Service-Connections"
msgstr ""

#: authentik/outposts/models.py:213
msgid ""
"Paste your kubeconfig here. authentik will automatically use the currently "
"selected context."
msgstr ""

#: authentik/outposts/models.py:219
msgid "Verify SSL Certificates of the Kubernetes API endpoint"
msgstr ""

#: authentik/outposts/models.py:236
msgid "Kubernetes Service-Connection"
msgstr ""

#: authentik/outposts/models.py:237
msgid "Kubernetes Service-Connections"
msgstr ""

#: authentik/outposts/models.py:253
msgid ""
"Select Service-Connection authentik should use to manage this outpost. Leave "
"empty if authentik should not handle the deployment."
msgstr ""

#: authentik/outposts/models.py:420
msgid "Outpost"
msgstr ""

#: authentik/outposts/models.py:421
msgid "Outposts"
msgstr ""

#: authentik/policies/denied.py:24
msgid "Access denied"
msgstr ""

#: authentik/policies/dummy/models.py:44
msgid "Dummy Policy"
msgstr ""

#: authentik/policies/dummy/models.py:45
msgid "Dummy Policies"
msgstr ""

#: authentik/policies/event_matcher/api.py:20
#: authentik/policies/event_matcher/models.py:56
msgid ""
"Match events created by selected application. When left empty, all "
"applications are matched."
msgstr ""

#: authentik/policies/event_matcher/api.py:29
#: authentik/policies/event_matcher/models.py:64
msgid ""
"Match events created by selected model. When left empty, all models are "
"matched. When an app is selected, all the application's models are matched."
msgstr ""

#: authentik/policies/event_matcher/api.py:42
msgid "At least one criteria must be set."
msgstr ""

#: authentik/policies/event_matcher/models.py:48
msgid ""
"Match created events with this action type. When left empty, all action "
"types will be matched."
msgstr ""

#: authentik/policies/event_matcher/models.py:73
msgid ""
"Matches Event's Client IP (strict matching, for network matching use an "
"Expression Policy)"
msgstr ""

#: authentik/policies/event_matcher/models.py:143
msgid "Event Matcher Policy"
msgstr ""

#: authentik/policies/event_matcher/models.py:144
msgid "Event Matcher Policies"
msgstr ""

#: authentik/policies/expiry/models.py:45
#, python-format
msgid "Password expired %(days)d days ago. Please update your password."
msgstr ""

#: authentik/policies/expiry/models.py:49
msgid "Password has expired."
msgstr ""

#: authentik/policies/expiry/models.py:53
msgid "Password Expiry Policy"
msgstr ""

#: authentik/policies/expiry/models.py:54
msgid "Password Expiry Policies"
msgstr ""

#: authentik/policies/expression/models.py:40
msgid "Expression Policy"
msgstr ""

#: authentik/policies/expression/models.py:41
msgid "Expression Policies"
msgstr ""

#: authentik/policies/models.py:22
msgid "all, all policies must pass"
msgstr ""

#: authentik/policies/models.py:23
msgid "any, any policy must pass"
msgstr ""

#: authentik/policies/models.py:46
msgid "Policy Binding Model"
msgstr ""

#: authentik/policies/models.py:47
msgid "Policy Binding Models"
msgstr ""

#: authentik/policies/models.py:86
msgid "Negates the outcome of the policy. Messages are unaffected."
msgstr ""

#: authentik/policies/models.py:89
msgid "Timeout after which Policy execution is terminated."
msgstr ""

#: authentik/policies/models.py:92
msgid "Result if the Policy execution fails."
msgstr ""

#: authentik/policies/models.py:145
msgid "Policy Binding"
msgstr ""

#: authentik/policies/models.py:146
msgid "Policy Bindings"
msgstr ""

#: authentik/policies/models.py:167
msgid ""
"When this option is enabled, all executions of this policy will be logged. "
"By default, only execution errors are logged."
msgstr ""

#: authentik/policies/models.py:189
msgid "Policy"
msgstr ""

#: authentik/policies/models.py:190
msgid "Policies"
msgstr ""

#: authentik/policies/models.py:193
msgid "View Policy's cache metrics"
msgstr ""

#: authentik/policies/models.py:194
msgid "Clear Policy's cache metrics"
msgstr ""

#: authentik/policies/password/models.py:27
msgid "Field key to check, field keys defined in Prompt stages are available."
msgstr ""

#: authentik/policies/password/models.py:44
msgid "How many times the password hash is allowed to be on haveibeenpwned"
msgstr ""

#: authentik/policies/password/models.py:49
msgid ""
"If the zxcvbn score is equal or less than this value, the policy will fail."
msgstr ""

#: authentik/policies/password/models.py:72
msgid "Password not set in context"
msgstr ""

#: authentik/policies/password/models.py:134
#, python-format
msgid "Password exists on %(count)d online lists."
msgstr ""

#: authentik/policies/password/models.py:154
msgid "Password is too weak."
msgstr ""

#: authentik/policies/password/models.py:162
msgid "Password Policy"
msgstr ""

#: authentik/policies/password/models.py:163
msgid "Password Policies"
msgstr ""

#: authentik/policies/reputation/api.py:18
msgid "Either IP or Username must be checked"
msgstr ""

#: authentik/policies/reputation/models.py:67
msgid "Reputation Policy"
msgstr ""

#: authentik/policies/reputation/models.py:68
msgid "Reputation Policies"
msgstr ""

#: authentik/policies/reputation/models.py:96
msgid "Reputation Score"
msgstr ""

#: authentik/policies/reputation/models.py:97
msgid "Reputation Scores"
msgstr ""

#: authentik/policies/templates/policies/denied.html:7
#: authentik/policies/templates/policies/denied.html:11
msgid "Permission denied"
msgstr ""

#: authentik/policies/templates/policies/denied.html:21
msgid "User's avatar"
msgstr ""

#: authentik/policies/templates/policies/denied.html:25
msgid "Not you?"
msgstr ""

#: authentik/policies/templates/policies/denied.html:33
msgid "Request has been denied."
msgstr ""

#: authentik/policies/templates/policies/denied.html:44
msgid "Messages:"
msgstr ""

#: authentik/policies/templates/policies/denied.html:54
msgid "Explanation:"
msgstr ""

#: authentik/policies/templates/policies/denied.html:58
#, python-format
msgid ""
"\n"
"                    Policy binding '%(name)s' returned result '%(result)s'\n"
"                    "
msgstr ""

#: authentik/policies/views.py:68
msgid "Failed to resolve application"
msgstr ""

#: authentik/providers/ldap/models.py:25
msgid "DN under which objects are accessible."
msgstr ""

#: authentik/providers/ldap/models.py:34
msgid ""
"Users in this group can do search queries. If not set, every user can "
"execute search queries."
msgstr ""

#: authentik/providers/ldap/models.py:53
msgid ""
"The start for uidNumbers, this number is added to the user.pk to make sure "
"that the numbers aren't too low for POSIX users. Default is 2000 to ensure "
"that we don't collide with local users uidNumber"
msgstr ""

#: authentik/providers/ldap/models.py:62
msgid ""
"The start for gidNumbers, this number is added to a number generated from "
"the group.pk to make sure that the numbers aren't too low for POSIX groups. "
"Default is 4000 to ensure that we don't collide with local groups or users "
"primary groups gidNumber"
msgstr ""

#: authentik/providers/ldap/models.py:76
#: authentik/providers/radius/models.py:34
msgid ""
"When enabled, code-based multi-factor authentication can be used by "
"appending a semicolon and the TOTP code to the password. This should only be "
"enabled if all users that will bind to this provider have a TOTP device "
"configured, as otherwise a password may incorrectly be rejected if it "
"contains a semicolon."
msgstr ""

#: authentik/providers/ldap/models.py:108
msgid "LDAP Provider"
msgstr ""

#: authentik/providers/ldap/models.py:109
msgid "LDAP Providers"
msgstr ""

#: authentik/providers/oauth2/id_token.py:27
msgid "Based on the Hashed User ID"
msgstr ""

#: authentik/providers/oauth2/id_token.py:28
msgid "Based on user ID"
msgstr ""

#: authentik/providers/oauth2/id_token.py:29
msgid "Based on user UUID"
msgstr ""

#: authentik/providers/oauth2/id_token.py:30
msgid "Based on the username"
msgstr ""

#: authentik/providers/oauth2/id_token.py:33
msgid "Based on the User's Email. This is recommended over the UPN method."
msgstr ""

#: authentik/providers/oauth2/id_token.py:38
msgid ""
"Based on the User's UPN, only works if user has a 'upn' attribute set. Use "
"this method only if you have different UPN and Mail domains."
msgstr ""

#: authentik/providers/oauth2/models.py:43
msgid "Confidential"
msgstr ""

#: authentik/providers/oauth2/models.py:44
msgid "Public"
msgstr ""

#: authentik/providers/oauth2/models.py:66
msgid "Same identifier is used for all providers"
msgstr ""

#: authentik/providers/oauth2/models.py:68
msgid "Each provider has a different issuer, based on the application slug."
msgstr ""

#: authentik/providers/oauth2/models.py:75
msgid "code (Authorization Code Flow)"
msgstr ""

#: authentik/providers/oauth2/models.py:76
msgid "id_token (Implicit Flow)"
msgstr ""

#: authentik/providers/oauth2/models.py:77
msgid "id_token token (Implicit Flow)"
msgstr ""

#: authentik/providers/oauth2/models.py:78
msgid "code token (Hybrid Flow)"
msgstr ""

#: authentik/providers/oauth2/models.py:79
msgid "code id_token (Hybrid Flow)"
msgstr ""

#: authentik/providers/oauth2/models.py:80
msgid "code id_token token (Hybrid Flow)"
msgstr ""

#: authentik/providers/oauth2/models.py:86
msgid "HS256 (Symmetric Encryption)"
msgstr ""

#: authentik/providers/oauth2/models.py:87
msgid "RS256 (Asymmetric Encryption)"
msgstr ""

#: authentik/providers/oauth2/models.py:88
msgid "ES256 (Asymmetric Encryption)"
msgstr ""

#: authentik/providers/oauth2/models.py:94
msgid "Scope used by the client"
msgstr ""

#: authentik/providers/oauth2/models.py:98
msgid ""
"Description shown to the user when consenting. If left empty, the user won't "
"be informed."
msgstr ""

#: authentik/providers/oauth2/models.py:117
msgid "Scope Mapping"
msgstr ""

#: authentik/providers/oauth2/models.py:118
msgid "Scope Mappings"
msgstr ""

#: authentik/providers/oauth2/models.py:128
msgid "Client Type"
msgstr ""

#: authentik/providers/oauth2/models.py:130
msgid ""
"Confidential clients are capable of maintaining the confidentiality of their "
"credentials. Public clients are incapable"
msgstr ""

#: authentik/providers/oauth2/models.py:137
msgid "Client ID"
msgstr ""

#: authentik/providers/oauth2/models.py:143
msgid "Client Secret"
msgstr ""

#: authentik/providers/oauth2/models.py:149
msgid "Redirect URIs"
msgstr ""

#: authentik/providers/oauth2/models.py:150
msgid "Enter each URI on a new line."
msgstr ""

#: authentik/providers/oauth2/models.py:155
msgid "Include claims in id_token"
msgstr ""

#: authentik/providers/oauth2/models.py:157
msgid ""
"Include User claims from scopes in the id_token, for applications that don't "
"access the userinfo endpoint."
msgstr ""

#: authentik/providers/oauth2/models.py:166
msgid ""
"Access codes not valid on or after current time + this value (Format: "
"hours=1;minutes=2;seconds=3)."
msgstr ""

#: authentik/providers/oauth2/models.py:174
#: authentik/providers/oauth2/models.py:182
msgid ""
"Tokens not valid on or after current time + this value (Format: hours=1;"
"minutes=2;seconds=3)."
msgstr ""

#: authentik/providers/oauth2/models.py:191
msgid ""
"Configure what data should be used as unique User Identifier. For most "
"cases, the default should be fine."
msgstr ""

#: authentik/providers/oauth2/models.py:198
msgid "Configure how the issuer field of the ID Token should be filled."
msgstr ""

#: authentik/providers/oauth2/models.py:203
msgid "Signing Key"
msgstr ""

#: authentik/providers/oauth2/models.py:207
msgid ""
"Key used to sign the tokens. Only required when JWT Algorithm is set to "
"RS256."
msgstr ""

#: authentik/providers/oauth2/models.py:214
msgid ""
"Any JWT signed by the JWK of the selected source can be used to authenticate."
msgstr ""

#: authentik/providers/oauth2/models.py:287
msgid "OAuth2/OpenID Provider"
msgstr ""

#: authentik/providers/oauth2/models.py:288
msgid "OAuth2/OpenID Providers"
msgstr ""

#: authentik/providers/oauth2/models.py:297
#: authentik/providers/oauth2/models.py:430
msgid "Scopes"
msgstr ""

#: authentik/providers/oauth2/models.py:317
msgid "Code"
msgstr ""

#: authentik/providers/oauth2/models.py:318
msgid "Nonce"
msgstr ""

#: authentik/providers/oauth2/models.py:319
msgid "Code Challenge"
msgstr ""

#: authentik/providers/oauth2/models.py:321
msgid "Code Challenge Method"
msgstr ""

#: authentik/providers/oauth2/models.py:341
msgid "Authorization Code"
msgstr ""

#: authentik/providers/oauth2/models.py:342
msgid "Authorization Codes"
msgstr ""

#: authentik/providers/oauth2/models.py:384
msgid "OAuth2 Access Token"
msgstr ""

#: authentik/providers/oauth2/models.py:385
msgid "OAuth2 Access Tokens"
msgstr ""

#: authentik/providers/oauth2/models.py:395
msgid "ID Token"
msgstr ""

#: authentik/providers/oauth2/models.py:414
msgid "OAuth2 Refresh Token"
msgstr ""

#: authentik/providers/oauth2/models.py:415
msgid "OAuth2 Refresh Tokens"
msgstr ""

#: authentik/providers/oauth2/models.py:442
msgid "Device Token"
msgstr ""

#: authentik/providers/oauth2/models.py:443
msgid "Device Tokens"
msgstr ""

#: authentik/providers/oauth2/views/authorize.py:489
#: authentik/providers/saml/views/flows.py:87
#, python-format
msgid "Redirecting to %(app)s..."
msgstr ""

#: authentik/providers/oauth2/views/device_init.py:151
msgid "Invalid code"
msgstr ""

#: authentik/providers/oauth2/views/userinfo.py:55
#: authentik/providers/oauth2/views/userinfo.py:56
msgid "GitHub Compatibility: Access your User Information"
msgstr ""

#: authentik/providers/oauth2/views/userinfo.py:57
msgid "GitHub Compatibility: Access you Email addresses"
msgstr ""

#: authentik/providers/oauth2/views/userinfo.py:58
msgid "GitHub Compatibility: Access your Groups"
msgstr ""

#: authentik/providers/oauth2/views/userinfo.py:59
msgid "authentik API Access on behalf of your user"
msgstr ""

#: authentik/providers/proxy/api.py:52
msgid "User and password attributes must be set when basic auth is enabled."
msgstr ""

#: authentik/providers/proxy/api.py:63
msgid "Internal host cannot be empty when forward auth is disabled."
msgstr ""

#: authentik/providers/proxy/models.py:54
msgid "Validate SSL Certificates of upstream servers"
msgstr ""

#: authentik/providers/proxy/models.py:55
msgid "Internal host SSL Validation"
msgstr ""

#: authentik/providers/proxy/models.py:61
msgid ""
"Enable support for forwardAuth in traefik and nginx auth_request. Exclusive "
"with internal_host."
msgstr ""

#: authentik/providers/proxy/models.py:70
msgid ""
"Regular expressions for which authentication is not required. Each new line "
"is interpreted as a new Regular Expression."
msgstr ""

#: authentik/providers/proxy/models.py:78
msgid ""
"When enabled, this provider will intercept the authorization header and "
"authenticate requests based on its value."
msgstr ""

#: authentik/providers/proxy/models.py:84
msgid "Set HTTP-Basic Authentication"
msgstr ""

#: authentik/providers/proxy/models.py:86
msgid ""
"Set a custom HTTP-Basic Authentication header based on values from authentik."
msgstr ""

#: authentik/providers/proxy/models.py:91
msgid "HTTP-Basic Username Key"
msgstr ""

#: authentik/providers/proxy/models.py:93
msgid ""
"User/Group Attribute used for the user part of the HTTP-Basic Header. If not "
"set, the user's Email address is used."
msgstr ""

#: authentik/providers/proxy/models.py:99
msgid "HTTP-Basic Password Key"
msgstr ""

#: authentik/providers/proxy/models.py:100
msgid ""
"User/Group Attribute used for the password part of the HTTP-Basic Header."
msgstr ""

#: authentik/providers/proxy/models.py:154
msgid "Proxy Provider"
msgstr ""

#: authentik/providers/proxy/models.py:155
msgid "Proxy Providers"
msgstr ""

#: authentik/providers/radius/models.py:18
msgid "Shared secret between clients and server to hash packets."
msgstr ""

#: authentik/providers/radius/models.py:24
msgid ""
"List of CIDRs (comma-separated) that clients can connect from. A more "
"specific CIDR will match before a looser one. Clients connecting from a non-"
"specified CIDR will be dropped."
msgstr ""

#: authentik/providers/radius/models.py:60
msgid "Radius Provider"
msgstr ""

#: authentik/providers/radius/models.py:61
msgid "Radius Providers"
msgstr ""

#: authentik/providers/saml/api/providers.py:258
msgid "Invalid XML Syntax"
msgstr ""

#: authentik/providers/saml/api/providers.py:268
#, python-format
msgid "Failed to import Metadata: %(message)s"
msgstr ""

#: authentik/providers/saml/models.py:38
msgid "ACS URL"
msgstr ""

#: authentik/providers/saml/models.py:43
msgid ""
"Value of the audience restriction field of the assertion. When left empty, "
"no audience restriction will be added."
msgstr ""

#: authentik/providers/saml/models.py:47
msgid "Also known as EntityID"
msgstr ""

#: authentik/providers/saml/models.py:51
msgid "Service Provider Binding"
msgstr ""

#: authentik/providers/saml/models.py:53
msgid ""
"This determines how authentik sends the response back to the Service "
"Provider."
msgstr ""

#: authentik/providers/saml/models.py:63
msgid "NameID Property Mapping"
msgstr ""

#: authentik/providers/saml/models.py:65
msgid ""
"Configure how the NameID value will be created. When left empty, the "
"NameIDPolicy of the incoming request will be considered"
msgstr ""

#: authentik/providers/saml/models.py:74
msgid ""
"Assertion valid not before current time + this value (Format: hours=-1;"
"minutes=-2;seconds=-3)."
msgstr ""

#: authentik/providers/saml/models.py:82
msgid ""
"Assertion not valid on or after current time + this value (Format: hours=1;"
"minutes=2;seconds=3)."
msgstr ""

#: authentik/providers/saml/models.py:91
msgid ""
"Session not valid on or after current time + this value (Format: hours=1;"
"minutes=2;seconds=3)."
msgstr ""

#: authentik/providers/saml/models.py:99 authentik/sources/saml/models.py:150
msgid "SHA1"
msgstr ""

#: authentik/providers/saml/models.py:100 authentik/sources/saml/models.py:151
msgid "SHA256"
msgstr ""

#: authentik/providers/saml/models.py:101 authentik/sources/saml/models.py:152
msgid "SHA384"
msgstr ""

#: authentik/providers/saml/models.py:102 authentik/sources/saml/models.py:153
msgid "SHA512"
msgstr ""

#: authentik/providers/saml/models.py:109 authentik/sources/saml/models.py:160
msgid "RSA-SHA1"
msgstr ""

#: authentik/providers/saml/models.py:110 authentik/sources/saml/models.py:161
msgid "RSA-SHA256"
msgstr ""

#: authentik/providers/saml/models.py:111 authentik/sources/saml/models.py:162
msgid "RSA-SHA384"
msgstr ""

#: authentik/providers/saml/models.py:112 authentik/sources/saml/models.py:163
msgid "RSA-SHA512"
msgstr ""

#: authentik/providers/saml/models.py:113 authentik/sources/saml/models.py:164
msgid "DSA-SHA1"
msgstr ""

#: authentik/providers/saml/models.py:124 authentik/sources/saml/models.py:130
msgid ""
"When selected, incoming assertion's Signatures will be validated against "
"this certificate. To allow unsigned Requests, leave on default."
msgstr ""

#: authentik/providers/saml/models.py:128 authentik/sources/saml/models.py:134
msgid "Verification Certificate"
msgstr ""

#: authentik/providers/saml/models.py:136
msgid "Keypair used to sign outgoing Responses going to the Service Provider."
msgstr ""

#: authentik/providers/saml/models.py:138 authentik/sources/saml/models.py:144
msgid "Signing Keypair"
msgstr ""

#: authentik/providers/saml/models.py:142
msgid "Default relay_state value for IDP-initiated logins"
msgstr ""

#: authentik/providers/saml/models.py:171
msgid "SAML Provider"
msgstr ""

#: authentik/providers/saml/models.py:172
msgid "SAML Providers"
msgstr ""

#: authentik/providers/saml/models.py:196
msgid "SAML Property Mapping"
msgstr ""

#: authentik/providers/saml/models.py:197
msgid "SAML Property Mappings"
msgstr ""

#: authentik/providers/scim/models.py:23
msgid "Base URL to SCIM requests, usually ends in /v2"
msgstr ""

#: authentik/providers/scim/models.py:24
msgid "Authentication token"
msgstr ""

#: authentik/providers/scim/models.py:30 authentik/sources/ldap/models.py:98
msgid "Property mappings used for group creation/updating."
msgstr ""

#: authentik/providers/scim/models.py:72
msgid "SCIM Provider"
msgstr ""

#: authentik/providers/scim/models.py:73
msgid "SCIM Providers"
msgstr ""

#: authentik/providers/scim/models.py:93
msgid "SCIM Mapping"
msgstr ""

#: authentik/providers/scim/models.py:94
msgid "SCIM Mappings"
msgstr ""

#: authentik/providers/scim/tasks.py:56
msgid "Starting full SCIM sync"
msgstr ""

#: authentik/providers/scim/tasks.py:66
#, python-format
msgid "Syncing page %(page)d of users"
msgstr ""

#: authentik/providers/scim/tasks.py:70
#, python-format
msgid "Syncing page %(page)d of groups"
msgstr ""

#: authentik/providers/scim/tasks.py:102
#, python-format
msgid "Failed to sync user %(user_name)s due to remote error: %(error)s"
msgstr ""

#: authentik/providers/scim/tasks.py:113 authentik/providers/scim/tasks.py:154
#, python-format
msgid "Stopping sync due to error: %(error)s"
msgstr ""

#: authentik/providers/scim/tasks.py:143
#, python-format
msgid "Failed to sync group %(group_name)s due to remote error: %(error)s"
msgstr ""

#: authentik/rbac/models.py:51
msgid "Role"
msgstr ""

#: authentik/rbac/models.py:52
msgid "Roles"
msgstr ""

#: authentik/rbac/models.py:66
msgid "System permission"
msgstr ""

#: authentik/rbac/models.py:67
msgid "System permissions"
msgstr ""

#: authentik/rbac/models.py:69
msgid "Can view system info"
msgstr ""

#: authentik/rbac/models.py:70
msgid "Can view system tasks"
msgstr ""

#: authentik/rbac/models.py:71
msgid "Can run system tasks"
msgstr ""

#: authentik/rbac/models.py:72
msgid "Can access admin interface"
msgstr ""

#: authentik/rbac/models.py:73
msgid "Can view system settings"
msgstr ""

#: authentik/rbac/models.py:74
msgid "Can edit system settings"
msgstr ""

#: authentik/recovery/management/commands/create_admin_group.py:12
msgid "Create admin group if the default group gets deleted."
msgstr ""

#: authentik/recovery/management/commands/create_recovery_key.py:16
msgid "Create a Key which can be used to restore access to authentik."
msgstr ""

#: authentik/recovery/views.py:24
msgid "Used recovery-link to authenticate."
msgstr ""

#: authentik/sources/ldap/models.py:41
msgid "Server URI"
msgstr ""

#: authentik/sources/ldap/models.py:50
msgid ""
"Optionally verify the LDAP Server's Certificate against the CA Chain in this "
"keypair."
msgstr ""

#: authentik/sources/ldap/models.py:59
msgid ""
"Client certificate to authenticate against the LDAP Server's Certificate."
msgstr ""

#: authentik/sources/ldap/models.py:62
msgid "Bind CN"
msgstr ""

#: authentik/sources/ldap/models.py:64
msgid "Enable Start TLS"
msgstr ""

#: authentik/sources/ldap/models.py:65
msgid "Use Server URI for SNI verification"
msgstr ""

#: authentik/sources/ldap/models.py:67
msgid "Base DN"
msgstr ""

#: authentik/sources/ldap/models.py:69
msgid "Prepended to Base DN for User-queries."
msgstr ""

#: authentik/sources/ldap/models.py:70
msgid "Addition User DN"
msgstr ""

#: authentik/sources/ldap/models.py:74
msgid "Prepended to Base DN for Group-queries."
msgstr ""

#: authentik/sources/ldap/models.py:75
msgid "Addition Group DN"
msgstr ""

#: authentik/sources/ldap/models.py:81
msgid "Consider Objects matching this filter to be Users."
msgstr ""

#: authentik/sources/ldap/models.py:84
msgid "Field which contains members of a group."
msgstr ""

#: authentik/sources/ldap/models.py:88
msgid "Consider Objects matching this filter to be Groups."
msgstr ""

#: authentik/sources/ldap/models.py:91
msgid "Field which contains a unique Identifier."
msgstr ""

#: authentik/sources/ldap/models.py:105
msgid ""
"When a user changes their password, sync it back to LDAP. This can only be "
"enabled on a single LDAP source."
msgstr ""

#: authentik/sources/ldap/models.py:248
msgid "LDAP Source"
msgstr ""

#: authentik/sources/ldap/models.py:249
msgid "LDAP Sources"
msgstr ""

#: authentik/sources/ldap/models.py:271
msgid "LDAP Property Mapping"
msgstr ""

#: authentik/sources/ldap/models.py:272
msgid "LDAP Property Mappings"
msgstr ""

#: authentik/sources/ldap/signals.py:52
msgid "Password does not match Active Directory Complexity."
msgstr ""

#: authentik/sources/oauth/clients/oauth2.py:68
msgid "No token received."
msgstr ""

#: authentik/sources/oauth/models.py:24
msgid "Request Token URL"
msgstr ""

#: authentik/sources/oauth/models.py:26
msgid ""
"URL used to request the initial token. This URL is only required for OAuth 1."
msgstr ""

#: authentik/sources/oauth/models.py:32
msgid "Authorization URL"
msgstr ""

#: authentik/sources/oauth/models.py:33
msgid "URL the user is redirect to to conest the flow."
msgstr ""

#: authentik/sources/oauth/models.py:38
msgid "Access Token URL"
msgstr ""

#: authentik/sources/oauth/models.py:39
msgid "URL used by authentik to retrieve tokens."
msgstr ""

#: authentik/sources/oauth/models.py:44
msgid "Profile URL"
msgstr ""

#: authentik/sources/oauth/models.py:45
msgid "URL used by authentik to get user information."
msgstr ""

#: authentik/sources/oauth/models.py:48
msgid "Additional Scopes"
msgstr ""

#: authentik/sources/oauth/models.py:107
msgid "OAuth Source"
msgstr ""

#: authentik/sources/oauth/models.py:108
msgid "OAuth Sources"
msgstr ""

#: authentik/sources/oauth/models.py:116
msgid "GitHub OAuth Source"
msgstr ""

#: authentik/sources/oauth/models.py:117
msgid "GitHub OAuth Sources"
msgstr ""

#: authentik/sources/oauth/models.py:125
msgid "Twitch OAuth Source"
msgstr ""

#: authentik/sources/oauth/models.py:126
msgid "Twitch OAuth Sources"
msgstr ""

#: authentik/sources/oauth/models.py:134
msgid "Mailcow OAuth Source"
msgstr ""

#: authentik/sources/oauth/models.py:135
msgid "Mailcow OAuth Sources"
msgstr ""

#: authentik/sources/oauth/models.py:143
msgid "Twitter OAuth Source"
msgstr ""

#: authentik/sources/oauth/models.py:144
msgid "Twitter OAuth Sources"
msgstr ""

#: authentik/sources/oauth/models.py:152
msgid "Facebook OAuth Source"
msgstr ""

#: authentik/sources/oauth/models.py:153
msgid "Facebook OAuth Sources"
msgstr ""

#: authentik/sources/oauth/models.py:161
msgid "Discord OAuth Source"
msgstr ""

#: authentik/sources/oauth/models.py:162
msgid "Discord OAuth Sources"
msgstr ""

#: authentik/sources/oauth/models.py:170
msgid "Patreon OAuth Source"
msgstr ""

#: authentik/sources/oauth/models.py:171
msgid "Patreon OAuth Sources"
msgstr ""

#: authentik/sources/oauth/models.py:179
msgid "Google OAuth Source"
msgstr ""

#: authentik/sources/oauth/models.py:180
msgid "Google OAuth Sources"
msgstr ""

#: authentik/sources/oauth/models.py:188
msgid "Azure AD OAuth Source"
msgstr ""

#: authentik/sources/oauth/models.py:189
msgid "Azure AD OAuth Sources"
msgstr ""

#: authentik/sources/oauth/models.py:197
msgid "OpenID OAuth Source"
msgstr ""

#: authentik/sources/oauth/models.py:198
msgid "OpenID OAuth Sources"
msgstr ""

#: authentik/sources/oauth/models.py:206
msgid "Apple OAuth Source"
msgstr ""

#: authentik/sources/oauth/models.py:207
msgid "Apple OAuth Sources"
msgstr ""

#: authentik/sources/oauth/models.py:215
msgid "Okta OAuth Source"
msgstr ""

#: authentik/sources/oauth/models.py:216
msgid "Okta OAuth Sources"
msgstr ""

#: authentik/sources/oauth/models.py:224
msgid "Reddit OAuth Source"
msgstr ""

#: authentik/sources/oauth/models.py:225
msgid "Reddit OAuth Sources"
msgstr ""

#: authentik/sources/oauth/models.py:247
msgid "User OAuth Source Connection"
msgstr ""

#: authentik/sources/oauth/models.py:248
msgid "User OAuth Source Connections"
msgstr ""

#: authentik/sources/oauth/views/callback.py:100
#, python-format
msgid "Authentication failed: %(reason)s"
msgstr ""

#: authentik/sources/plex/models.py:37
msgid "Client identifier used to talk to Plex."
msgstr ""

#: authentik/sources/plex/models.py:44
msgid ""
"Which servers a user has to be a member of to be granted access. Empty list "
"allows every server."
msgstr ""

#: authentik/sources/plex/models.py:50
msgid "Allow friends to authenticate, even if you don't share a server."
msgstr ""

#: authentik/sources/plex/models.py:52
msgid "Plex token used to check friends"
msgstr ""

#: authentik/sources/plex/models.py:95
msgid "Plex Source"
msgstr ""

#: authentik/sources/plex/models.py:96
msgid "Plex Sources"
msgstr ""

#: authentik/sources/plex/models.py:112
msgid "User Plex Source Connection"
msgstr ""

#: authentik/sources/plex/models.py:113
msgid "User Plex Source Connections"
msgstr ""

#: authentik/sources/saml/models.py:40
msgid "Redirect Binding"
msgstr ""

#: authentik/sources/saml/models.py:41
msgid "POST Binding"
msgstr ""

#: authentik/sources/saml/models.py:42
msgid "POST Binding with auto-confirmation"
msgstr ""

#: authentik/sources/saml/models.py:70
msgid "Flow used before authentication."
msgstr ""

#: authentik/sources/saml/models.py:77
msgid "Issuer"
msgstr ""

#: authentik/sources/saml/models.py:78
msgid "Also known as Entity ID. Defaults the Metadata URL."
msgstr ""

#: authentik/sources/saml/models.py:82
msgid "SSO URL"
msgstr ""

#: authentik/sources/saml/models.py:83
msgid "URL that the initial Login request is sent to."
msgstr ""

#: authentik/sources/saml/models.py:89
msgid "SLO URL"
msgstr ""

#: authentik/sources/saml/models.py:90
msgid "Optional URL if your IDP supports Single-Logout."
msgstr ""

#: authentik/sources/saml/models.py:96
msgid ""
"Allows authentication flows initiated by the IdP. This can be a security "
"risk, as no validation of the request ID is done."
msgstr ""

#: authentik/sources/saml/models.py:104
msgid ""
"NameID Policy sent to the IdP. Can be unset, in which case no Policy is sent."
msgstr ""

#: authentik/sources/saml/models.py:115
msgid "Delete temporary users after"
msgstr ""

#: authentik/sources/saml/models.py:118
msgid ""
"Time offset when temporary users should be deleted. This only applies if "
"your IDP uses the NameID Format 'transient', and the user doesn't log out "
"manually. (Format: hours=1;minutes=2;seconds=3)."
msgstr ""

#: authentik/sources/saml/models.py:142
msgid "Keypair used to sign outgoing Responses going to the Identity Provider."
msgstr ""

#: authentik/sources/saml/models.py:226
msgid "SAML Source"
msgstr ""

#: authentik/sources/saml/models.py:227
msgid "SAML Sources"
msgstr ""

#: authentik/sources/saml/models.py:242
msgid "User SAML Source Connection"
msgstr ""

#: authentik/sources/saml/models.py:243
msgid "User SAML Source Connections"
msgstr ""

#: authentik/stages/authenticator_duo/models.py:79
msgid "Duo Authenticator Setup Stage"
msgstr ""

#: authentik/stages/authenticator_duo/models.py:80
msgid "Duo Authenticator Setup Stages"
msgstr ""

#: authentik/stages/authenticator_duo/models.py:103
msgid "Duo Device"
msgstr ""

#: authentik/stages/authenticator_duo/models.py:104
msgid "Duo Devices"
msgstr ""

#: authentik/stages/authenticator_sms/models.py:57
msgid ""
"When enabled, the Phone number is only used during enrollment to verify the "
"users authenticity. Only a hash of the phone number is saved to ensure it is "
"not reused in the future."
msgstr ""

#: authentik/stages/authenticator_sms/models.py:68
msgid "Optionally modify the payload being sent to custom providers."
msgstr ""

#: authentik/stages/authenticator_sms/models.py:81
#, python-format
msgid "Use this code to authenticate in authentik: %(token)s"
msgstr ""

#: authentik/stages/authenticator_sms/models.py:180
msgid "SMS Authenticator Setup Stage"
msgstr ""

#: authentik/stages/authenticator_sms/models.py:181
msgid "SMS Authenticator Setup Stages"
msgstr ""

#: authentik/stages/authenticator_sms/models.py:226
msgid "SMS Device"
msgstr ""

#: authentik/stages/authenticator_sms/models.py:227
msgid "SMS Devices"
msgstr ""

#: authentik/stages/authenticator_sms/stage.py:57
#: authentik/stages/authenticator_totp/stage.py:41
#: authentik/stages/authenticator_totp/stage.py:44
msgid "Code does not match"
msgstr ""

#: authentik/stages/authenticator_sms/stage.py:73
msgid "Invalid phone number"
msgstr ""

#: authentik/stages/authenticator_static/models.py:52
msgid "Static Authenticator Stage"
msgstr ""

#: authentik/stages/authenticator_static/models.py:53
msgid "Static Authenticator Stages"
msgstr ""

#: authentik/stages/authenticator_static/models.py:98
msgid "Static Device"
msgstr ""

#: authentik/stages/authenticator_static/models.py:99
msgid "Static Devices"
msgstr ""

#: authentik/stages/authenticator_static/models.py:129
msgid "Static Token"
msgstr ""

#: authentik/stages/authenticator_static/models.py:130
msgid "Static Tokens"
msgstr ""

#: authentik/stages/authenticator_totp/models.py:25
msgid "6 digits, widely compatible"
msgstr ""

#: authentik/stages/authenticator_totp/models.py:26
msgid "8 digits, not compatible with apps like Google Authenticator"
msgstr ""

#: authentik/stages/authenticator_totp/models.py:62
msgid "TOTP Authenticator Setup Stage"
msgstr ""

#: authentik/stages/authenticator_totp/models.py:63
msgid "TOTP Authenticator Setup Stages"
msgstr ""

#: authentik/stages/authenticator_totp/models.py:244
msgid "TOTP Device"
msgstr ""

#: authentik/stages/authenticator_totp/models.py:245
msgid "TOTP Devices"
msgstr ""

#: authentik/stages/authenticator_validate/challenge.py:123
msgid "Invalid Token"
msgstr ""

#: authentik/stages/authenticator_validate/models.py:18
msgid "Static"
msgstr ""

#: authentik/stages/authenticator_validate/models.py:19
msgid "TOTP"
msgstr ""

#: authentik/stages/authenticator_validate/models.py:20
msgid "WebAuthn"
msgstr ""

#: authentik/stages/authenticator_validate/models.py:21
msgid "Duo"
msgstr ""

#: authentik/stages/authenticator_validate/models.py:22
msgid "SMS"
msgstr ""

#: authentik/stages/authenticator_validate/models.py:49
msgid ""
"Stages used to configure Authenticator when user doesn't have any compatible "
"devices. After this configuration Stage passes, the user is not prompted "
"again."
msgstr ""

#: authentik/stages/authenticator_validate/models.py:56
msgid "Device classes which can be used to authenticate"
msgstr ""

#: authentik/stages/authenticator_validate/models.py:64
msgid ""
"If any of the user's device has been used within this threshold, this stage "
"will be skipped"
msgstr ""

#: authentik/stages/authenticator_validate/models.py:70
msgid "Enforce user verification for WebAuthn devices."
msgstr ""

#: authentik/stages/authenticator_validate/models.py:92
msgid "Authenticator Validation Stage"
msgstr ""

#: authentik/stages/authenticator_validate/models.py:93
msgid "Authenticator Validation Stages"
msgstr ""

#: authentik/stages/authenticator_webauthn/models.py:112
msgid "WebAuthn Authenticator Setup Stage"
msgstr ""

#: authentik/stages/authenticator_webauthn/models.py:113
msgid "WebAuthn Authenticator Setup Stages"
msgstr ""

#: authentik/stages/authenticator_webauthn/models.py:151
msgid "WebAuthn Device"
msgstr ""

#: authentik/stages/authenticator_webauthn/models.py:152
msgid "WebAuthn Devices"
msgstr ""

#: authentik/stages/captcha/models.py:14
msgid "Public key, acquired your captcha Provider."
msgstr ""

#: authentik/stages/captcha/models.py:15
msgid "Private key, acquired your captcha Provider."
msgstr ""

#: authentik/stages/captcha/models.py:37
msgid "Captcha Stage"
msgstr ""

#: authentik/stages/captcha/models.py:38
msgid "Captcha Stages"
msgstr ""

#: authentik/stages/consent/models.py:30
msgid ""
"Offset after which consent expires. (Format: hours=1;minutes=2;seconds=3)."
msgstr ""

#: authentik/stages/consent/models.py:50
msgid "Consent Stage"
msgstr ""

#: authentik/stages/consent/models.py:51
msgid "Consent Stages"
msgstr ""

#: authentik/stages/consent/models.py:72
msgid "User Consent"
msgstr ""

#: authentik/stages/consent/models.py:73
msgid "User Consents"
msgstr ""

#: authentik/stages/deny/models.py:32
msgid "Deny Stage"
msgstr ""

#: authentik/stages/deny/models.py:33
msgid "Deny Stages"
msgstr ""

#: authentik/stages/dummy/models.py:34
msgid "Dummy Stage"
msgstr ""

#: authentik/stages/dummy/models.py:35
msgid "Dummy Stages"
msgstr ""

#: authentik/stages/email/models.py:26
msgid "Password Reset"
msgstr ""

#: authentik/stages/email/models.py:30
msgid "Account Confirmation"
msgstr ""

#: authentik/stages/email/models.py:59
msgid ""
"When enabled, global Email connection settings will be used and connection "
"settings below will be ignored."
msgstr ""

#: authentik/stages/email/models.py:74
msgid "Activate users upon completion of stage."
msgstr ""

#: authentik/stages/email/models.py:78
msgid "Time in minutes the token sent is valid."
msgstr ""

#: authentik/stages/email/models.py:132
msgid "Email Stage"
msgstr ""

#: authentik/stages/email/models.py:133
msgid "Email Stages"
msgstr ""

#: authentik/stages/email/stage.py:126
msgid "Exception occurred while rendering E-mail template"
msgstr ""

#: authentik/stages/email/stage.py:140
msgid "Successfully verified Email."
msgstr ""

#: authentik/stages/email/stage.py:147 authentik/stages/email/stage.py:173
msgid "No pending user."
msgstr ""

#: authentik/stages/email/stage.py:163
msgid "Email sent."
msgstr ""

#: authentik/stages/email/stage.py:176
msgid "Email Successfully sent."
msgstr ""

#: authentik/stages/email/templates/email/account_confirmation.html:10
#: authentik/stages/email/templates/email/account_confirmation.txt:1
msgid "Welcome!"
msgstr ""

#: authentik/stages/email/templates/email/account_confirmation.html:19
msgid ""
"We're excited to have you get started. First, you need to confirm your "
"account. Just press the button below."
msgstr ""

#: authentik/stages/email/templates/email/account_confirmation.html:24
msgid "Confirm Account"
msgstr ""

#: authentik/stages/email/templates/email/account_confirmation.html:36
#, python-format
msgid ""
"\n"
"    If that doesn't work, copy and paste the following link in your browser: "
"%(url)s\n"
"    "
msgstr ""

#: authentik/stages/email/templates/email/account_confirmation.txt:3
msgid ""
"We're excited to have you get started. First, you need to confirm your "
"account. Just open the link below."
msgstr ""

#: authentik/stages/email/templates/email/event_notification.html:46
#, python-format
msgid ""
"\n"
"    This email was sent from the notification transport <code>%(name)s</"
"code>.\n"
"    "
msgstr ""

#: authentik/stages/email/templates/email/event_notification.txt:1
msgid "Dear authentik user,"
msgstr ""

#: authentik/stages/email/templates/email/event_notification.txt:3
msgid "The following notification was created:"
msgstr ""

#: authentik/stages/email/templates/email/event_notification.txt:8
msgid "Additional attributes:"
msgstr ""

#: authentik/stages/email/templates/email/event_notification.txt:13
#, python-format
msgid ""
"\n"
"This email was sent from the notification transport %(name)s.\n"
msgstr ""

#: authentik/stages/email/templates/email/password_reset.html:10
#, python-format
msgid ""
"\n"
"      Hi %(username)s,\n"
"      "
msgstr ""

#: authentik/stages/email/templates/email/password_reset.html:21
msgid ""
"\n"
"          You recently requested to change your password for your authentik "
"account. Use the button below to set a new password.\n"
"          "
msgstr ""

#: authentik/stages/email/templates/email/password_reset.html:39
#, python-format
msgid ""
"\n"
"    If you did not request a password change, please ignore this Email. The "
"link above is valid for %(expires)s.\n"
"    "
msgstr ""

#: authentik/stages/email/templates/email/password_reset.txt:1
#, python-format
msgid "Hi %(username)s,"
msgstr ""

#: authentik/stages/email/templates/email/password_reset.txt:3
msgid ""
"\n"
"You recently requested to change your password for your authentik account. "
"Use the link below to set a new password.\n"
msgstr ""

#: authentik/stages/email/templates/email/password_reset.txt:7
#, python-format
msgid ""
"\n"
"If you did not request a password change, please ignore this Email. The link "
"above is valid for %(expires)s.\n"
msgstr ""

#: authentik/stages/email/templates/email/setup.html:9
msgid "authentik Test-Email"
msgstr ""

#: authentik/stages/email/templates/email/setup.html:17
msgid ""
"\n"
"                    This is a test email to inform you, that you've "
"successfully configured authentik emails.\n"
"                    "
msgstr ""

#: authentik/stages/email/templates/email/setup.txt:2
msgid ""
"\n"
"This is a test email to inform you, that you've successfully configured "
"authentik emails.\n"
msgstr ""

#: authentik/stages/identification/api.py:20
msgid "When no user fields are selected, at least one source must be selected"
msgstr ""

#: authentik/stages/identification/models.py:29
msgid ""
"Fields of the user object to match against. (Hold shift to select multiple "
"options)"
msgstr ""

#: authentik/stages/identification/models.py:47
msgid "When enabled, user fields are matched regardless of their casing."
msgstr ""

#: authentik/stages/identification/models.py:52
msgid ""
"When a valid username/email has been entered, and this option is enabled, "
"the user's username and avatar will be shown. Otherwise, the text that the "
"user entered will be shown"
msgstr ""

#: authentik/stages/identification/models.py:60
msgid ""
"When enabled, the stage will succeed and continue even when incorrect user "
"info is entered."
msgstr ""

#: authentik/stages/identification/models.py:72
msgid "Optional enrollment flow, which is linked at the bottom of the page."
msgstr ""

#: authentik/stages/identification/models.py:81
msgid "Optional recovery flow, which is linked at the bottom of the page."
msgstr ""

#: authentik/stages/identification/models.py:90
msgid "Optional passwordless flow, which is linked at the bottom of the page."
msgstr ""

#: authentik/stages/identification/models.py:94
msgid "Specify which sources should be shown."
msgstr ""

#: authentik/stages/identification/models.py:115
msgid "Identification Stage"
msgstr ""

#: authentik/stages/identification/models.py:116
msgid "Identification Stages"
msgstr ""

#: authentik/stages/identification/stage.py:188
msgid "Log in"
msgstr ""

#: authentik/stages/identification/stage.py:189
msgid "Continue"
msgstr ""

#: authentik/stages/invitation/models.py:21
msgid ""
"If this flag is set, this Stage will jump to the next Stage when no "
"Invitation is given. By default this Stage will cancel the Flow when no "
"invitation is given."
msgstr ""

#: authentik/stages/invitation/models.py:44
msgid "Invitation Stage"
msgstr ""

#: authentik/stages/invitation/models.py:45
msgid "Invitation Stages"
msgstr ""

#: authentik/stages/invitation/models.py:60
msgid "When set, only the configured flow can use this invitation."
msgstr ""

#: authentik/stages/invitation/models.py:64
msgid "When enabled, the invitation will be deleted after usage."
msgstr ""

#: authentik/stages/invitation/models.py:71
msgid "Optional fixed data to enforce on user enrollment."
msgstr ""

#: authentik/stages/invitation/models.py:84
msgid "Invitation"
msgstr ""

#: authentik/stages/invitation/models.py:85
msgid "Invitations"
msgstr ""

#: authentik/stages/invitation/stage.py:62
msgid "Invalid invite/invite not found"
msgstr ""

#: authentik/stages/password/models.py:20
msgid "User database + standard password"
msgstr ""

#: authentik/stages/password/models.py:24
msgid "User database + app passwords"
msgstr ""

#: authentik/stages/password/models.py:28
msgid "User database + LDAP password"
msgstr ""

#: authentik/stages/password/models.py:38
msgid "Selection of backends to test the password against."
msgstr ""

#: authentik/stages/password/models.py:43
msgid ""
"How many attempts a user has before the flow is canceled. To lock the user "
"out, use a reputation policy and a user_write stage."
msgstr ""

#: authentik/stages/password/models.py:75
msgid "Password Stage"
msgstr ""

#: authentik/stages/password/models.py:76
msgid "Password Stages"
msgstr ""

#: authentik/stages/password/stage.py:124
msgid "Invalid password"
msgstr ""

#: authentik/stages/prompt/models.py:43
msgid "Text: Simple Text input"
msgstr ""

#: authentik/stages/prompt/models.py:45
msgid "Text area: Multiline Text Input."
msgstr ""

#: authentik/stages/prompt/models.py:48
msgid "Text (read-only): Simple Text input, but cannot be edited."
msgstr ""

#: authentik/stages/prompt/models.py:52
msgid "Text area (read-only): Multiline Text input, but cannot be edited."
msgstr ""

#: authentik/stages/prompt/models.py:58
msgid ""
"Username: Same as Text input, but checks for and prevents duplicate "
"usernames."
msgstr ""

#: authentik/stages/prompt/models.py:60
msgid "Email: Text field with Email type."
msgstr ""

#: authentik/stages/prompt/models.py:64
msgid ""
"Password: Masked input, multiple inputs of this type on the same prompt need "
"to be identical."
msgstr ""

#: authentik/stages/prompt/models.py:71
msgid "Fixed choice field rendered as a group of radio buttons."
msgstr ""

#: authentik/stages/prompt/models.py:73
msgid "Fixed choice field rendered as a dropdown."
msgstr ""

#: authentik/stages/prompt/models.py:80
msgid ""
"File: File upload for arbitrary files. File content will be available in "
"flow context as data-URI"
msgstr ""

#: authentik/stages/prompt/models.py:85
msgid "Separator: Static Separator Line"
msgstr ""

#: authentik/stages/prompt/models.py:86
msgid "Hidden: Hidden field, can be used to insert data into form."
msgstr ""

#: authentik/stages/prompt/models.py:87
msgid "Static: Static value, displayed as-is."
msgstr ""

#: authentik/stages/prompt/models.py:89
msgid "authentik: Selection of locales authentik supports"
msgstr ""

#: authentik/stages/prompt/models.py:116
msgid "Name of the form field, also used to store the value"
msgstr ""

#: authentik/stages/prompt/models.py:124
msgid ""
"Optionally provide a short hint that describes the expected input value. "
"When creating a fixed choice field, enable interpreting as expression and "
"return a list to return multiple choices."
msgstr ""

#: authentik/stages/prompt/models.py:132
msgid ""
"Optionally pre-fill the input with an initial value. When creating a fixed "
"choice field, enable interpreting as expression and return a list to return "
"multiple default choices."
msgstr ""

#: authentik/stages/prompt/models.py:321
msgid "Prompt"
msgstr ""

#: authentik/stages/prompt/models.py:322
msgid "Prompts"
msgstr ""

#: authentik/stages/prompt/models.py:349
msgid "Prompt Stage"
msgstr ""

#: authentik/stages/prompt/models.py:350
msgid "Prompt Stages"
msgstr ""

#: authentik/stages/prompt/stage.py:108
msgid "Passwords don't match."
msgstr ""

#: authentik/stages/user_delete/models.py:31
msgid "User Delete Stage"
msgstr ""

#: authentik/stages/user_delete/models.py:32
msgid "User Delete Stages"
msgstr ""

#: authentik/stages/user_delete/stage.py:18
msgid "No Pending User."
msgstr ""

#: authentik/stages/user_login/models.py:47
msgid "Bind sessions created by this stage to the configured network"
msgstr ""

#: authentik/stages/user_login/models.py:52
msgid "Bind sessions created by this stage to the configured GeoIP location"
msgstr ""

#: authentik/stages/user_login/models.py:55
msgid "Terminate all other sessions of the user logging in."
msgstr ""

#: authentik/stages/user_login/models.py:61
msgid ""
"Offset the session will be extended by when the user picks the remember me "
"option. Default of 0 means that the remember me option will not be shown. "
"(Format: hours=-1;minutes=-2;seconds=-3)"
msgstr ""

#: authentik/stages/user_login/models.py:84
msgid "User Login Stage"
msgstr ""

#: authentik/stages/user_login/models.py:85
msgid "User Login Stages"
msgstr ""

#: authentik/stages/user_login/stage.py:85
msgid "No Pending user to login."
msgstr ""

#: authentik/stages/user_login/stage.py:112
msgid "Successfully logged in!"
msgstr ""

#: authentik/stages/user_logout/models.py:30
msgid "User Logout Stage"
msgstr ""

#: authentik/stages/user_logout/models.py:31
msgid "User Logout Stages"
msgstr ""

#: authentik/stages/user_write/models.py:31
msgid "When set, newly created users are inactive and cannot login."
msgstr ""

#: authentik/stages/user_write/models.py:39
msgid "Optionally add newly created users to this group."
msgstr ""

#: authentik/stages/user_write/models.py:68
msgid "User Write Stage"
msgstr ""

#: authentik/stages/user_write/models.py:69
msgid "User Write Stages"
msgstr ""

#: authentik/stages/user_write/stage.py:141
msgid "No Pending data."
msgstr ""

#: authentik/stages/user_write/stage.py:147
msgid "No user found and can't create new user."
msgstr ""

#: authentik/stages/user_write/stage.py:164
#: authentik/stages/user_write/stage.py:178
msgid "Failed to update user. Please try again later."
msgstr ""

#: authentik/tenants/models.py:29
msgid ""
"Schema name must start with t_, only contain lowercase letters and numbers "
"and be less than 63 characters."
msgstr ""

#: authentik/tenants/models.py:49
msgid "Configure how authentik should show avatars for users."
msgstr ""

#: authentik/tenants/models.py:53
msgid "Enable the ability for users to change their name."
msgstr ""

#: authentik/tenants/models.py:56
msgid "Enable the ability for users to change their email address."
msgstr ""

#: authentik/tenants/models.py:59
msgid "Enable the ability for users to change their username."
msgstr ""

#: authentik/tenants/models.py:65
msgid ""
"Events will be deleted after this duration.(Format: weeks=3;days=2;hours=3,"
"seconds=2)."
msgstr ""

#: authentik/tenants/models.py:69
msgid "The option configures the footer links on the flow executor pages."
msgstr ""

#: authentik/tenants/models.py:75
msgid ""
"When enabled, all the events caused by a user will be deleted upon the "
"user's deletion."
msgstr ""

#: authentik/tenants/models.py:81
msgid "Globally enable/disable impersonation."
msgstr ""

#: authentik/tenants/models.py:104
msgid "Tenant"
msgstr ""

#: authentik/tenants/models.py:105
msgid "Tenants"
msgstr ""

#: authentik/tenants/models.py:125
msgid "Domain"
msgstr ""

#: authentik/tenants/models.py:126
msgid "Domains"
msgstr ""<|MERGE_RESOLUTION|>--- conflicted
+++ resolved
@@ -8,11 +8,7 @@
 msgstr ""
 "Project-Id-Version: PACKAGE VERSION\n"
 "Report-Msgid-Bugs-To: \n"
-<<<<<<< HEAD
-"POT-Creation-Date: 2024-01-16 04:49+0000\n"
-=======
-"POT-Creation-Date: 2024-01-18 22:07+0000\n"
->>>>>>> b1c7c228
+"POT-Creation-Date: 2024-01-23 08:02+0000\n"
 "PO-Revision-Date: YEAR-MO-DA HO:MI+ZONE\n"
 "Last-Translator: FULL NAME <EMAIL@ADDRESS>\n"
 "Language-Team: LANGUAGE <LL@li.org>\n"
@@ -73,16 +69,11 @@
 msgid "authentik Export - %(date)s"
 msgstr ""
 
-<<<<<<< HEAD
 #: authentik/blueprints/v1/tasks.py:151 authentik/crypto/tasks.py:93
-=======
-#: authentik/blueprints/v1/tasks.py:145 authentik/crypto/tasks.py:93
->>>>>>> b1c7c228
 #, python-format
 msgid "Successfully imported %(count)d files."
 msgstr ""
 
-<<<<<<< HEAD
 #: authentik/brands/models.py:22
 msgid ""
 "Domain that activates this brand. Can be a superset, i.e. `a.b` for `aa.b` "
@@ -101,8 +92,6 @@
 msgid "Brands"
 msgstr ""
 
-=======
->>>>>>> b1c7c228
 #: authentik/core/api/providers.py:122
 msgid "SAML Provider from Metadata"
 msgstr ""
@@ -111,19 +100,11 @@
 msgid "Create a SAML Provider by importing its Metadata."
 msgstr ""
 
-<<<<<<< HEAD
 #: authentik/core/api/users.py:149
 msgid "No leading or trailing slashes allowed."
 msgstr ""
 
 #: authentik/core/api/users.py:152
-=======
-#: authentik/core/api/users.py:150
-msgid "No leading or trailing slashes allowed."
-msgstr ""
-
-#: authentik/core/api/users.py:153
->>>>>>> b1c7c228
 msgid "No empty segments in user path allowed."
 msgstr ""
 
@@ -458,7 +439,6 @@
 msgid "(You are already connected in another tab/window)"
 msgstr ""
 
-<<<<<<< HEAD
 #: authentik/events/models.py:289
 msgid "Event"
 msgstr ""
@@ -484,39 +464,11 @@
 msgstr ""
 
 #: authentik/events/models.py:317
-=======
-#: authentik/events/models.py:286
-msgid "Event"
-msgstr ""
-
-#: authentik/events/models.py:287
-msgid "Events"
-msgstr ""
-
-#: authentik/events/models.py:293
-msgid "authentik inbuilt notifications"
-msgstr ""
-
-#: authentik/events/models.py:294
-msgid "Generic Webhook"
-msgstr ""
-
-#: authentik/events/models.py:295
-msgid "Slack Webhook (Slack/Discord)"
-msgstr ""
-
-#: authentik/events/models.py:296
-msgid "Email"
-msgstr ""
-
-#: authentik/events/models.py:314
->>>>>>> b1c7c228
 msgid ""
 "Only send notification once, for example when sending a webhook into a chat "
 "channel."
 msgstr ""
 
-<<<<<<< HEAD
 #: authentik/events/models.py:382
 msgid "Severity"
 msgstr ""
@@ -558,73 +510,21 @@
 msgstr ""
 
 #: authentik/events/models.py:535
-=======
-#: authentik/events/models.py:379
-msgid "Severity"
-msgstr ""
-
-#: authentik/events/models.py:384
-msgid "Dispatched for user"
-msgstr ""
-
-#: authentik/events/models.py:393
-msgid "Event user"
-msgstr ""
-
-#: authentik/events/models.py:487
-msgid "Notification Transport"
-msgstr ""
-
-#: authentik/events/models.py:488
-msgid "Notification Transports"
-msgstr ""
-
-#: authentik/events/models.py:494
-msgid "Notice"
-msgstr ""
-
-#: authentik/events/models.py:495
-msgid "Warning"
-msgstr ""
-
-#: authentik/events/models.py:496
-msgid "Alert"
-msgstr ""
-
-#: authentik/events/models.py:521
-msgid "Notification"
-msgstr ""
-
-#: authentik/events/models.py:522
-msgid "Notifications"
-msgstr ""
-
-#: authentik/events/models.py:532
->>>>>>> b1c7c228
 msgid ""
 "Select which transports should be used to notify the user. If none are "
 "selected, the notification will only be shown in the authentik UI."
 msgstr ""
 
-<<<<<<< HEAD
 #: authentik/events/models.py:543
 msgid "Controls which severity level the created notifications will have."
 msgstr ""
 
 #: authentik/events/models.py:548
-=======
-#: authentik/events/models.py:540
-msgid "Controls which severity level the created notifications will have."
-msgstr ""
-
-#: authentik/events/models.py:545
->>>>>>> b1c7c228
 msgid ""
 "Define which group of users this notification should be sent and shown to. "
 "If left empty, Notification won't ben sent."
 msgstr ""
 
-<<<<<<< HEAD
 #: authentik/events/models.py:566
 msgid "Notification Rule"
 msgstr ""
@@ -638,21 +538,6 @@
 msgstr ""
 
 #: authentik/events/models.py:588
-=======
-#: authentik/events/models.py:563
-msgid "Notification Rule"
-msgstr ""
-
-#: authentik/events/models.py:564
-msgid "Notification Rules"
-msgstr ""
-
-#: authentik/events/models.py:584
-msgid "Webhook Mapping"
-msgstr ""
-
-#: authentik/events/models.py:585
->>>>>>> b1c7c228
 msgid "Webhook Mappings"
 msgstr ""
 
@@ -2199,11 +2084,11 @@
 msgstr ""
 
 #: authentik/stages/authenticator_static/models.py:52
-msgid "Static Authenticator Stage"
+msgid "Static Authenticator Setup Stage"
 msgstr ""
 
 #: authentik/stages/authenticator_static/models.py:53
-msgid "Static Authenticator Stages"
+msgid "Static Authenticator Setup Stages"
 msgstr ""
 
 #: authentik/stages/authenticator_static/models.py:98
