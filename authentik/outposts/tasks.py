"""outpost tasks"""

from hashlib import sha256
from os import R_OK, access
from pathlib import Path
from socket import gethostname
from typing import Any
from urllib.parse import urlparse

from asgiref.sync import async_to_sync
from channels.layers import get_channel_layer
from django.core.cache import cache
from django.utils.translation import gettext_lazy as _
from docker.constants import DEFAULT_UNIX_SOCKET
from dramatiq.actor import actor
from kubernetes.config.incluster_config import SERVICE_TOKEN_FILENAME
from kubernetes.config.kube_config import KUBE_CONFIG_DEFAULT_LOCATION
from structlog.stdlib import get_logger
from yaml import safe_load

from authentik.lib.config import CONFIG
from authentik.outposts.consumer import build_outpost_group
from authentik.outposts.controllers.base import BaseController, ControllerException
from authentik.outposts.controllers.docker import DockerClient
from authentik.outposts.controllers.kubernetes import KubernetesClient
from authentik.outposts.models import (
    DockerServiceConnection,
    KubernetesServiceConnection,
    Outpost,
    OutpostServiceConnection,
    OutpostType,
    ServiceConnectionInvalid,
)
from authentik.providers.ldap.controllers.docker import LDAPDockerController
from authentik.providers.ldap.controllers.kubernetes import LDAPKubernetesController
from authentik.providers.proxy.controllers.docker import ProxyDockerController
from authentik.providers.proxy.controllers.kubernetes import ProxyKubernetesController
from authentik.providers.rac.controllers.docker import RACDockerController
from authentik.providers.rac.controllers.kubernetes import RACKubernetesController
from authentik.providers.radius.controllers.docker import RadiusDockerController
from authentik.providers.radius.controllers.kubernetes import RadiusKubernetesController
from authentik.tasks.middleware import CurrentTask

LOGGER = get_logger()
CACHE_KEY_OUTPOST_DOWN = "goauthentik.io/outposts/teardown/%s"


def hash_session_key(session_key: str) -> str:
    """Hash the session key for sending session end signals"""
    return sha256(session_key.encode("ascii")).hexdigest()


def controller_for_outpost(outpost: Outpost) -> type[BaseController] | None:
    """Get a controller for the outpost, when a service connection is defined"""
    if not outpost.service_connection:
        return None
    service_connection = outpost.service_connection
    if outpost.type == OutpostType.PROXY:
        if isinstance(service_connection, DockerServiceConnection):
            return ProxyDockerController
        if isinstance(service_connection, KubernetesServiceConnection):
            return ProxyKubernetesController
    if outpost.type == OutpostType.LDAP:
        if isinstance(service_connection, DockerServiceConnection):
            return LDAPDockerController
        if isinstance(service_connection, KubernetesServiceConnection):
            return LDAPKubernetesController
    if outpost.type == OutpostType.RADIUS:
        if isinstance(service_connection, DockerServiceConnection):
            return RadiusDockerController
        if isinstance(service_connection, KubernetesServiceConnection):
            return RadiusKubernetesController
    if outpost.type == OutpostType.RAC:
        if isinstance(service_connection, DockerServiceConnection):
            return RACDockerController
        if isinstance(service_connection, KubernetesServiceConnection):
            return RACKubernetesController
    return None


@actor(description=_("Update cached state of service connection."))
def outpost_service_connection_monitor(connection_pk: Any):
    """Update cached state of a service connection"""
    connection: OutpostServiceConnection = (
        OutpostServiceConnection.objects.filter(pk=connection_pk).select_subclasses().first()
    )
    if not connection:
        return
    cls = None
    if isinstance(connection, DockerServiceConnection):
        cls = DockerClient
    if isinstance(connection, KubernetesServiceConnection):
        cls = KubernetesClient
    if not cls:
        LOGGER.warning("No class found for service connection", connection=connection)
        return
    try:
        with cls(connection) as client:
            state = client.fetch_state()
    except ServiceConnectionInvalid as exc:
        LOGGER.warning("Failed to get client status", exc=exc)
        return
    cache.set(connection.state_key, state, timeout=None)


@actor(description=_("Create/update/monitor/delete the deployment of an Outpost."))
def outpost_controller(outpost_pk: str, action: str = "up", from_cache: bool = False):
    """Create/update/monitor/delete the deployment of an Outpost"""
    self = CurrentTask.get_task()
<<<<<<< HEAD
    self.set_uid(outpost_pk)
=======
>>>>>>> bd0944fe
    logs = []
    if from_cache:
        outpost: Outpost = cache.get(CACHE_KEY_OUTPOST_DOWN % outpost_pk)
        LOGGER.debug("Getting outpost from cache to delete")
    else:
        outpost: Outpost = Outpost.objects.filter(pk=outpost_pk).first()
        LOGGER.debug("Getting outpost from DB")
    if not outpost:
        LOGGER.warning("No outpost")
        return
    try:
        controller_type = controller_for_outpost(outpost)
        if not controller_type:
            return
        with controller_type(outpost, outpost.service_connection) as controller:
            LOGGER.debug("---------------Outpost Controller logs starting----------------")
            logs = getattr(controller, f"{action}_with_logs")()
            LOGGER.debug("-----------------Outpost Controller logs end-------------------")
    except (ControllerException, ServiceConnectionInvalid) as exc:
        self.error(exc)
    else:
        if from_cache:
            cache.delete(CACHE_KEY_OUTPOST_DOWN % outpost_pk)
        self.logs(logs)


@actor(description=_("Ensure that all Outposts have valid Service Accounts and Tokens."))
def outpost_token_ensurer():
    """
    Periodically ensure that all Outposts have valid Service Accounts and Tokens
    """
    self = CurrentTask.get_task()
    all_outposts = Outpost.objects.all()
    for outpost in all_outposts:
        _ = outpost.token
        outpost.build_user_permissions(outpost.user)
    self.info(f"Successfully checked {len(all_outposts)} Outposts.")


@actor(description=_("Send update to outpost"))
def outpost_send_update(pk: Any):
    """Update outpost instance"""
    outpost = Outpost.objects.filter(pk=pk).first()
    if not outpost:
        return
    # Ensure token again, because this function is called when anything related to an
    # OutpostModel is saved, so we can be sure permissions are right
    _ = outpost.token
    outpost.build_user_permissions(outpost.user)
    layer = get_channel_layer()
    group = build_outpost_group(outpost.pk)
    LOGGER.debug("sending update", channel=group, outpost=outpost)
    async_to_sync(layer.group_send)(group, {"type": "event.update"})


@actor(description=_("Checks the local environment and create Service connections."))
def outpost_connection_discovery():
    """Checks the local environment and create Service connections."""
    self = CurrentTask.get_task()
    if not CONFIG.get_bool("outposts.discover"):
        self.info("Outpost integration discovery is disabled")
        return
    # Explicitly check against token filename, as that's
    # only present when the integration is enabled
    if Path(SERVICE_TOKEN_FILENAME).exists():
        self.info("Detected in-cluster Kubernetes Config")
        if not KubernetesServiceConnection.objects.filter(local=True).exists():
            self.info("Created Service Connection for in-cluster")
            KubernetesServiceConnection.objects.create(
                name="Local Kubernetes Cluster", local=True, kubeconfig={}
            )
    # For development, check for the existence of a kubeconfig file
    kubeconfig_path = Path(KUBE_CONFIG_DEFAULT_LOCATION).expanduser()
    if kubeconfig_path.exists():
        self.info("Detected kubeconfig")
        kubeconfig_local_name = f"k8s-{gethostname()}"
        if not KubernetesServiceConnection.objects.filter(name=kubeconfig_local_name).exists():
            self.info("Creating kubeconfig Service Connection")
            with kubeconfig_path.open("r", encoding="utf8") as _kubeconfig:
                KubernetesServiceConnection.objects.create(
                    name=kubeconfig_local_name,
                    kubeconfig=safe_load(_kubeconfig),
                )
    unix_socket_path = urlparse(DEFAULT_UNIX_SOCKET).path
    socket = Path(unix_socket_path)
    if socket.exists() and access(socket, R_OK):
        self.info("Detected local docker socket")
        if len(DockerServiceConnection.objects.filter(local=True)) == 0:
            self.info("Created Service Connection for docker")
            DockerServiceConnection.objects.create(
                name="Local Docker connection",
                local=True,
                url=unix_socket_path,
            )


@actor(description=_("Terminate session on all outposts."))
def outpost_session_end(session_id: str):
    layer = get_channel_layer()
    hashed_session_id = hash_session_key(session_id)
    for outpost in Outpost.objects.all():
        LOGGER.info("Sending session end signal to outpost", outpost=outpost)
        group = build_outpost_group(outpost.pk)
        async_to_sync(layer.group_send)(
            group,
            {
                "type": "event.session.end",
                "session_id": hashed_session_id,
            },
        )<|MERGE_RESOLUTION|>--- conflicted
+++ resolved
@@ -82,7 +82,9 @@
 def outpost_service_connection_monitor(connection_pk: Any):
     """Update cached state of a service connection"""
     connection: OutpostServiceConnection = (
-        OutpostServiceConnection.objects.filter(pk=connection_pk).select_subclasses().first()
+        OutpostServiceConnection.objects.filter(pk=connection_pk)
+        .select_subclasses()
+        .first()
     )
     if not connection:
         return
@@ -107,10 +109,6 @@
 def outpost_controller(outpost_pk: str, action: str = "up", from_cache: bool = False):
     """Create/update/monitor/delete the deployment of an Outpost"""
     self = CurrentTask.get_task()
-<<<<<<< HEAD
-    self.set_uid(outpost_pk)
-=======
->>>>>>> bd0944fe
     logs = []
     if from_cache:
         outpost: Outpost = cache.get(CACHE_KEY_OUTPOST_DOWN % outpost_pk)
@@ -126,9 +124,13 @@
         if not controller_type:
             return
         with controller_type(outpost, outpost.service_connection) as controller:
-            LOGGER.debug("---------------Outpost Controller logs starting----------------")
+            LOGGER.debug(
+                "---------------Outpost Controller logs starting----------------"
+            )
             logs = getattr(controller, f"{action}_with_logs")()
-            LOGGER.debug("-----------------Outpost Controller logs end-------------------")
+            LOGGER.debug(
+                "-----------------Outpost Controller logs end-------------------"
+            )
     except (ControllerException, ServiceConnectionInvalid) as exc:
         self.error(exc)
     else:
@@ -137,7 +139,9 @@
         self.logs(logs)
 
 
-@actor(description=_("Ensure that all Outposts have valid Service Accounts and Tokens."))
+@actor(
+    description=_("Ensure that all Outposts have valid Service Accounts and Tokens.")
+)
 def outpost_token_ensurer():
     """
     Periodically ensure that all Outposts have valid Service Accounts and Tokens
@@ -187,7 +191,9 @@
     if kubeconfig_path.exists():
         self.info("Detected kubeconfig")
         kubeconfig_local_name = f"k8s-{gethostname()}"
-        if not KubernetesServiceConnection.objects.filter(name=kubeconfig_local_name).exists():
+        if not KubernetesServiceConnection.objects.filter(
+            name=kubeconfig_local_name
+        ).exists():
             self.info("Creating kubeconfig Service Connection")
             with kubeconfig_path.open("r", encoding="utf8") as _kubeconfig:
                 KubernetesServiceConnection.objects.create(
