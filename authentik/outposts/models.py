--- conflicted
+++ resolved
@@ -17,12 +17,8 @@
 from rest_framework.serializers import Serializer
 from structlog.stdlib import get_logger
 
-<<<<<<< HEAD
-from authentik import ENV_GIT_HASH_KEY, __version__
+from authentik import __version__, get_build_hash
 from authentik.blueprints.models import ManagedModel
-=======
-from authentik import __version__, get_build_hash
->>>>>>> db1dd196
 from authentik.core.models import (
     USER_ATTRIBUTE_CAN_OVERRIDE_IP,
     USER_ATTRIBUTE_SA,
