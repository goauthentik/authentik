--- conflicted
+++ resolved
@@ -1,15 +1,9 @@
 """SCIM Provider models"""
 
-<<<<<<< HEAD
-import pglock
-from django.core.cache import cache
-from django.db import connection, models
-=======
 from typing import Any, Self
 from uuid import uuid4
 
 from django.db import models
->>>>>>> 6e31e5b8
 from django.db.models import QuerySet
 from django.utils.translation import gettext_lazy as _
 from rest_framework.serializers import Serializer
@@ -38,37 +32,6 @@
         help_text=_("Property mappings used for group creation/updating."),
     )
 
-<<<<<<< HEAD
-    @property
-    def sync_lock(self) -> tuple[pglock.advisory, Lock]:
-        """Postgres lock for syncing SCIM to prevent multiple parallel syncs happening"""
-        return pglock.advisory(
-            lock_id=f"goauthentik.io/providers/scim/sync/{connection.schema_name}-{str(self.pk)}",
-            timeout=(60 * 60 * PAGE_TIMEOUT) * 3,
-            using=connection.alias,
-            side_effect=pglock.Raise,
-        ), Lock(
-            cache.client.get_client(),
-            name=f"goauthentik.io/providers/scim/sync-{str(self.pk)}",
-            timeout=(60 * 60 * PAGE_TIMEOUT) * 3,
-        )
-
-    def get_user_qs(self) -> QuerySet[User]:
-        """Get queryset of all users with consistent ordering
-        according to the provider's settings"""
-        base = User.objects.all().exclude_anonymous()
-        if self.exclude_users_service_account:
-            base = base.exclude(type=UserTypes.SERVICE_ACCOUNT).exclude(
-                type=UserTypes.INTERNAL_SERVICE_ACCOUNT
-            )
-        if self.filter_group:
-            base = base.filter(ak_groups__in=[self.filter_group])
-        return base.order_by("pk")
-
-    def get_group_qs(self) -> QuerySet[Group]:
-        """Get queryset of all groups with consistent ordering"""
-        return Group.objects.all().order_by("pk")
-=======
     def client_for_model(
         self, model: type[User | Group]
     ) -> BaseOutgoingSyncClient[User | Group, Any, Any, Self]:
@@ -98,7 +61,6 @@
             # Get queryset of all groups with consistent ordering
             return Group.objects.all().order_by("pk")
         raise ValueError(f"Invalid type {type}")
->>>>>>> 6e31e5b8
 
     @property
     def component(self) -> str:
