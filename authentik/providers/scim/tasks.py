"""SCIM Provider tasks"""

<<<<<<< HEAD
from typing import Any

from celery.result import allow_join_result
from django.core.paginator import Paginator
from django.db.models import Model, QuerySet
from django.db.utils import OperationalError
from django.utils.text import slugify
from django.utils.translation import gettext_lazy as _
from pydanticscim.responses import PatchOp
from structlog.stdlib import get_logger

from authentik.core.models import Group, User
from authentik.events.models import TaskStatus
=======
>>>>>>> 6e31e5b8
from authentik.events.system_tasks import SystemTask
from authentik.lib.sync.outgoing.exceptions import TransientSyncException
from authentik.lib.sync.outgoing.tasks import SyncTasks
from authentik.providers.scim.models import SCIMProvider
from authentik.root.celery import CELERY_APP

sync_tasks = SyncTasks(SCIMProvider)


<<<<<<< HEAD
@CELERY_APP.task(bind=True, base=SystemTask)
def scim_sync(self: SystemTask, provider_pk: int) -> None:
    """Run SCIM full sync for provider"""
    provider: SCIMProvider = SCIMProvider.objects.filter(
        pk=provider_pk, backchannel_application__isnull=False
    ).first()
    if not provider:
        return
    pg_lock, redis_lock = provider.sync_lock
    if redis_lock.locked():
        LOGGER.debug("SCIM sync locked in redis, skipping task", provider=provider.name)
        return
    self.set_uid(slugify(provider.name))
    messages = []
    messages.append(_("Starting full SCIM sync"))
    LOGGER.debug("Starting SCIM sync")
    users_paginator = Paginator(provider.get_user_qs(), PAGE_SIZE)
    groups_paginator = Paginator(provider.get_group_qs(), PAGE_SIZE)
    self.soft_time_limit = self.time_limit = (
        users_paginator.count + groups_paginator.count
    ) * PAGE_TIMEOUT
    try:
        with allow_join_result(), pg_lock:
            try:
                for page in users_paginator.page_range:
                    messages.append(_("Syncing page %(page)d of users" % {"page": page}))
                    for msg in scim_sync_users.delay(page, provider_pk).get():
                        messages.append(msg)
                for page in groups_paginator.page_range:
                    messages.append(_("Syncing page %(page)d of groups" % {"page": page}))
                    for msg in scim_sync_group.delay(page, provider_pk).get():
                        messages.append(msg)
            except StopSync as exc:
                self.set_error(exc)
                return
    except OperationalError:
        LOGGER.debug("Failed to acquire SCIM sync lock, skipping", provider=provider.name)
        return
    self.set_status(TaskStatus.SUCCESSFUL, *messages)
=======
@CELERY_APP.task(autoretry_for=(TransientSyncException,), retry_backoff=True)
def scim_sync_objects(*args, **kwargs):
    return sync_tasks.sync_objects(*args, **kwargs)
>>>>>>> 6e31e5b8


@CELERY_APP.task(
    base=SystemTask, bind=True, autoretry_for=(TransientSyncException,), retry_backoff=True
)
def scim_sync(self, provider_pk: int, *args, **kwargs):
    """Run full sync for SCIM provider"""
    return sync_tasks.sync_single(self, provider_pk, scim_sync_objects)


@CELERY_APP.task()
def scim_sync_all():
    return sync_tasks.sync_all(scim_sync)


@CELERY_APP.task(autoretry_for=(TransientSyncException,), retry_backoff=True)
def scim_sync_direct(*args, **kwargs):
    return sync_tasks.sync_signal_direct(*args, **kwargs)


@CELERY_APP.task(autoretry_for=(TransientSyncException,), retry_backoff=True)
def scim_sync_m2m(*args, **kwargs):
    return sync_tasks.sync_signal_m2m(*args, **kwargs)<|MERGE_RESOLUTION|>--- conflicted
+++ resolved
@@ -1,21 +1,5 @@
 """SCIM Provider tasks"""
 
-<<<<<<< HEAD
-from typing import Any
-
-from celery.result import allow_join_result
-from django.core.paginator import Paginator
-from django.db.models import Model, QuerySet
-from django.db.utils import OperationalError
-from django.utils.text import slugify
-from django.utils.translation import gettext_lazy as _
-from pydanticscim.responses import PatchOp
-from structlog.stdlib import get_logger
-
-from authentik.core.models import Group, User
-from authentik.events.models import TaskStatus
-=======
->>>>>>> 6e31e5b8
 from authentik.events.system_tasks import SystemTask
 from authentik.lib.sync.outgoing.exceptions import TransientSyncException
 from authentik.lib.sync.outgoing.tasks import SyncTasks
@@ -25,51 +9,9 @@
 sync_tasks = SyncTasks(SCIMProvider)
 
 
-<<<<<<< HEAD
-@CELERY_APP.task(bind=True, base=SystemTask)
-def scim_sync(self: SystemTask, provider_pk: int) -> None:
-    """Run SCIM full sync for provider"""
-    provider: SCIMProvider = SCIMProvider.objects.filter(
-        pk=provider_pk, backchannel_application__isnull=False
-    ).first()
-    if not provider:
-        return
-    pg_lock, redis_lock = provider.sync_lock
-    if redis_lock.locked():
-        LOGGER.debug("SCIM sync locked in redis, skipping task", provider=provider.name)
-        return
-    self.set_uid(slugify(provider.name))
-    messages = []
-    messages.append(_("Starting full SCIM sync"))
-    LOGGER.debug("Starting SCIM sync")
-    users_paginator = Paginator(provider.get_user_qs(), PAGE_SIZE)
-    groups_paginator = Paginator(provider.get_group_qs(), PAGE_SIZE)
-    self.soft_time_limit = self.time_limit = (
-        users_paginator.count + groups_paginator.count
-    ) * PAGE_TIMEOUT
-    try:
-        with allow_join_result(), pg_lock:
-            try:
-                for page in users_paginator.page_range:
-                    messages.append(_("Syncing page %(page)d of users" % {"page": page}))
-                    for msg in scim_sync_users.delay(page, provider_pk).get():
-                        messages.append(msg)
-                for page in groups_paginator.page_range:
-                    messages.append(_("Syncing page %(page)d of groups" % {"page": page}))
-                    for msg in scim_sync_group.delay(page, provider_pk).get():
-                        messages.append(msg)
-            except StopSync as exc:
-                self.set_error(exc)
-                return
-    except OperationalError:
-        LOGGER.debug("Failed to acquire SCIM sync lock, skipping", provider=provider.name)
-        return
-    self.set_status(TaskStatus.SUCCESSFUL, *messages)
-=======
 @CELERY_APP.task(autoretry_for=(TransientSyncException,), retry_backoff=True)
 def scim_sync_objects(*args, **kwargs):
     return sync_tasks.sync_objects(*args, **kwargs)
->>>>>>> 6e31e5b8
 
 
 @CELERY_APP.task(
