--- conflicted
+++ resolved
@@ -330,17 +330,10 @@
         file.seek(0)
         try:
             metadata = ServiceProviderMetadataParser().parse(file.read().decode())
-<<<<<<< HEAD
             provider = metadata.to_provider(
-                data.validated_data["name"],
-                data.validated_data["authorization_flow"],
-                data.validated_data["invalidation_flow"],
-=======
-            metadata.to_provider(
                 body.validated_data["name"],
                 body.validated_data["authorization_flow"],
                 body.validated_data["invalidation_flow"],
->>>>>>> 379a9d09
             )
             # Return the created provider for use in workflows like the application wizard
             return Response(SAMLProviderSerializer(provider).data, status=201)
