"""api v2 urls"""
from django.urls import path, re_path
from drf_yasg2 import openapi
from drf_yasg2.views import get_schema_view
from rest_framework import routers
from rest_framework.permissions import AllowAny

from authentik.admin.api.metrics import AdministrationMetricsViewSet
from authentik.admin.api.tasks import TaskViewSet
from authentik.admin.api.version import VersionViewSet
from authentik.admin.api.workers import WorkerViewSet
from authentik.api.v2.config import ConfigsViewSet
from authentik.api.v2.messages import MessagesViewSet
from authentik.core.api.applications import ApplicationViewSet
from authentik.core.api.groups import GroupViewSet
from authentik.core.api.propertymappings import PropertyMappingViewSet
from authentik.core.api.providers import ProviderViewSet
from authentik.core.api.sources import SourceViewSet
from authentik.core.api.tokens import TokenViewSet
from authentik.core.api.users import UserViewSet
from authentik.crypto.api import CertificateKeyPairViewSet
<<<<<<< HEAD
from authentik.events.api import EventViewSet
from authentik.flows.api import FlowStageBindingViewSet, FlowViewSet, StageViewSet
=======
from authentik.flows.api import (
    FlowCacheViewSet,
    FlowStageBindingViewSet,
    FlowViewSet,
    StageViewSet,
)
>>>>>>> e62333df
from authentik.outposts.api import (
    DockerServiceConnectionViewSet,
    KubernetesServiceConnectionViewSet,
    OutpostViewSet,
)
from authentik.policies.api import (
    PolicyBindingViewSet,
    PolicyCacheViewSet,
    PolicyViewSet,
)
from authentik.policies.dummy.api import DummyPolicyViewSet
from authentik.policies.expiry.api import PasswordExpiryPolicyViewSet
from authentik.policies.expression.api import ExpressionPolicyViewSet
from authentik.policies.group_membership.api import GroupMembershipPolicyViewSet
from authentik.policies.hibp.api import HaveIBeenPwendPolicyViewSet
from authentik.policies.password.api import PasswordPolicyViewSet
from authentik.policies.reputation.api import ReputationPolicyViewSet
from authentik.providers.oauth2.api import OAuth2ProviderViewSet, ScopeMappingViewSet
from authentik.providers.proxy.api import (
    ProxyOutpostConfigViewSet,
    ProxyProviderViewSet,
)
from authentik.providers.saml.api import SAMLPropertyMappingViewSet, SAMLProviderViewSet
from authentik.sources.ldap.api import LDAPPropertyMappingViewSet, LDAPSourceViewSet
from authentik.sources.oauth.api import OAuthSourceViewSet
from authentik.sources.saml.api import SAMLSourceViewSet
from authentik.stages.captcha.api import CaptchaStageViewSet
from authentik.stages.consent.api import ConsentStageViewSet
from authentik.stages.dummy.api import DummyStageViewSet
from authentik.stages.email.api import EmailStageViewSet
from authentik.stages.identification.api import IdentificationStageViewSet
from authentik.stages.invitation.api import InvitationStageViewSet, InvitationViewSet
from authentik.stages.otp_static.api import OTPStaticStageViewSet
from authentik.stages.otp_time.api import OTPTimeStageViewSet
from authentik.stages.otp_validate.api import OTPValidateStageViewSet
from authentik.stages.password.api import PasswordStageViewSet
from authentik.stages.prompt.api import PromptStageViewSet, PromptViewSet
from authentik.stages.user_delete.api import UserDeleteStageViewSet
from authentik.stages.user_login.api import UserLoginStageViewSet
from authentik.stages.user_logout.api import UserLogoutStageViewSet
from authentik.stages.user_write.api import UserWriteStageViewSet

router = routers.DefaultRouter()

router.register("root/messages", MessagesViewSet, basename="messages")
router.register("root/config", ConfigsViewSet, basename="configs")

router.register("admin/version", VersionViewSet, basename="admin_version")
router.register("admin/workers", WorkerViewSet, basename="admin_workers")
router.register("admin/metrics", AdministrationMetricsViewSet, basename="admin_metrics")
router.register("admin/system_tasks", TaskViewSet, basename="admin_system_tasks")

router.register("core/applications", ApplicationViewSet)
router.register("core/groups", GroupViewSet)
router.register("core/users", UserViewSet)
router.register("core/tokens", TokenViewSet)

router.register("outposts/outposts", OutpostViewSet)
router.register("outposts/service_connections/docker", DockerServiceConnectionViewSet)
router.register(
    "outposts/service_connections/kubernetes", KubernetesServiceConnectionViewSet
)
router.register("outposts/proxy", ProxyOutpostConfigViewSet)

router.register("flows/instances", FlowViewSet)
router.register("flows/cached", FlowCacheViewSet, basename="flows_cache")
router.register("flows/bindings", FlowStageBindingViewSet)

router.register("crypto/certificatekeypairs", CertificateKeyPairViewSet)

router.register("events/events", EventViewSet)

router.register("sources/all", SourceViewSet)
router.register("sources/ldap", LDAPSourceViewSet)
router.register("sources/saml", SAMLSourceViewSet)
router.register("sources/oauth", OAuthSourceViewSet)

router.register("policies/all", PolicyViewSet)
router.register("policies/cached", PolicyCacheViewSet, basename="policies_cache")
router.register("policies/bindings", PolicyBindingViewSet)
router.register("policies/expression", ExpressionPolicyViewSet)
router.register("policies/group_membership", GroupMembershipPolicyViewSet)
router.register("policies/haveibeenpwned", HaveIBeenPwendPolicyViewSet)
router.register("policies/password_expiry", PasswordExpiryPolicyViewSet)
router.register("policies/password", PasswordPolicyViewSet)
router.register("policies/reputation", ReputationPolicyViewSet)

router.register("providers/all", ProviderViewSet)
router.register("providers/proxy", ProxyProviderViewSet)
router.register("providers/oauth2", OAuth2ProviderViewSet)
router.register("providers/saml", SAMLProviderViewSet)

router.register("propertymappings/all", PropertyMappingViewSet)
router.register("propertymappings/ldap", LDAPPropertyMappingViewSet)
router.register("propertymappings/saml", SAMLPropertyMappingViewSet)
router.register("propertymappings/scope", ScopeMappingViewSet)

router.register("stages/all", StageViewSet)
router.register("stages/captcha", CaptchaStageViewSet)
router.register("stages/consent", ConsentStageViewSet)
router.register("stages/email", EmailStageViewSet)
router.register("stages/identification", IdentificationStageViewSet)
router.register("stages/invitation", InvitationStageViewSet)
router.register("stages/invitation/invitations", InvitationViewSet)
router.register("stages/otp_static", OTPStaticStageViewSet)
router.register("stages/otp_time", OTPTimeStageViewSet)
router.register("stages/otp_validate", OTPValidateStageViewSet)
router.register("stages/password", PasswordStageViewSet)
router.register("stages/prompt/prompts", PromptViewSet)
router.register("stages/prompt/stages", PromptStageViewSet)
router.register("stages/user_delete", UserDeleteStageViewSet)
router.register("stages/user_login", UserLoginStageViewSet)
router.register("stages/user_logout", UserLogoutStageViewSet)
router.register("stages/user_write", UserWriteStageViewSet)

router.register("stages/dummy", DummyStageViewSet)
router.register("policies/dummy", DummyPolicyViewSet)

info = openapi.Info(
    title="authentik API",
    default_version="v2",
    contact=openapi.Contact(email="hello@beryju.org"),
    license=openapi.License(name="MIT License"),
)
SchemaView = get_schema_view(
    info,
    public=True,
    permission_classes=(AllowAny,),
)

urlpatterns = [
    re_path(
        r"^swagger(?P<format>\.json|\.yaml)$",
        SchemaView.without_ui(cache_timeout=0),
        name="schema-json",
    ),
    path(
        "swagger/",
        SchemaView.with_ui("swagger", cache_timeout=0),
        name="schema-swagger-ui",
    ),
    path("redoc/", SchemaView.with_ui("redoc", cache_timeout=0), name="schema-redoc"),
] + router.urls<|MERGE_RESOLUTION|>--- conflicted
+++ resolved
@@ -19,17 +19,13 @@
 from authentik.core.api.tokens import TokenViewSet
 from authentik.core.api.users import UserViewSet
 from authentik.crypto.api import CertificateKeyPairViewSet
-<<<<<<< HEAD
 from authentik.events.api import EventViewSet
-from authentik.flows.api import FlowStageBindingViewSet, FlowViewSet, StageViewSet
-=======
 from authentik.flows.api import (
     FlowCacheViewSet,
     FlowStageBindingViewSet,
     FlowViewSet,
     StageViewSet,
 )
->>>>>>> e62333df
 from authentik.outposts.api import (
     DockerServiceConnectionViewSet,
     KubernetesServiceConnectionViewSet,
