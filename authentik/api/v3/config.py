--- conflicted
+++ resolved
@@ -93,17 +93,10 @@
                     "traces_sample_rate": float(CONFIG.get("error_reporting.sample_rate", 0.4)),
                 },
                 "capabilities": self.get_capabilities(),
-<<<<<<< HEAD
                 "cache_timeout": int(CONFIG.y("cache.timeout")),
                 "cache_timeout_flows": int(CONFIG.y("cache.timeout_flows")),
                 "cache_timeout_policies": int(CONFIG.y("cache.timeout_policies")),
                 "cache_timeout_reputation": int(CONFIG.y("cache.timeout_reputation")),
-=======
-                "cache_timeout": int(CONFIG.get("redis.cache_timeout")),
-                "cache_timeout_flows": int(CONFIG.get("redis.cache_timeout_flows")),
-                "cache_timeout_policies": int(CONFIG.get("redis.cache_timeout_policies")),
-                "cache_timeout_reputation": int(CONFIG.get("redis.cache_timeout_reputation")),
->>>>>>> 2ac7eb6f
             }
         )
 
