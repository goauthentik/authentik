--- conflicted
+++ resolved
@@ -53,12 +53,8 @@
         event = Event.new(
             action=action,
             policy_uuid=self.binding.policy.policy_uuid.hex,
-            request={
-                # We can't pass the request 1:1 because it may contain a HTTPRequest
-                # with values that we can't pickle
-                "context": self.request.context,
-                "obj": self.request.obj,
-            },
+            binding=self.binding,
+            request=self.request,
             **kwargs,
         )
         event.set_user(self.request.user)
@@ -78,18 +74,7 @@
         try:
             policy_result = self.binding.policy.passes(self.request)
             if self.binding.policy.execution_logging:
-<<<<<<< HEAD
                 self.create_event(EventAction.POLICY_EXECUTION, result=policy_result)
-=======
-                event = Event.new(
-                    EventAction.POLICY_EXECUTION,
-                    request=self.request,
-                    binding=self.binding,
-                    result=policy_result,
-                )
-                event.set_user(self.request.user)
-                event.save()
->>>>>>> 4743e72e
         except PolicyException as exc:
             # Create policy exception event
             error_string = "\n".join(format_tb(exc.__traceback__) + [str(exc)])
