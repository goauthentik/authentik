--- conflicted
+++ resolved
@@ -5,7 +5,7 @@
 from django.db.models import Sum
 from django.db.models.query_utils import Q
 from django.utils.translation import gettext as _
-from rest_framework.serializers import BaseSerializer, Serializer
+from rest_framework.serializers import BaseSerializer
 from structlog import get_logger
 
 from authentik.lib.models import SerializerModel
@@ -60,10 +60,6 @@
         verbose_name_plural = _("Reputation Policies")
 
 
-<<<<<<< HEAD
-class IPReputation(SerializerModel):
-    """Store score coming from the same IP"""
-=======
 class Reputation(SerializerModel):
     """Reputation for user and or IP."""
 
@@ -73,45 +69,18 @@
     ip = models.GenericIPAddressField()
     ip_geo_data = models.JSONField(default=dict)
     score = models.BigIntegerField(default=0)
->>>>>>> db1dd196
 
     updated = models.DateTimeField(auto_now_add=True)
 
     @property
-<<<<<<< HEAD
-    def serializer(self) -> Serializer:
-        from authentik.policies.reputation.api import IPReputationSerializer
-
-        return IPReputationSerializer
-
-    def __str__(self):
-        return f"IPReputation for {self.ip} @ {self.score}"
-=======
     def serializer(self) -> BaseSerializer:
         from authentik.policies.reputation.api import ReputationSerializer
->>>>>>> db1dd196
 
         return ReputationSerializer
 
-<<<<<<< HEAD
-class UserReputation(SerializerModel):
-    """Store score attempting to log in as the same username"""
-=======
     def __str__(self) -> str:
         return f"Reputation {self.identifier}/{self.ip} @ {self.score}"
->>>>>>> db1dd196
 
     class Meta:
 
-<<<<<<< HEAD
-    @property
-    def serializer(self) -> Serializer:
-        from authentik.policies.reputation.api import UserReputationSerializer
-
-        return UserReputationSerializer
-
-    def __str__(self):
-        return f"UserReputation for {self.username} @ {self.score}"
-=======
-        unique_together = ("identifier", "ip")
->>>>>>> db1dd196
+        unique_together = ("identifier", "ip")