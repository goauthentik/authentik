--- conflicted
+++ resolved
@@ -27,11 +27,7 @@
 from authentik.core.models import ExpiringModel, Group, PropertyMapping, User
 from authentik.events.geo import GEOIP_READER
 from authentik.events.utils import cleanse_dict, get_user, model_to_dict, sanitize_dict
-<<<<<<< HEAD
-from authentik.lib.models import SerializerModel
-=======
-from authentik.lib.models import DomainlessURLValidator
->>>>>>> 46f12e62
+from authentik.lib.models import DomainlessURLValidator, SerializerModel
 from authentik.lib.sentry import SentryIgnoredException
 from authentik.lib.utils.http import get_client_ip, get_http_session
 from authentik.lib.utils.time import timedelta_from_string
@@ -44,9 +40,6 @@
 if TYPE_CHECKING:
     from rest_framework.serializers import Serializer
 
-if TYPE_CHECKING:
-    from rest_framework.serializers import Serializer
-
 
 def default_event_duration():
     """Default duration an Event is saved.
@@ -106,9 +99,6 @@
     CUSTOM_PREFIX = "custom_"
 
 
-<<<<<<< HEAD
-class Event(SerializerModel, ExpiringModel):
-=======
 class EventQuerySet(QuerySet):
     """Custom events query set with helper functions"""
 
@@ -175,8 +165,7 @@
         return self.get_queryset().get_events_per_day()
 
 
-class Event(ExpiringModel):
->>>>>>> 46f12e62
+class Event(SerializerModel, ExpiringModel):
     """An individual Audit/Metrics/Notification/Error Event"""
 
     event_uuid = models.UUIDField(primary_key=True, editable=False, default=uuid4)
