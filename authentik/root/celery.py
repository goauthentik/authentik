"""authentik core celery"""

import os
from collections.abc import Callable
from contextvars import ContextVar
from logging.config import dictConfig
from pathlib import Path
from tempfile import gettempdir

from celery import bootsteps
from celery.apps.worker import Worker
from celery.signals import (
    after_task_publish,
    setup_logging,
    task_failure,
    task_internal_error,
    task_postrun,
    task_prerun,
    worker_ready,
)
from celery.worker.control import inspect_command
from django.conf import settings
from django.db import ProgrammingError
from django_tenants.utils import get_public_schema_name
from structlog.contextvars import STRUCTLOG_KEY_PREFIX
from structlog.stdlib import get_logger
from tenant_schemas_celery.app import CeleryApp as TenantAwareCeleryApp

from authentik import get_full_version
from authentik.lib.sentry import before_send
from authentik.lib.utils.errors import exception_to_string

# set the default Django settings module for the 'celery' program.
os.environ.setdefault("DJANGO_SETTINGS_MODULE", "authentik.root.settings")

LOGGER = get_logger()
CELERY_APP = TenantAwareCeleryApp("authentik")
CTX_TASK_ID = ContextVar(STRUCTLOG_KEY_PREFIX + "task_id", default=Ellipsis)
HEARTBEAT_FILE = Path(gettempdir() + "/authentik-worker")


@setup_logging.connect
def config_loggers(*args, **kwargs):
    """Apply logging settings from settings.py to celery"""
    dictConfig(settings.LOGGING)


@after_task_publish.connect
def after_task_publish_hook(sender=None, headers=None, body=None, **kwargs):
    """Log task_id after it was published"""
    info = headers if "task" in headers else body
    LOGGER.info(
        "Task published",
        task_id=info.get("id", "").replace("-", ""),
        task_name=info.get("task", ""),
    )


@task_prerun.connect
def task_prerun_hook(task_id: str, task, *args, **kwargs):
    """Log task_id on worker"""
    request_id = "task-" + task_id.replace("-", "")
    CTX_TASK_ID.set(request_id)
    LOGGER.info("Task started", task_id=task_id, task_name=task.__name__)


@task_postrun.connect
def task_postrun_hook(task_id: str, task, *args, retval=None, state=None, **kwargs):
    """Log task_id on worker"""
    CTX_TASK_ID.set(...)
    LOGGER.info(
        "Task finished", task_id=task_id.replace("-", ""), task_name=task.__name__, state=state
    )


@task_failure.connect
@task_internal_error.connect
def task_error_hook(task_id: str, exception: Exception, traceback, *args, **kwargs):
    """Create system event for failed task"""
    from authentik.events.models import Event, EventAction

    LOGGER.warning("Task failure", task_id=task_id.replace("-", ""), exc=exception)
    CTX_TASK_ID.set(...)
    if before_send({}, {"exc_info": (None, exception, None)}) is not None:
        Event.new(
            EventAction.SYSTEM_EXCEPTION, message=exception_to_string(exception), task_id=task_id
        ).save()


def _get_startup_tasks_default_tenant() -> list[Callable]:
    """Get all tasks to be run on startup for the default tenant"""
    from authentik.outposts.tasks import outpost_connection_discovery

    return [
        outpost_connection_discovery,
    ]


def _get_startup_tasks_all_tenants() -> list[Callable]:
    """Get all tasks to be run on startup for all tenants"""
<<<<<<< HEAD
    from authentik.providers.proxy.tasks import proxy_set_defaults

    return [
        proxy_set_defaults,
=======
    from authentik.admin.tasks import clear_update_notifications

    return [
        clear_update_notifications,
>>>>>>> 13d2df3b
    ]


@worker_ready.connect
def worker_ready_hook(*args, **kwargs):
    """Run certain tasks on worker start"""
    from authentik.tenants.models import Tenant

    LOGGER.info("Dispatching startup tasks...")

    def _run_task(task: Callable):
        try:
            task.delay()
        except ProgrammingError as exc:
            LOGGER.warning("Startup task failed", task=task, exc=exc)

    for task in _get_startup_tasks_default_tenant():
        with Tenant.objects.get(schema_name=get_public_schema_name()):
            _run_task(task)

    for task in _get_startup_tasks_all_tenants():
        for tenant in Tenant.objects.filter(ready=True):
            with tenant:
                _run_task(task)

    from authentik.blueprints.v1.tasks import start_blueprint_watcher

    start_blueprint_watcher()


class LivenessProbe(bootsteps.StartStopStep):
    """Add a timed task to touch a temporary file for healthchecking reasons"""

    requires = {"celery.worker.components:Timer"}

    def __init__(self, parent, **kwargs):
        super().__init__(parent, **kwargs)
        self.requests = []
        self.tref = None

    def start(self, parent: Worker):
        self.tref = parent.timer.call_repeatedly(
            10.0,
            self.update_heartbeat_file,
            (parent,),
            priority=10,
        )
        self.update_heartbeat_file(parent)

    def stop(self, parent: Worker):
        HEARTBEAT_FILE.unlink(missing_ok=True)

    def update_heartbeat_file(self, worker: Worker):
        """Touch heartbeat file"""
        HEARTBEAT_FILE.touch()


@inspect_command(default_timeout=0.2)
def ping(state, **kwargs):
    """Ping worker(s)."""
    return {"ok": "pong", "version": get_full_version()}


CELERY_APP.config_from_object(settings.CELERY)

# Load task modules from all registered Django app configs.
CELERY_APP.autodiscover_tasks()
CELERY_APP.steps["worker"].add(LivenessProbe)<|MERGE_RESOLUTION|>--- conflicted
+++ resolved
@@ -98,18 +98,7 @@
 
 def _get_startup_tasks_all_tenants() -> list[Callable]:
     """Get all tasks to be run on startup for all tenants"""
-<<<<<<< HEAD
-    from authentik.providers.proxy.tasks import proxy_set_defaults
-
-    return [
-        proxy_set_defaults,
-=======
-    from authentik.admin.tasks import clear_update_notifications
-
-    return [
-        clear_update_notifications,
->>>>>>> 13d2df3b
-    ]
+    return []
 
 
 @worker_ready.connect
