--- conflicted
+++ resolved
@@ -245,18 +245,11 @@
 
 CHANNEL_LAYERS = {
     "default": {
-<<<<<<< HEAD
         "BACKEND": CONFIG.get("channel.backend")
         or "authentik.root.redis_middleware_channels.CustomChannelLayer",
         "CONFIG": {
             "url": CONFIG.get("channel.url") or CONFIG.get("redis.url"),
-            "prefix": "authentik_channels",
-=======
-        "BACKEND": "channels_redis.pubsub.RedisPubSubChannelLayer",
-        "CONFIG": {
-            "hosts": [f"{_redis_url}/{CONFIG.get('redis.db')}"],
             "prefix": "authentik_channels_",
->>>>>>> 6deb231e
         },
     },
 }
