--- conflicted
+++ resolved
@@ -416,13 +416,8 @@
         ("dramatiq.results.middleware.Results", {"store_results": True}),
         ("authentik.tasks.middleware.CurrentTask", {}),
         ("authentik.tasks.middleware.TenantMiddleware", {}),
-<<<<<<< HEAD
-        ("authentik.tasks.middleware.RelObjMiddleware", {}),
+        ("authentik.tasks.middleware.ModelDataMiddleware", {}),
         ("authentik.tasks.middleware.TaskLogMiddleware", {}),
-=======
-        ("authentik.tasks.middleware.ModelDataMiddleware", {}),
-        ("authentik.tasks.middleware.MessagesMiddleware", {}),
->>>>>>> 63412520
         ("authentik.tasks.middleware.LoggingMiddleware", {}),
         ("authentik.tasks.middleware.DescriptionMiddleware", {}),
         ("authentik.tasks.middleware.WorkerHealthcheckMiddleware", {}),
