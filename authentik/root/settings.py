--- conflicted
+++ resolved
@@ -325,12 +325,7 @@
 CELERY = {
     "task_soft_time_limit": 600,
     "worker_max_tasks_per_child": 50,
-<<<<<<< HEAD
-    "worker_cancel_long_running_tasks_on_connection_loss": False,
-    "worker_concurrency": 2,
-=======
     "worker_concurrency": CONFIG.get_int("worker.concurrency"),
->>>>>>> 4a9b9a2d
     "beat_schedule": {
         "clean_expired_models": {
             "task": "authentik.core.tasks.clean_expired_models",
