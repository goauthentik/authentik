"""root settings for authentik"""
import importlib
import os
from collections import OrderedDict
from hashlib import sha512
from pathlib import Path
from urllib.parse import quote_plus

from celery.schedules import crontab
from sentry_sdk import set_tag

from authentik import ENV_GIT_HASH_KEY, __version__
from authentik.lib.config import CONFIG
from authentik.lib.logging import get_logger_config, structlog_configure
from authentik.lib.sentry import sentry_init
from authentik.lib.utils.reflection import get_env
from authentik.stages.password import BACKEND_APP_PASSWORD, BACKEND_INBUILT, BACKEND_LDAP

BASE_DIR = Path(__file__).absolute().parent.parent.parent
STATICFILES_DIRS = [BASE_DIR / Path("web")]
MEDIA_ROOT = BASE_DIR / Path("media")

DEBUG = CONFIG.get_bool("debug")
SECRET_KEY = CONFIG.get("secret_key")

INTERNAL_IPS = ["127.0.0.1"]
ALLOWED_HOSTS = ["*"]
SECURE_PROXY_SSL_HEADER = ("HTTP_X_FORWARDED_PROTO", "https")
SECURE_CROSS_ORIGIN_OPENER_POLICY = None
LOGIN_URL = "authentik_flows:default-authentication"

# Custom user model
AUTH_USER_MODEL = "authentik_core.User"

CSRF_COOKIE_NAME = "authentik_csrf"
CSRF_HEADER_NAME = "HTTP_X_AUTHENTIK_CSRF"
LANGUAGE_COOKIE_NAME = "authentik_language"
SESSION_COOKIE_NAME = "authentik_session"
SESSION_COOKIE_DOMAIN = CONFIG.get("cookie_domain", None)
APPEND_SLASH = False

AUTHENTICATION_BACKENDS = [
    "django.contrib.auth.backends.ModelBackend",
    BACKEND_INBUILT,
    BACKEND_APP_PASSWORD,
    BACKEND_LDAP,
    "guardian.backends.ObjectPermissionBackend",
]

DEFAULT_AUTO_FIELD = "django.db.models.AutoField"

# Application definition
SHARED_APPS = [
    "django_tenants",
    "authentik.tenants",
    "daphne",
    "django.contrib.contenttypes",
    "django.contrib.messages",
    "django.contrib.staticfiles",
    "django.contrib.humanize",
    "rest_framework",
    "django_filters",
    "drf_spectacular",
    "django_prometheus",
    "channels",
]
TENANT_APPS = [
    "django.contrib.auth",
    "django.contrib.sessions",
    "authentik.admin",
    "authentik.api",
    "authentik.crypto",
    "authentik.events",
    "authentik.flows",
    "authentik.outposts",
    "authentik.policies.dummy",
    "authentik.policies.event_matcher",
    "authentik.policies.expiry",
    "authentik.policies.expression",
    "authentik.policies.password",
    "authentik.policies.reputation",
    "authentik.policies",
    "authentik.providers.ldap",
    "authentik.providers.oauth2",
    "authentik.providers.proxy",
    "authentik.providers.radius",
    "authentik.providers.saml",
    "authentik.providers.scim",
    "authentik.rbac",
    "authentik.recovery",
    "authentik.sources.ldap",
    "authentik.sources.oauth",
    "authentik.sources.plex",
    "authentik.sources.saml",
    "authentik.stages.authenticator",
    "authentik.stages.authenticator_duo",
    "authentik.stages.authenticator_sms",
    "authentik.stages.authenticator_static",
    "authentik.stages.authenticator_totp",
    "authentik.stages.authenticator_validate",
    "authentik.stages.authenticator_webauthn",
    "authentik.stages.captcha",
    "authentik.stages.consent",
    "authentik.stages.deny",
    "authentik.stages.dummy",
    "authentik.stages.email",
    "authentik.stages.identification",
    "authentik.stages.invitation",
    "authentik.stages.password",
    "authentik.stages.prompt",
    "authentik.stages.user_delete",
    "authentik.stages.user_login",
    "authentik.stages.user_logout",
    "authentik.stages.user_write",
    "authentik.brands",
    "authentik.blueprints",
    "guardian",
]

TENANT_MODEL = "authentik_tenants.Tenant"
TENANT_DOMAIN_MODEL = "authentik_tenants.Domain"

TENANT_CREATION_FAKES_MIGRATIONS = True
TENANT_BASE_SCHEMA = "template"

GUARDIAN_MONKEY_PATCH = False

SPECTACULAR_SETTINGS = {
    "TITLE": "authentik",
    "DESCRIPTION": "Making authentication simple.",
    "VERSION": __version__,
    "COMPONENT_SPLIT_REQUEST": True,
    "SCHEMA_PATH_PREFIX": "/api/v([0-9]+(beta)?)",
    "SCHEMA_PATH_PREFIX_TRIM": True,
    "SERVERS": [
        {
            "url": "/api/v3/",
        },
    ],
    "CONTACT": {
        "email": "hello@goauthentik.io",
    },
    "AUTHENTICATION_WHITELIST": ["authentik.api.authentication.TokenAuthentication"],
    "LICENSE": {
        "name": "MIT",
        "url": "https://github.com/goauthentik/authentik/blob/main/LICENSE",
    },
    "ENUM_NAME_OVERRIDES": {
        "EventActions": "authentik.events.models.EventAction",
        "ChallengeChoices": "authentik.flows.challenge.ChallengeTypes",
        "FlowDesignationEnum": "authentik.flows.models.FlowDesignation",
        "PolicyEngineMode": "authentik.policies.models.PolicyEngineMode",
        "ProxyMode": "authentik.providers.proxy.models.ProxyMode",
        "PromptTypeEnum": "authentik.stages.prompt.models.FieldTypes",
        "LDAPAPIAccessMode": "authentik.providers.ldap.models.APIAccessMode",
        "UserVerificationEnum": "authentik.stages.authenticator_webauthn.models.UserVerification",
        "UserTypeEnum": "authentik.core.models.UserTypes",
    },
    "ENUM_ADD_EXPLICIT_BLANK_NULL_CHOICE": False,
    "POSTPROCESSING_HOOKS": [
        "authentik.api.schema.postprocess_schema_responses",
        "drf_spectacular.hooks.postprocess_schema_enums",
    ],
}

REST_FRAMEWORK = {
    "DEFAULT_PAGINATION_CLASS": "authentik.api.pagination.Pagination",
    "PAGE_SIZE": 100,
    "DEFAULT_FILTER_BACKENDS": [
        "authentik.rbac.filters.ObjectFilter",
        "django_filters.rest_framework.DjangoFilterBackend",
        "rest_framework.filters.OrderingFilter",
        "rest_framework.filters.SearchFilter",
    ],
    "DEFAULT_PARSER_CLASSES": [
        "rest_framework.parsers.JSONParser",
    ],
    "DEFAULT_PERMISSION_CLASSES": ("authentik.rbac.permissions.ObjectPermissions",),
    "DEFAULT_AUTHENTICATION_CLASSES": (
        "authentik.api.authentication.TokenAuthentication",
        "rest_framework.authentication.SessionAuthentication",
    ),
    "DEFAULT_RENDERER_CLASSES": [
        "rest_framework.renderers.JSONRenderer",
    ],
    "DEFAULT_SCHEMA_CLASS": "drf_spectacular.openapi.AutoSchema",
    "TEST_REQUEST_DEFAULT_FORMAT": "json",
    "DEFAULT_THROTTLE_CLASSES": ["rest_framework.throttling.AnonRateThrottle"],
    "DEFAULT_THROTTLE_RATES": {
        "anon": CONFIG.get("throttle.default"),
    },
}

_redis_protocol_prefix = "redis://"
_redis_celery_tls_requirements = ""
if CONFIG.get_bool("redis.tls", False):
    _redis_protocol_prefix = "rediss://"
    _redis_celery_tls_requirements = f"?ssl_cert_reqs={CONFIG.get('redis.tls_reqs')}"
_redis_url = (
    f"{_redis_protocol_prefix}:"
    f"{quote_plus(CONFIG.get('redis.password'))}@{quote_plus(CONFIG.get('redis.host'))}:"
    f"{CONFIG.get_int('redis.port')}"
)

CACHES = {
    "default": {
        "BACKEND": "django_redis.cache.RedisCache",
        "LOCATION": CONFIG.get("cache.url") or f"{_redis_url}/{CONFIG.get('redis.db')}",
        "TIMEOUT": CONFIG.get_int("cache.timeout", 300),
        "OPTIONS": {"CLIENT_CLASS": "django_redis.client.DefaultClient"},
        "KEY_PREFIX": "authentik_cache",
        "KEY_FUNCTION": "django_tenants.cache.make_key",
        "REVERSE_KEY_FUNCTION": "django_tenants.cache.reverse_key",
    }
}
DJANGO_REDIS_SCAN_ITERSIZE = 1000
DJANGO_REDIS_IGNORE_EXCEPTIONS = True
DJANGO_REDIS_LOG_IGNORED_EXCEPTIONS = True
SESSION_ENGINE = "django.contrib.sessions.backends.cache"
SESSION_SERIALIZER = "django.contrib.sessions.serializers.PickleSerializer"
SESSION_CACHE_ALIAS = "default"
# Configured via custom SessionMiddleware
# SESSION_COOKIE_SAMESITE = "None"
# SESSION_COOKIE_SECURE = True
SESSION_EXPIRE_AT_BROWSER_CLOSE = True

MESSAGE_STORAGE = "authentik.root.messages.storage.ChannelsStorage"

MIDDLEWARE = [
    "django_tenants.middleware.default.DefaultTenantMiddleware",
    "authentik.root.middleware.LoggingMiddleware",
    "django_prometheus.middleware.PrometheusBeforeMiddleware",
    "authentik.brands.middleware.BrandMiddleware",
    "authentik.root.middleware.SessionMiddleware",
    "django.contrib.auth.middleware.AuthenticationMiddleware",
    "authentik.core.middleware.RequestIDMiddleware",
    "authentik.brands.middleware.BrandMiddleware",
    "authentik.events.middleware.AuditMiddleware",
    "django.middleware.security.SecurityMiddleware",
    "django.middleware.common.CommonMiddleware",
    "authentik.root.middleware.CsrfViewMiddleware",
    "django.contrib.messages.middleware.MessageMiddleware",
    "django.middleware.clickjacking.XFrameOptionsMiddleware",
    "authentik.core.middleware.ImpersonateMiddleware",
    "django_prometheus.middleware.PrometheusAfterMiddleware",
]

ROOT_URLCONF = "authentik.root.urls"

TEMPLATES = [
    {
        "BACKEND": "django.template.backends.django.DjangoTemplates",
        "DIRS": [CONFIG.get("email.template_dir")],
        "APP_DIRS": True,
        "OPTIONS": {
            "context_processors": [
                "django.template.context_processors.debug",
                "django.template.context_processors.request",
                "django.contrib.auth.context_processors.auth",
                "django.contrib.messages.context_processors.messages",
                "authentik.brands.utils.context_processor",
            ],
        },
    },
]

ASGI_APPLICATION = "authentik.root.asgi.application"

CHANNEL_LAYERS = {
    "default": {
        "BACKEND": "channels_redis.pubsub.RedisPubSubChannelLayer",
        "CONFIG": {
            "hosts": [CONFIG.get("channel.url", f"{_redis_url}/{CONFIG.get('redis.db')}")],
            "prefix": "authentik_channels_",
        },
    },
}


# Database
# https://docs.djangoproject.com/en/2.1/ref/settings/#databases

ORIGINAL_BACKEND = "django_prometheus.db.backends.postgresql"
DATABASES = {
    "default": {
        "ENGINE": "authentik.root.db",
        "HOST": CONFIG.get("postgresql.host"),
        "NAME": CONFIG.get("postgresql.name"),
        "USER": CONFIG.get("postgresql.user"),
        "PASSWORD": CONFIG.get("postgresql.password"),
        "PORT": CONFIG.get_int("postgresql.port"),
        "SSLMODE": CONFIG.get("postgresql.sslmode"),
        "SSLROOTCERT": CONFIG.get("postgresql.sslrootcert"),
        "SSLCERT": CONFIG.get("postgresql.sslcert"),
        "SSLKEY": CONFIG.get("postgresql.sslkey"),
    }
}

if CONFIG.get_bool("postgresql.use_pgpool", False):
    DATABASES["default"]["DISABLE_SERVER_SIDE_CURSORS"] = True

if CONFIG.get_bool("postgresql.use_pgbouncer", False):
    # https://docs.djangoproject.com/en/4.0/ref/databases/#transaction-pooling-server-side-cursors
    DATABASES["default"]["DISABLE_SERVER_SIDE_CURSORS"] = True
    # https://docs.djangoproject.com/en/4.0/ref/databases/#persistent-connections
    DATABASES["default"]["CONN_MAX_AGE"] = None  # persistent

DATABASE_ROUTERS = ("django_tenants.routers.TenantSyncRouter",)

# Email
# These values should never actually be used, emails are only sent from email stages, which
# loads the config directly from CONFIG
# See authentik/stages/email/models.py, line 105
EMAIL_HOST = CONFIG.get("email.host")
EMAIL_PORT = CONFIG.get_int("email.port")
EMAIL_HOST_USER = CONFIG.get("email.username")
EMAIL_HOST_PASSWORD = CONFIG.get("email.password")
EMAIL_USE_TLS = CONFIG.get_bool("email.use_tls", False)
EMAIL_USE_SSL = CONFIG.get_bool("email.use_ssl", False)
EMAIL_TIMEOUT = CONFIG.get_int("email.timeout")
DEFAULT_FROM_EMAIL = CONFIG.get("email.from")
SERVER_EMAIL = DEFAULT_FROM_EMAIL
EMAIL_SUBJECT_PREFIX = "[authentik] "

# Password validation
# https://docs.djangoproject.com/en/2.1/ref/settings/#auth-password-validators

AUTH_PASSWORD_VALIDATORS = [
    {
        "NAME": "django.contrib.auth.password_validation.UserAttributeSimilarityValidator",
    },
    {"NAME": "django.contrib.auth.password_validation.MinimumLengthValidator"},
    {"NAME": "django.contrib.auth.password_validation.CommonPasswordValidator"},
    {"NAME": "django.contrib.auth.password_validation.NumericPasswordValidator"},
]


# Internationalization
# https://docs.djangoproject.com/en/2.1/topics/i18n/

LANGUAGE_CODE = "en-us"

TIME_ZONE = "UTC"

USE_I18N = True

USE_TZ = True

LOCALE_PATHS = ["./locale"]

CELERY = {
    "task_soft_time_limit": 600,
    "worker_max_tasks_per_child": 50,
    "worker_concurrency": CONFIG.get_int("worker.concurrency"),
    "beat_schedule": {
        "clean_expired_models": {
            "task": "authentik.core.tasks.clean_expired_models",
            "schedule": crontab(minute="2-59/5"),
            "options": {"queue": "authentik_scheduled"},
        },
        "user_cleanup": {
            "task": "authentik.core.tasks.clean_temporary_users",
            "schedule": crontab(minute="9-59/5"),
            "options": {"queue": "authentik_scheduled"},
        },
    },
    "beat_scheduler": "authentik.tenants.scheduler:TenantAwarePersistentScheduler",
    "task_create_missing_queues": True,
    "task_default_queue": "authentik",
    "broker_url": CONFIG.get("broker.url")
    or f"{_redis_url}/{CONFIG.get('redis.db')}{_redis_celery_tls_requirements}",
    "broker_transport_options": CONFIG.get_dict_from_b64_json("broker.transport_options"),
    "result_backend": CONFIG.get("result_backend.url")
    or f"{_redis_url}/{CONFIG.get('redis.db')}{_redis_celery_tls_requirements}",
}

# Sentry integration
env = get_env()
_ERROR_REPORTING = CONFIG.get_bool("error_reporting.enabled", False)
if _ERROR_REPORTING:
    sentry_env = CONFIG.get("error_reporting.environment", "customer")
    sentry_init()
    set_tag("authentik.uuid", sha512(str(SECRET_KEY).encode("ascii")).hexdigest()[:16])


# Static files (CSS, JavaScript, Images)
# https://docs.djangoproject.com/en/2.1/howto/static-files/

STATIC_URL = "/static/"
MEDIA_URL = "/media/"

TEST = False
TEST_RUNNER = "authentik.root.test_runner.PytestTestRunner"

structlog_configure()
LOGGING = get_logger_config()


_DISALLOWED_ITEMS = [
    "SHARED_APPS",
    "TENANT_APPS",
    "INSTALLED_APPS",
    "MIDDLEWARE",
    "AUTHENTICATION_BACKENDS",
    "CELERY",
]


def _update_settings(app_path: str):
    try:
        settings_module = importlib.import_module(app_path)
        CONFIG.log("debug", "Loaded app settings", path=app_path)
        SHARED_APPS.extend(getattr(settings_module, "SHARED_APPS", []))
        TENANT_APPS.extend(getattr(settings_module, "TENANT_APPS", []))
        MIDDLEWARE.extend(getattr(settings_module, "MIDDLEWARE", []))
        AUTHENTICATION_BACKENDS.extend(getattr(settings_module, "AUTHENTICATION_BACKENDS", []))
        CELERY["beat_schedule"].update(getattr(settings_module, "CELERY_BEAT_SCHEDULE", {}))
        for _attr in dir(settings_module):
            if not _attr.startswith("__") and _attr not in _DISALLOWED_ITEMS:
                globals()[_attr] = getattr(settings_module, _attr)
    except ImportError:
        pass


# Load subapps's settings
for _app in set(SHARED_APPS + TENANT_APPS):
    if not _app.startswith("authentik"):
        continue
    _update_settings(f"{_app}.settings")
_update_settings("data.user_settings")

if DEBUG:
    CELERY["task_always_eager"] = True
    os.environ[ENV_GIT_HASH_KEY] = "dev"
<<<<<<< HEAD
    SHARED_APPS.append("silk")
    SILKY_PYTHON_PROFILER = True
=======
    INSTALLED_APPS.append("silk")
>>>>>>> 35a74cc6
    MIDDLEWARE = ["silk.middleware.SilkyMiddleware"] + MIDDLEWARE
    REST_FRAMEWORK["DEFAULT_RENDERER_CLASSES"].append(
        "rest_framework.renderers.BrowsableAPIRenderer"
    )

TENANT_APPS.append("authentik.core")

CONFIG.log("info", "Booting authentik", version=__version__)

# Attempt to load enterprise app, if available
try:
    importlib.import_module("authentik.enterprise.apps")
    CONFIG.log("info", "Enabled authentik enterprise")
    TENANT_APPS.append("authentik.enterprise")
    _update_settings("authentik.enterprise.settings")
except ImportError:
    pass

SHARED_APPS = list(OrderedDict.fromkeys(SHARED_APPS + TENANT_APPS))
INSTALLED_APPS = list(OrderedDict.fromkeys(SHARED_APPS + TENANT_APPS))<|MERGE_RESOLUTION|>--- conflicted
+++ resolved
@@ -432,12 +432,7 @@
 if DEBUG:
     CELERY["task_always_eager"] = True
     os.environ[ENV_GIT_HASH_KEY] = "dev"
-<<<<<<< HEAD
     SHARED_APPS.append("silk")
-    SILKY_PYTHON_PROFILER = True
-=======
-    INSTALLED_APPS.append("silk")
->>>>>>> 35a74cc6
     MIDDLEWARE = ["silk.middleware.SilkyMiddleware"] + MIDDLEWARE
     REST_FRAMEWORK["DEFAULT_RENDERER_CLASSES"].append(
         "rest_framework.renderers.BrowsableAPIRenderer"
