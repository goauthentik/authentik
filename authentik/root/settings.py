"""root settings for authentik"""

import ast
import base64
import importlib
import logging
import os
from hashlib import sha512
from pathlib import Path
from urllib.parse import quote_plus

import structlog
from celery.schedules import crontab
from sentry_sdk import set_tag

from authentik import ENV_GIT_HASH_KEY, __version__
from authentik.lib.config import CONFIG
from authentik.lib.logging import add_process_id
from authentik.lib.sentry import sentry_init
from authentik.lib.utils.reflection import get_env
from authentik.stages.password import BACKEND_APP_PASSWORD, BACKEND_INBUILT, BACKEND_LDAP

LOGGER = structlog.get_logger()

BASE_DIR = Path(__file__).absolute().parent.parent.parent
STATICFILES_DIRS = [BASE_DIR / Path("web")]
MEDIA_ROOT = BASE_DIR / Path("media")

DEBUG = CONFIG.get_bool("debug")
SECRET_KEY = CONFIG.get("secret_key")

INTERNAL_IPS = ["127.0.0.1"]
ALLOWED_HOSTS = ["*"]
SECURE_PROXY_SSL_HEADER = ("HTTP_X_FORWARDED_PROTO", "https")
SECURE_CROSS_ORIGIN_OPENER_POLICY = None
LOGIN_URL = "authentik_flows:default-authentication"

# Custom user model
AUTH_USER_MODEL = "authentik_core.User"

CSRF_COOKIE_NAME = "authentik_csrf"
CSRF_HEADER_NAME = "HTTP_X_AUTHENTIK_CSRF"
LANGUAGE_COOKIE_NAME = "authentik_language"
SESSION_COOKIE_NAME = "authentik_session"
SESSION_COOKIE_DOMAIN = CONFIG.get("cookie_domain", None)

AUTHENTICATION_BACKENDS = [
    "django.contrib.auth.backends.ModelBackend",
    BACKEND_INBUILT,
    BACKEND_APP_PASSWORD,
    BACKEND_LDAP,
    "guardian.backends.ObjectPermissionBackend",
]

DEFAULT_AUTO_FIELD = "django.db.models.AutoField"

# Application definition
INSTALLED_APPS = [
    "daphne",
    "django.contrib.auth",
    "django.contrib.contenttypes",
    "django.contrib.sessions",
    "django.contrib.messages",
    "django.contrib.staticfiles",
    "django.contrib.humanize",
    "authentik.admin",
    "authentik.api",
    "authentik.crypto",
    "authentik.events",
    "authentik.flows",
    "authentik.outposts",
    "authentik.policies.dummy",
    "authentik.policies.event_matcher",
    "authentik.policies.expiry",
    "authentik.policies.expression",
    "authentik.policies.password",
    "authentik.policies.reputation",
    "authentik.policies",
    "authentik.providers.ldap",
    "authentik.providers.oauth2",
    "authentik.providers.proxy",
    "authentik.providers.radius",
    "authentik.providers.saml",
    "authentik.providers.scim",
    "authentik.recovery",
    "authentik.sources.ldap",
    "authentik.sources.oauth",
    "authentik.sources.plex",
    "authentik.sources.saml",
    "authentik.stages.authenticator_duo",
    "authentik.stages.authenticator_sms",
    "authentik.stages.authenticator_static",
    "authentik.stages.authenticator_totp",
    "authentik.stages.authenticator_validate",
    "authentik.stages.authenticator_webauthn",
    "authentik.stages.captcha",
    "authentik.stages.consent",
    "authentik.stages.deny",
    "authentik.stages.dummy",
    "authentik.stages.email",
    "authentik.stages.identification",
    "authentik.stages.invitation",
    "authentik.stages.password",
    "authentik.stages.prompt",
    "authentik.stages.user_delete",
    "authentik.stages.user_login",
    "authentik.stages.user_logout",
    "authentik.stages.user_write",
    "authentik.tenants",
    "authentik.blueprints",
    "rest_framework",
    "django_filters",
    "drf_spectacular",
    "guardian",
    "django_prometheus",
    "channels",
]

GUARDIAN_MONKEY_PATCH = False

SPECTACULAR_SETTINGS = {
    "TITLE": "authentik",
    "DESCRIPTION": "Making authentication simple.",
    "VERSION": __version__,
    "COMPONENT_SPLIT_REQUEST": True,
    "SCHEMA_PATH_PREFIX": "/api/v([0-9]+(beta)?)",
    "SCHEMA_PATH_PREFIX_TRIM": True,
    "SERVERS": [
        {
            "url": "/api/v3/",
        },
    ],
    "CONTACT": {
        "email": "hello@goauthentik.io",
    },
    "AUTHENTICATION_WHITELIST": ["authentik.api.authentication.TokenAuthentication"],
    "LICENSE": {
        "name": "MIT",
        "url": "https://github.com/goauthentik/authentik/blob/main/LICENSE",
    },
    "ENUM_NAME_OVERRIDES": {
        "EventActions": "authentik.events.models.EventAction",
        "ChallengeChoices": "authentik.flows.challenge.ChallengeTypes",
        "FlowDesignationEnum": "authentik.flows.models.FlowDesignation",
        "PolicyEngineMode": "authentik.policies.models.PolicyEngineMode",
        "ProxyMode": "authentik.providers.proxy.models.ProxyMode",
        "PromptTypeEnum": "authentik.stages.prompt.models.FieldTypes",
        "LDAPAPIAccessMode": "authentik.providers.ldap.models.APIAccessMode",
        "UserVerificationEnum": "authentik.stages.authenticator_webauthn.models.UserVerification",
        "UserTypeEnum": "authentik.core.models.UserTypes",
    },
    "ENUM_ADD_EXPLICIT_BLANK_NULL_CHOICE": False,
    "POSTPROCESSING_HOOKS": [
        "authentik.api.schema.postprocess_schema_responses",
        "drf_spectacular.hooks.postprocess_schema_enums",
    ],
}

REST_FRAMEWORK = {
    "DEFAULT_PAGINATION_CLASS": "authentik.api.pagination.Pagination",
    "PAGE_SIZE": 100,
    "DEFAULT_FILTER_BACKENDS": [
        "rest_framework_guardian.filters.ObjectPermissionsFilter",
        "django_filters.rest_framework.DjangoFilterBackend",
        "rest_framework.filters.OrderingFilter",
        "rest_framework.filters.SearchFilter",
    ],
    "DEFAULT_PARSER_CLASSES": [
        "rest_framework.parsers.JSONParser",
    ],
    "DEFAULT_PERMISSION_CLASSES": ("rest_framework.permissions.DjangoObjectPermissions",),
    "DEFAULT_AUTHENTICATION_CLASSES": (
        "authentik.api.authentication.TokenAuthentication",
        "rest_framework.authentication.SessionAuthentication",
    ),
    "DEFAULT_RENDERER_CLASSES": [
        "rest_framework.renderers.JSONRenderer",
    ],
    "DEFAULT_SCHEMA_CLASS": "drf_spectacular.openapi.AutoSchema",
    "TEST_REQUEST_DEFAULT_FORMAT": "json",
    "DEFAULT_THROTTLE_CLASSES": ["rest_framework.throttling.AnonRateThrottle"],
    "DEFAULT_THROTTLE_RATES": {
        "anon": CONFIG.get("throttle.default"),
    },
}

<<<<<<< HEAD
CACHES = {
    "default": {
        "BACKEND": CONFIG.get("cache.backend", "django_redis.cache.RedisCache"),
        "LOCATION": CONFIG.get("cache.url", CONFIG.get("redis.url")),
        "TIMEOUT": int(CONFIG.get("cache.timeout") or 300),
        "OPTIONS": {
            "CLIENT_CLASS": "authentik.root.redis_middleware_django.CustomClient",
        },
=======
_redis_protocol_prefix = "redis://"
_redis_celery_tls_requirements = ""
if CONFIG.get_bool("redis.tls", False):
    _redis_protocol_prefix = "rediss://"
    _redis_celery_tls_requirements = f"?ssl_cert_reqs={CONFIG.get('redis.tls_reqs')}"
_redis_url = (
    f"{_redis_protocol_prefix}:"
    f"{quote_plus(CONFIG.get('redis.password'))}@{quote_plus(CONFIG.get('redis.host'))}:"
    f"{CONFIG.get_int('redis.port')}"
)

CACHES = {
    "default": {
        "BACKEND": "django_redis.cache.RedisCache",
        "LOCATION": f"{_redis_url}/{CONFIG.get('redis.db')}",
        "TIMEOUT": CONFIG.get_int("redis.cache_timeout", 300),
        "OPTIONS": {"CLIENT_CLASS": "django_redis.client.DefaultClient"},
>>>>>>> cc6824fd
        "KEY_PREFIX": "authentik_cache",
    }
}
DJANGO_REDIS_CONNECTION_FACTORY = "authentik.root.redis_middleware_django.CustomConnectionFactory"
DJANGO_REDIS_SCAN_ITERSIZE = 1000
DJANGO_REDIS_IGNORE_EXCEPTIONS = True
DJANGO_REDIS_LOG_IGNORED_EXCEPTIONS = True
SESSION_ENGINE = "django.contrib.sessions.backends.cache"
SESSION_SERIALIZER = "django.contrib.sessions.serializers.PickleSerializer"
SESSION_CACHE_ALIAS = "default"
# Configured via custom SessionMiddleware
# SESSION_COOKIE_SAMESITE = "None"
# SESSION_COOKIE_SECURE = True
SESSION_EXPIRE_AT_BROWSER_CLOSE = True

MESSAGE_STORAGE = "authentik.root.messages.storage.ChannelsStorage"

MIDDLEWARE = [
    "authentik.root.middleware.LoggingMiddleware",
    "django_prometheus.middleware.PrometheusBeforeMiddleware",
    "authentik.root.middleware.SessionMiddleware",
    "django.contrib.auth.middleware.AuthenticationMiddleware",
    "authentik.core.middleware.RequestIDMiddleware",
    "authentik.tenants.middleware.TenantMiddleware",
    "authentik.events.middleware.AuditMiddleware",
    "django.middleware.security.SecurityMiddleware",
    "django.middleware.common.CommonMiddleware",
    "authentik.root.middleware.CsrfViewMiddleware",
    "django.contrib.messages.middleware.MessageMiddleware",
    "django.middleware.clickjacking.XFrameOptionsMiddleware",
    "authentik.core.middleware.ImpersonateMiddleware",
    "django_prometheus.middleware.PrometheusAfterMiddleware",
]

ROOT_URLCONF = "authentik.root.urls"

TEMPLATES = [
    {
        "BACKEND": "django.template.backends.django.DjangoTemplates",
        "DIRS": [CONFIG.get("email.template_dir")],
        "APP_DIRS": True,
        "OPTIONS": {
            "context_processors": [
                "django.template.context_processors.debug",
                "django.template.context_processors.request",
                "django.contrib.auth.context_processors.auth",
                "django.contrib.messages.context_processors.messages",
                "authentik.tenants.utils.context_processor",
            ],
        },
    },
]

ASGI_APPLICATION = "authentik.root.asgi.application"

CHANNEL_LAYERS = {
    "default": {
        "BACKEND": CONFIG.get("channel.backend")
        or "authentik.root.redis_middleware_channels.CustomChannelLayer",
        "CONFIG": {
            "url": CONFIG.get("channel.url") or CONFIG.get("redis.url"),
            "prefix": "authentik_channels",
        },
    },
}


# Database
# https://docs.djangoproject.com/en/2.1/ref/settings/#databases

DATABASES = {
    "default": {
        "ENGINE": "authentik.root.db",
        "HOST": CONFIG.get("postgresql.host"),
        "NAME": CONFIG.get("postgresql.name"),
        "USER": CONFIG.get("postgresql.user"),
        "PASSWORD": CONFIG.get("postgresql.password"),
        "PORT": CONFIG.get_int("postgresql.port"),
        "SSLMODE": CONFIG.get("postgresql.sslmode"),
        "SSLROOTCERT": CONFIG.get("postgresql.sslrootcert"),
        "SSLCERT": CONFIG.get("postgresql.sslcert"),
        "SSLKEY": CONFIG.get("postgresql.sslkey"),
    }
}

if CONFIG.get_bool("postgresql.use_pgbouncer", False):
    # https://docs.djangoproject.com/en/4.0/ref/databases/#transaction-pooling-server-side-cursors
    DATABASES["default"]["DISABLE_SERVER_SIDE_CURSORS"] = True
    # https://docs.djangoproject.com/en/4.0/ref/databases/#persistent-connections
    DATABASES["default"]["CONN_MAX_AGE"] = None  # persistent

# Email
# These values should never actually be used, emails are only sent from email stages, which
# loads the config directly from CONFIG
# See authentik/stages/email/models.py, line 105
EMAIL_HOST = CONFIG.get("email.host")
EMAIL_PORT = CONFIG.get_int("email.port")
EMAIL_HOST_USER = CONFIG.get("email.username")
EMAIL_HOST_PASSWORD = CONFIG.get("email.password")
EMAIL_USE_TLS = CONFIG.get_bool("email.use_tls", False)
EMAIL_USE_SSL = CONFIG.get_bool("email.use_ssl", False)
EMAIL_TIMEOUT = CONFIG.get_int("email.timeout")
DEFAULT_FROM_EMAIL = CONFIG.get("email.from")
SERVER_EMAIL = DEFAULT_FROM_EMAIL
EMAIL_SUBJECT_PREFIX = "[authentik] "

# Password validation
# https://docs.djangoproject.com/en/2.1/ref/settings/#auth-password-validators

AUTH_PASSWORD_VALIDATORS = [
    {
        "NAME": "django.contrib.auth.password_validation.UserAttributeSimilarityValidator",
    },
    {"NAME": "django.contrib.auth.password_validation.MinimumLengthValidator"},
    {"NAME": "django.contrib.auth.password_validation.CommonPasswordValidator"},
    {"NAME": "django.contrib.auth.password_validation.NumericPasswordValidator"},
]


# Internationalization
# https://docs.djangoproject.com/en/2.1/topics/i18n/

LANGUAGE_CODE = "en-us"

TIME_ZONE = "UTC"

USE_I18N = True

USE_TZ = True

LOCALE_PATHS = ["./locale"]

CELERY = {
    "task_soft_time_limit": 600,
    "worker_max_tasks_per_child": 50,
    "worker_concurrency": 2,
    "beat_schedule": {
        "clean_expired_models": {
            "task": "authentik.core.tasks.clean_expired_models",
            "schedule": crontab(minute="2-59/5"),
            "options": {"queue": "authentik_scheduled"},
        },
        "user_cleanup": {
            "task": "authentik.core.tasks.clean_temporary_users",
            "schedule": crontab(minute="9-59/5"),
            "options": {"queue": "authentik_scheduled"},
        },
    },
    "task_create_missing_queues": True,
    "task_default_queue": "authentik",
    "broker_url": CONFIG.get("broker.url") or CONFIG.get("redis.url"),
    "result_backend": CONFIG.get("result_backend.url") or CONFIG.get("redis.url"),
}

# Sentry integration
env = get_env()
_ERROR_REPORTING = CONFIG.get_bool("error_reporting.enabled", False)
if _ERROR_REPORTING:
    sentry_env = CONFIG.get("error_reporting.environment", "customer")
    sentry_init()
    set_tag("authentik.uuid", sha512(str(SECRET_KEY).encode("ascii")).hexdigest()[:16])


# Static files (CSS, JavaScript, Images)
# https://docs.djangoproject.com/en/2.1/howto/static-files/

STATIC_URL = "/static/"
MEDIA_URL = "/media/"

TEST = False
TEST_RUNNER = "authentik.root.test_runner.PytestTestRunner"
# We can't check TEST here as its set later by the test runner
LOG_LEVEL = CONFIG.get("log_level").upper() if "TF_BUILD" not in os.environ else "DEBUG"
# We could add a custom level to stdlib logging and structlog, but it's not easy or clean
# https://stackoverflow.com/questions/54505487/custom-log-level-not-working-with-structlog
# Additionally, the entire code uses debug as highest level so that would have to be re-written too
if LOG_LEVEL == "TRACE":
    LOG_LEVEL = "DEBUG"

structlog.configure_once(
    processors=[
        structlog.stdlib.add_log_level,
        structlog.stdlib.add_logger_name,
        structlog.contextvars.merge_contextvars,
        add_process_id,
        structlog.stdlib.PositionalArgumentsFormatter(),
        structlog.processors.TimeStamper(fmt="iso", utc=False),
        structlog.processors.StackInfoRenderer(),
        structlog.processors.dict_tracebacks,
        structlog.stdlib.ProcessorFormatter.wrap_for_formatter,
    ],
    logger_factory=structlog.stdlib.LoggerFactory(),
    wrapper_class=structlog.make_filtering_bound_logger(
        getattr(logging, LOG_LEVEL, logging.WARNING)
    ),
    cache_logger_on_first_use=True,
)

LOG_PRE_CHAIN = [
    # Add the log level and a timestamp to the event_dict if the log entry
    # is not from structlog.
    structlog.stdlib.add_log_level,
    structlog.stdlib.add_logger_name,
    structlog.processors.TimeStamper(),
    structlog.processors.StackInfoRenderer(),
]

LOGGING = {
    "version": 1,
    "disable_existing_loggers": False,
    "formatters": {
        "json": {
            "()": structlog.stdlib.ProcessorFormatter,
            "processor": structlog.processors.JSONRenderer(sort_keys=True),
            "foreign_pre_chain": LOG_PRE_CHAIN,
        },
        "console": {
            "()": structlog.stdlib.ProcessorFormatter,
            "processor": structlog.dev.ConsoleRenderer(colors=DEBUG),
            "foreign_pre_chain": LOG_PRE_CHAIN,
        },
    },
    "handlers": {
        "console": {
            "level": "DEBUG",
            "class": "logging.StreamHandler",
            "formatter": "console" if DEBUG else "json",
        },
    },
    "loggers": {},
}

_LOGGING_HANDLER_MAP = {
    "": LOG_LEVEL,
    "authentik": LOG_LEVEL,
    "django": "WARNING",
    "django.request": "ERROR",
    "celery": "WARNING",
    "selenium": "WARNING",
    "docker": "WARNING",
    "urllib3": "WARNING",
    "websockets": "WARNING",
    "daphne": "WARNING",
    "kubernetes": "INFO",
    "asyncio": "WARNING",
    "redis": "WARNING",
    "silk": "INFO",
    "fsevents": "WARNING",
}
for handler_name, level in _LOGGING_HANDLER_MAP.items():
    LOGGING["loggers"][handler_name] = {
        "handlers": ["console"],
        "level": level,
        "propagate": False,
    }


_DISALLOWED_ITEMS = [
    "INSTALLED_APPS",
    "MIDDLEWARE",
    "AUTHENTICATION_BACKENDS",
    "CELERY",
]


def _update_settings(app_path: str):
    try:
        settings_module = importlib.import_module(app_path)
        CONFIG.log("debug", "Loaded app settings", path=app_path)
        INSTALLED_APPS.extend(getattr(settings_module, "INSTALLED_APPS", []))
        MIDDLEWARE.extend(getattr(settings_module, "MIDDLEWARE", []))
        AUTHENTICATION_BACKENDS.extend(getattr(settings_module, "AUTHENTICATION_BACKENDS", []))
        CELERY["beat_schedule"].update(getattr(settings_module, "CELERY_BEAT_SCHEDULE", {}))
        for _attr in dir(settings_module):
            if not _attr.startswith("__") and _attr not in _DISALLOWED_ITEMS:
                globals()[_attr] = getattr(settings_module, _attr)
    except ImportError:
        pass


# Load subapps's settings
for _app in INSTALLED_APPS:
    if not _app.startswith("authentik"):
        continue
    _update_settings(f"{_app}.settings")
_update_settings("data.user_settings")

if DEBUG:
    CELERY["task_always_eager"] = True
    os.environ[ENV_GIT_HASH_KEY] = "dev"
    INSTALLED_APPS.append("silk")
    SILKY_PYTHON_PROFILER = True
    MIDDLEWARE = ["silk.middleware.SilkyMiddleware"] + MIDDLEWARE

INSTALLED_APPS.append("authentik.core")

CONFIG.log("info", "Booting authentik", version=__version__)

# Attempt to load enterprise app, if available
try:
    importlib.import_module("authentik.enterprise.apps")
    CONFIG.log("info", "Enabled authentik enterprise")
    INSTALLED_APPS.append("authentik.enterprise")
    _update_settings("authentik.enterprise.settings")
except ImportError:
    pass<|MERGE_RESOLUTION|>--- conflicted
+++ resolved
@@ -184,7 +184,6 @@
     },
 }
 
-<<<<<<< HEAD
 CACHES = {
     "default": {
         "BACKEND": CONFIG.get("cache.backend", "django_redis.cache.RedisCache"),
@@ -193,25 +192,6 @@
         "OPTIONS": {
             "CLIENT_CLASS": "authentik.root.redis_middleware_django.CustomClient",
         },
-=======
-_redis_protocol_prefix = "redis://"
-_redis_celery_tls_requirements = ""
-if CONFIG.get_bool("redis.tls", False):
-    _redis_protocol_prefix = "rediss://"
-    _redis_celery_tls_requirements = f"?ssl_cert_reqs={CONFIG.get('redis.tls_reqs')}"
-_redis_url = (
-    f"{_redis_protocol_prefix}:"
-    f"{quote_plus(CONFIG.get('redis.password'))}@{quote_plus(CONFIG.get('redis.host'))}:"
-    f"{CONFIG.get_int('redis.port')}"
-)
-
-CACHES = {
-    "default": {
-        "BACKEND": "django_redis.cache.RedisCache",
-        "LOCATION": f"{_redis_url}/{CONFIG.get('redis.db')}",
-        "TIMEOUT": CONFIG.get_int("redis.cache_timeout", 300),
-        "OPTIONS": {"CLIENT_CLASS": "django_redis.client.DefaultClient"},
->>>>>>> cc6824fd
         "KEY_PREFIX": "authentik_cache",
     }
 }
