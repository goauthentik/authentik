--- conflicted
+++ resolved
@@ -12,18 +12,11 @@
 from django.core.asgi import get_asgi_application
 from sentry_sdk.integrations.asgi import SentryAsgiMiddleware
 
-<<<<<<< HEAD
-import authentik.lib.setup  # noqa
-
-# DJANGO_SETTINGS_MODULE is set in gunicorn.conf.py
-
-=======
 from authentik.root.setup import setup
 
 # DJANGO_SETTINGS_MODULE is set in gunicorn.conf.py
 
 setup()
->>>>>>> 00612f92
 django.setup()
 
 
