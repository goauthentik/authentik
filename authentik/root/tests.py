"""root tests"""

from pathlib import Path
from secrets import token_urlsafe
from tempfile import gettempdir

<<<<<<< HEAD
from celery.app.amqp import Connection as AmqpConnection
from django.conf import settings
from django.core.cache import BaseCache
=======
>>>>>>> 3bc8dd40
from django.test import TestCase
from django.urls import reverse
from unittest.mock import MagicMock, patch

from authentik.root.redis_middleware_celery import CustomCelery
from authentik.root.redis_middleware_channels import CustomChannelLayer
from authentik.root.redis_middleware_django import CustomClient
from authentik.root.redis_middleware_kombu import CustomClusterChannel, CustomConnection, CustomQoS



class TestRoot(TestCase):
    """Test root application"""

    def setUp(self):
        _tmp = Path(gettempdir())
        self.token = token_urlsafe(32)
        with open(_tmp / "authentik-core-metrics.key", "w") as _f:
            _f.write(self.token)

    def tearDown(self):
        _tmp = Path(gettempdir())
        (_tmp / "authentik-core-metrics.key").unlink()

    def test_monitoring_error(self):
        """Test monitoring without any credentials"""
        response = self.client.get(reverse("metrics"))
        self.assertEqual(response.status_code, 401)

    def test_monitoring_ok(self):
        """Test monitoring with credentials"""
        auth_headers = {"HTTP_AUTHORIZATION": f"Bearer {self.token}"}
        response = self.client.get(reverse("metrics"), **auth_headers)
        self.assertEqual(response.status_code, 200)

    def test_monitoring_live(self):
        """Test LiveView"""
        self.assertEqual(self.client.get(reverse("health-live")).status_code, 200)

    def test_monitoring_ready(self):
        """Test ReadyView"""
<<<<<<< HEAD
        self.assertEqual(self.client.get(reverse("health-ready")).status_code, 204)


class TestRedisMiddlewareCelery(TestCase):
    """Test Redis Middleware for Celery"""

    def test_backend_injection(self):
        """Test correct injection of custom Redis backend"""
        celery_app = CustomCelery("authentik")
        connection = celery_app.connection_for_read(
            "redis+sentinel://localhost:6379/?mastername=mymaster"
        )
        self.assertIsInstance(connection, CustomConnection)

    def test_default_backend(self):
        """Test other non-custom backends"""
        celery_app = CustomCelery("authentik")
        connection = celery_app.connection_for_read("amqp://localhost:5672/myvhost")
        self.assertIsInstance(connection, AmqpConnection)


class TestRedisMiddlewareDjango(TestCase):
    """Test Redis Middleware for Django"""

    def test_custom_client_sentinel(self):
        """Test config adjustments for Redis sentinel"""
        params = {}
        base_cache = BaseCache(params)
        django_client = CustomClient(
            "redis+sentinel://myredis:1293/?mastername=mymaster", params, base_cache
        )
        server_config = django_client._server
        self.assertEqual(len(server_config), 2)
        self.assertEqual(server_config[0]["type"], "sentinel")
        self.assertEqual(server_config[0]["service_name"], "mymaster")
        self.assertEqual(len(server_config[0]["sentinels"]), 1)
        self.assertEqual(server_config[0]["sentinels"][0]["host"], "myredis")
        self.assertEqual(server_config[0]["sentinels"][0]["port"], 1293)
        self.assertEqual(server_config[1]["type"], "sentinel")
        self.assertEqual(server_config[1]["service_name"], "mymaster")
        self.assertEqual(len(server_config[1]["sentinels"]), 1)
        self.assertEqual(server_config[1]["sentinels"][0]["host"], "myredis")
        self.assertEqual(server_config[1]["sentinels"][0]["port"], 1293)
        self.assertTrue(server_config[1]["is_slave"])


class TestRedisMiddlewareChannels(TestCase):
    """Test Redis Middleware for Channels-Redis (Django)"""

    def test_custom_client_sentinel(self):
        """Test config adjustments for Redis sentinel"""
        channel_layer = CustomChannelLayer("redis+sentinel://myredis:1293/?mastername=mymaster")
        channel_config = channel_layer.config
        self.assertEqual(len(channel_config), 2)
        self.assertEqual(channel_config[0]["type"], "sentinel")
        self.assertEqual(channel_config[0]["service_name"], "mymaster")
        self.assertEqual(len(channel_config[0]["sentinels"]), 1)
        self.assertEqual(channel_config[0]["sentinels"][0]["host"], "myredis")
        self.assertEqual(channel_config[0]["sentinels"][0]["port"], 1293)
        self.assertEqual(channel_config[1]["type"], "sentinel")
        self.assertEqual(channel_config[1]["service_name"], "mymaster")
        self.assertEqual(len(channel_config[1]["sentinels"]), 1)
        self.assertEqual(channel_config[1]["sentinels"][0]["host"], "myredis")
        self.assertEqual(channel_config[1]["sentinels"][0]["port"], 1293)
        self.assertTrue(channel_config[1]["is_slave"])


class TestCustomQoS(TestCase):
    def setUp(self):
        self.channel = MagicMock()
        self.custom_qos = CustomQoS(self.channel)

    @patch('authentik.root.redis_middleware_kombu.mutex')
    @patch('authentik.root.redis_middleware_kombu._detect_environment')
    def test_restore_visible(self, mock_detect_environment, mock_mutex):
        mock_detect_environment.return_value = 'gevent'
        mock_client = MagicMock()
        self.channel.conn_or_acquire.return_value.__enter__.return_value = mock_client
        mock_client.zrevrangebyscore.return_value = [('tag', 1)]
        mock_mutex.return_value.__enter__.return_value = None

        self.custom_qos.restore_visible()

        mock_client.zrevrangebyscore.assert_called_once()
        self.custom_qos.restore_by_tag.assert_called_once_with('tag', mock_client)
        
    @patch('authentik.root.redis_middleware_kombu.mutex')
    def test_restore_visible(self, mock_mutex):
        mock_client = MagicMock()
        self.custom_qos.restore_visible(client=mock_client)
        mock_mutex.assert_called_with(
            mock_client,
            self.custom_qos.unacked_mutex_key,
            self.custom_qos.unacked_mutex_expire
        )

    @patch('authentik.root.redis_middleware_kombu.loads')
    def test_restore_by_tag(self, mock_loads):
        mock_client = MagicMock()
        mock_tag = MagicMock()
        self.custom_qos.restore_by_tag(mock_tag, client=mock_client)
        mock_client.pipeline.assert_called_once()
        mock_loads.assert_called_once()
        
class TestCustomClusterChannel(TestCase):
    def setUp(self):
        self.conn = MagicMock()
        self.channel = CustomClusterChannel(self.conn)

    def test_inject_custom_connection_class(self):
        connection_class = MagicMock()
        AsyncConnection = self.channel.inject_custom_connection_class(connection_class)
        connection = AsyncConnection()
        connection.disconnect()
        connection_class.disconnect.assert_called_once()
        self.conn._on_connection_disconnect.assert_called_once_with(connection)

    def test_create_client(self):
        with patch('authentik.root.redis_middleware_kombu.get_client') as mock_get_client:
            self.channel._create_client()
            mock_get_client.assert_called_once_with(self.channel.client_config, self.channel.pool)

    def test_get_pool(self):
        with patch('authentik.root.redis_middleware_kombu.get_connection_pool') as mock_get_connection_pool:
            self.channel._get_pool()
            mock_get_connection_pool.assert_called_once_with(
                self.channel.config,
                use_async=False,
                update_connection_class=self.channel.inject_custom_connection_class
            )

    def test_exchange_bind(self):
        with self.assertRaises(NotImplementedError):
            self.channel.exchange_bind()

    def test_exchange_unbind(self):
        with self.assertRaises(NotImplementedError):
            self.channel.exchange_unbind()

    def test_flow(self):
        with self.assertRaises(NotImplementedError):
            self.channel.flow()

    def test_brpop_start(self):
        self.channel._queue_cycle = MagicMock()
        self.channel._queue_cycle.consume.return_value = []
        self.channel._brpop_start()
        self.assertFalse(self.channel._in_poll)

    def test_brpop_read(self):
        self.channel.client = MagicMock()
        self.channel.connection = MagicMock()
        self.channel.connection_errors = Empty
        self.channel._queue_cycle = MagicMock()
        self.channel._brpop_read(conn=MagicMock())
        self.assertFalse(self.channel._in_poll)

    def test_poll_error(self):
        self.channel.client = MagicMock()
        self.channel._poll_error('BRPOP', MagicMock())
        self.channel.client.parse_response.assert_called_once()
=======
        self.assertEqual(self.client.get(reverse("health-ready")).status_code, 200)
>>>>>>> 3bc8dd40
<|MERGE_RESOLUTION|>--- conflicted
+++ resolved
@@ -4,12 +4,9 @@
 from secrets import token_urlsafe
 from tempfile import gettempdir
 
-<<<<<<< HEAD
 from celery.app.amqp import Connection as AmqpConnection
 from django.conf import settings
 from django.core.cache import BaseCache
-=======
->>>>>>> 3bc8dd40
 from django.test import TestCase
 from django.urls import reverse
 from unittest.mock import MagicMock, patch
@@ -51,8 +48,7 @@
 
     def test_monitoring_ready(self):
         """Test ReadyView"""
-<<<<<<< HEAD
-        self.assertEqual(self.client.get(reverse("health-ready")).status_code, 204)
+        self.assertEqual(self.client.get(reverse("health-ready")).status_code, 200)
 
 
 class TestRedisMiddlewareCelery(TestCase):
@@ -212,7 +208,4 @@
     def test_poll_error(self):
         self.channel.client = MagicMock()
         self.channel._poll_error('BRPOP', MagicMock())
-        self.channel.client.parse_response.assert_called_once()
-=======
-        self.assertEqual(self.client.get(reverse("health-ready")).status_code, 200)
->>>>>>> 3bc8dd40
+        self.channel.client.parse_response.assert_called_once()