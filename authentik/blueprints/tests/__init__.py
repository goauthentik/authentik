--- conflicted
+++ resolved
@@ -11,7 +11,7 @@
 def apply_blueprint(*files: str):
     """Apply blueprint before test"""
 
-    from authentik.blueprints.v1.importer import StringImporter
+    from authentik.blueprints.v1.importer import Importer
 
     def wrapper_outer(func: Callable):
         """Apply blueprint before test"""
@@ -20,11 +20,7 @@
         def wrapper(*args, **kwargs):
             for file in files:
                 content = BlueprintInstance(path=file).retrieve()
-<<<<<<< HEAD
-                StringImporter(content).apply()
-=======
                 Importer.from_string(content).apply()
->>>>>>> 42c3cfa6
             return func(*args, **kwargs)
 
         return wrapper
