--- conflicted
+++ resolved
@@ -67,11 +67,7 @@
             },
         )
         self.assertEqual(res.status_code, 400)
-<<<<<<< HEAD
-        self.assertJSONEqual(res.content.decode(), {"content": ["Failed to validate blueprint: "]})
-=======
         self.assertJSONEqual(
             res.content.decode(),
             {"content": ["Failed to validate blueprint: Invalid blueprint version"]},
-        )
->>>>>>> fef841a4
+        )