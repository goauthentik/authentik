--- conflicted
+++ resolved
@@ -231,21 +231,15 @@
                 },
                 "nested_context": "context-nested-value",
                 "env_null": None,
-<<<<<<< HEAD
-=======
                 "file_content": "foo",
                 "file_default": "default",
                 "file_non_existent": None,
                 "json_parse": {"foo": "bar"},
->>>>>>> f4079a9e
                 "at_index_sequence": "foo",
                 "at_index_sequence_default": "non existent",
                 "at_index_mapping": 2,
                 "at_index_mapping_default": "non existent",
-<<<<<<< HEAD
                 "find_object": "goauthentik.io/providers/oauth2/scope-openid",
-=======
->>>>>>> f4079a9e
             },
         )
         self.assertTrue(
