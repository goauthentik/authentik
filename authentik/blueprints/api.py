"""Serializer mixin for managed models"""
from django.utils.translation import gettext_lazy as _
from drf_spectacular.utils import extend_schema, inline_serializer
from rest_framework.decorators import action
from rest_framework.exceptions import ValidationError
from rest_framework.fields import CharField, DateTimeField, JSONField
from rest_framework.permissions import IsAdminUser
from rest_framework.request import Request
from rest_framework.response import Response
from rest_framework.serializers import ListSerializer, ModelSerializer
from rest_framework.viewsets import ModelViewSet

from authentik.api.decorators import permission_required
from authentik.blueprints.models import BlueprintInstance
from authentik.blueprints.v1.importer import StringImporter
from authentik.blueprints.v1.oci import OCI_PREFIX
from authentik.blueprints.v1.tasks import apply_blueprint, blueprints_find_dict
from authentik.core.api.used_by import UsedByMixin
from authentik.core.api.utils import PassiveSerializer


class ManagedSerializer:
    """Managed Serializer"""

    managed = CharField(read_only=True, allow_null=True)


class MetadataSerializer(PassiveSerializer):
    """Serializer for blueprint metadata"""

    name = CharField()
    labels = JSONField()


class BlueprintInstanceSerializer(ModelSerializer):
    """Info about a single blueprint instance file"""

    def validate_path(self, path: str) -> str:
        """Ensure the path (if set) specified is retrievable"""
        if path == "" or path.startswith(OCI_PREFIX):
            return path
        files: list[dict] = blueprints_find_dict.delay().get()
        if path not in [file["path"] for file in files]:
            raise ValidationError(_("Blueprint file does not exist"))
        return path

    def validate_content(self, content: str) -> str:
        """Ensure content (if set) is a valid blueprint"""
        if content == "":
            return content
        context = self.instance.context if self.instance else {}
<<<<<<< HEAD
        valid, logs = StringImporter(content, context).validate()
=======
        valid, logs = Importer.from_string(content, context).validate()
>>>>>>> 42c3cfa6
        if not valid:
            text_logs = "\n".join([x["event"] for x in logs])
            raise ValidationError(_("Failed to validate blueprint: %(logs)s" % {"logs": text_logs}))
        return content

    def validate(self, attrs: dict) -> dict:
        if attrs.get("path", "") == "" and attrs.get("content", "") == "":
            raise ValidationError(_("Either path or content must be set."))
        return super().validate(attrs)

    class Meta:
        model = BlueprintInstance
        fields = [
            "pk",
            "name",
            "path",
            "context",
            "last_applied",
            "last_applied_hash",
            "status",
            "enabled",
            "managed_models",
            "metadata",
            "content",
        ]
        extra_kwargs = {
            "status": {"read_only": True},
            "last_applied": {"read_only": True},
            "last_applied_hash": {"read_only": True},
            "managed_models": {"read_only": True},
            "metadata": {"read_only": True},
        }


class BlueprintInstanceViewSet(UsedByMixin, ModelViewSet):
    """Blueprint instances"""

    permission_classes = [IsAdminUser]
    serializer_class = BlueprintInstanceSerializer
    queryset = BlueprintInstance.objects.all()
    search_fields = ["name", "path"]
    filterset_fields = ["name", "path"]

    @extend_schema(
        responses={
            200: ListSerializer(
                child=inline_serializer(
                    "BlueprintFile",
                    fields={
                        "path": CharField(),
                        "last_m": DateTimeField(),
                        "hash": CharField(),
                        "meta": MetadataSerializer(required=False, read_only=True),
                    },
                )
            )
        }
    )
    @action(detail=False, pagination_class=None, filter_backends=[])
    def available(self, request: Request) -> Response:
        """Get blueprints"""
        files: list[dict] = blueprints_find_dict.delay().get()
        return Response(files)

    @permission_required("authentik_blueprints.view_blueprintinstance")
    @extend_schema(
        request=None,
        responses={
            200: BlueprintInstanceSerializer(),
        },
    )
    @action(detail=True, pagination_class=None, filter_backends=[], methods=["POST"])
    def apply(self, request: Request, *args, **kwargs) -> Response:
        """Apply a blueprint"""
        blueprint = self.get_object()
        apply_blueprint.delay(str(blueprint.pk)).get()
        return self.retrieve(request, *args, **kwargs)<|MERGE_RESOLUTION|>--- conflicted
+++ resolved
@@ -12,7 +12,7 @@
 
 from authentik.api.decorators import permission_required
 from authentik.blueprints.models import BlueprintInstance
-from authentik.blueprints.v1.importer import StringImporter
+from authentik.blueprints.v1.importer import Importer
 from authentik.blueprints.v1.oci import OCI_PREFIX
 from authentik.blueprints.v1.tasks import apply_blueprint, blueprints_find_dict
 from authentik.core.api.used_by import UsedByMixin
@@ -49,11 +49,7 @@
         if content == "":
             return content
         context = self.instance.context if self.instance else {}
-<<<<<<< HEAD
-        valid, logs = StringImporter(content, context).validate()
-=======
         valid, logs = Importer.from_string(content, context).validate()
->>>>>>> 42c3cfa6
         if not valid:
             text_logs = "\n".join([x["event"] for x in logs])
             raise ValidationError(_("Failed to validate blueprint: %(logs)s" % {"logs": text_logs}))
