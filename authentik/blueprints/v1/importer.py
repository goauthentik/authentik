"""Blueprint importer"""
from contextlib import contextmanager
from copy import deepcopy
from typing import Any, Optional

from dacite.config import Config
from dacite.core import from_dict
from dacite.exceptions import DaciteError
from deepmerge import always_merger
from django.core.exceptions import FieldError
from django.db.models import Model
from django.db.models.query_utils import Q
from django.db.transaction import atomic
from django.db.utils import IntegrityError
from rest_framework.exceptions import ValidationError
from rest_framework.serializers import BaseSerializer, Serializer
from structlog.stdlib import BoundLogger, get_logger
from structlog.testing import capture_logs
from structlog.types import EventDict
from yaml import load

from authentik.blueprints.v1.common import (
    Blueprint,
    BlueprintEntry,
    BlueprintEntryDesiredState,
    BlueprintEntryState,
    BlueprintLoader,
    EntryInvalidError,
)
from authentik.blueprints.v1.meta.registry import BaseMetaModel, registry
from authentik.core.models import (
    AuthenticatedSession,
    PropertyMapping,
    Provider,
    Source,
    UserSourceConnection,
)
from authentik.events.utils import cleanse_dict
from authentik.flows.models import FlowToken, Stage
from authentik.lib.models import SerializerModel
from authentik.lib.sentry import SentryIgnoredException
from authentik.outposts.models import OutpostServiceConnection
from authentik.policies.models import Policy, PolicyBindingModel

# Context set when the serializer is created in a blueprint context
# Update website/developer-docs/blueprints/v1/models.md when used
SERIALIZER_CONTEXT_BLUEPRINT = "blueprint_entry"


def is_model_allowed(model: type[Model]) -> bool:
    """Check if model is allowed"""
    # pylint: disable=imported-auth-user
    from django.contrib.auth.models import Group as DjangoGroup
    from django.contrib.auth.models import User as DjangoUser

    excluded_models = (
        DjangoUser,
        DjangoGroup,
        # Base classes
        Provider,
        Source,
        PropertyMapping,
        UserSourceConnection,
        Stage,
        OutpostServiceConnection,
        Policy,
        PolicyBindingModel,
        # Classes that have other dependencies
        AuthenticatedSession,
        # Classes which are only internally managed
        FlowToken,
    )
    return model not in excluded_models and issubclass(model, (SerializerModel, BaseMetaModel))


class DoRollback(SentryIgnoredException):
    """Exception to trigger a rollback"""


@contextmanager
def transaction_rollback():
    """Enters an atomic transaction and always triggers a rollback at the end of the block."""
    try:
        with atomic():
            yield
            raise DoRollback()
    except DoRollback:
        pass


class Importer:
    """Import Blueprint from raw dict or YAML/JSON"""

    logger: BoundLogger
    _import: Blueprint

    def __init__(self, blueprint: Blueprint, context: Optional[dict] = None):
        self.__pk_map: dict[Any, Model] = {}
        self._import = blueprint
        self.logger = get_logger()
        ctx = {}
        always_merger.merge(ctx, self._import.context)
        if context:
            always_merger.merge(ctx, context)
        self._import.context = ctx
<<<<<<< HEAD
=======

    @staticmethod
    def from_string(yaml_input: str, context: dict | None = None) -> "Importer":
        """Parse YAML string and create blueprint importer from it"""
        import_dict = load(yaml_input, BlueprintLoader)
        try:
            _import = from_dict(
                Blueprint, import_dict, config=Config(cast=[BlueprintEntryDesiredState])
            )
        except DaciteError as exc:
            raise EntryInvalidError from exc
        return Importer(_import, context)
>>>>>>> 42c3cfa6

    @property
    def blueprint(self) -> Blueprint:
        """Get imported blueprint"""
        return self._import

    def __update_pks_for_attrs(self, attrs: dict[str, Any]) -> dict[str, Any]:
        """Replace any value if it is a known primary key of an other object"""

        def updater(value) -> Any:
            if value in self.__pk_map:
                self.logger.debug("updating reference in entry", value=value)
                return self.__pk_map[value]
            return value

        for key, value in attrs.items():
            try:
                if isinstance(value, dict):
                    for idx, _inner_key in enumerate(value):
                        value[_inner_key] = updater(value[_inner_key])
                elif isinstance(value, list):
                    for idx, _inner_value in enumerate(value):
                        attrs[key][idx] = updater(_inner_value)
                else:
                    attrs[key] = updater(value)
            except TypeError:
                continue
        return attrs

    def __query_from_identifier(self, attrs: dict[str, Any]) -> Q:
        """Generate an or'd query from all identifiers in an entry"""
        # Since identifiers can also be pk-references to other objects (see FlowStageBinding)
        # we have to ensure those references are also replaced
        main_query = Q()
        if "pk" in attrs:
            main_query = Q(pk=attrs["pk"])
        sub_query = Q()
        for identifier, value in attrs.items():
            if identifier == "pk":
                continue
            if isinstance(value, dict):
                sub_query &= Q(**{f"{identifier}__contains": value})
            else:
                sub_query &= Q(**{identifier: value})

        return main_query | sub_query

    # pylint: disable-msg=too-many-locals
    def _validate_single(self, entry: BlueprintEntry) -> Optional[BaseSerializer]:
        """Validate a single entry"""
        if not entry.check_all_conditions_match(self._import):
            self.logger.debug("One or more conditions of this entry are not fulfilled, skipping")
            return None

        model_app_label, model_name = entry.get_model(self._import).split(".")
        model: type[SerializerModel] = registry.get_model(model_app_label, model_name)
        # Don't use isinstance since we don't want to check for inheritance
        if not is_model_allowed(model):
            raise EntryInvalidError.from_entry(f"Model {model} not allowed", entry)
        if issubclass(model, BaseMetaModel):
            serializer_class: type[Serializer] = model.serializer()
            serializer = serializer_class(
                data=entry.get_attrs(self._import),
                context={
                    SERIALIZER_CONTEXT_BLUEPRINT: entry,
                },
            )
            try:
                serializer.is_valid(raise_exception=True)
            except ValidationError as exc:
                raise EntryInvalidError.from_entry(
                    f"Serializer errors {serializer.errors}",
                    validation_error=exc,
                    entry=entry,
                ) from exc
            return serializer

        # If we try to validate without referencing a possible instance
        # we'll get a duplicate error, hence we load the model here and return
        # the full serializer for later usage
        # Because a model might have multiple unique columns, we chain all identifiers together
        # to create an OR query.
        updated_identifiers = self.__update_pks_for_attrs(entry.get_identifiers(self._import))
        for key, value in list(updated_identifiers.items()):
            if isinstance(value, dict) and "pk" in value:
                del updated_identifiers[key]
                updated_identifiers[f"{key}"] = value["pk"]

        query = self.__query_from_identifier(updated_identifiers)
        if not query:
            raise EntryInvalidError.from_entry("No or invalid identifiers", entry)

        try:
            existing_models = model.objects.filter(query)
        except FieldError as exc:
            raise EntryInvalidError.from_entry(f"Invalid identifier field: {exc}", entry) from exc

        serializer_kwargs = {}
        model_instance = existing_models.first()
        if not isinstance(model(), BaseMetaModel) and model_instance:
            self.logger.debug(
                "initialise serializer with instance",
                model=model,
                instance=model_instance,
                pk=model_instance.pk,
            )
            serializer_kwargs["instance"] = model_instance
            serializer_kwargs["partial"] = True
        elif model_instance and entry.state == BlueprintEntryDesiredState.MUST_CREATED:
<<<<<<< HEAD
            raise EntryInvalidError(
                (
                    f"state is set to {BlueprintEntryDesiredState.MUST_CREATED}"
                    " and object exists already"
                )
=======
            raise EntryInvalidError.from_entry(
                (
                    f"state is set to {BlueprintEntryDesiredState.MUST_CREATED} "
                    "and object exists already",
                ),
                entry,
>>>>>>> 42c3cfa6
            )
        else:
            self.logger.debug(
                "initialised new serializer instance",
                model=model,
                **cleanse_dict(updated_identifiers),
            )
            model_instance = model()
            # pk needs to be set on the model instance otherwise a new one will be generated
            if "pk" in updated_identifiers:
                model_instance.pk = updated_identifiers["pk"]
            serializer_kwargs["instance"] = model_instance
        try:
            full_data = self.__update_pks_for_attrs(entry.get_attrs(self._import))
        except ValueError as exc:
            raise EntryInvalidError.from_entry(exc, entry) from exc
        always_merger.merge(full_data, updated_identifiers)
        serializer_kwargs["data"] = full_data

        serializer: Serializer = model().serializer(
            context={
                SERIALIZER_CONTEXT_BLUEPRINT: entry,
            },
            **serializer_kwargs,
        )
        try:
            serializer.is_valid(raise_exception=True)
        except ValidationError as exc:
            raise EntryInvalidError.from_entry(
                f"Serializer errors {serializer.errors}",
                validation_error=exc,
                entry=entry,
            ) from exc
        return serializer

    def apply(self) -> bool:
        """Apply (create/update) models yaml, in database transaction"""
        try:
            with atomic():
                if not self._apply_models():
                    self.logger.debug("Reverting changes due to error")
                    raise IntegrityError
        except IntegrityError:
            return False
        self.logger.debug("Committing changes")
        return True

    def _apply_models(self, raise_errors=False) -> bool:
        """Apply (create/update) models yaml"""
        self.__pk_map = {}
        for entry in self._import.entries:
            model_app_label, model_name = entry.get_model(self._import).split(".")
            try:
                model: type[SerializerModel] = registry.get_model(model_app_label, model_name)
            except LookupError:
                self.logger.warning(
                    "app or model does not exist", app=model_app_label, model=model_name
                )
                return False
            # Validate each single entry
            try:
                serializer = self._validate_single(entry)
            except EntryInvalidError as exc:
                # For deleting objects we don't need the serializer to be valid
                if entry.get_state(self._import) == BlueprintEntryDesiredState.ABSENT:
                    continue
                self.logger.warning(f"entry invalid: {exc}", entry=entry, error=exc)
                if raise_errors:
                    raise exc
                return False
            if not serializer:
                continue

            state = entry.get_state(self._import)
            if state in [
                BlueprintEntryDesiredState.PRESENT,
                BlueprintEntryDesiredState.CREATED,
                BlueprintEntryDesiredState.MUST_CREATED,
            ]:
                instance = serializer.instance
                if (
                    instance
                    and not instance._state.adding
                    and state == BlueprintEntryDesiredState.CREATED
                ):
                    self.logger.debug(
                        "instance exists, skipping",
                        model=model,
                        instance=instance,
                        pk=instance.pk,
                    )
                else:
                    instance = serializer.save()
                    self.logger.debug("updated model", model=instance)
                if "pk" in entry.identifiers:
                    self.__pk_map[entry.identifiers["pk"]] = instance.pk
                entry._state = BlueprintEntryState(instance)
            elif state == BlueprintEntryDesiredState.ABSENT:
                instance: Optional[Model] = serializer.instance
                if instance.pk:
                    instance.delete()
                    self.logger.debug("deleted model", mode=instance)
                    continue
                self.logger.debug("entry to delete with no instance, skipping")
        return True

    def validate(self, raise_validation_errors=False) -> tuple[bool, list[EventDict]]:
        """Validate loaded blueprint export, ensure all models are allowed
        and serializers have no errors"""
        self.logger.debug("Starting blueprint import validation")
        orig_import = deepcopy(self._import)
        if self._import.version != 1:
            self.logger.warning("Invalid blueprint version")
            return False, [{"event": "Invalid blueprint version"}]
        with (
            transaction_rollback(),
            capture_logs() as logs,
        ):
            successful = self._apply_models(raise_errors=raise_validation_errors)
            if not successful:
                self.logger.debug("Blueprint validation failed")
        for log in logs:
            getattr(self.logger, log.get("log_level"))(**log)
        self.logger.debug("Finished blueprint import validation")
        self._import = orig_import
<<<<<<< HEAD
        return successful, logs


class StringImporter(Importer):
    """Importer that also parses from string"""

    def __init__(self, yaml_input: str, context: dict | None = None):
        import_dict = load(yaml_input, BlueprintLoader)
        try:
            _import = from_dict(
                Blueprint, import_dict, config=Config(cast=[BlueprintEntryDesiredState])
            )
        except DaciteError as exc:
            raise EntryInvalidError from exc
        super().__init__(_import, context)
=======
        return successful, logs
>>>>>>> 42c3cfa6
<|MERGE_RESOLUTION|>--- conflicted
+++ resolved
@@ -103,8 +103,6 @@
         if context:
             always_merger.merge(ctx, context)
         self._import.context = ctx
-<<<<<<< HEAD
-=======
 
     @staticmethod
     def from_string(yaml_input: str, context: dict | None = None) -> "Importer":
@@ -117,7 +115,6 @@
         except DaciteError as exc:
             raise EntryInvalidError from exc
         return Importer(_import, context)
->>>>>>> 42c3cfa6
 
     @property
     def blueprint(self) -> Blueprint:
@@ -227,20 +224,12 @@
             serializer_kwargs["instance"] = model_instance
             serializer_kwargs["partial"] = True
         elif model_instance and entry.state == BlueprintEntryDesiredState.MUST_CREATED:
-<<<<<<< HEAD
-            raise EntryInvalidError(
-                (
-                    f"state is set to {BlueprintEntryDesiredState.MUST_CREATED}"
-                    " and object exists already"
-                )
-=======
             raise EntryInvalidError.from_entry(
                 (
                     f"state is set to {BlueprintEntryDesiredState.MUST_CREATED} "
                     "and object exists already",
                 ),
                 entry,
->>>>>>> 42c3cfa6
             )
         else:
             self.logger.debug(
@@ -366,22 +355,4 @@
             getattr(self.logger, log.get("log_level"))(**log)
         self.logger.debug("Finished blueprint import validation")
         self._import = orig_import
-<<<<<<< HEAD
-        return successful, logs
-
-
-class StringImporter(Importer):
-    """Importer that also parses from string"""
-
-    def __init__(self, yaml_input: str, context: dict | None = None):
-        import_dict = load(yaml_input, BlueprintLoader)
-        try:
-            _import = from_dict(
-                Blueprint, import_dict, config=Config(cast=[BlueprintEntryDesiredState])
-            )
-        except DaciteError as exc:
-            raise EntryInvalidError from exc
-        super().__init__(_import, context)
-=======
-        return successful, logs
->>>>>>> 42c3cfa6
+        return successful, logs