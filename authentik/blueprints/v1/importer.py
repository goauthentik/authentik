"""Blueprint importer"""

from contextlib import contextmanager
from copy import deepcopy
from typing import Any

from dacite.config import Config
from dacite.core import from_dict
from dacite.exceptions import DaciteError
from deepmerge import always_merger
from django.contrib.auth.models import Permission
from django.contrib.contenttypes.models import ContentType
from django.core.exceptions import FieldError
from django.db.models import Model
from django.db.models.query_utils import Q
from django.db.transaction import atomic
from django.db.utils import IntegrityError
from django_channels_postgres.models import GroupChannel, Message
from guardian.models import UserObjectPermission
from guardian.shortcuts import assign_perm
from rest_framework.exceptions import ValidationError
from rest_framework.serializers import BaseSerializer, Serializer
from structlog.stdlib import BoundLogger, get_logger
from yaml import load

from authentik.blueprints.v1.common import (
    Blueprint,
    BlueprintEntry,
    BlueprintEntryDesiredState,
    BlueprintEntryState,
    BlueprintLoader,
    EntryInvalidError,
)
from authentik.blueprints.v1.meta.registry import BaseMetaModel, registry
from authentik.core.models import (
    AuthenticatedSession,
    GroupSourceConnection,
    PropertyMapping,
    Provider,
    Session,
    Source,
    User,
    UserSourceConnection,
)
from authentik.enterprise.license import LicenseKey
from authentik.enterprise.models import LicenseUsage
from authentik.enterprise.providers.google_workspace.models import (
    GoogleWorkspaceProviderGroup,
    GoogleWorkspaceProviderUser,
)
from authentik.enterprise.providers.microsoft_entra.models import (
    MicrosoftEntraProviderGroup,
    MicrosoftEntraProviderUser,
)
from authentik.enterprise.providers.ssf.models import StreamEvent
from authentik.enterprise.stages.authenticator_endpoint_gdtc.models import (
    EndpointDevice,
    EndpointDeviceConnection,
)
from authentik.events.logs import LogEvent, capture_logs
from authentik.events.utils import cleanse_dict
from authentik.flows.models import FlowToken, Stage
from authentik.lib.models import SerializerModel
from authentik.lib.sentry import SentryIgnoredException
from authentik.lib.utils.reflection import get_apps
from authentik.outposts.models import OutpostServiceConnection
from authentik.policies.models import Policy, PolicyBindingModel
from authentik.policies.reputation.models import Reputation
from authentik.providers.oauth2.models import (
    AccessToken,
    AuthorizationCode,
    DeviceToken,
    RefreshToken,
)
from authentik.providers.proxy.models import ProxySession
from authentik.providers.rac.models import ConnectionToken
from authentik.providers.saml.models import SAMLSession
from authentik.providers.scim.models import SCIMProviderGroup, SCIMProviderUser
from authentik.rbac.models import Role
from authentik.sources.scim.models import SCIMSourceGroup, SCIMSourceUser
from authentik.stages.authenticator_webauthn.models import WebAuthnDeviceType
from authentik.stages.consent.models import UserConsent
from authentik.tasks.models import Task
from authentik.tenants.models import Tenant

# Context set when the serializer is created in a blueprint context
# Update website/docs/customize/blueprints/v1/models.md when used
SERIALIZER_CONTEXT_BLUEPRINT = "blueprint_entry"


def excluded_models() -> list[type[Model]]:
    """Return a list of all excluded models that shouldn't be exposed via API
    or other means (internal only, base classes, non-used objects, etc)"""

    from django.contrib.auth.models import Group as DjangoGroup
    from django.contrib.auth.models import User as DjangoUser

    return (
        # Django only classes
        DjangoUser,
        DjangoGroup,
        ContentType,
        Permission,
        UserObjectPermission,
        # Base classes
        Provider,
        Source,
        PropertyMapping,
        UserSourceConnection,
        GroupSourceConnection,
        Stage,
        OutpostServiceConnection,
        Policy,
        PolicyBindingModel,
        # Classes that have other dependencies
        Session,
        AuthenticatedSession,
        # Classes which are only internally managed
        # FIXME: these shouldn't need to be explicitly listed, but rather based off of a mixin
        FlowToken,
        LicenseUsage,
        SCIMProviderGroup,
        SCIMProviderUser,
        Tenant,
        Task,
        ConnectionToken,
        AuthorizationCode,
        AccessToken,
        RefreshToken,
        ProxySession,
        Reputation,
        WebAuthnDeviceType,
        SCIMSourceUser,
        SCIMSourceGroup,
        GoogleWorkspaceProviderUser,
        GoogleWorkspaceProviderGroup,
        MicrosoftEntraProviderUser,
        MicrosoftEntraProviderGroup,
        EndpointDevice,
        EndpointDeviceConnection,
        DeviceToken,
        StreamEvent,
        UserConsent,
<<<<<<< HEAD
        SAMLSession,
=======
        Message,
        GroupChannel,
>>>>>>> 87a0001a
    )


def is_model_allowed(model: type[Model]) -> bool:
    """Check if model is allowed"""
    return model not in excluded_models() and issubclass(model, SerializerModel | BaseMetaModel)


class DoRollback(SentryIgnoredException):
    """Exception to trigger a rollback"""


@contextmanager
def transaction_rollback():
    """Enters an atomic transaction and always triggers a rollback at the end of the block."""
    try:
        with atomic():
            yield
            raise DoRollback()
    except DoRollback:
        pass


def rbac_models() -> dict:
    models = {}
    for app in get_apps():
        for model in app.get_models():
            if not is_model_allowed(model):
                continue
            models[model._meta.model_name] = app.label
    return models


class Importer:
    """Import Blueprint from raw dict or YAML/JSON"""

    logger: BoundLogger
    _import: Blueprint

    def __init__(self, blueprint: Blueprint, context: dict | None = None):
        self.__pk_map: dict[Any, Model] = {}
        self._import = blueprint
        self.logger = get_logger()
        ctx = self.default_context()
        always_merger.merge(ctx, self._import.context)
        if context:
            always_merger.merge(ctx, context)
        self._import.context = ctx

    def default_context(self):
        """Default context"""
        return {
            "goauthentik.io/enterprise/licensed": LicenseKey.get_total().status().is_valid,
            "goauthentik.io/rbac/models": rbac_models(),
        }

    @staticmethod
    def from_string(yaml_input: str, context: dict | None = None) -> "Importer":
        """Parse YAML string and create blueprint importer from it"""
        import_dict = load(yaml_input, BlueprintLoader)
        try:
            _import = from_dict(
                Blueprint, import_dict, config=Config(cast=[BlueprintEntryDesiredState])
            )
        except DaciteError as exc:
            raise EntryInvalidError from exc
        return Importer(_import, context)

    @property
    def blueprint(self) -> Blueprint:
        """Get imported blueprint"""
        return self._import

    def __update_pks_for_attrs(self, attrs: dict[str, Any]) -> dict[str, Any]:
        """Replace any value if it is a known primary key of an other object"""

        def updater(value) -> Any:
            if value in self.__pk_map:
                self.logger.debug("Updating reference in entry", value=value)
                return self.__pk_map[value]
            return value

        for key, value in attrs.items():
            try:
                if isinstance(value, dict):
                    for _, _inner_key in enumerate(value):
                        value[_inner_key] = updater(value[_inner_key])
                elif isinstance(value, list):
                    for idx, _inner_value in enumerate(value):
                        attrs[key][idx] = updater(_inner_value)
                else:
                    attrs[key] = updater(value)
            except TypeError:
                continue
        return attrs

    def __query_from_identifier(self, attrs: dict[str, Any]) -> Q:
        """Generate an or'd query from all identifiers in an entry"""
        # Since identifiers can also be pk-references to other objects (see FlowStageBinding)
        # we have to ensure those references are also replaced
        main_query = Q()
        if "pk" in attrs:
            main_query = Q(pk=attrs["pk"])
        sub_query = Q()
        for identifier, value in attrs.items():
            if identifier == "pk":
                continue
            if isinstance(value, dict):
                sub_query &= Q(**{f"{identifier}__contains": value})
            else:
                sub_query &= Q(**{identifier: value})

        return main_query | sub_query

    def _validate_single(self, entry: BlueprintEntry) -> BaseSerializer | None:  # noqa: PLR0915
        """Validate a single entry"""
        if not entry.check_all_conditions_match(self._import):
            self.logger.debug("One or more conditions of this entry are not fulfilled, skipping")
            return None

        model_app_label, model_name = entry.get_model(self._import).split(".")
        try:
            model: type[SerializerModel] = registry.get_model(model_app_label, model_name)
        except LookupError as exc:
            raise EntryInvalidError.from_entry(exc, entry) from exc
        # Don't use isinstance since we don't want to check for inheritance
        if not is_model_allowed(model):
            raise EntryInvalidError.from_entry(f"Model {model} not allowed", entry)
        if issubclass(model, BaseMetaModel):
            serializer_class: type[Serializer] = model.serializer()
            serializer = serializer_class(
                data=entry.get_attrs(self._import),
                context={
                    SERIALIZER_CONTEXT_BLUEPRINT: entry,
                },
            )
            try:
                serializer.is_valid(raise_exception=True)
            except ValidationError as exc:
                raise EntryInvalidError.from_entry(
                    f"Serializer errors {serializer.errors}",
                    validation_error=exc,
                    entry=entry,
                ) from exc
            return serializer

        # If we try to validate without referencing a possible instance
        # we'll get a duplicate error, hence we load the model here and return
        # the full serializer for later usage
        # Because a model might have multiple unique columns, we chain all identifiers together
        # to create an OR query.
        updated_identifiers = self.__update_pks_for_attrs(entry.get_identifiers(self._import))
        for key, value in list(updated_identifiers.items()):
            if isinstance(value, dict) and "pk" in value:
                del updated_identifiers[key]
                updated_identifiers[f"{key}"] = value["pk"]

        query = self.__query_from_identifier(updated_identifiers)
        if not query:
            raise EntryInvalidError.from_entry("No or invalid identifiers", entry)

        try:
            existing_models = model.objects.filter(query)
        except FieldError as exc:
            raise EntryInvalidError.from_entry(f"Invalid identifier field: {exc}", entry) from exc

        serializer_kwargs = {}
        model_instance = existing_models.first()
        if (
            not isinstance(model(), BaseMetaModel)
            and model_instance
            and entry.state != BlueprintEntryDesiredState.MUST_CREATED
        ):
            self.logger.debug(
                "Initialise serializer with instance",
                model=model,
                instance=model_instance,
                pk=model_instance.pk,
            )
            serializer_kwargs["instance"] = model_instance
            serializer_kwargs["partial"] = True
        elif model_instance and entry.state == BlueprintEntryDesiredState.MUST_CREATED:
            msg = (
                f"State is set to {BlueprintEntryDesiredState.MUST_CREATED.value} "
                "and object exists already",
            )
            raise EntryInvalidError.from_entry(
                ValidationError({k: msg for k in entry.identifiers.keys()}, "unique"),
                entry,
            )
        else:
            self.logger.debug(
                "Initialised new serializer instance",
                model=model,
                **cleanse_dict(updated_identifiers),
            )
            model_instance = model()
            # pk needs to be set on the model instance otherwise a new one will be generated
            if "pk" in updated_identifiers:
                model_instance.pk = updated_identifiers["pk"]
            serializer_kwargs["instance"] = model_instance
        try:
            full_data = self.__update_pks_for_attrs(entry.get_attrs(self._import))
        except ValueError as exc:
            raise EntryInvalidError.from_entry(exc, entry) from exc
        always_merger.merge(full_data, updated_identifiers)
        serializer_kwargs["data"] = full_data

        serializer: Serializer = model().serializer(
            context={
                SERIALIZER_CONTEXT_BLUEPRINT: entry,
            },
            **serializer_kwargs,
        )
        try:
            serializer.is_valid(raise_exception=True)
        except ValidationError as exc:
            raise EntryInvalidError.from_entry(
                f"Serializer errors {serializer.errors}",
                validation_error=exc,
                entry=entry,
                serializer=serializer,
            ) from exc
        return serializer

    def _apply_permissions(self, instance: Model, entry: BlueprintEntry):
        """Apply object-level permissions for an entry"""
        for perm in entry.get_permissions(self._import):
            if perm.user is not None:
                assign_perm(perm.permission, User.objects.get(pk=perm.user), instance)
            if perm.role is not None:
                role = Role.objects.get(pk=perm.role)
                role.assign_permission(perm.permission, obj=instance)

    def apply(self) -> bool:
        """Apply (create/update) models yaml, in database transaction"""
        try:
            with atomic():
                if not self._apply_models():
                    self.logger.debug("Reverting changes due to error")
                    raise IntegrityError
        except IntegrityError:
            return False
        self.logger.debug("Committing changes")
        return True

    def _apply_models(self, raise_errors=False) -> bool:
        """Apply (create/update) models yaml"""
        self.__pk_map = {}
        for entry in self._import.iter_entries():
            model_app_label, model_name = entry.get_model(self._import).split(".")
            try:
                model: type[SerializerModel] = registry.get_model(model_app_label, model_name)
            except LookupError:
                self.logger.warning(
                    "App or Model does not exist", app=model_app_label, model=model_name
                )
                return False
            # Validate each single entry
            serializer = None
            try:
                serializer = self._validate_single(entry)
            except EntryInvalidError as exc:
                # For deleting objects we don't need the serializer to be valid
                if entry.get_state(self._import) == BlueprintEntryDesiredState.ABSENT:
                    serializer = exc.serializer
                else:
                    self.logger.warning(f"Entry invalid: {exc}", entry=entry, error=exc)
                    if raise_errors:
                        raise exc
                    return False
            if not serializer:
                continue

            state = entry.get_state(self._import)
            if state in [
                BlueprintEntryDesiredState.PRESENT,
                BlueprintEntryDesiredState.CREATED,
                BlueprintEntryDesiredState.MUST_CREATED,
            ]:
                instance = serializer.instance
                if (
                    instance
                    and not instance._state.adding
                    and state == BlueprintEntryDesiredState.CREATED
                ):
                    self.logger.debug(
                        "Instance exists, skipping",
                        model=model,
                        instance=instance,
                        pk=instance.pk,
                    )
                else:
                    instance = serializer.save()
                    self.logger.debug("Updated model", model=instance)
                if "pk" in entry.identifiers:
                    self.__pk_map[entry.identifiers["pk"]] = instance.pk
                entry._state = BlueprintEntryState(instance)
                self._apply_permissions(instance, entry)
            elif state == BlueprintEntryDesiredState.ABSENT:
                instance: Model | None = serializer.instance
                if instance.pk:
                    instance.delete()
                    self.logger.debug("Deleted model", mode=instance)
                    continue
                self.logger.debug("Entry to delete with no instance, skipping")
        return True

    def validate(self, raise_validation_errors=False) -> tuple[bool, list[LogEvent]]:
        """Validate loaded blueprint export, ensure all models are allowed
        and serializers have no errors"""
        self.logger.debug("Starting blueprint import validation")
        orig_import = deepcopy(self._import)
        if self._import.version != 1:
            self.logger.warning("Invalid blueprint version")
            return False, [LogEvent("Invalid blueprint version", log_level="warning", logger=None)]
        with (
            transaction_rollback(),
            capture_logs() as logs,
        ):
            successful = self._apply_models(raise_errors=raise_validation_errors)
            if not successful:
                self.logger.warning("Blueprint validation failed")
        self.logger.debug("Finished blueprint import validation")
        self._import = orig_import
        return successful, logs<|MERGE_RESOLUTION|>--- conflicted
+++ resolved
@@ -141,12 +141,9 @@
         DeviceToken,
         StreamEvent,
         UserConsent,
-<<<<<<< HEAD
         SAMLSession,
-=======
         Message,
         GroupChannel,
->>>>>>> 87a0001a
     )
 
 
