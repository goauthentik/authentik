"""SAML Source tests"""

from base64 import b64encode

<<<<<<< HEAD
from django.test import RequestFactory, TestCase
=======
from django.test import TestCase
>>>>>>> dbbfb3cf

from authentik.core.tests.utils import RequestFactory, create_test_cert, create_test_flow
from authentik.crypto.models import CertificateKeyPair
from authentik.lib.generators import generate_id
from authentik.lib.tests.utils import load_fixture
from authentik.sources.saml.exceptions import InvalidEncryption, InvalidSignature
from authentik.sources.saml.models import SAMLSource
from authentik.sources.saml.processors.response import ResponseProcessor


class TestResponseProcessor(TestCase):
    """Test ResponseProcessor"""

    def setUp(self):
        self.factory = RequestFactory()
        self.source = SAMLSource.objects.create(
            name=generate_id(),
            slug=generate_id(),
            issuer="authentik",
            allow_idp_initiated=True,
            pre_authentication_flow=create_test_flow(),
        )

    def test_status_error(self):
        """Test error status"""
        request = self.factory.post(
            "/",
            data={
                "SAMLResponse": b64encode(
                    load_fixture("fixtures/response_error.xml").encode()
                ).decode()
            },
        )

        with self.assertRaisesMessage(
            ValueError,
            (
                "Invalid request, ACS Url in request http://localhost:9000/source/saml/google/acs/ "
                "doesn't match configured ACS Url https://127.0.0.1:9443/source/saml/google/acs/."
            ),
        ):
            ResponseProcessor(self.source, request).parse()

    def test_success(self):
        """Test success"""
        request = self.factory.post(
            "/",
            data={
                "SAMLResponse": b64encode(
                    load_fixture("fixtures/response_success.xml").encode()
                ).decode()
            },
        )

        parser = ResponseProcessor(self.source, request)
        parser.parse()
        sfm = parser.prepare_flow_manager()
        self.assertEqual(
            sfm.user_properties,
            {
                "email": "foo@bar.baz",
                "name": "foo",
                "sn": "bar",
                "username": "jens@goauthentik.io",
                "attributes": {},
                "path": self.source.get_user_path(),
            },
        )

    def test_encrypted_correct(self):
        """Test encrypted"""
        key = load_fixture("fixtures/encrypted-key.pem")
        kp = CertificateKeyPair.objects.create(
            name=generate_id(),
            key_data=key,
        )
        self.source.encryption_kp = kp
        request = self.factory.post(
            "/",
            data={
                "SAMLResponse": b64encode(
                    load_fixture("fixtures/response_encrypted.xml").encode()
                ).decode()
            },
        )

        parser = ResponseProcessor(self.source, request)
        parser.parse()

    def test_encrypted_incorrect_key(self):
        """Test encrypted"""
        kp = create_test_cert()
        self.source.encryption_kp = kp
        request = self.factory.post(
            "/",
            data={
                "SAMLResponse": b64encode(
                    load_fixture("fixtures/response_encrypted.xml").encode()
                ).decode()
            },
        )

        parser = ResponseProcessor(self.source, request)
        with self.assertRaises(InvalidEncryption):
            parser.parse()

    def test_verification_assertion(self):
        """Test verifying signature inside assertion"""
        key = load_fixture("fixtures/signature_cert.pem")
        kp = CertificateKeyPair.objects.create(
            name=generate_id(),
            certificate_data=key,
        )
        self.source.verification_kp = kp
        self.source.signed_assertion = True
        self.source.signed_response = False
        request = self.factory.post(
            "/",
            data={
                "SAMLResponse": b64encode(
                    load_fixture("fixtures/response_signed_assertion.xml").encode()
                ).decode()
            },
        )

        parser = ResponseProcessor(self.source, request)
        parser.parse()

    def test_verification_response(self):
        """Test verifying signature inside response"""
        key = load_fixture("fixtures/signature_cert.pem")
        kp = CertificateKeyPair.objects.create(
            name=generate_id(),
            certificate_data=key,
        )
        self.source.verification_kp = kp
        self.source.signed_response = True
        self.source.signed_assertion = False
        request = self.factory.post(
            "/",
            data={
                "SAMLResponse": b64encode(
                    load_fixture("fixtures/response_signed_response.xml").encode()
                ).decode()
            },
        )

        parser = ResponseProcessor(self.source, request)
        parser.parse()

    def test_verification_response_and_assertion(self):
        """Test verifying signature inside response and assertion"""
        key = load_fixture("fixtures/signature_cert.pem")
        kp = CertificateKeyPair.objects.create(
            name=generate_id(),
            certificate_data=key,
        )
        self.source.verification_kp = kp
        self.source.signed_assertion = True
        self.source.signed_response = True
        request = self.factory.post(
            "/",
            data={
                "SAMLResponse": b64encode(
                    load_fixture("fixtures/response_signed_response_and_assertion.xml").encode()
                ).decode()
            },
        )

        parser = ResponseProcessor(self.source, request)
        parser.parse()

    def test_verification_wrong_signature(self):
        """Test invalid signature fails"""
        key = load_fixture("fixtures/signature_cert.pem")
        kp = CertificateKeyPair.objects.create(
            name=generate_id(),
            certificate_data=key,
        )
        self.source.verification_kp = kp
        self.source.signed_assertion = True
        request = self.factory.post(
            "/",
            data={
                "SAMLResponse": b64encode(
                    # Same as response_signed_assertion.xml but the role name is altered
                    load_fixture("fixtures/response_signed_error.xml").encode()
                ).decode()
            },
        )

        parser = ResponseProcessor(self.source, request)

        with self.assertRaisesMessage(InvalidSignature, ""):
            parser.parse()

    def test_verification_no_signature(self):
        """Test rejecting response without signature when signed_assertion is True"""
        key = load_fixture("fixtures/signature_cert.pem")
        kp = CertificateKeyPair.objects.create(
            name=generate_id(),
            certificate_data=key,
        )
        self.source.verification_kp = kp
        self.source.signed_assertion = True
        request = self.factory.post(
            "/",
            data={
                "SAMLResponse": b64encode(
                    load_fixture("fixtures/response_success.xml").encode()
                ).decode()
            },
        )

        parser = ResponseProcessor(self.source, request)

        with self.assertRaisesMessage(InvalidSignature, ""):
            parser.parse()

    def test_verification_incorrect_response(self):
        """Test verifying signature inside response"""
        key = load_fixture("fixtures/signature_cert.pem")
        kp = CertificateKeyPair.objects.create(
            name=generate_id(),
            certificate_data=key,
        )
        self.source.verification_kp = kp
        self.source.signed_response = True
        self.source.signed_assertion = False
        request = self.factory.post(
            "/",
            data={
                "SAMLResponse": b64encode(
                    load_fixture("fixtures/response_incorrect_signed_response.xml").encode()
                ).decode()
            },
        )

        parser = ResponseProcessor(self.source, request)
        with self.assertRaisesMessage(InvalidSignature, ""):
            parser.parse()

    def test_signed_encrypted_response(self):
        """Test signed & encrypted response"""
        verification_key = load_fixture("fixtures/signature_cert2.pem")
        vkp = CertificateKeyPair.objects.create(
            name=generate_id(),
            certificate_data=verification_key,
        )

        encrypted_key = load_fixture("fixtures/encrypted-key2.pem")
        ekp = CertificateKeyPair.objects.create(name=generate_id(), key_data=encrypted_key)

        self.source.verification_kp = vkp
        self.source.encryption_kp = ekp
        self.source.signed_response = True
        self.source.signed_assertion = False
        request = self.factory.post(
            "/",
            data={
                "SAMLResponse": b64encode(
                    load_fixture("fixtures/test_signed_encrypted_response.xml").encode()
                ).decode()
            },
        )

        parser = ResponseProcessor(self.source, request)
        parser.parse()<|MERGE_RESOLUTION|>--- conflicted
+++ resolved
@@ -2,11 +2,7 @@
 
 from base64 import b64encode
 
-<<<<<<< HEAD
-from django.test import RequestFactory, TestCase
-=======
 from django.test import TestCase
->>>>>>> dbbfb3cf
 
 from authentik.core.tests.utils import RequestFactory, create_test_cert, create_test_flow
 from authentik.crypto.models import CertificateKeyPair
