--- conflicted
+++ resolved
@@ -174,9 +174,6 @@
         verbose_name_plural = _("OpenID OAuth Sources")
 
 
-<<<<<<< HEAD
-class UserOAuthSourceConnection(SerializerModel, UserSourceConnection):
-=======
 class AppleOAuthSource(OAuthSource):
     """Login using a apple.com."""
 
@@ -188,7 +185,6 @@
 
 
 class UserOAuthSourceConnection(UserSourceConnection):
->>>>>>> 1aa9c0f9
     """Authorized remote OAuth provider."""
 
     identifier = models.CharField(max_length=255)
