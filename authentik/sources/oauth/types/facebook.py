--- conflicted
+++ resolved
@@ -19,20 +19,6 @@
 class FacebookOAuth2Callback(OAuthCallback):
     """Facebook OAuth2 Callback"""
 
-<<<<<<< HEAD
-    client_class = FacebookOAuth2Client
-=======
-    def get_user_enroll_context(
-        self,
-        info: dict[str, Any],
-    ) -> dict[str, Any]:
-        return {
-            "username": info.get("name"),
-            "email": info.get("email"),
-            "name": info.get("name"),
-        }
->>>>>>> 446a65d5
-
 
 @registry.register()
 class FacebookType(SourceType):
