--- conflicted
+++ resolved
@@ -134,7 +134,6 @@
         return LDAPSourceSerializer
 
     @property
-<<<<<<< HEAD
     def property_mapping_type(self) -> "type[PropertyMapping]":
         from authentik.sources.ldap.models import LDAPPropertyMapping
 
@@ -158,10 +157,10 @@
             },
             **kwargs,
         )
-=======
+
+    @property
     def icon_url(self) -> str:
         return static("authentik/sources/ldap.png")
->>>>>>> ce3ba320
 
     def server(self, **kwargs) -> ServerPool:
         """Get LDAP Server/ServerPool"""
