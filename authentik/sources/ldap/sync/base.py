"""Sync LDAP Users and groups into authentik"""

from collections.abc import Generator
from typing import Any

from django.conf import settings
from django.db.models.base import Model
from ldap3 import DEREF_ALWAYS, SUBTREE, Connection
from structlog.stdlib import BoundLogger, get_logger

<<<<<<< HEAD
from authentik.lib.config import CONFIG
from authentik.lib.merge import MERGE_LIST_UNIQUE
from authentik.sources.ldap.models import LDAPSource
=======
from authentik.core.expression.exceptions import (
    PropertyMappingExpressionException,
    SkipObjectException,
)
from authentik.events.models import Event, EventAction
from authentik.lib.config import CONFIG, set_path_in_dict
from authentik.lib.merge import MERGE_LIST_UNIQUE
from authentik.lib.sync.mapper import PropertyMappingManager
from authentik.lib.sync.outgoing.exceptions import StopSync
from authentik.lib.utils.errors import exception_to_string
from authentik.sources.ldap.auth import LDAP_DISTINGUISHED_NAME
from authentik.sources.ldap.models import LDAPSource

LDAP_UNIQUENESS = "ldap_uniq"


def flatten(value: Any) -> Any:
    """Flatten `value` if its a list"""
    if isinstance(value, list):
        if len(value) < 1:
            return None
        return value[0]
    return value
>>>>>>> ce3ba320


class BaseLDAPSynchronizer:
    """Sync LDAP Users and groups into authentik"""

    _source: LDAPSource
    _logger: BoundLogger
    _connection: Connection
    _messages: list[str]
    mapper: PropertyMappingManager

    def __init__(self, source: LDAPSource):
        self._source = source
        self._connection = source.connection()
        self._messages = []
        self._logger = get_logger().bind(source=source, syncer=self.__class__.__name__)

    @staticmethod
    def name() -> str:
        """UI name for the type of object this class synchronizes"""
        raise NotImplementedError

    def sync_full(self):
        """Run full sync, this function should only be used in tests"""
        if not settings.TEST:  # noqa
            raise RuntimeError(
                f"{self.__class__.__name__}.sync_full() should only be used in tests"
            )
        for page in self.get_objects():
            self.sync(page)

    def sync(self, page_data: list) -> int:
        """Sync function, implemented in subclass"""
        raise NotImplementedError()

    @property
    def messages(self) -> list[str]:
        """Get all UI messages"""
        return self._messages

    @property
    def base_dn_users(self) -> str:
        """Shortcut to get full base_dn for user lookups"""
        if self._source.additional_user_dn:
            return f"{self._source.additional_user_dn},{self._source.base_dn}"
        return self._source.base_dn

    @property
    def base_dn_groups(self) -> str:
        """Shortcut to get full base_dn for group lookups"""
        if self._source.additional_group_dn:
            return f"{self._source.additional_group_dn},{self._source.base_dn}"
        return self._source.base_dn

    def message(self, *args, **kwargs):
        """Add message that is later added to the System Task and shown to the user"""
        formatted_message = " ".join(args)
        if "dn" in kwargs:
            formatted_message += f"; DN: {kwargs['dn']}"
        self._messages.append(formatted_message)
        self._logger.warning(*args, **kwargs)

    def get_objects(self, **kwargs) -> Generator:
        """Get objects from LDAP, implemented in subclass"""
        raise NotImplementedError()

    def search_paginator(  # noqa: PLR0913
        self,
        search_base,
        search_filter,
        search_scope=SUBTREE,
        dereference_aliases=DEREF_ALWAYS,
        attributes=None,
        size_limit=0,
        time_limit=0,
        types_only=False,
        get_operational_attributes=False,
        controls=None,
        paged_size=None,
        paged_criticality=False,
    ):
        """Search in pages, returns each page"""
        cookie = True
        if not paged_size:
            paged_size = CONFIG.get_int("ldap.page_size", 50)
        while cookie:
            self._connection.search(
                search_base,
                search_filter,
                search_scope,
                dereference_aliases,
                attributes,
                size_limit,
                time_limit,
                types_only,
                get_operational_attributes,
                controls,
                paged_size,
                paged_criticality,
                None if cookie is True else cookie,
            )
            try:
                cookie = self._connection.result["controls"]["1.2.840.113556.1.4.319"]["value"][
                    "cookie"
                ]
            except KeyError:
                cookie = None
            yield self._connection.response

<<<<<<< HEAD
=======
    def build_user_properties(self, user_dn: str, **kwargs) -> dict[str, Any]:
        """Build attributes for User object based on property mappings."""
        props = self._build_object_properties(user_dn, **kwargs)
        props.setdefault("path", self._source.get_user_path())
        return props

    def build_group_properties(self, group_dn: str, **kwargs) -> dict[str, Any]:
        """Build attributes for Group object based on property mappings."""
        return self._build_object_properties(group_dn, **kwargs)

    def _build_object_properties(self, object_dn: str, **kwargs) -> dict[str, dict[Any, Any]]:
        properties = {"attributes": {}}
        try:
            for value, mapping in self.mapper.iter_eval(
                user=None,
                request=None,
                return_mapping=True,
                ldap=kwargs,
                dn=object_dn,
                source=self._source,
            ):
                if isinstance(value, (bytes)):
                    self._logger.warning("property mapping returned bytes", mapping=mapping)
                    continue
                object_field = mapping.object_field
                if object_field.startswith("attributes."):
                    # Because returning a list might desired, we can't
                    # rely on flatten here. Instead, just save the result as-is
                    set_path_in_dict(properties, object_field, value)
                else:
                    properties[object_field] = flatten(value)
        except SkipObjectException as exc:
            raise exc from exc
        except PropertyMappingExpressionException as exc:
            # Value error can be raised when assigning invalid data to an attribute
            Event.new(
                EventAction.CONFIGURATION_ERROR,
                message=f"Failed to evaluate property-mapping {exception_to_string(exc)}",
                mapping=exc.mapping,
            ).save()
            self._logger.warning("Mapping failed to evaluate", exc=exc, mapping=exc.mapping)
            raise StopSync(exc, None, exc.mapping) from exc
        if self._source.object_uniqueness_field in kwargs:
            properties["attributes"][LDAP_UNIQUENESS] = flatten(
                kwargs.get(self._source.object_uniqueness_field)
            )
        properties["attributes"][LDAP_DISTINGUISHED_NAME] = object_dn
        return properties

>>>>>>> ce3ba320
    def update_or_create_attributes(
        self,
        obj: type[Model],
        query: dict[str, Any],
        data: dict[str, Any],
    ) -> tuple[Model, bool]:
        """Same as django's update_or_create but correctly update attributes by merging dicts"""
        print(data)
        instance = obj.objects.filter(**query).first()
        if not instance:
            return (obj.objects.create(**data), True)
        for key, value in data.items():
            if key == "attributes":
                continue
            setattr(instance, key, value)
        final_attributes = {}
        MERGE_LIST_UNIQUE.merge(final_attributes, instance.attributes)
        MERGE_LIST_UNIQUE.merge(final_attributes, data.get("attributes", {}))
        instance.attributes = final_attributes
        instance.save()
        return (instance, False)<|MERGE_RESOLUTION|>--- conflicted
+++ resolved
@@ -8,35 +8,13 @@
 from ldap3 import DEREF_ALWAYS, SUBTREE, Connection
 from structlog.stdlib import BoundLogger, get_logger
 
-<<<<<<< HEAD
 from authentik.lib.config import CONFIG
 from authentik.lib.merge import MERGE_LIST_UNIQUE
 from authentik.sources.ldap.models import LDAPSource
-=======
-from authentik.core.expression.exceptions import (
-    PropertyMappingExpressionException,
-    SkipObjectException,
-)
-from authentik.events.models import Event, EventAction
-from authentik.lib.config import CONFIG, set_path_in_dict
+from authentik.lib.config import CONFIG
 from authentik.lib.merge import MERGE_LIST_UNIQUE
 from authentik.lib.sync.mapper import PropertyMappingManager
-from authentik.lib.sync.outgoing.exceptions import StopSync
-from authentik.lib.utils.errors import exception_to_string
-from authentik.sources.ldap.auth import LDAP_DISTINGUISHED_NAME
 from authentik.sources.ldap.models import LDAPSource
-
-LDAP_UNIQUENESS = "ldap_uniq"
-
-
-def flatten(value: Any) -> Any:
-    """Flatten `value` if its a list"""
-    if isinstance(value, list):
-        if len(value) < 1:
-            return None
-        return value[0]
-    return value
->>>>>>> ce3ba320
 
 
 class BaseLDAPSynchronizer:
@@ -146,58 +124,6 @@
                 cookie = None
             yield self._connection.response
 
-<<<<<<< HEAD
-=======
-    def build_user_properties(self, user_dn: str, **kwargs) -> dict[str, Any]:
-        """Build attributes for User object based on property mappings."""
-        props = self._build_object_properties(user_dn, **kwargs)
-        props.setdefault("path", self._source.get_user_path())
-        return props
-
-    def build_group_properties(self, group_dn: str, **kwargs) -> dict[str, Any]:
-        """Build attributes for Group object based on property mappings."""
-        return self._build_object_properties(group_dn, **kwargs)
-
-    def _build_object_properties(self, object_dn: str, **kwargs) -> dict[str, dict[Any, Any]]:
-        properties = {"attributes": {}}
-        try:
-            for value, mapping in self.mapper.iter_eval(
-                user=None,
-                request=None,
-                return_mapping=True,
-                ldap=kwargs,
-                dn=object_dn,
-                source=self._source,
-            ):
-                if isinstance(value, (bytes)):
-                    self._logger.warning("property mapping returned bytes", mapping=mapping)
-                    continue
-                object_field = mapping.object_field
-                if object_field.startswith("attributes."):
-                    # Because returning a list might desired, we can't
-                    # rely on flatten here. Instead, just save the result as-is
-                    set_path_in_dict(properties, object_field, value)
-                else:
-                    properties[object_field] = flatten(value)
-        except SkipObjectException as exc:
-            raise exc from exc
-        except PropertyMappingExpressionException as exc:
-            # Value error can be raised when assigning invalid data to an attribute
-            Event.new(
-                EventAction.CONFIGURATION_ERROR,
-                message=f"Failed to evaluate property-mapping {exception_to_string(exc)}",
-                mapping=exc.mapping,
-            ).save()
-            self._logger.warning("Mapping failed to evaluate", exc=exc, mapping=exc.mapping)
-            raise StopSync(exc, None, exc.mapping) from exc
-        if self._source.object_uniqueness_field in kwargs:
-            properties["attributes"][LDAP_UNIQUENESS] = flatten(
-                kwargs.get(self._source.object_uniqueness_field)
-            )
-        properties["attributes"][LDAP_DISTINGUISHED_NAME] = object_dn
-        return properties
-
->>>>>>> ce3ba320
     def update_or_create_attributes(
         self,
         obj: type[Model],
