"""Sync LDAP Users and groups into authentik"""

from collections.abc import Generator

from django.conf import settings
from ldap3 import DEREF_ALWAYS, SUBTREE, Connection
from structlog.stdlib import BoundLogger, get_logger

from authentik.core.sources.mapper import SourceMapper
from authentik.lib.config import CONFIG
<<<<<<< HEAD
from authentik.lib.merge import MERGE_LIST_UNIQUE
=======
>>>>>>> 81c3962d
from authentik.lib.sync.mapper import PropertyMappingManager
from authentik.sources.ldap.models import LDAPSource


class BaseLDAPSynchronizer:
    """Sync LDAP Users and groups into authentik"""

    _source: LDAPSource
    _logger: BoundLogger
    _connection: Connection
    _messages: list[str]
    mapper: SourceMapper
    manager: PropertyMappingManager

    def __init__(self, source: LDAPSource):
        self._source = source
        self._connection = source.connection()
        self._messages = []
        self._logger = get_logger().bind(source=source, syncer=self.__class__.__name__)

    @staticmethod
    def name() -> str:
        """UI name for the type of object this class synchronizes"""
        raise NotImplementedError

    def sync_full(self):
        """Run full sync, this function should only be used in tests"""
        if not settings.TEST:  # noqa
            raise RuntimeError(
                f"{self.__class__.__name__}.sync_full() should only be used in tests"
            )
        for page in self.get_objects():
            self.sync(page)

    def sync(self, page_data: list) -> int:
        """Sync function, implemented in subclass"""
        raise NotImplementedError()

    @property
    def messages(self) -> list[str]:
        """Get all UI messages"""
        return self._messages

    @property
    def base_dn_users(self) -> str:
        """Shortcut to get full base_dn for user lookups"""
        if self._source.additional_user_dn:
            return f"{self._source.additional_user_dn},{self._source.base_dn}"
        return self._source.base_dn

    @property
    def base_dn_groups(self) -> str:
        """Shortcut to get full base_dn for group lookups"""
        if self._source.additional_group_dn:
            return f"{self._source.additional_group_dn},{self._source.base_dn}"
        return self._source.base_dn

    def message(self, *args, **kwargs):
        """Add message that is later added to the System Task and shown to the user"""
        formatted_message = " ".join(args)
        if "dn" in kwargs:
            formatted_message += f"; DN: {kwargs['dn']}"
        self._messages.append(formatted_message)
        self._logger.warning(*args, **kwargs)

    def get_objects(self, **kwargs) -> Generator:
        """Get objects from LDAP, implemented in subclass"""
        raise NotImplementedError()

    def search_paginator(  # noqa: PLR0913
        self,
        search_base,
        search_filter,
        search_scope=SUBTREE,
        dereference_aliases=DEREF_ALWAYS,
        attributes=None,
        size_limit=0,
        time_limit=0,
        types_only=False,
        get_operational_attributes=False,
        controls=None,
        paged_size=None,
        paged_criticality=False,
    ):
        """Search in pages, returns each page"""
        cookie = True
        if not paged_size:
            paged_size = CONFIG.get_int("ldap.page_size", 50)
        while cookie:
            self._connection.search(
                search_base,
                search_filter,
                search_scope,
                dereference_aliases,
                attributes,
                size_limit,
                time_limit,
                types_only,
                get_operational_attributes,
                controls,
                paged_size,
                paged_criticality,
                None if cookie is True else cookie,
            )
            try:
                cookie = self._connection.result["controls"]["1.2.840.113556.1.4.319"]["value"][
                    "cookie"
                ]
            except KeyError:
                cookie = None
<<<<<<< HEAD
            yield self._connection.response

    def update_or_create_attributes(
        self,
        obj: type[Model],
        query: dict[str, Any],
        data: dict[str, Any],
    ) -> tuple[Model, bool]:
        """Same as django's update_or_create but correctly update attributes by merging dicts"""
        instance = obj.objects.filter(**query).first()
        if not instance:
            return (obj.objects.create(**data), True)
        for key, value in data.items():
            if key == "attributes":
                continue
            setattr(instance, key, value)
        final_attributes = {}
        MERGE_LIST_UNIQUE.merge(final_attributes, instance.attributes)
        MERGE_LIST_UNIQUE.merge(final_attributes, data.get("attributes", {}))
        instance.attributes = final_attributes
        instance.save()
        return (instance, False)
=======
            yield self._connection.response
>>>>>>> 81c3962d
<|MERGE_RESOLUTION|>--- conflicted
+++ resolved
@@ -8,10 +8,6 @@
 
 from authentik.core.sources.mapper import SourceMapper
 from authentik.lib.config import CONFIG
-<<<<<<< HEAD
-from authentik.lib.merge import MERGE_LIST_UNIQUE
-=======
->>>>>>> 81c3962d
 from authentik.lib.sync.mapper import PropertyMappingManager
 from authentik.sources.ldap.models import LDAPSource
 
@@ -122,29 +118,4 @@
                 ]
             except KeyError:
                 cookie = None
-<<<<<<< HEAD
-            yield self._connection.response
-
-    def update_or_create_attributes(
-        self,
-        obj: type[Model],
-        query: dict[str, Any],
-        data: dict[str, Any],
-    ) -> tuple[Model, bool]:
-        """Same as django's update_or_create but correctly update attributes by merging dicts"""
-        instance = obj.objects.filter(**query).first()
-        if not instance:
-            return (obj.objects.create(**data), True)
-        for key, value in data.items():
-            if key == "attributes":
-                continue
-            setattr(instance, key, value)
-        final_attributes = {}
-        MERGE_LIST_UNIQUE.merge(final_attributes, instance.attributes)
-        MERGE_LIST_UNIQUE.merge(final_attributes, data.get("attributes", {}))
-        instance.attributes = final_attributes
-        instance.save()
-        return (instance, False)
-=======
-            yield self._connection.response
->>>>>>> 81c3962d
+            yield self._connection.response