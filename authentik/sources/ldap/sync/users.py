--- conflicted
+++ resolved
@@ -9,14 +9,11 @@
 from authentik.core.expression.exceptions import SkipObjectException
 from authentik.core.models import User
 from authentik.events.models import Event, EventAction
-<<<<<<< HEAD
 from authentik.sources.ldap.models import LDAP_UNIQUENESS, flatten
 from authentik.sources.ldap.sync.base import BaseLDAPSynchronizer
-=======
 from authentik.lib.sync.mapper import PropertyMappingManager
 from authentik.sources.ldap.models import LDAPPropertyMapping, LDAPSource
-from authentik.sources.ldap.sync.base import LDAP_UNIQUENESS, BaseLDAPSynchronizer, flatten
->>>>>>> ce3ba320
+from authentik.sources.ldap.sync.base import BaseLDAPSynchronizer
 from authentik.sources.ldap.sync.vendor.freeipa import FreeIPA
 from authentik.sources.ldap.sync.vendor.ms_ad import MicrosoftActiveDirectory
 
@@ -27,7 +24,7 @@
     def __init__(self, source: LDAPSource):
         super().__init__(source)
         self.mapper = PropertyMappingManager(
-            self._source.property_mappings.all().order_by("name").select_subclasses(),
+            self._source.user_property_mappings.all().order_by("name").select_subclasses(),
             LDAPPropertyMapping,
             ["ldap", "dn", "source"],
         )
