"""LDAP Source tests"""

from unittest.mock import MagicMock, patch

from django.test import TestCase

from authentik.core.models import User
from authentik.lib.generators import generate_key
from authentik.sources.ldap.models import LDAPSource, LDAPSourcePropertyMapping
from authentik.sources.ldap.password import LDAPPasswordChanger
from authentik.sources.ldap.tests.mock_ad import mock_ad_connection

LDAP_PASSWORD = generate_key()
LDAP_CONNECTION_PATCH = MagicMock(return_value=mock_ad_connection(LDAP_PASSWORD))


class LDAPPasswordTests(TestCase):
    """LDAP Password tests"""

    def setUp(self):
        self.source = LDAPSource.objects.create(
            name="ldap",
            slug="ldap",
            base_dn="dc=goauthentik,dc=io",
            additional_user_dn="ou=users",
            additional_group_dn="ou=groups",
        )
<<<<<<< HEAD
        self.source.user_property_mappings.set(LDAPPropertyMapping.objects.all())
=======
        self.source.user_property_mappings.set(LDAPSourcePropertyMapping.objects.all())
>>>>>>> 81c3962d
        self.source.save()

    @patch("authentik.sources.ldap.models.LDAPSource.connection", LDAP_CONNECTION_PATCH)
    def test_password_complexity(self):
        """Test password without user"""
        pwc = LDAPPasswordChanger(self.source)
        self.assertFalse(pwc.ad_password_complexity("test"))  # 1 category
        self.assertFalse(pwc.ad_password_complexity("test1"))  # 2 categories
        self.assertTrue(pwc.ad_password_complexity("test1!"))  # 2 categories

    @patch("authentik.sources.ldap.models.LDAPSource.connection", LDAP_CONNECTION_PATCH)
    def test_password_complexity_user(self):
        """test password with user"""
        pwc = LDAPPasswordChanger(self.source)
        user = User.objects.create(
            username="test",
            attributes={"distinguishedName": "cn=user,ou=users,dc=goauthentik,dc=io"},
        )
        self.assertFalse(pwc.ad_password_complexity("test", user))  # 1 category
        self.assertFalse(pwc.ad_password_complexity("test1", user))  # 2 categories
        self.assertTrue(pwc.ad_password_complexity("test1!", user))  # 2 categories
        self.assertFalse(pwc.ad_password_complexity("erin!qewrqewr", user))  # displayName token
        self.assertFalse(pwc.ad_password_complexity("hagens!qewrqewr", user))  # displayName token<|MERGE_RESOLUTION|>--- conflicted
+++ resolved
@@ -25,11 +25,7 @@
             additional_user_dn="ou=users",
             additional_group_dn="ou=groups",
         )
-<<<<<<< HEAD
-        self.source.user_property_mappings.set(LDAPPropertyMapping.objects.all())
-=======
         self.source.user_property_mappings.set(LDAPSourcePropertyMapping.objects.all())
->>>>>>> 81c3962d
         self.source.save()
 
     @patch("authentik.sources.ldap.models.LDAPSource.connection", LDAP_CONNECTION_PATCH)
