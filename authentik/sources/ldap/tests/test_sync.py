--- conflicted
+++ resolved
@@ -69,11 +69,8 @@
             self.assertFalse(User.objects.filter(username="user1_sn").exists())
         events = Event.objects.filter(
             action=EventAction.CONFIGURATION_ERROR,
-<<<<<<< HEAD
             context__message="Failed to evaluate property mapping: 'name'",
-=======
             context__mapping__pk=mapping.pk.hex,
->>>>>>> ce3ba320
         )
         self.assertTrue(events.exists())
 
