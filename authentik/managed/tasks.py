--- conflicted
+++ resolved
@@ -5,17 +5,13 @@
 from django.db import DatabaseError
 
 from authentik.core.tasks import CELERY_APP
-<<<<<<< HEAD
-from authentik.events.monitored_tasks import MonitoredTask, TaskResult, TaskResultStatus
-from authentik.lib.config import CONFIG
-=======
 from authentik.events.monitored_tasks import (
     MonitoredTask,
     TaskResult,
     TaskResultStatus,
     prefill_task,
 )
->>>>>>> 4b7399f4
+from authentik.lib.config import CONFIG
 from authentik.managed.manager import ObjectManager
 
 
