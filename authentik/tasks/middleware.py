import socket
from http.server import BaseHTTPRequestHandler
from time import sleep
from typing import Any

import pglock
from django.db import OperationalError, connections
from django.utils.timezone import now
from django_dramatiq_postgres.middleware import HTTPServer
from django_dramatiq_postgres.middleware import (
    MetricsMiddleware as BaseMetricsMiddleware,
)
from django_redis import get_redis_connection
from dramatiq.broker import Broker
from dramatiq.message import Message
from dramatiq.middleware import Middleware
from redis.exceptions import RedisError
from structlog.stdlib import get_logger

from authentik import authentik_full_version
from authentik.events.models import Event, EventAction
from authentik.lib.sentry import should_ignore_exception
from authentik.tasks.models import Task, TaskStatus, WorkerStatus
from authentik.tenants.models import Tenant
from authentik.tenants.utils import get_current_tenant

LOGGER = get_logger()
HEALTHCHECK_LOGGER = get_logger("authentik.worker").bind()


class TenantMiddleware(Middleware):
    def before_enqueue(self, broker: Broker, message: Message, delay: int):
        message.options["model_defaults"]["tenant"] = get_current_tenant()

    def before_process_message(self, broker: Broker, message: Message):
        task: Task = message.options["task"]
        task.tenant.activate()

    def after_process_message(self, *args, **kwargs):
        Tenant.deactivate()

    after_skip_message = after_process_message


class RelObjMiddleware(Middleware):
    @property
    def actor_options(self):
        return {"rel_obj"}

    def before_enqueue(self, broker: Broker, message: Message, delay: int):
        if "rel_obj" in message.options:
            message.options["model_defaults"]["rel_obj"] = message.options.pop("rel_obj")


class MessagesMiddleware(Middleware):
    def after_enqueue(self, broker: Broker, message: Message, delay: int):
        task: Task = message.options["task"]
        task_created: bool = message.options["task_created"]
        if task_created:
            task._messages.append(
                Task._make_message(
                    str(type(self)),
                    TaskStatus.INFO,
                    "Task has been queued",
                    delay=delay,
                )
            )
        else:
            task._previous_messages.extend(task._messages)
            task._messages = [
                Task._make_message(
                    str(type(self)),
                    TaskStatus.INFO,
                    "Task will be retried",
                    delay=delay,
                )
            ]
        task.save(update_fields=("_messages", "_previous_messages"))

    def before_process_message(self, broker: Broker, message: Message):
        task: Task = message.options["task"]
        task.log(str(type(self)), TaskStatus.INFO, "Task is being processed")

    def after_process_message(
        self,
        broker: Broker,
        message: Message,
        *,
        result: Any | None = None,
        exception: Exception | None = None,
    ):
        task: Task = message.options["task"]
        if exception is None:
<<<<<<< HEAD
            task.log(
                str(type(self)),
                TaskStatus.INFO,
                "Task finished processing without errors",
            )
        else:
            task.log(
                str(type(self)),
                TaskStatus.ERROR,
                exception,
            )
            Event.new(
                EventAction.SYSTEM_TASK_EXCEPTION,
                message=f"Task {task.actor_name} encountered an error",
                actor=task.actor_name,
            ).with_exception(exception).save()
=======
            task.log(str(type(self)), TaskStatus.INFO, "Task finished processing without errors")
            return
        if should_ignore_exception(exception):
            return
        task.log(
            str(type(self)),
            TaskStatus.ERROR,
            exception,
        )
        Event.new(
            EventAction.SYSTEM_TASK_EXCEPTION,
            message=f"Task {task.actor_name} encountered an error",
            actor=task.actor_name,
        ).with_exception(exception).save()
>>>>>>> ad297865

    def after_skip_message(self, broker: Broker, message: Message):
        task: Task = message.options["task"]
        task.log(str(type(self)), TaskStatus.INFO, "Task has been skipped")


class LoggingMiddleware(Middleware):
    def __init__(self):
        self.logger = get_logger()

    def after_enqueue(self, broker: Broker, message: Message, delay: int):
        self.logger.info(
            "Task enqueued",
            task_id=message.message_id,
            task_name=message.actor_name,
        )

    def before_process_message(self, broker: Broker, message: Message):
        self.logger.info("Task started", task_id=message.message_id, task_name=message.actor_name)

    def after_process_message(
        self,
        broker: Broker,
        message: Message,
        *,
        result: Any | None = None,
        exception: Exception | None = None,
    ):
        self.logger.info(
            "Task finished",
            task_id=message.message_id,
            task_name=message.actor_name,
            exc=exception,
        )

    def after_skip_message(self, broker: Broker, message: Message):
        self.logger.info("Task skipped", task_id=message.message_id, task_name=message.actor_name)


class DescriptionMiddleware(Middleware):
    @property
    def actor_options(self):
        return {"description"}


class _healthcheck_handler(BaseHTTPRequestHandler):

    def log_request(self, code="-", size="-"):
        HEALTHCHECK_LOGGER.info(
            self.path,
            method=self.command,
            status=code,
        )

    def log_error(self, format, *args):
        HEALTHCHECK_LOGGER.warning(format, *args)

    def do_HEAD(self):
        try:
            for db_conn in connections.all():
                # Force connection reload
                db_conn.connect()
                _ = db_conn.cursor()
            redis_conn = get_redis_connection()
            redis_conn.ping()
            self.send_response(200)
        except (OperationalError, RedisError):  # pragma: no cover
            self.send_response(503)
        self.send_header("Content-Type", "text/plain; charset=utf-8")
        self.send_header("Content-Length", "0")
        self.end_headers()

    do_GET = do_HEAD


class WorkerHealthcheckMiddleware(Middleware):
    @property
    def forks(self):
        from authentik.tasks.forks import worker_healthcheck

        return [worker_healthcheck]

    @staticmethod
    def run(addr: str, port: int):
        try:
            httpd = HTTPServer((addr, port), _healthcheck_handler)
            httpd.serve_forever()
        except OSError as exc:
            get_logger(__name__, type(WorkerHealthcheckMiddleware)).warning(
                "Port is already in use, not starting healthcheck server",
                exc=exc,
            )


class WorkerStatusMiddleware(Middleware):
    @property
    def forks(self):
        from authentik.tasks.forks import worker_status

        return [worker_status]

    @staticmethod
    def run():
        status = WorkerStatus.objects.create(
            hostname=socket.gethostname(),
            version=authentik_full_version(),
        )
        lock_id = f"goauthentik.io/worker/status/{status.pk}"
        with pglock.advisory(lock_id, side_effect=pglock.Raise):
            while True:
                status.last_seen = now()
                status.save(update_fields=("last_seen",))
                sleep(30)


class MetricsMiddleware(BaseMetricsMiddleware):
    @property
    def forks(self):
        from authentik.tasks.forks import worker_metrics

        return [worker_metrics]<|MERGE_RESOLUTION|>--- conflicted
+++ resolved
@@ -91,24 +91,6 @@
     ):
         task: Task = message.options["task"]
         if exception is None:
-<<<<<<< HEAD
-            task.log(
-                str(type(self)),
-                TaskStatus.INFO,
-                "Task finished processing without errors",
-            )
-        else:
-            task.log(
-                str(type(self)),
-                TaskStatus.ERROR,
-                exception,
-            )
-            Event.new(
-                EventAction.SYSTEM_TASK_EXCEPTION,
-                message=f"Task {task.actor_name} encountered an error",
-                actor=task.actor_name,
-            ).with_exception(exception).save()
-=======
             task.log(str(type(self)), TaskStatus.INFO, "Task finished processing without errors")
             return
         if should_ignore_exception(exception):
@@ -123,7 +105,6 @@
             message=f"Task {task.actor_name} encountered an error",
             actor=task.actor_name,
         ).with_exception(exception).save()
->>>>>>> ad297865
 
     def after_skip_message(self, broker: Broker, message: Message):
         task: Task = message.options["task"]
