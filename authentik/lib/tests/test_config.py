"""Test config loader"""

import base64
from json import dumps
from os import chmod, environ, unlink, write
from tempfile import mkstemp
from unittest import mock

from django.conf import ImproperlyConfigured
from django.test import TestCase

from authentik.lib.config import (
    ENV_PREFIX,
    UNSET,
    Attr,
    AttrEncoder,
    ConfigLoader,
    django_db_config,
)


class TestConfig(TestCase):
    """Test config loader"""

    check_deprecations_env_vars = {
        ENV_PREFIX + "_REDIS__BROKER_URL": "redis://myredis:8327/43",
        ENV_PREFIX + "_REDIS__BROKER_TRANSPORT_OPTIONS": "bWFzdGVybmFtZT1teW1hc3Rlcg==",
        ENV_PREFIX + "_REDIS__CACHE_TIMEOUT": "124s",
        ENV_PREFIX + "_REDIS__CACHE_TIMEOUT_FLOWS": "32m",
        ENV_PREFIX + "_REDIS__CACHE_TIMEOUT_POLICIES": "3920ns",
        ENV_PREFIX + "_REDIS__CACHE_TIMEOUT_REPUTATION": "298382us",
    }
    update_redis_url_set_default_env_vars = {
        ENV_PREFIX + "_REDIS__URL": "redis://localhost:6379/0",
        ENV_PREFIX + "_REDIS__HOST": "myredis",
        ENV_PREFIX + "_REDIS__PORT": "9637",
        ENV_PREFIX + "_REDIS__DB": "56",
        ENV_PREFIX + "_REDIS__USERNAME": "default",
        ENV_PREFIX + "_REDIS__PASSWORD": "\"'% !.;.°",
        ENV_PREFIX + "_REDIS__TLS": "true",
        ENV_PREFIX + "_REDIS__TLS_REQS": "none",
    }
    update_redis_url_placeholders_env_vars = {
        ENV_PREFIX + "_REDIS__URL": "redis://${AUTHENTIK_REDIS__USERNAME}:${"
        "AUTHENTIK_REDIS__PASSWORD}@myredis:2493"
        "/2?idletimeout=20s&skipverify=true",
        ENV_PREFIX + "_REDIS__USERNAME": "default",
        ENV_PREFIX + "_REDIS__PASSWORD": "\"'% !.;.°",
    }
    update_redis_url_tls_reqs_optional_env_vars = {
        ENV_PREFIX + "_REDIS__URL": "redis://localhost:6379/0",
        ENV_PREFIX + "_REDIS__TLS_REQS": "optional",
    }
    update_redis_url_tls_reqs_required_env_vars = {
        ENV_PREFIX + "_REDIS__URL": "redis://localhost:6379/0",
        ENV_PREFIX + "_REDIS__TLS_REQS": "required",
    }
    update_redis_url_tls_reqs_invalid_env_vars = {
        ENV_PREFIX + "_REDIS__URL": "redis://localhost:6379/0",
        ENV_PREFIX + "_REDIS__TLS_REQS": "invalid",
    }

    @mock.patch.dict(environ, {ENV_PREFIX + "_test__test": "bar"})
    def test_env(self):
        """Test simple instance"""
        config = ConfigLoader()
        config.update_from_env()
        self.assertEqual(config.get("test.test"), "bar")

    def test_patch(self):
        """Test patch decorator"""
        config = ConfigLoader()
        config.set("foo.bar", "bar")
        self.assertEqual(config.get("foo.bar"), "bar")
        with config.patch("foo.bar", "baz"):
            self.assertEqual(config.get("foo.bar"), "baz")
        self.assertEqual(config.get("foo.bar"), "bar")

    @mock.patch.dict(environ, {"foo": "bar"})
    def test_uri_env(self):
        """Test URI parsing (environment)"""
        config = ConfigLoader()
        foo_uri = "env://foo"
        foo_parsed = config.parse_uri(foo_uri)
        self.assertEqual(foo_parsed.value, "bar")
        self.assertEqual(foo_parsed.source_type, Attr.Source.URI)
        self.assertEqual(foo_parsed.source, foo_uri)
        foo_bar_uri = "env://foo?bar"
        foo_bar_parsed = config.parse_uri(foo_bar_uri)
        self.assertEqual(foo_bar_parsed.value, "bar")
        self.assertEqual(foo_bar_parsed.source_type, Attr.Source.URI)
        self.assertEqual(foo_bar_parsed.source, foo_bar_uri)

    def test_uri_file(self):
        """Test URI parsing (file load)"""
        config = ConfigLoader()
        file, file_name = mkstemp()
        write(file, b"foo")
        _, file2_name = mkstemp()
        chmod(file2_name, 0o000)  # Remove all permissions so we can't read the file
        self.assertEqual(config.parse_uri(f"file://{file_name}").value, "foo")
        self.assertEqual(config.parse_uri(f"file://{file2_name}?def").value, "def")
        unlink(file_name)
        unlink(file2_name)

    def test_uri_file_update(self):
        """Test URI parsing (file load and update)"""
        file, file_name = mkstemp()
        write(file, b"foo")
        config = ConfigLoader(file_test=f"file://{file_name}")
        self.assertEqual(config.get("file_test"), "foo")

        # Update config file
        write(file, b"bar")
        config.refresh("file_test")
        self.assertEqual(config.get("file_test"), "foobar")

        unlink(file_name)

    def test_uri_env_full(self):
        """Test URI set as env variable"""
        environ["AUTHENTIK_TEST_VAR"] = "file:///foo?bar"
        config = ConfigLoader()
        self.assertEqual(config.get("test_var"), "bar")

    def test_file_update(self):
        """Test update_from_file"""
        config = ConfigLoader()
        file, file_name = mkstemp()
        write(file, b"{")
        file2, file2_name = mkstemp()
        write(file2, b"{")
        chmod(file2_name, 0o000)  # Remove all permissions so we can't read the file
        with self.assertRaises(ImproperlyConfigured):
            config.update_from_file(file_name)
        config.update_from_file(file2_name)
        unlink(file_name)
        unlink(file2_name)

    def test_get_int(self):
        """Test get_int"""
        config = ConfigLoader()
        config.set("foo", 1234)
        self.assertEqual(config.get_int("foo"), 1234)

    def test_get_int_invalid(self):
        """Test get_int"""
        config = ConfigLoader()
        config.set("foo", "bar")
        self.assertEqual(config.get_int("foo", 1234), 1234)

    def test_get_dict_from_b64_json(self):
        """Test get_dict_from_b64_json"""
        config = ConfigLoader()
        test_value = b'  { "foo": "bar"   }   '
        b64_value = base64.b64encode(test_value)
        config.set("foo", b64_value)
        self.assertEqual(config.get_dict_from_b64_json("foo"), {"foo": "bar"})

    def test_get_dict_from_b64_json_missing_brackets(self):
        """Test get_dict_from_b64_json with missing brackets"""
        config = ConfigLoader()
        test_value = b' "foo": "bar"     '
        b64_value = base64.b64encode(test_value)
        config.set("foo", b64_value)
        self.assertEqual(config.get_dict_from_b64_json("foo"), {"foo": "bar"})

    def test_get_dict_from_b64_json_invalid(self):
        """Test get_dict_from_b64_json with invalid value"""
        config = ConfigLoader()
        config.set("foo", "bar")
        self.assertEqual(config.get_dict_from_b64_json("foo"), {})

    def test_attr_json_encoder(self):
        """Test AttrEncoder"""
        test_attr = Attr("foo", Attr.Source.ENV, "AUTHENTIK_REDIS__USERNAME")
        json_attr = dumps(test_attr, indent=4, cls=AttrEncoder)
        self.assertEqual(json_attr, '"foo"')

    def test_attr_json_encoder_no_attr(self):
        """Test AttrEncoder if no Attr is passed"""

        class Test:
            """Non Attr class"""

        with self.assertRaises(TypeError):
            test_obj = Test()
            dumps(test_obj, indent=4, cls=AttrEncoder)

    @mock.patch.dict(environ, check_deprecations_env_vars)
    def test_check_deprecations(self):
        """Test config key re-write for deprecated env vars"""
        config = ConfigLoader()
        config.update_from_env()
        config.check_deprecations()
        self.assertEqual(config.get("redis.broker_url", UNSET), UNSET)
        self.assertEqual(config.get("redis.broker_transport_options", UNSET), UNSET)
        self.assertEqual(config.get("redis.cache_timeout", UNSET), UNSET)
        self.assertEqual(config.get("redis.cache_timeout_flows", UNSET), UNSET)
        self.assertEqual(config.get("redis.cache_timeout_policies", UNSET), UNSET)
        self.assertEqual(config.get("redis.cache_timeout_reputation", UNSET), UNSET)
        self.assertEqual(config.get("broker.url"), "redis://myredis:8327/43")
        self.assertEqual(config.get("broker.transport_options"), "bWFzdGVybmFtZT1teW1hc3Rlcg==")
        self.assertEqual(config.get("cache.timeout"), "124s")
        self.assertEqual(config.get("cache.timeout_flows"), "32m")
        self.assertEqual(config.get("cache.timeout_policies"), "3920ns")
        self.assertEqual(config.get("cache.timeout_reputation"), "298382us")

<<<<<<< HEAD
    @mock.patch.dict(environ, update_redis_url_tls_reqs_optional_env_vars)
    def test_update_redis_url_tls_reqs_optional(self):
        """Test updating Redis URL with TLS requirements set to optional"""
        config = ConfigLoader()
        config.update_from_env()
        config.update_redis_url()
        self.assertEqual(config.get("redis.url"), "redis://localhost:6379/0?skipverify=true")

    @mock.patch.dict(environ, update_redis_url_tls_reqs_required_env_vars)
    def test_update_redis_url_tls_reqs_required(self):
        """Test updating Redis URL with TLS requirements set to required"""
        config = ConfigLoader()
        config.update_from_env()
        config.update_redis_url()
        self.assertEqual(config.get("redis.url"), "redis://localhost:6379/0")

    @mock.patch.dict(environ, update_redis_url_set_default_env_vars)
    def test_update_redis_url_set_default(self):
        """Test generating default Redis URL from environment"""
        config = ConfigLoader()
        config.update_from_env()
        config.update_redis_url()
        self.assertEqual(
            config.get("redis.url"),
            "rediss://myredis:9637/56?insecureskipverify=true"
            "&password=%22%27%25+%21.%3B.%C2%B0&username=default",
        )

    @mock.patch.dict(environ, update_redis_url_placeholders_env_vars)
    def test_update_redis_url_placeholders(self):
        """Test using placeholders for Redis URL construction"""
        config = ConfigLoader()
        config.update_from_env()
        config.update_redis_url()
        self.assertEqual(
            config.get("redis.url"),
            "redis://default:%22%27%25+%21.%3B.%C2%B0@myredis:2493"
            "/2?idletimeout=20s&skipverify=true",
        )

    def test_update_from_dict(self):
        """Test update config from dict"""
        config = ConfigLoader()
        config_dict = {
            "redis": {
                "url": Attr("rediss://myredis:4282/28?username=foo", Attr.Source.UNSPECIFIED)
            },
            "foo": Attr("bar", Attr.Source.UNSPECIFIED),
        }
        self.assertEqual(config.get("foo"), None)
        config.update_from_dict(config_dict)
        self.assertEqual(config.get("foo"), "bar")
        self.assertEqual(config.get("redis.url"), "rediss://myredis:4282/28?username=foo")
=======
    def test_get_keys(self):
        """Test get_keys"""
        config = ConfigLoader()
        config.set("foo.bar", "baz")
        self.assertEqual(list(config.get_keys("foo")), ["bar"])

    def test_db_default(self):
        """Test default DB Config"""
        config = ConfigLoader()
        config.set("postgresql.host", "foo")
        config.set("postgresql.name", "foo")
        config.set("postgresql.user", "foo")
        config.set("postgresql.password", "foo")
        config.set("postgresql.port", "foo")
        config.set("postgresql.sslmode", "foo")
        config.set("postgresql.sslrootcert", "foo")
        config.set("postgresql.sslcert", "foo")
        config.set("postgresql.sslkey", "foo")
        config.set("postgresql.test.name", "foo")
        conf = django_db_config(config)
        self.assertEqual(
            conf,
            {
                "default": {
                    "ENGINE": "authentik.root.db",
                    "HOST": "foo",
                    "NAME": "foo",
                    "OPTIONS": {
                        "sslcert": "foo",
                        "sslkey": "foo",
                        "sslmode": "foo",
                        "sslrootcert": "foo",
                    },
                    "PASSWORD": "foo",
                    "PORT": "foo",
                    "TEST": {"NAME": "foo"},
                    "USER": "foo",
                    "CONN_MAX_AGE": 0,
                    "CONN_HEALTH_CHECKS": False,
                    "DISABLE_SERVER_SIDE_CURSORS": False,
                }
            },
        )

    def test_db_read_replicas(self):
        """Test read replicas"""
        config = ConfigLoader()
        config.set("postgresql.host", "foo")
        config.set("postgresql.name", "foo")
        config.set("postgresql.user", "foo")
        config.set("postgresql.password", "foo")
        config.set("postgresql.port", "foo")
        config.set("postgresql.sslmode", "foo")
        config.set("postgresql.sslrootcert", "foo")
        config.set("postgresql.sslcert", "foo")
        config.set("postgresql.sslkey", "foo")
        config.set("postgresql.test.name", "foo")
        # Read replica
        config.set("postgresql.read_replicas.0.host", "bar")
        conf = django_db_config(config)
        self.assertEqual(
            conf,
            {
                "default": {
                    "ENGINE": "authentik.root.db",
                    "HOST": "foo",
                    "NAME": "foo",
                    "OPTIONS": {
                        "sslcert": "foo",
                        "sslkey": "foo",
                        "sslmode": "foo",
                        "sslrootcert": "foo",
                    },
                    "PASSWORD": "foo",
                    "PORT": "foo",
                    "TEST": {"NAME": "foo"},
                    "USER": "foo",
                    "CONN_MAX_AGE": 0,
                    "CONN_HEALTH_CHECKS": False,
                    "DISABLE_SERVER_SIDE_CURSORS": False,
                },
                "replica_0": {
                    "ENGINE": "authentik.root.db",
                    "HOST": "bar",
                    "NAME": "foo",
                    "OPTIONS": {
                        "sslcert": "foo",
                        "sslkey": "foo",
                        "sslmode": "foo",
                        "sslrootcert": "foo",
                    },
                    "PASSWORD": "foo",
                    "PORT": "foo",
                    "TEST": {"NAME": "foo"},
                    "USER": "foo",
                    "CONN_MAX_AGE": 0,
                    "CONN_HEALTH_CHECKS": False,
                    "DISABLE_SERVER_SIDE_CURSORS": False,
                },
            },
        )

    def test_db_read_replicas_pgbouncer(self):
        """Test read replicas"""
        config = ConfigLoader()
        config.set("postgresql.host", "foo")
        config.set("postgresql.name", "foo")
        config.set("postgresql.user", "foo")
        config.set("postgresql.password", "foo")
        config.set("postgresql.port", "foo")
        config.set("postgresql.sslmode", "foo")
        config.set("postgresql.sslrootcert", "foo")
        config.set("postgresql.sslcert", "foo")
        config.set("postgresql.sslkey", "foo")
        config.set("postgresql.test.name", "foo")
        config.set("postgresql.use_pgbouncer", True)
        # Read replica
        config.set("postgresql.read_replicas.0.host", "bar")
        # Override conn_max_age
        config.set("postgresql.read_replicas.0.conn_max_age", 10)
        # This isn't supported
        config.set("postgresql.read_replicas.0.use_pgbouncer", False)
        conf = django_db_config(config)
        self.assertEqual(
            conf,
            {
                "default": {
                    "DISABLE_SERVER_SIDE_CURSORS": True,
                    "CONN_MAX_AGE": None,
                    "CONN_HEALTH_CHECKS": False,
                    "ENGINE": "authentik.root.db",
                    "HOST": "foo",
                    "NAME": "foo",
                    "OPTIONS": {
                        "sslcert": "foo",
                        "sslkey": "foo",
                        "sslmode": "foo",
                        "sslrootcert": "foo",
                    },
                    "PASSWORD": "foo",
                    "PORT": "foo",
                    "TEST": {"NAME": "foo"},
                    "USER": "foo",
                },
                "replica_0": {
                    "DISABLE_SERVER_SIDE_CURSORS": True,
                    "CONN_MAX_AGE": 10,
                    "CONN_HEALTH_CHECKS": False,
                    "ENGINE": "authentik.root.db",
                    "HOST": "bar",
                    "NAME": "foo",
                    "OPTIONS": {
                        "sslcert": "foo",
                        "sslkey": "foo",
                        "sslmode": "foo",
                        "sslrootcert": "foo",
                    },
                    "PASSWORD": "foo",
                    "PORT": "foo",
                    "TEST": {"NAME": "foo"},
                    "USER": "foo",
                },
            },
        )

    def test_db_read_replicas_pgpool(self):
        """Test read replicas"""
        config = ConfigLoader()
        config.set("postgresql.host", "foo")
        config.set("postgresql.name", "foo")
        config.set("postgresql.user", "foo")
        config.set("postgresql.password", "foo")
        config.set("postgresql.port", "foo")
        config.set("postgresql.sslmode", "foo")
        config.set("postgresql.sslrootcert", "foo")
        config.set("postgresql.sslcert", "foo")
        config.set("postgresql.sslkey", "foo")
        config.set("postgresql.test.name", "foo")
        config.set("postgresql.use_pgpool", True)
        # Read replica
        config.set("postgresql.read_replicas.0.host", "bar")
        # This isn't supported
        config.set("postgresql.read_replicas.0.use_pgpool", False)
        conf = django_db_config(config)
        self.assertEqual(
            conf,
            {
                "default": {
                    "DISABLE_SERVER_SIDE_CURSORS": True,
                    "CONN_MAX_AGE": 0,
                    "CONN_HEALTH_CHECKS": False,
                    "ENGINE": "authentik.root.db",
                    "HOST": "foo",
                    "NAME": "foo",
                    "OPTIONS": {
                        "sslcert": "foo",
                        "sslkey": "foo",
                        "sslmode": "foo",
                        "sslrootcert": "foo",
                    },
                    "PASSWORD": "foo",
                    "PORT": "foo",
                    "TEST": {"NAME": "foo"},
                    "USER": "foo",
                },
                "replica_0": {
                    "DISABLE_SERVER_SIDE_CURSORS": True,
                    "CONN_MAX_AGE": 0,
                    "CONN_HEALTH_CHECKS": False,
                    "ENGINE": "authentik.root.db",
                    "HOST": "bar",
                    "NAME": "foo",
                    "OPTIONS": {
                        "sslcert": "foo",
                        "sslkey": "foo",
                        "sslmode": "foo",
                        "sslrootcert": "foo",
                    },
                    "PASSWORD": "foo",
                    "PORT": "foo",
                    "TEST": {"NAME": "foo"},
                    "USER": "foo",
                },
            },
        )

    def test_db_read_replicas_diff_ssl(self):
        """Test read replicas (with different SSL Settings)"""
        """Test read replicas"""
        config = ConfigLoader()
        config.set("postgresql.host", "foo")
        config.set("postgresql.name", "foo")
        config.set("postgresql.user", "foo")
        config.set("postgresql.password", "foo")
        config.set("postgresql.port", "foo")
        config.set("postgresql.sslmode", "foo")
        config.set("postgresql.sslrootcert", "foo")
        config.set("postgresql.sslcert", "foo")
        config.set("postgresql.sslkey", "foo")
        config.set("postgresql.test.name", "foo")
        # Read replica
        config.set("postgresql.read_replicas.0.host", "bar")
        config.set("postgresql.read_replicas.0.sslcert", "bar")
        conf = django_db_config(config)
        self.assertEqual(
            conf,
            {
                "default": {
                    "ENGINE": "authentik.root.db",
                    "HOST": "foo",
                    "NAME": "foo",
                    "OPTIONS": {
                        "sslcert": "foo",
                        "sslkey": "foo",
                        "sslmode": "foo",
                        "sslrootcert": "foo",
                    },
                    "PASSWORD": "foo",
                    "PORT": "foo",
                    "TEST": {"NAME": "foo"},
                    "USER": "foo",
                    "DISABLE_SERVER_SIDE_CURSORS": False,
                    "CONN_MAX_AGE": 0,
                    "CONN_HEALTH_CHECKS": False,
                },
                "replica_0": {
                    "ENGINE": "authentik.root.db",
                    "HOST": "bar",
                    "NAME": "foo",
                    "OPTIONS": {
                        "sslcert": "bar",
                        "sslkey": "foo",
                        "sslmode": "foo",
                        "sslrootcert": "foo",
                    },
                    "PASSWORD": "foo",
                    "PORT": "foo",
                    "TEST": {"NAME": "foo"},
                    "USER": "foo",
                    "DISABLE_SERVER_SIDE_CURSORS": False,
                    "CONN_MAX_AGE": 0,
                    "CONN_HEALTH_CHECKS": False,
                },
            },
        )
>>>>>>> 3bc8dd40
<|MERGE_RESOLUTION|>--- conflicted
+++ resolved
@@ -206,61 +206,6 @@
         self.assertEqual(config.get("cache.timeout_policies"), "3920ns")
         self.assertEqual(config.get("cache.timeout_reputation"), "298382us")
 
-<<<<<<< HEAD
-    @mock.patch.dict(environ, update_redis_url_tls_reqs_optional_env_vars)
-    def test_update_redis_url_tls_reqs_optional(self):
-        """Test updating Redis URL with TLS requirements set to optional"""
-        config = ConfigLoader()
-        config.update_from_env()
-        config.update_redis_url()
-        self.assertEqual(config.get("redis.url"), "redis://localhost:6379/0?skipverify=true")
-
-    @mock.patch.dict(environ, update_redis_url_tls_reqs_required_env_vars)
-    def test_update_redis_url_tls_reqs_required(self):
-        """Test updating Redis URL with TLS requirements set to required"""
-        config = ConfigLoader()
-        config.update_from_env()
-        config.update_redis_url()
-        self.assertEqual(config.get("redis.url"), "redis://localhost:6379/0")
-
-    @mock.patch.dict(environ, update_redis_url_set_default_env_vars)
-    def test_update_redis_url_set_default(self):
-        """Test generating default Redis URL from environment"""
-        config = ConfigLoader()
-        config.update_from_env()
-        config.update_redis_url()
-        self.assertEqual(
-            config.get("redis.url"),
-            "rediss://myredis:9637/56?insecureskipverify=true"
-            "&password=%22%27%25+%21.%3B.%C2%B0&username=default",
-        )
-
-    @mock.patch.dict(environ, update_redis_url_placeholders_env_vars)
-    def test_update_redis_url_placeholders(self):
-        """Test using placeholders for Redis URL construction"""
-        config = ConfigLoader()
-        config.update_from_env()
-        config.update_redis_url()
-        self.assertEqual(
-            config.get("redis.url"),
-            "redis://default:%22%27%25+%21.%3B.%C2%B0@myredis:2493"
-            "/2?idletimeout=20s&skipverify=true",
-        )
-
-    def test_update_from_dict(self):
-        """Test update config from dict"""
-        config = ConfigLoader()
-        config_dict = {
-            "redis": {
-                "url": Attr("rediss://myredis:4282/28?username=foo", Attr.Source.UNSPECIFIED)
-            },
-            "foo": Attr("bar", Attr.Source.UNSPECIFIED),
-        }
-        self.assertEqual(config.get("foo"), None)
-        config.update_from_dict(config_dict)
-        self.assertEqual(config.get("foo"), "bar")
-        self.assertEqual(config.get("redis.url"), "rediss://myredis:4282/28?username=foo")
-=======
     def test_get_keys(self):
         """Test get_keys"""
         config = ConfigLoader()
@@ -546,4 +491,57 @@
                 },
             },
         )
->>>>>>> 3bc8dd40
+        
+    @mock.patch.dict(environ, update_redis_url_tls_reqs_optional_env_vars)
+    def test_update_redis_url_tls_reqs_optional(self):
+        """Test updating Redis URL with TLS requirements set to optional"""
+        config = ConfigLoader()
+        config.update_from_env()
+        config.update_redis_url()
+        self.assertEqual(config.get("redis.url"), "redis://localhost:6379/0?skipverify=true")
+
+    @mock.patch.dict(environ, update_redis_url_tls_reqs_required_env_vars)
+    def test_update_redis_url_tls_reqs_required(self):
+        """Test updating Redis URL with TLS requirements set to required"""
+        config = ConfigLoader()
+        config.update_from_env()
+        config.update_redis_url()
+        self.assertEqual(config.get("redis.url"), "redis://localhost:6379/0")
+
+    @mock.patch.dict(environ, update_redis_url_set_default_env_vars)
+    def test_update_redis_url_set_default(self):
+        """Test generating default Redis URL from environment"""
+        config = ConfigLoader()
+        config.update_from_env()
+        config.update_redis_url()
+        self.assertEqual(
+            config.get("redis.url"),
+            "rediss://myredis:9637/56?insecureskipverify=true"
+            "&password=%22%27%25+%21.%3B.%C2%B0&username=default",
+        )
+
+    @mock.patch.dict(environ, update_redis_url_placeholders_env_vars)
+    def test_update_redis_url_placeholders(self):
+        """Test using placeholders for Redis URL construction"""
+        config = ConfigLoader()
+        config.update_from_env()
+        config.update_redis_url()
+        self.assertEqual(
+            config.get("redis.url"),
+            "redis://default:%22%27%25+%21.%3B.%C2%B0@myredis:2493"
+            "/2?idletimeout=20s&skipverify=true",
+        )
+
+    def test_update_from_dict(self):
+        """Test update config from dict"""
+        config = ConfigLoader()
+        config_dict = {
+            "redis": {
+                "url": Attr("rediss://myredis:4282/28?username=foo", Attr.Source.UNSPECIFIED)
+            },
+            "foo": Attr("bar", Attr.Source.UNSPECIFIED),
+        }
+        self.assertEqual(config.get("foo"), None)
+        config.update_from_dict(config_dict)
+        self.assertEqual(config.get("foo"), "bar")
+        self.assertEqual(config.get("redis.url"), "rediss://myredis:4282/28?username=foo")