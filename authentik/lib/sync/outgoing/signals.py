--- conflicted
+++ resolved
@@ -48,11 +48,9 @@
         # This primarily happens during user login
         if sender == User and update_fields == {"last_login"}:
             return
-<<<<<<< HEAD
         if _CTX_INHIBIT_DISPATCH.get():
-=======
+            return
         if not provider_type.objects.exists():
->>>>>>> c1cfeaf4
             return
         task_sync_direct_dispatch.send(
             class_to_path(instance.__class__),
@@ -65,11 +63,9 @@
 
     def model_pre_delete(sender: type[Model], instance: User | Group, **_):
         """Pre-delete handler"""
-<<<<<<< HEAD
         if _CTX_INHIBIT_DISPATCH.get():
-=======
+            return
         if not provider_type.objects.exists():
->>>>>>> c1cfeaf4
             return
         task_sync_direct_dispatch.send(
             class_to_path(instance.__class__),
@@ -86,11 +82,9 @@
         """Sync group membership"""
         if action not in ["post_add", "post_remove"]:
             return
-<<<<<<< HEAD
         if _CTX_INHIBIT_DISPATCH.get():
-=======
+            return
         if not provider_type.objects.exists():
->>>>>>> c1cfeaf4
             return
         task_sync_m2m_dispatch.send(instance.pk, action, list(pk_set), reverse)
 
