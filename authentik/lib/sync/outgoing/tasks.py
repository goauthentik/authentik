--- conflicted
+++ resolved
@@ -1,10 +1,6 @@
 from django.core.paginator import Paginator
 from django.db.models import Model, QuerySet
 from django.db.models.query import Q
-<<<<<<< HEAD
-from django.utils.text import slugify
-=======
->>>>>>> bd0944fe
 from dramatiq.actor import Actor
 from dramatiq.composition import group
 from dramatiq.errors import Retry
@@ -82,7 +78,9 @@
         with provider.sync_lock as lock_acquired:
             if not lock_acquired:
                 task.info("Synchronization is already running. Skipping.")
-                self.logger.debug("Failed to acquire sync lock, skipping", provider=provider.name)
+                self.logger.debug(
+                    "Failed to acquire sync lock, skipping", provider=provider.name
+                )
                 return
             try:
                 users_tasks = group(
@@ -103,11 +101,17 @@
                         object_type=Group,
                     )
                 )
-                users_tasks.run().wait(timeout=provider.get_object_sync_time_limit_ms(User))
-                group_tasks.run().wait(timeout=provider.get_object_sync_time_limit_ms(Group))
+                users_tasks.run().wait(
+                    timeout=provider.get_object_sync_time_limit_ms(User)
+                )
+                group_tasks.run().wait(
+                    timeout=provider.get_object_sync_time_limit_ms(Group)
+                )
             except TransientSyncException as exc:
                 self.logger.warning("transient sync exception", exc=exc)
-                task.warning("Sync encountered a transient exception. Retrying", exc=exc)
+                task.warning(
+                    "Sync encountered a transient exception. Retrying", exc=exc
+                )
                 raise Retry() from exc
             except StopSync as exc:
                 task.error(exc)
@@ -143,7 +147,9 @@
             client = provider.client_for_model(_object_type)
         except TransientSyncException:
             return
-        paginator = Paginator(provider.get_object_qs(_object_type).filter(**filter), PAGE_SIZE)
+        paginator = Paginator(
+            provider.get_object_qs(_object_type).filter(**filter), PAGE_SIZE
+        )
         if client.can_discover:
             self.logger.debug("starting discover")
             client.discover()
