--- conflicted
+++ resolved
@@ -1,34 +1,19 @@
-from typing import Any, cast
-
-type rdict[R] = dict[str, "rdict[R] | R"]
+from typing import Any
 
 
-def get_path_from_dict[R: Any](
-    root: rdict[R],
-    path: str,
-    sep: str = ".",
-    default: R | None = None,
-) -> R | None:
+def get_path_from_dict(root: dict, path: str, sep=".", default=None) -> Any:
     """Recursively walk through `root`, checking each part of `path` separated by `sep`.
     If at any point a dict does not exist, return default"""
     walk: Any = root
     for comp in path.split(sep):
-<<<<<<< HEAD
-        if isinstance(root, dict) and comp in root:
-            root = cast(rdict[R], root.get(comp))
-        else:
-            return default
-    return cast(R, root)
-=======
         if walk and comp in walk:
             walk = walk.get(comp)
         else:
             return default
     return walk
->>>>>>> 7190a940
 
 
-def set_path_in_dict[R: Any](root: rdict[R], path: str, value: R, sep: str = ".") -> None:
+def set_path_in_dict(root: dict, path: str, value: Any, sep="."):
     """Recursively walk through `root`, checking each part of `path` separated by `sep`
     and setting the last value to `value`"""
     # Walk each component of the path
