--- conflicted
+++ resolved
@@ -1,12 +1,10 @@
 """authentik lib reflection utilities"""
 
 import os
-from collections.abc import Generator
 from importlib import import_module
 from pathlib import Path
 from tempfile import gettempdir
 
-from django.apps.config import AppConfig
 from django.conf import settings
 from django.utils.module_loading import import_string
 
@@ -15,11 +13,7 @@
 SERVICE_HOST_ENV_NAME = "KUBERNETES_SERVICE_HOST"
 
 
-<<<<<<< HEAD
-def all_subclasses[T: type](cls: T, sort: bool = True) -> list[T] | set[T]:
-=======
 def all_subclasses[T: type](cls: T, sort=True) -> list[T] | set[T]:
->>>>>>> 7190a940
     """Recursively return all subclassess of cls"""
     classes = set(cls.__subclasses__()).union(
         [s for c in cls.__subclasses__() for s in all_subclasses(c, sort=sort)]
@@ -27,7 +21,7 @@
     # Check if we're in debug mode, if not exclude classes which have `__debug_only__`
     if not settings.DEBUG:
         # Filter class out when __debug_only__ is not False
-        classes = {x for x in classes if not getattr(x, "__debug_only__", False)}
+        classes = [x for x in classes if not getattr(x, "__debug_only__", False)]
         # classes = filter(lambda x: not getattr(x, "__debug_only__", False), classes)
     if sort:
         return sorted(classes, key=lambda x: x.__name__)
@@ -43,11 +37,11 @@
     """Import module and return class"""
     parts = path.split(".")
     package = ".".join(parts[:-1])
-    _class: type = getattr(import_module(package), parts[-1])
+    _class = getattr(import_module(package), parts[-1])
     return _class
 
 
-def get_apps() -> Generator[AppConfig]:
+def get_apps():
     """Get list of all authentik apps"""
     from django.apps.registry import apps
 
@@ -71,11 +65,11 @@
     return "custom"
 
 
-def ConditionalInheritance(path: str) -> type:
+def ConditionalInheritance(path: str):
     """Conditionally inherit from a class, intended for things like authentik.enterprise,
     without which authentik should still be able to run"""
     try:
-        cls: type = import_string(path)
+        cls = import_string(path)
         return cls
     except ModuleNotFoundError:
         return object