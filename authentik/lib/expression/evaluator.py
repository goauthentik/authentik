"""authentik expression policy evaluator"""

import re
import socket
from ipaddress import ip_address, ip_network
from smtplib import SMTPException
from textwrap import indent
from types import CodeType
from typing import TYPE_CHECKING, Any

from cachetools import TLRUCache, cached
from django.core.exceptions import FieldError
from django.http import HttpRequest
from django.utils.text import slugify
from django.utils.timezone import now
from guardian.shortcuts import get_anonymous_user
from rest_framework.serializers import ValidationError
from sentry_sdk import start_span
from sentry_sdk.tracing import Span
from structlog.stdlib import get_logger

from authentik.core.models import User
from authentik.events.models import Event
from authentik.lib.expression.exceptions import ControlFlowException
from authentik.lib.utils.http import get_http_session
from authentik.lib.utils.time import timedelta_from_string
from authentik.policies.models import Policy, PolicyBinding
from authentik.policies.process import PolicyProcess
from authentik.policies.types import PolicyRequest, PolicyResult
from authentik.providers.oauth2.id_token import IDToken
from authentik.providers.oauth2.models import AccessToken, OAuth2Provider
from authentik.stages.authenticator import devices_for_user
from authentik.stages.email.utils import TemplateEmailMessage

if TYPE_CHECKING:
    from authentik.stages.email.models import EmailStage

LOGGER = get_logger()

ARG_SANITIZE = re.compile(r"[:.-]")


def sanitize_arg(arg_name: str) -> str:
    return re.sub(ARG_SANITIZE, "_", arg_name)


class BaseEvaluator:
    """Validate and evaluate python-based expressions"""

    # Globals that can be used by function
    _globals: dict[str, Any]
    # Context passed as locals to exec()
    _context: dict[str, Any]

    # Filename used for exec
    _filename: str

    def __init__(self, filename: str | None = None):
        self._filename = filename if filename else "BaseEvaluator"
        # update website/docs/expressions/_objects.md
        # update website/docs/expressions/_functions.md
        self._globals = {
            "ak_call_policy": self.expr_func_call_policy,
            "ak_create_event": self.expr_event_create,
            "ak_create_jwt": self.expr_create_jwt,
            "ak_is_group_member": BaseEvaluator.expr_is_group_member,
            "ak_logger": get_logger(self._filename).bind(),
            "ak_send_email": self.expr_send_email,
            "ak_user_by": BaseEvaluator.expr_user_by,
            "ak_user_has_authenticator": BaseEvaluator.expr_func_user_has_authenticator,
            "ip_address": ip_address,
            "ip_network": ip_network,
            "list_flatten": BaseEvaluator.expr_flatten,
            "regex_match": BaseEvaluator.expr_regex_match,
            "regex_replace": BaseEvaluator.expr_regex_replace,
            "requests": get_http_session(),
            "resolve_dns": BaseEvaluator.expr_resolve_dns,
            "reverse_dns": BaseEvaluator.expr_reverse_dns,
            "slugify": slugify,
        }
        self._context = {}

    @cached(cache=TLRUCache(maxsize=32, ttu=lambda key, value, now: now + 180))
    @staticmethod
    def expr_resolve_dns(host: str, ip_version: int | None = None) -> list[str]:
        """Resolve host to a list of IPv4 and/or IPv6 addresses."""
        # Although it seems to be fine (raising OSError), docs warn
        # against passing `None` for both the host and the port
        # https://docs.python.org/3/library/socket.html#socket.getaddrinfo
        host = host or ""

        ip_list = []

        family = 0
        if ip_version == 4:  # noqa: PLR2004
            family = socket.AF_INET
        if ip_version == 6:  # noqa: PLR2004
            family = socket.AF_INET6

        try:
            for ip_addr in socket.getaddrinfo(host, None, family=family):
                ip_list.append(str(ip_addr[4][0]))
        except OSError:
            pass
        return list(set(ip_list))

    @cached(cache=TLRUCache(maxsize=32, ttu=lambda key, value, now: now + 180))
    @staticmethod
    def expr_reverse_dns(ip_addr: str) -> str:
        """Perform a reverse DNS lookup."""
        try:
            return socket.getfqdn(ip_addr)
        except OSError:
            return ip_addr

    @staticmethod
    def expr_flatten(value: list[Any] | Any) -> Any | None:
        """Flatten `value` if its a list"""
        if isinstance(value, list):
            if len(value) < 1:
                return None
            return value[0]
        return value

    @staticmethod
    def expr_regex_match(value: Any, regex: str) -> bool:
        """Expression Filter to run re.search"""
        return re.search(regex, value) is not None

    @staticmethod
    def expr_regex_replace(value: Any, regex: str, repl: str) -> str:
        """Expression Filter to run re.sub"""
        return re.sub(regex, repl, value)

    @staticmethod
    def expr_is_group_member(user: User, **group_filters) -> bool:
        """Check if `user` is member of group with name `group_name`"""
        return user.all_groups().filter(**group_filters).exists()

    @staticmethod
    def expr_user_by(**filters) -> User | None:
        """Get user by filters"""
        try:
            users = User.objects.filter(**filters)
            if users:
                return users.first()
            return None
        except FieldError:
            return None

    @staticmethod
    def expr_func_user_has_authenticator(user: User, device_type: str | None = None) -> bool:
        """Check if a user has any authenticator devices, optionally matching *device_type*"""
        user_devices = devices_for_user(user)
        if device_type:
            for device in user_devices:
                device_class = device.__class__.__name__.lower().replace("device", "")
                if device_class == device_type:
                    return True
            return False
        return len(list(user_devices)) > 0

    def expr_event_create(self, action: str, **kwargs):
        """Create event with supplied data and try to extract as much relevant data
        from the context"""
        context = self._context.copy()
        # If the result was a complex variable, we don't want to reuse it
        context.pop("result", None)
        context.pop("handler", None)
        event_kwargs = context
        event_kwargs.update(kwargs)
        event = Event.new(
            action,
            app=self._filename,
            **event_kwargs,
        )
        if "request" in context and isinstance(context["request"], PolicyRequest):
            policy_request: PolicyRequest = context["request"]
            if policy_request.http_request:
                event.from_http(policy_request.http_request)
                return
        event.save()

    def expr_func_call_policy(self, name: str, **kwargs) -> PolicyResult:
        """Call policy by name, with current request"""
        policy = Policy.objects.filter(name=name).select_subclasses().first()
        if not policy:
            raise ValueError(f"Policy '{name}' not found.")
        user = self._context.get("user", get_anonymous_user())
        req = PolicyRequest(user)
        if "request" in self._context:
            req = self._context["request"]
        req.context.update(kwargs)
        proc = PolicyProcess(PolicyBinding(policy=policy), request=req, connection=None)
        return proc.profiling_wrapper()

    def expr_create_jwt(
        self,
        user: User,
        provider: OAuth2Provider | str,
        scopes: list[str],
        validity: str = "seconds=60",
    ) -> str | None:
        """Issue a JWT for a given provider"""
        request: HttpRequest = self._context.get("http_request")
        if not request:
            return None
        if not isinstance(provider, OAuth2Provider):
            provider = OAuth2Provider.objects.get(name=provider)
        session = None
        if hasattr(request, "session") and request.session.session_key:
            session = request.session["authenticatedsession"]
        access_token = AccessToken(
            provider=provider,
            user=user,
            expires=now() + timedelta_from_string(validity),
            scope=scopes,
            auth_time=now(),
            session=session,
        )
        access_token.id_token = IDToken.new(provider, access_token, request)
        access_token.save()
        return access_token.token

    def expr_send_email(
        self,
        address: str | list[str],
        subject: str,
        body: str | None = None,
        stage: "EmailStage | None" = None,
        template: str | None = None,
        context: dict | None = None,
    ) -> bool:
        """Send an email using authentik's email system

        Args:
            address: Email address(es) to send to. Can be:
                - Single email: "user@example.com"
                - List of emails: ["user1@example.com", "user2@example.com"]
            subject: Email subject
            body: Email body (plain text/HTML). Mutually exclusive with template.
            stage: EmailStage instance to use for settings. If None, uses global settings.
            template: Template name to render. Mutually exclusive with body.
            context: Additional context variables for template rendering.

        Returns:
            bool: True if email was queued successfully, False otherwise
        """
        # Deferred imports to avoid circular import issues
        from authentik.stages.email.tasks import send_mails

        if body and template:
            raise ValueError("body and template parameters are mutually exclusive")

        if not body and not template:
            raise ValueError("Either body or template parameter must be provided")

        # Normalize address parameter to list of (name, email) tuples
        if isinstance(address, str):
            # Single email address
            to_addresses = [("", address)]
        elif isinstance(address, list):
            if not address:
                raise ValueError("Address list cannot be empty")
            # List of email strings
            to_addresses = [("", email) for email in address]
        else:
            raise ValueError("Address must be a string or list of strings")

        try:
            if template is not None:
                # Use all available context from the evaluator for template rendering
                template_context = self._context.copy()
                # Add any custom context passed to the function
                if context:
                    template_context.update(context)

                # Use template rendering
                message = TemplateEmailMessage(
                    subject=subject,
                    to=to_addresses,
                    template_name=template,
                    template_context=template_context,
                )
            else:
                # Use plain body
                message = TemplateEmailMessage(
                    subject=subject,
                    to=to_addresses,
                    body=body,
                )

<<<<<<< HEAD
            # Send the email (stage can be None for global settings)
=======
>>>>>>> f2dc8255
            send_mails(stage, message)
            return True

        except (SMTPException, ConnectionError, ValidationError, ValueError) as exc:
            LOGGER.warning("Failed to send email", exc=exc, addresses=to_addresses, subject=subject)
            return False

    def wrap_expression(self, expression: str) -> str:
        """Wrap expression in a function, call it, and save the result as `result`"""
        handler_signature = ",".join(sanitize_arg(x) for x in self._context.keys())
        full_expression = ""
        full_expression += f"def handler({handler_signature}):\n"
        full_expression += indent(expression, "    ")
        full_expression += f"\nresult = handler({handler_signature})"
        return full_expression

    def compile(self, expression: str) -> CodeType:
        """Parse expression. Raises SyntaxError or ValueError if the syntax is incorrect."""
        expression = self.wrap_expression(expression)
        return compile(expression, self._filename, "exec")

    def evaluate(self, expression_source: str) -> Any:
        """Parse and evaluate expression. If the syntax is incorrect, a SyntaxError is raised.
        If any exception is raised during execution, it is raised.
        The result is returned without any type-checking."""
        with start_span(op="authentik.lib.evaluator.evaluate") as span:
            span: Span
            span.description = self._filename
            span.set_data("expression", expression_source)
            try:
                ast_obj = self.compile(expression_source)
            except (SyntaxError, ValueError) as exc:
                self.handle_error(exc, expression_source)
                raise exc
            try:
                _locals = {sanitize_arg(x): y for x, y in self._context.items()}
                # Yes this is an exec, yes it is potentially bad. Since we limit what variables are
                # available here, and these policies can only be edited by admins, this is a risk
                # we're willing to take.

                exec(ast_obj, self._globals, _locals)  # nosec # noqa
                result = _locals["result"]
            except Exception as exc:
                # So, this is a bit questionable. Essentially, we are edit the stacktrace
                # so the user only sees information relevant to them
                # and none of our surrounding error handling
                exc.__traceback__ = exc.__traceback__.tb_next
                if not isinstance(exc, ControlFlowException):
                    self.handle_error(exc, expression_source)
                raise exc
            return result

    def handle_error(self, exc: Exception, expression_source: str):  # pragma: no cover
        """Exception Handler"""
        LOGGER.warning("Expression error", exc=exc)

    def validate(self, expression: str) -> bool:
        """Validate expression's syntax, raise ValidationError if Syntax is invalid"""
        try:
            self.compile(expression)
            return True
        except (ValueError, SyntaxError) as exc:
            raise ValidationError(f"Expression Syntax Error: {str(exc)}") from exc<|MERGE_RESOLUTION|>--- conflicted
+++ resolved
@@ -248,6 +248,7 @@
         """
         # Deferred imports to avoid circular import issues
         from authentik.stages.email.tasks import send_mails
+        from authentik.stages.email.tasks import send_mails
 
         if body and template:
             raise ValueError("body and template parameters are mutually exclusive")
@@ -290,10 +291,6 @@
                     body=body,
                 )
 
-<<<<<<< HEAD
-            # Send the email (stage can be None for global settings)
-=======
->>>>>>> f2dc8255
             send_mails(stage, message)
             return True
 
