"""authentik core config loader"""
import os
from collections.abc import Mapping
from contextlib import contextmanager
from dataclasses import dataclass, field
from enum import Enum
from glob import glob
from json import JSONEncoder, dumps, loads
from json.decoder import JSONDecodeError
from pathlib import Path
from sys import argv, stderr
from time import time
<<<<<<< HEAD
from typing import Any
from urllib.parse import parse_qsl, quote_plus, urlencode, urlparse
=======
from typing import Any, Optional
from urllib.parse import urlparse
>>>>>>> 2ac7eb6f

import yaml
from django.conf import ImproperlyConfigured

from authentik.lib.utils.parser import get_addrs_from_url, get_credentials_from_url

SEARCH_PATHS = ["authentik/lib/default.yml", "/etc/authentik/config.yml", ""] + glob(
    "/etc/authentik/config.d/*.yml", recursive=True
)
ENV_PREFIX = "AUTHENTIK"
ENVIRONMENT = os.getenv(f"{ENV_PREFIX}_ENV", "local")

DEPRECATIONS = {
    "redis.broker_url": "broker.url",
    "redis.broker_transport_options": "broker.transport_options",
    "redis.cache_timeout": "cache.timeout",
    "redis.cache_timeout_flows": "cache.timeout_flows",
    "redis.cache_timeout_policies": "cache.timeout_policies",
    "redis.cache_timeout_reputation": "cache.timeout_reputation",
}


def get_path_from_dict(root: dict, path: str, sep=".", default=None) -> Any:
    """Recursively walk through `root`, checking each part of `path` split by `sep`.
    If at any point a dict does not exist, return default"""
    for comp in path.split(sep):
        if root and comp in root:
            root = root.get(comp)
        else:
            return default
    return root


<<<<<<< HEAD
class UNSET:
    """Used to test whether configuration key has not been set."""
=======
@dataclass
class Attr:
    """Single configuration attribute"""

    class Source(Enum):
        """Sources a configuration attribute can come from, determines what should be done with
        Attr.source (and if it's set at all)"""

        UNSPECIFIED = "unspecified"
        ENV = "env"
        CONFIG_FILE = "config_file"
        URI = "uri"

    value: Any

    source_type: Source = field(default=Source.UNSPECIFIED)

    # depending on source_type, might contain the environment variable or the path
    # to the config file containing this change or the file containing this value
    source: Optional[str] = field(default=None)


class AttrEncoder(JSONEncoder):
    """JSON encoder that can deal with `Attr` classes"""

    def default(self, o: Any) -> Any:
        if isinstance(o, Attr):
            return o.value
        return super().default(o)
>>>>>>> 2ac7eb6f


class ConfigLoader:
    """Search through SEARCH_PATHS and load configuration. Environment variables starting with
    `ENV_PREFIX` are also applied.

    A variable like AUTHENTIK_POSTGRESQL__HOST would translate to postgresql.host"""

    def __init__(self, **kwargs):
        super().__init__()
        self.__config = {}
        base_dir = Path(__file__).parent.joinpath(Path("../..")).resolve()
        for _path in SEARCH_PATHS:
            path = Path(_path)
            # Check if path is relative, and if so join with base_dir
            if not path.is_absolute():
                path = base_dir / path
            if path.is_file() and path.exists():
                # Path is an existing file, so we just read it and update our config with it
                self.update_from_file(path)
            elif path.is_dir() and path.exists():
                # Path is an existing dir, so we try to read the env config from it
                env_paths = [
                    path / Path(ENVIRONMENT + ".yml"),
                    path / Path(ENVIRONMENT + ".env.yml"),
                    path / Path(ENVIRONMENT + ".yaml"),
                    path / Path(ENVIRONMENT + ".env.yaml"),
                ]
                for env_file in env_paths:
                    if env_file.is_file() and env_file.exists():
                        # Update config with env file
                        self.update_from_file(env_file)
        self.update_from_env()
<<<<<<< HEAD
        self.check_deprecations()
        self.update_redis_url_from_env()

    # pylint: disable=too-many-statements
    def update_redis_url_from_env(self):
        """Build Redis URL from other env variables"""

        redis_url = "redis"
        redis_url_query = {}
        redis_host = "localhost"
        redis_port = 6379
        redis_db = 0
        redis_credentials = {}

        if self.y("redis.url", UNSET) is not UNSET:
            redis_url_old = urlparse(self.y("redis.url"))
            redis_url_query = dict(parse_qsl(redis_url_old.query))
            redis_addrs = get_addrs_from_url(redis_url_old)
            redis_addr = redis_addrs[0].rsplit(":", 1)
            redis_host = redis_addr[0]
            if len(redis_addr) > 1:
                redis_port = redis_addr[1]
            redis_credentials = get_credentials_from_url({}, redis_url_old)
            if len(redis_addrs) > 1:
                redis_url_query["addrs"] = ",".join(redis_addrs[1:])
            if redis_url_old.path[1:].isdigit():
                redis_db = redis_url_old.path[1:]
            if self.y("redis.tls", UNSET) is UNSET:
                redis_url = redis_url_old.scheme
        if self.y_bool("redis.tls", False):
            redis_url = "rediss"
        if self.y("redis.tls_reqs", UNSET) is not UNSET:
            redis_tls_reqs = self.y("redis.tls_reqs")
            match redis_tls_reqs.lower():
                case "none":
                    redis_url_query.pop("skipverify", None)
                    redis_url_query["insecureskipverify"] = "true"
                case "optional":
                    redis_url_query.pop("insecureskipverify", None)
                    redis_url_query["skipverify"] = "true"
                case "required":
                    pass
                case _:
                    self.log(
                        "warning",
                        f"Unsupported Redis TLS requirements option '{redis_tls_reqs}'! "
                        "Using default option 'required'.",
                    )
        if self.y("redis.db", UNSET) is not UNSET:
            redis_db = int(self.y("redis.db"))
        if self.y("redis.host", UNSET) is not UNSET:
            redis_host = self.y("redis.host")
        if self.y("redis.port", UNSET) is not UNSET:
            redis_port = int(self.y("redis.port"))
        if self.y("redis.username", UNSET) is not UNSET:
            redis_url_query["username"] = self.y("redis.username")
        elif "username" in redis_credentials:
            redis_url_query["username"] = redis_credentials["username"]
        if self.y("redis.password", UNSET) is not UNSET:
            redis_url_query["password"] = self.y("redis.password")
        elif "password" in redis_credentials:
            redis_url_query["password"] = redis_credentials["password"]
        redis_url += f"://{quote_plus(redis_host)}:{redis_port}/{redis_db}"
        # Sort query in order to have similar tests between Go and Python implementation
        redis_url_query = urlencode(dict(sorted(redis_url_query.items())))
        if redis_url_query != "":
            redis_url += f"?{redis_url_query}"
        self.y_set("redis.url", redis_url)

    def check_deprecations(self):
        """Warn if any deprecated configuration options are used"""

        def _pop_deprecated_key(current_obj, dot_parts, index):
            """Recursive function to remove deprecated keys in configuration"""
            dot_part = dot_parts[index]
            if dot_part in current_obj:
                if index == len(dot_parts) - 1:
                    return current_obj.pop(dot_part)
                value = _pop_deprecated_key(current_obj[dot_part], dot_parts, index + 1)
                if not current_obj[dot_part]:
                    current_obj.pop(dot_part)
                return value
            return None

        for deprecation, replacement in DEPRECATIONS.items():
            if self.y(deprecation, default=UNSET) is not UNSET:
                self.log(
                    "warning",
                    f"'{deprecation}' has been deprecated in favor of '{replacement}'! "
                    "Please update your configuration.",
                )

                deprecated_value = _pop_deprecated_key(self.__config, deprecation.split("."), 0)
                self.y_set(replacement, deprecated_value)
=======
        self.update(self.__config, kwargs)
>>>>>>> 2ac7eb6f

    def log(self, level: str, message: str, **kwargs):
        """Custom Log method, we want to ensure ConfigLoader always logs JSON even when
        'structlog' or 'logging' hasn't been configured yet."""
        output = {
            "event": message,
            "level": level,
            "logger": self.__class__.__module__,
            "timestamp": time(),
        }
        output.update(kwargs)
        print(dumps(output), file=stderr)

    def update(self, root: dict[str, Any], updatee: dict[str, Any]) -> dict[str, Any]:
        """Recursively update dictionary"""
        for key, value in updatee.items():
            if isinstance(value, Mapping):
                root[key] = self.update(root.get(key, {}), value)
            else:
                if isinstance(value, str):
                    value = self.parse_uri(value)
                elif isinstance(value, Attr) and isinstance(value.value, str):
                    value = self.parse_uri(value.value)
                elif not isinstance(value, Attr):
                    value = Attr(value)
                root[key] = value
        return root

    def refresh(self, key: str):
        """Update a single value"""
        attr: Attr = get_path_from_dict(self.raw, key)
        if attr.source_type != Attr.Source.URI:
            return
        attr.value = self.parse_uri(attr.source).value

    def parse_uri(self, value: str) -> Attr:
        """Parse string values which start with a URI"""
        url = urlparse(value)
        parsed_value = value
        if url.scheme == "env":
            parsed_value = os.getenv(url.netloc, url.query)
        if url.scheme == "file":
            try:
                with open(url.path, "r", encoding="utf8") as _file:
                    parsed_value = _file.read().strip()
            except OSError as exc:
                self.log("error", f"Failed to read config value from {url.path}: {exc}")
                parsed_value = url.query
        return Attr(parsed_value, Attr.Source.URI, value)

    def update_from_file(self, path: Path):
        """Update config from file contents"""
        try:
            with open(path, encoding="utf8") as file:
                try:
                    self.update(self.__config, yaml.safe_load(file))
                    self.log("debug", "Loaded config", file=str(path))
                except yaml.YAMLError as exc:
                    raise ImproperlyConfigured from exc
        except PermissionError as exc:
            self.log(
                "warning",
                "Permission denied while reading file",
                path=path,
                error=str(exc),
            )

<<<<<<< HEAD
    def update_from_dict(self, update: dict):
        """Update config from dict"""
        self.__config.update(update)

    @staticmethod
    def _set_value_for_key_path(outer, path, value, sep="."):
        # Recursively convert path from a.b.c into outer[a][b][c]
        current_obj = outer
        dot_parts = path.split(sep)
        for dot_part in dot_parts[:-1]:
            current_obj.setdefault(dot_part, {})
            current_obj = current_obj[dot_part]
        current_obj[dot_parts[-1]] = value
        return outer

=======
>>>>>>> 2ac7eb6f
    def update_from_env(self):
        """Check environment variables"""
        outer = {}
        idx = 0
        for key, value in os.environ.items():
            if not key.startswith(ENV_PREFIX):
                continue
            relative_key = key.replace(f"{ENV_PREFIX}_", "", 1).replace("__", ".").lower()
            # Check if the value is json, and try to load it
            try:
                value = loads(value)
            except JSONDecodeError:
                pass
<<<<<<< HEAD
            outer = self._set_value_for_key_path(outer, relative_key, value)
=======
            current_obj[dot_parts[-1]] = Attr(value, Attr.Source.ENV, key)
>>>>>>> 2ac7eb6f
            idx += 1
        if idx > 0:
            self.log("debug", "Loaded environment variables", count=idx)
            self.update(self.__config, outer)

    @contextmanager
    def patch(self, path: str, value: Any):
        """Context manager for unittests to patch a value"""
        original_value = self.get(path)
        self.set(path, value)
        try:
            yield
        finally:
            self.set(path, original_value)

    @property
    def raw(self) -> dict:
        """Get raw config dictionary"""
        return self.__config

    def get(self, path: str, default=None, sep=".") -> Any:
        """Access attribute by using yaml path"""
        # Walk sub_dicts before parsing path
        root = self.raw
        # Walk each component of the path
        attr: Attr = get_path_from_dict(root, path, sep=sep, default=Attr(default))
        return attr.value

    def get_bool(self, path: str, default=False) -> bool:
        """Wrapper for get that converts value into boolean"""
        return str(self.get(path, default)).lower() == "true"

    def set(self, path: str, value: Any, sep="."):
        """Set value using same syntax as get()"""
        # Walk sub_dicts before parsing path
<<<<<<< HEAD
        self._set_value_for_key_path(self.raw, path, value, sep)

    def y_bool(self, path: str, default=False) -> bool:
        """Wrapper for y that converts value into boolean"""
        return str(self.y(path, default)).lower() == "true"
=======
        root = self.raw
        # Walk each component of the path
        path_parts = path.split(sep)
        for comp in path_parts[:-1]:
            if comp not in root:
                root[comp] = {}
            root = root.get(comp, {})
        root[path_parts[-1]] = Attr(value)
>>>>>>> 2ac7eb6f


CONFIG = ConfigLoader()


if __name__ == "__main__":
    if len(argv) < 2:
        print(dumps(CONFIG.raw, indent=4, cls=AttrEncoder))
    else:
        print(CONFIG.get(argv[1]))<|MERGE_RESOLUTION|>--- conflicted
+++ resolved
@@ -10,13 +10,8 @@
 from pathlib import Path
 from sys import argv, stderr
 from time import time
-<<<<<<< HEAD
-from typing import Any
+from typing import Any, Optional
 from urllib.parse import parse_qsl, quote_plus, urlencode, urlparse
-=======
-from typing import Any, Optional
-from urllib.parse import urlparse
->>>>>>> 2ac7eb6f
 
 import yaml
 from django.conf import ImproperlyConfigured
@@ -50,10 +45,6 @@
     return root
 
 
-<<<<<<< HEAD
-class UNSET:
-    """Used to test whether configuration key has not been set."""
-=======
 @dataclass
 class Attr:
     """Single configuration attribute"""
@@ -83,7 +74,10 @@
         if isinstance(o, Attr):
             return o.value
         return super().default(o)
->>>>>>> 2ac7eb6f
+
+
+class UNSET:
+    """Used to test whether configuration key has not been set."""
 
 
 class ConfigLoader:
@@ -117,7 +111,6 @@
                         # Update config with env file
                         self.update_from_file(env_file)
         self.update_from_env()
-<<<<<<< HEAD
         self.check_deprecations()
         self.update_redis_url_from_env()
 
@@ -212,9 +205,6 @@
 
                 deprecated_value = _pop_deprecated_key(self.__config, deprecation.split("."), 0)
                 self.y_set(replacement, deprecated_value)
-=======
-        self.update(self.__config, kwargs)
->>>>>>> 2ac7eb6f
 
     def log(self, level: str, message: str, **kwargs):
         """Custom Log method, we want to ensure ConfigLoader always logs JSON even when
@@ -282,7 +272,6 @@
                 error=str(exc),
             )
 
-<<<<<<< HEAD
     def update_from_dict(self, update: dict):
         """Update config from dict"""
         self.__config.update(update)
@@ -298,8 +287,6 @@
         current_obj[dot_parts[-1]] = value
         return outer
 
-=======
->>>>>>> 2ac7eb6f
     def update_from_env(self):
         """Check environment variables"""
         outer = {}
@@ -313,11 +300,7 @@
                 value = loads(value)
             except JSONDecodeError:
                 pass
-<<<<<<< HEAD
             outer = self._set_value_for_key_path(outer, relative_key, value)
-=======
-            current_obj[dot_parts[-1]] = Attr(value, Attr.Source.ENV, key)
->>>>>>> 2ac7eb6f
             idx += 1
         if idx > 0:
             self.log("debug", "Loaded environment variables", count=idx)
@@ -353,22 +336,11 @@
     def set(self, path: str, value: Any, sep="."):
         """Set value using same syntax as get()"""
         # Walk sub_dicts before parsing path
-<<<<<<< HEAD
         self._set_value_for_key_path(self.raw, path, value, sep)
 
     def y_bool(self, path: str, default=False) -> bool:
         """Wrapper for y that converts value into boolean"""
         return str(self.y(path, default)).lower() == "true"
-=======
-        root = self.raw
-        # Walk each component of the path
-        path_parts = path.split(sep)
-        for comp in path_parts[:-1]:
-            if comp not in root:
-                root[comp] = {}
-            root = root.get(comp, {})
-        root[path_parts[-1]] = Attr(value)
->>>>>>> 2ac7eb6f
 
 
 CONFIG = ConfigLoader()
