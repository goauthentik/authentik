--- conflicted
+++ resolved
@@ -41,13 +41,8 @@
             return __version__
         version_in_cache = cache.get(VERSION_CACHE_KEY)
         if not version_in_cache:  # pragma: no cover
-<<<<<<< HEAD
-            update_latest_version.delay()
+            update_latest_version.send()
             return authentik_version()
-=======
-            update_latest_version.send()
-            return __version__
->>>>>>> f054af82
         return version_in_cache
 
     def get_version_latest_valid(self, _) -> bool:
@@ -56,7 +51,9 @@
 
     def get_outdated(self, instance) -> bool:
         """Check if we're running the latest version"""
-        return parse(self.get_version_current(instance)) < parse(self.get_version_latest(instance))
+        return parse(self.get_version_current(instance)) < parse(
+            self.get_version_latest(instance)
+        )
 
     def get_outpost_outdated(self, _) -> bool:
         """Check if any outpost is outdated/has a version mismatch"""
