--- conflicted
+++ resolved
@@ -13,10 +13,6 @@
 from authentik.lib.config import CONFIG
 from authentik.lib.utils.http import get_http_session
 from authentik.tasks.middleware import CurrentTask
-<<<<<<< HEAD
-from authentik.tasks.models import Task
-=======
->>>>>>> 58d5d379
 
 LOGGER = get_logger()
 VERSION_NULL = "0.0.0"
@@ -37,11 +33,7 @@
 
 
 @actor(description=_("Update latest version info."))
-<<<<<<< HEAD
 def update_latest_version() -> None:
-=======
-def update_latest_version():
->>>>>>> 58d5d379
     self = CurrentTask.get_task()
     if CONFIG.get_bool("disable_update_check"):
         cache.set(VERSION_CACHE_KEY, VERSION_NULL, VERSION_CACHE_TIMEOUT)
