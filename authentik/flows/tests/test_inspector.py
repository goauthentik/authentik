--- conflicted
+++ resolved
@@ -53,11 +53,6 @@
                     "layout": "stacked",
                 },
                 "flow_designation": "authentication",
-<<<<<<< HEAD
-                "enable_remember_me": False,
-                "type": ChallengeTypes.NATIVE.value,
-=======
->>>>>>> 303ba137
                 "password_fields": False,
                 "primary_action": "Log in",
                 "sources": [],
