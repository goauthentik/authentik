--- conflicted
+++ resolved
@@ -16,7 +16,7 @@
 
 from authentik.api.decorators import permission_required
 from authentik.blueprints.v1.exporter import FlowExporter
-from authentik.blueprints.v1.importer import SERIALIZER_CONTEXT_BLUEPRINT, StringImporter
+from authentik.blueprints.v1.importer import SERIALIZER_CONTEXT_BLUEPRINT, Importer
 from authentik.core.api.used_by import UsedByMixin
 from authentik.core.api.utils import CacheSerializer, LinkSerializer, PassiveSerializer
 from authentik.events.utils import sanitize_dict
@@ -181,11 +181,7 @@
         if not file:
             return Response(data=import_response.initial_data, status=400)
 
-<<<<<<< HEAD
-        importer = StringImporter(file.read().decode())
-=======
         importer = Importer.from_string(file.read().decode())
->>>>>>> 42c3cfa6
         valid, logs = importer.validate()
         import_response.initial_data["logs"] = [sanitize_dict(log) for log in logs]
         import_response.initial_data["success"] = valid
