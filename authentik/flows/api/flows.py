--- conflicted
+++ resolved
@@ -33,11 +33,6 @@
 from authentik.flows.exceptions import FlowNonApplicableException
 from authentik.flows.models import Flow
 from authentik.flows.planner import PLAN_CONTEXT_PENDING_USER, FlowPlanner, cache_key
-<<<<<<< HEAD
-=======
-from authentik.flows.transfer.exporter import FlowExporter
-from authentik.flows.transfer.importer import FlowImporter
->>>>>>> 882250a8
 from authentik.flows.views.executor import SESSION_KEY_HISTORY, SESSION_KEY_PLAN
 from authentik.lib.views import bad_request_message
 
@@ -203,13 +198,8 @@
     def export(self, request: Request, slug: str) -> Response:
         """Export flow to .akflow file"""
         flow = self.get_object()
-<<<<<<< HEAD
         exporter = Exporter(flow)
-        response = JsonResponse(exporter.export(), encoder=DataclassEncoder, safe=False)
-=======
-        exporter = FlowExporter(flow)
         response = HttpResponse(content=exporter.export_to_string())
->>>>>>> 882250a8
         response["Content-Disposition"] = f'attachment; filename="{flow.slug}.akflow"'
         return response
 
