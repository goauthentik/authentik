"""authentik core tasks"""

from datetime import datetime, timedelta

from django.utils.timezone import now
from django.utils.translation import gettext_lazy as _
from django_dramatiq_postgres.middleware import CurrentTask
from dramatiq.actor import actor
from structlog.stdlib import get_logger

from authentik.core.models import (
    USER_ATTRIBUTE_EXPIRES,
    USER_ATTRIBUTE_GENERATED,
    ExpiringModel,
    User,
)
<<<<<<< HEAD
from authentik.events.system_tasks import SystemTask, TaskStatus, prefill_task
from authentik.lib.config import CONFIG
from authentik.lib.utils.db import qs_batch_iter
from authentik.root.celery import CELERY_APP
=======
from authentik.tasks.models import Task
>>>>>>> 56b3137e

LOGGER = get_logger()


@actor(description=_("Remove expired objects."))
def clean_expired_models():
    self: Task = CurrentTask.get_task()
    for cls in ExpiringModel.__subclasses__():
        cls: ExpiringModel
        objects = (
            cls.objects.all().exclude(expiring=False).exclude(expiring=True, expires__gt=now())
        )
        amount = objects.count()
        for obj in qs_batch_iter(objects):
            obj.expire_action()
        LOGGER.debug("Expired models", model=cls, amount=amount)
        self.info(f"Expired {amount} {cls._meta.verbose_name_plural}")

<<<<<<< HEAD
    for session in qs_batch_iter(AuthenticatedSession.objects.all()):
        match CONFIG.get("session_storage", "cache"):
            case "cache":
                cache_key = f"{KEY_PREFIX}{session.session_key}"
                value = None
                try:
                    value = cache.get(cache_key)
=======
>>>>>>> 56b3137e

@actor(description=_("Remove temporary users created by SAML Sources."))
def clean_temporary_users():
    self: Task = CurrentTask.get_task()
    _now = datetime.now()
    deleted_users = 0
    for user in User.objects.filter(**{f"attributes__{USER_ATTRIBUTE_GENERATED}": True}):
        if not user.attributes.get(USER_ATTRIBUTE_EXPIRES):
            continue
        delta: timedelta = _now - datetime.fromtimestamp(
            user.attributes.get(USER_ATTRIBUTE_EXPIRES)
        )
        if delta.total_seconds() > 0:
            LOGGER.debug("User is expired and will be deleted.", user=user, delta=delta)
            user.delete()
            deleted_users += 1
    self.info(f"Successfully deleted {deleted_users} users.")<|MERGE_RESOLUTION|>--- conflicted
+++ resolved
@@ -14,14 +14,8 @@
     ExpiringModel,
     User,
 )
-<<<<<<< HEAD
-from authentik.events.system_tasks import SystemTask, TaskStatus, prefill_task
-from authentik.lib.config import CONFIG
 from authentik.lib.utils.db import qs_batch_iter
-from authentik.root.celery import CELERY_APP
-=======
 from authentik.tasks.models import Task
->>>>>>> 56b3137e
 
 LOGGER = get_logger()
 
@@ -40,16 +34,6 @@
         LOGGER.debug("Expired models", model=cls, amount=amount)
         self.info(f"Expired {amount} {cls._meta.verbose_name_plural}")
 
-<<<<<<< HEAD
-    for session in qs_batch_iter(AuthenticatedSession.objects.all()):
-        match CONFIG.get("session_storage", "cache"):
-            case "cache":
-                cache_key = f"{KEY_PREFIX}{session.session_key}"
-                value = None
-                try:
-                    value = cache.get(cache_key)
-=======
->>>>>>> 56b3137e
 
 @actor(description=_("Remove temporary users created by SAML Sources."))
 def clean_temporary_users():
