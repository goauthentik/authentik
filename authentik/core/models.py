"""authentik core models"""
from datetime import timedelta
from hashlib import md5, sha256
from typing import Any, Optional, Type
from urllib.parse import urlencode
from uuid import uuid4

from deepmerge import always_merger
from django.conf import settings
from django.contrib.auth.models import AbstractUser
from django.contrib.auth.models import UserManager as DjangoUserManager
from django.core import validators
from django.db import models
from django.db.models import Q, QuerySet, options
from django.http import HttpRequest
from django.templatetags.static import static
from django.utils.functional import cached_property
from django.utils.html import escape
from django.utils.timezone import now
from django.utils.translation import gettext_lazy as _
from guardian.mixins import GuardianUserMixin
from model_utils.managers import InheritanceManager
from rest_framework.serializers import Serializer
from structlog.stdlib import get_logger

from authentik.core.exceptions import PropertyMappingExpressionException
from authentik.core.signals import password_changed
from authentik.core.types import UILoginButton, UserSettingSerializer
from authentik.flows.models import Flow
from authentik.lib.config import CONFIG
from authentik.lib.generators import generate_id
from authentik.lib.models import CreatedUpdatedModel, SerializerModel
from authentik.lib.utils.http import get_client_ip
from authentik.managed.models import ManagedModel
from authentik.policies.models import PolicyBindingModel

LOGGER = get_logger()
USER_ATTRIBUTE_DEBUG = "goauthentik.io/user/debug"
USER_ATTRIBUTE_SA = "goauthentik.io/user/service-account"
USER_ATTRIBUTE_SOURCES = "goauthentik.io/user/sources"
USER_ATTRIBUTE_TOKEN_EXPIRING = "goauthentik.io/user/token-expires"  # nosec
USER_ATTRIBUTE_CHANGE_USERNAME = "goauthentik.io/user/can-change-username"
USER_ATTRIBUTE_CHANGE_EMAIL = "goauthentik.io/user/can-change-email"
USER_ATTRIBUTE_CAN_OVERRIDE_IP = "goauthentik.io/user/override-ips"

GRAVATAR_URL = "https://secure.gravatar.com"
DEFAULT_AVATAR = static("dist/assets/images/user_default.png")


options.DEFAULT_NAMES = options.DEFAULT_NAMES + ("authentik_used_by_shadows",)


def default_token_duration():
    """Default duration a Token is valid"""
    return now() + timedelta(minutes=30)


def default_token_key():
    """Default token key"""
    # We use generate_id since the chars in the key should be easy
    # to use in Emails (for verification) and URLs (for recovery)
    return generate_id(128)


class Group(SerializerModel):
    """Custom Group model which supports a basic hierarchy"""

    group_uuid = models.UUIDField(primary_key=True, editable=False, default=uuid4)

    name = models.CharField(_("name"), max_length=80)
    is_superuser = models.BooleanField(
        default=False, help_text=_("Users added to this group will be superusers.")
    )

    parent = models.ForeignKey(
        "Group",
        blank=True,
        null=True,
        on_delete=models.SET_NULL,
        related_name="children",
    )
    attributes = models.JSONField(default=dict, blank=True)

<<<<<<< HEAD
    @property
    def serializer(self) -> Serializer:
        from authentik.core.api.groups import GroupSerializer

        return GroupSerializer
=======
    def is_member(self, user: "User") -> bool:
        """Recursively check if `user` is member of us, or any parent."""
        query = """
        WITH RECURSIVE parents AS (
            SELECT authentik_core_group.*, 0 AS relative_depth
            FROM authentik_core_group
            WHERE authentik_core_group.group_uuid = %s

            UNION ALL

            SELECT authentik_core_group.*, parents.relative_depth - 1
            FROM authentik_core_group,parents
            WHERE authentik_core_group.parent_id = parents.group_uuid
        )
        SELECT group_uuid
        FROM parents
        GROUP BY group_uuid;
        """
        groups = Group.objects.raw(query, [self.group_uuid])
        return user.ak_groups.filter(pk__in=[group.pk for group in groups]).exists()
>>>>>>> 1a9ace6f

    def __str__(self):
        return f"Group {self.name}"

    class Meta:

        unique_together = (
            (
                "name",
                "parent",
            ),
        )


class UserManager(DjangoUserManager):
    """Custom user manager that doesn't assign is_superuser and is_staff"""

    def create_user(self, username, email=None, password=None, **extra_fields):
        """Custom user manager that doesn't assign is_superuser and is_staff"""
        return self._create_user(username, email, password, **extra_fields)


class User(SerializerModel, GuardianUserMixin, AbstractUser):
    """Custom User model to allow easier adding of user-based settings"""

    uuid = models.UUIDField(default=uuid4, editable=False)
    name = models.TextField(help_text=_("User's display name."))

    sources = models.ManyToManyField("Source", through="UserSourceConnection")
    ak_groups = models.ManyToManyField("Group", related_name="users")
    password_change_date = models.DateTimeField(auto_now_add=True)

    attributes = models.JSONField(default=dict, blank=True)

    objects = UserManager()

    def group_attributes(self) -> dict[str, Any]:
        """Get a dictionary containing the attributes from all groups the user belongs to,
        including the users attributes"""
        final_attributes = {}
        for group in self.ak_groups.all().order_by("name"):
            always_merger.merge(final_attributes, group.attributes)
        always_merger.merge(final_attributes, self.attributes)
        return final_attributes

    @property
    def serializer(self) -> Serializer:
        from authentik.core.api.users import UserSerializer

        return UserSerializer

    @cached_property
    def is_superuser(self) -> bool:
        """Get supseruser status based on membership in a group with superuser status"""
        return self.ak_groups.filter(is_superuser=True).exists()

    @property
    def is_staff(self) -> bool:
        """superuser == staff user"""
        return self.is_superuser  # type: ignore

    def set_password(self, password, signal=True):
        if self.pk and signal:
            password_changed.send(sender=self, user=self, password=password)
        self.password_change_date = now()
        return super().set_password(password)

    @property
    def uid(self) -> str:
        """Generate a globall unique UID, based on the user ID and the hashed secret key"""
        return sha256(f"{self.id}-{settings.SECRET_KEY}".encode("ascii")).hexdigest()

    @property
    def avatar(self) -> str:
        """Get avatar, depending on authentik.avatar setting"""
        mode: str = CONFIG.y("avatars", "none")
        if mode == "none":
            return DEFAULT_AVATAR
        # gravatar uses md5 for their URLs, so md5 can't be avoided
        mail_hash = md5(self.email.lower().encode("utf-8")).hexdigest()  # nosec
        if mode == "gravatar":
            parameters = [
                ("s", "158"),
                ("r", "g"),
            ]
            gravatar_url = f"{GRAVATAR_URL}/avatar/{mail_hash}?{urlencode(parameters, doseq=True)}"
            return escape(gravatar_url)
        return mode % {
            "username": self.username,
            "mail_hash": mail_hash,
            "upn": self.attributes.get("upn", ""),
        }

    class Meta:

        permissions = (
            ("reset_user_password", "Reset Password"),
            ("impersonate", "Can impersonate other users"),
        )
        verbose_name = _("User")
        verbose_name_plural = _("Users")


class Provider(SerializerModel):
    """Application-independent Provider instance. For example SAML2 Remote, OAuth2 Application"""

    name = models.TextField()

    authorization_flow = models.ForeignKey(
        Flow,
        on_delete=models.CASCADE,
        help_text=_("Flow used when authorizing this provider."),
        related_name="provider_authorization",
    )

    property_mappings = models.ManyToManyField("PropertyMapping", default=None, blank=True)

    objects = InheritanceManager()

    @property
    def launch_url(self) -> Optional[str]:
        """URL to this provider and initiate authorization for the user.
        Can return None for providers that are not URL-based"""
        return None

    @property
    def component(self) -> str:
        """Return component used to edit this object"""
        raise NotImplementedError

    @property
    def serializer(self) -> Type[Serializer]:
        """Get serializer for this model"""
        raise NotImplementedError

    def __str__(self):
        return self.name


class Application(SerializerModel, PolicyBindingModel):
    """Every Application which uses authentik for authentication/identification/authorization
    needs an Application record. Other authentication types can subclass this Model to
    add custom fields and other properties"""

    name = models.TextField(help_text=_("Application's display Name."))
    slug = models.SlugField(help_text=_("Internal application name, used in URLs."), unique=True)
    provider = models.OneToOneField(
        "Provider", null=True, blank=True, default=None, on_delete=models.SET_DEFAULT
    )

    meta_launch_url = models.TextField(
        default="", blank=True, validators=[validators.URLValidator()]
    )
    # For template applications, this can be set to /static/authentik/applications/*
    meta_icon = models.FileField(
        upload_to="application-icons/",
        default=None,
        null=True,
        max_length=500,
    )
    meta_description = models.TextField(default="", blank=True)
    meta_publisher = models.TextField(default="", blank=True)

    @property
    def serializer(self) -> Serializer:
        from authentik.core.api.applications import ApplicationSerializer

        return ApplicationSerializer

    @property
    def get_meta_icon(self) -> Optional[str]:
        """Get the URL to the App Icon image. If the name is /static or starts with http
        it is returned as-is"""
        if not self.meta_icon:
            return None
        if self.meta_icon.name.startswith("http") or self.meta_icon.name.startswith("/static"):
            return self.meta_icon.name
        return self.meta_icon.url

    def get_launch_url(self) -> Optional[str]:
        """Get launch URL if set, otherwise attempt to get launch URL based on provider."""
        if self.meta_launch_url:
            return self.meta_launch_url
        if self.provider:
            return self.get_provider().launch_url
        return None

    def get_provider(self) -> Optional[Provider]:
        """Get casted provider instance"""
        if not self.provider:
            return None
        return Provider.objects.get_subclass(pk=self.provider.pk)

    def __str__(self):
        return self.name

    class Meta:

        verbose_name = _("Application")
        verbose_name_plural = _("Applications")


class SourceUserMatchingModes(models.TextChoices):
    """Different modes a source can handle new/returning users"""

    IDENTIFIER = "identifier", _("Use the source-specific identifier")
    EMAIL_LINK = "email_link", _(
        (
            "Link to a user with identical email address. Can have security implications "
            "when a source doesn't validate email addresses."
        )
    )
    EMAIL_DENY = "email_deny", _(
        "Use the user's email address, but deny enrollment when the email address already exists."
    )
    USERNAME_LINK = "username_link", _(
        (
            "Link to a user with identical username. Can have security implications "
            "when a username is used with another source."
        )
    )
    USERNAME_DENY = "username_deny", _(
        "Use the user's username, but deny enrollment when the username already exists."
    )


class Source(ManagedModel, SerializerModel, PolicyBindingModel):
    """Base Authentication source, i.e. an OAuth Provider, SAML Remote or LDAP Server"""

    name = models.TextField(help_text=_("Source's display Name."))
    slug = models.SlugField(help_text=_("Internal source name, used in URLs."), unique=True)

    enabled = models.BooleanField(default=True)
    property_mappings = models.ManyToManyField("PropertyMapping", default=None, blank=True)

    authentication_flow = models.ForeignKey(
        Flow,
        blank=True,
        null=True,
        default=None,
        on_delete=models.SET_NULL,
        help_text=_("Flow to use when authenticating existing users."),
        related_name="source_authentication",
    )
    enrollment_flow = models.ForeignKey(
        Flow,
        blank=True,
        null=True,
        default=None,
        on_delete=models.SET_NULL,
        help_text=_("Flow to use when enrolling new users."),
        related_name="source_enrollment",
    )

    user_matching_mode = models.TextField(
        choices=SourceUserMatchingModes.choices,
        default=SourceUserMatchingModes.IDENTIFIER,
        help_text=_(
            (
                "How the source determines if an existing user should be authenticated or "
                "a new user enrolled."
            )
        ),
    )

    objects = InheritanceManager()

    @property
    def component(self) -> str:
        """Return component used to edit this object"""
        raise NotImplementedError

    @property
    def ui_login_button(self) -> Optional[UILoginButton]:
        """If source uses a http-based flow, return UI Information about the login
        button. If source doesn't use http-based flow, return None."""
        return None

    @property
    def ui_user_settings(self) -> Optional[UserSettingSerializer]:
        """Entrypoint to integrate with User settings. Can either return None if no
        user settings are available, or UserSettingSerializer."""
        return None

    def __str__(self):
        return self.name


class UserSourceConnection(CreatedUpdatedModel):
    """Connection between User and Source."""

    user = models.ForeignKey(User, on_delete=models.CASCADE)
    source = models.ForeignKey(Source, on_delete=models.CASCADE)

    objects = InheritanceManager()

    class Meta:

        unique_together = (("user", "source"),)


class ExpiringModel(models.Model):
    """Base Model which can expire, and is automatically cleaned up."""

    expires = models.DateTimeField(default=default_token_duration)
    expiring = models.BooleanField(default=True)

    def expire_action(self, *args, **kwargs):
        """Handler which is called when this object is expired. By
        default the object is deleted. This is less efficient compared
        to bulk deleting objects, but classes like Token() need to change
        values instead of being deleted."""
        return self.delete(*args, **kwargs)

    @classmethod
    def filter_not_expired(cls, **kwargs) -> QuerySet:
        """Filer for tokens which are not expired yet or are not expiring,
        and match filters in `kwargs`"""
        expired = Q(expires__lt=now(), expiring=True)
        return cls.objects.exclude(expired).filter(**kwargs)

    @property
    def is_expired(self) -> bool:
        """Check if token is expired yet."""
        if not self.expiring:
            return False
        return now() > self.expires

    class Meta:

        abstract = True


class TokenIntents(models.TextChoices):
    """Intents a Token can be created for."""

    # Single use token
    INTENT_VERIFICATION = "verification"

    # Allow access to API
    INTENT_API = "api"

    # Recovery use for the recovery app
    INTENT_RECOVERY = "recovery"

    # App-specific passwords
    INTENT_APP_PASSWORD = "app_password"  # nosec


class Token(SerializerModel, ManagedModel, ExpiringModel):
    """Token used to authenticate the User for API Access or confirm another Stage like Email."""

    token_uuid = models.UUIDField(primary_key=True, editable=False, default=uuid4)
    identifier = models.SlugField(max_length=255, unique=True)
    key = models.TextField(default=default_token_key)
    intent = models.TextField(
        choices=TokenIntents.choices, default=TokenIntents.INTENT_VERIFICATION
    )
    user = models.ForeignKey("User", on_delete=models.CASCADE, related_name="+")
    description = models.TextField(default="", blank=True)

    @property
    def serializer(self) -> Serializer:
        from authentik.core.api.tokens import TokenSerializer

        return TokenSerializer

    def expire_action(self, *args, **kwargs):
        """Handler which is called when this object is expired."""
        from authentik.events.models import Event, EventAction

        self.key = default_token_key()
        self.expires = default_token_duration()
        self.save(*args, **kwargs)
        Event.new(
            action=EventAction.SECRET_ROTATE,
            token=self,
            message=f"Token {self.identifier}'s secret was rotated.",
        ).save()

    def __str__(self):
        description = f"{self.identifier}"
        if self.expiring:
            description += f" (expires={self.expires})"
        return description

    class Meta:

        verbose_name = _("Token")
        verbose_name_plural = _("Tokens")
        indexes = [
            models.Index(fields=["identifier"]),
            models.Index(fields=["key"]),
        ]
        permissions = (("view_token_key", "View token's key"),)


class PropertyMapping(SerializerModel, ManagedModel):
    """User-defined key -> x mapping which can be used by providers to expose extra data."""

    pm_uuid = models.UUIDField(primary_key=True, editable=False, default=uuid4)
    name = models.TextField()
    expression = models.TextField()

    objects = InheritanceManager()

    @property
    def component(self) -> str:
        """Return component used to edit this object"""
        raise NotImplementedError

    @property
    def serializer(self) -> Type[Serializer]:
        """Get serializer for this model"""
        raise NotImplementedError

    def evaluate(self, user: Optional[User], request: Optional[HttpRequest], **kwargs) -> Any:
        """Evaluate `self.expression` using `**kwargs` as Context."""
        from authentik.core.expression import PropertyMappingEvaluator

        evaluator = PropertyMappingEvaluator()
        evaluator.set_context(user, request, self, **kwargs)
        try:
            return evaluator.evaluate(self.expression)
        except Exception as exc:
            raise PropertyMappingExpressionException(str(exc)) from exc

    def __str__(self):
        return f"Property Mapping {self.name}"

    class Meta:

        verbose_name = _("Property Mapping")
        verbose_name_plural = _("Property Mappings")


class AuthenticatedSession(ExpiringModel):
    """Additional session class for authenticated users. Augments the standard django session
    to achieve the following:
        - Make it queryable by user
        - Have a direct connection to user objects
        - Allow users to view their own sessions and terminate them
        - Save structured and well-defined information.
    """

    uuid = models.UUIDField(default=uuid4, primary_key=True)

    session_key = models.CharField(max_length=40)
    user = models.ForeignKey(User, on_delete=models.CASCADE)

    last_ip = models.TextField()
    last_user_agent = models.TextField(blank=True)
    last_used = models.DateTimeField(auto_now=True)

    @staticmethod
    def from_request(request: HttpRequest, user: User) -> Optional["AuthenticatedSession"]:
        """Create a new session from a http request"""
        if not hasattr(request, "session") or not request.session.session_key:
            return None
        return AuthenticatedSession(
            session_key=request.session.session_key,
            user=user,
            last_ip=get_client_ip(request),
            last_user_agent=request.META.get("HTTP_USER_AGENT", ""),
            expires=request.session.get_expiry_date(),
        )

    class Meta:

        verbose_name = _("Authenticated Session")
        verbose_name_plural = _("Authenticated Sessions")<|MERGE_RESOLUTION|>--- conflicted
+++ resolved
@@ -20,7 +20,7 @@
 from django.utils.translation import gettext_lazy as _
 from guardian.mixins import GuardianUserMixin
 from model_utils.managers import InheritanceManager
-from rest_framework.serializers import Serializer
+from rest_framework.serializers import BaseSerializer, Serializer
 from structlog.stdlib import get_logger
 
 from authentik.core.exceptions import PropertyMappingExpressionException
@@ -81,13 +81,12 @@
     )
     attributes = models.JSONField(default=dict, blank=True)
 
-<<<<<<< HEAD
     @property
     def serializer(self) -> Serializer:
         from authentik.core.api.groups import GroupSerializer
 
         return GroupSerializer
-=======
+
     def is_member(self, user: "User") -> bool:
         """Recursively check if `user` is member of us, or any parent."""
         query = """
@@ -108,7 +107,6 @@
         """
         groups = Group.objects.raw(query, [self.group_uuid])
         return user.ak_groups.filter(pk__in=[group.pk for group in groups]).exists()
->>>>>>> 1a9ace6f
 
     def __str__(self):
         return f"Group {self.name}"
@@ -397,13 +395,18 @@
         return self.name
 
 
-class UserSourceConnection(CreatedUpdatedModel):
+class UserSourceConnection(SerializerModel, CreatedUpdatedModel):
     """Connection between User and Source."""
 
     user = models.ForeignKey(User, on_delete=models.CASCADE)
     source = models.ForeignKey(Source, on_delete=models.CASCADE)
 
     objects = InheritanceManager()
+
+    @property
+    def serializer(self) -> BaseSerializer:
+        """Get serializer for this model"""
+        raise NotImplementedError
 
     class Meta:
 
