--- conflicted
+++ resolved
@@ -104,7 +104,6 @@
     INTERNAL_SERVICE_ACCOUNT = "internal_service_account"
 
 
-<<<<<<< HEAD
 class AttributesMixin(models.Model):
     """Adds an attributes property to a model"""
 
@@ -133,8 +132,6 @@
         return instance, False
 
 
-class Group(SerializerModel, AttributesMixin):
-=======
 class GroupQuerySet(CTEQuerySet):
     def with_children_recursive(self):
         """Recursively get all groups that have the current queryset as parents
@@ -169,8 +166,7 @@
         return cte.join(Group, group_uuid=cte.col.group_uuid).with_cte(cte)
 
 
-class Group(SerializerModel):
->>>>>>> a82b5b7b
+class Group(SerializerModel, AttributesMixin):
     """Group model which supports a basic hierarchy and has attributes"""
 
     group_uuid = models.UUIDField(primary_key=True, editable=False, default=uuid4)
@@ -260,7 +256,7 @@
         return self.get_queryset().exclude_anonymous()
 
 
-class User(SerializerModel, GuardianUserMixin, AbstractUser, AttributesMixin):
+class User(SerializerModel, GuardianUserMixin, AttributesMixin, AbstractUser):
     """authentik User model, based on django's contrib auth user model."""
 
     uuid = models.UUIDField(default=uuid4, editable=False, unique=True)
