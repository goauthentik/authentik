"""Source decision helper"""

from enum import Enum
from typing import Any

from django.contrib import messages
from django.db import IntegrityError
from django.db.models.query_utils import Q
from django.http import HttpRequest, HttpResponse
from django.shortcuts import redirect
from django.urls import reverse
from django.utils.translation import gettext as _
from structlog.stdlib import get_logger

<<<<<<< HEAD
from authentik.core.models import Group, Source, SourceUserMatchingModes, User, UserSourceConnection
from authentik.core.sources.stage import PLAN_CONTEXT_SOURCES_CONNECTION, PostUserEnrollmentStage
=======
from authentik.core.models import Source, SourceUserMatchingModes, User, UserSourceConnection
from authentik.core.sources.stage import PLAN_CONTEXT_SOURCES_CONNECTION, PostSourceStage
>>>>>>> a82b5b7b
from authentik.events.models import Event, EventAction
from authentik.flows.exceptions import FlowNonApplicableException
from authentik.flows.models import Flow, FlowToken, Stage, in_memory_stage
from authentik.flows.planner import (
    PLAN_CONTEXT_IS_RESTORED,
    PLAN_CONTEXT_PENDING_USER,
    PLAN_CONTEXT_REDIRECT,
    PLAN_CONTEXT_SOURCE,
    PLAN_CONTEXT_SSO,
    FlowPlanner,
)
from authentik.flows.stage import StageView
from authentik.flows.views.executor import NEXT_ARG_NAME, SESSION_KEY_GET, SESSION_KEY_PLAN
from authentik.lib.utils.urls import redirect_with_qs
from authentik.lib.views import bad_request_message
from authentik.policies.denied import AccessDeniedResponse
from authentik.policies.utils import delete_none_values
from authentik.stages.password import BACKEND_INBUILT
from authentik.stages.password.stage import PLAN_CONTEXT_AUTHENTICATION_BACKEND
from authentik.stages.prompt.stage import PLAN_CONTEXT_PROMPT
from authentik.stages.user_write.stage import PLAN_CONTEXT_GROUPS, PLAN_CONTEXT_USER_PATH

SESSION_KEY_OVERRIDE_FLOW_TOKEN = "authentik/flows/source_override_flow_token"  # nosec


class Action(Enum):
    """Actions that can be decided based on the request
    and source settings"""

    LINK = "link"
    AUTH = "auth"
    ENROLL = "enroll"
    DENY = "deny"


class MessageStage(StageView):
    """Show a pre-configured message after the flow is done"""

    def dispatch(self, request: HttpRequest, *args, **kwargs) -> HttpResponse:
        """Show a pre-configured message after the flow is done"""
        message = getattr(self.executor.current_stage, "message", "")
        level = getattr(self.executor.current_stage, "level", messages.SUCCESS)
        messages.add_message(
            self.request,
            level,
            message,
        )
        return self.executor.stage_ok()


class SourceFlowManager:
    """Help sources decide what they should do after authorization. Based on source settings and
    previous connections, authenticate the user, enroll a new user, link to an existing user
    or deny the request."""

    source: Source
    request: HttpRequest

    identifier: str

    connection_type: type[UserSourceConnection] = UserSourceConnection

    enroll_info: dict[str, Any]
    groups_info: list[str | dict[str, Any]]
    policy_context: dict[str, Any]
    enroll_properties: dict[str, Any | dict[str, Any]]
    groups_properties: list[dict[str, Any | dict[str, Any]]]

    def __init__(
        self,
        source: Source,
        request: HttpRequest,
        identifier: str,
        enroll_info: dict[str, Any],
        groups_info: list[str | dict[Any, Any]],
        policy_context: dict[str, Any],
    ) -> None:
        self.source = source
        self.request = request
        self.identifier = identifier
        self.enroll_info = enroll_info
        self.groups_info = groups_info
        self._logger = get_logger().bind(source=source, identifier=identifier)
        self.policy_context = policy_context

        self.enroll_properties = self.source.build_object_properties(
            object_type=User, request=request, user=None, **self.enroll_info
        )
        self.groups_properties = [
            self.source.build_object_properties(
                object_type=Group, request=request, user=None, info=group_info
            )
            for group_info in self.groups_info
        ]

    def get_action(self, **kwargs) -> tuple[Action, UserSourceConnection | None]:  # noqa: PLR0911
        """decide which action should be taken"""
        new_connection = self.connection_type(source=self.source, identifier=self.identifier)
        # When request is authenticated, always link
        if self.request.user.is_authenticated:
            new_connection.user = self.request.user
            new_connection = self.update_connection(new_connection, **kwargs)
            return Action.LINK, new_connection

        existing_connections = self.connection_type.objects.filter(
            source=self.source, identifier=self.identifier
        )
        if existing_connections.exists():
            connection = existing_connections.first()
            return Action.AUTH, self.update_connection(connection, **kwargs)
        # No connection exists, but we match on identifier, so enroll
        if self.source.user_matching_mode == SourceUserMatchingModes.IDENTIFIER:
            # We don't save the connection here cause it doesn't have a user assigned yet
            return Action.ENROLL, self.update_connection(new_connection, **kwargs)

        # Check for existing users with matching attributes
        query = Q()
        # Either query existing user based on email or username
        if self.source.user_matching_mode in [
            SourceUserMatchingModes.EMAIL_LINK,
            SourceUserMatchingModes.EMAIL_DENY,
        ]:
            if not self.enroll_properties.get("email", None):
                self._logger.warning("Refusing to use none email", source=self.source)
                return Action.DENY, None
            query = Q(email__exact=self.enroll_properties.get("email", None))
        if self.source.user_matching_mode in [
            SourceUserMatchingModes.USERNAME_LINK,
            SourceUserMatchingModes.USERNAME_DENY,
        ]:
            if not self.enroll_properties.get("username", None):
                self._logger.warning("Refusing to use none username", source=self.source)
                return Action.DENY, None
            query = Q(username__exact=self.enroll_properties.get("username", None))
        self._logger.debug("trying to link with existing user", query=query)
        matching_users = User.objects.filter(query)
        # No matching users, always enroll
        if not matching_users.exists():
            self._logger.debug("no matching users found, enrolling")
            return Action.ENROLL, self.update_connection(new_connection, **kwargs)

        user = matching_users.first()
        if self.source.user_matching_mode in [
            SourceUserMatchingModes.EMAIL_LINK,
            SourceUserMatchingModes.USERNAME_LINK,
        ]:
            new_connection.user = user
            new_connection = self.update_connection(new_connection, **kwargs)
            return Action.LINK, new_connection
        if self.source.user_matching_mode in [
            SourceUserMatchingModes.EMAIL_DENY,
            SourceUserMatchingModes.USERNAME_DENY,
        ]:
            self._logger.info("denying source because user exists", user=user)
            return Action.DENY, None
        # Should never get here as default enroll case is returned above.
        return Action.DENY, None  # pragma: no cover

    def update_connection(
        self, connection: UserSourceConnection, **kwargs
    ) -> UserSourceConnection:  # pragma: no cover
        """Optionally make changes to the connection after it is looked up/created."""
        return connection

    def get_flow(self, **kwargs) -> HttpResponse:
        """Get the flow response based on user_matching_mode"""
        try:
            action, connection = self.get_action(**kwargs)
        except IntegrityError as exc:
            self._logger.warning("failed to get action", exc=exc)
            return redirect(reverse("authentik_core:root-redirect"))
        self._logger.debug("get_action", action=action, connection=connection)
        try:
            if connection:
                if action == Action.LINK:
                    self._logger.debug("Linking existing user")
                    return self.handle_existing_link(connection)
                if action == Action.AUTH:
                    self._logger.debug("Handling auth user")
                    return self.handle_auth(connection)
                if action == Action.ENROLL:
                    self._logger.debug("Handling enrollment of new user")
                    return self.handle_enroll(connection)
        except FlowNonApplicableException as exc:
            self._logger.warning("Flow non applicable", exc=exc)
            return self.error_handler(exc)
        # Default case, assume deny
        error = Exception(
            _(
                "Request to authenticate with {source} has been denied. Please authenticate "
                "with the source you've previously signed up with.".format_map(
                    {"source": self.source.name}
                )
            ),
        )
        return self.error_handler(error)

    def error_handler(self, error: Exception) -> HttpResponse:
        """Handle any errors by returning an access denied stage"""
        response = AccessDeniedResponse(self.request)
        response.error_message = str(error)
        if isinstance(error, FlowNonApplicableException):
            response.policy_result = error.policy_result
            response.error_message = error.messages
        return response

    def get_stages_to_append(self, flow: Flow) -> list[Stage]:
        """Hook to override stages which are appended to the flow"""
        return [
            in_memory_stage(PostSourceStage),
        ]

    def _prepare_flow(
        self,
        flow: Flow,
        connection: UserSourceConnection,
        stages: list[StageView] | None = None,
        **flow_context,
    ) -> HttpResponse:
        """Prepare Authentication Plan, redirect user FlowExecutor"""
<<<<<<< HEAD
        # Ensure redirect is carried through when user was trying to
        # authorize application
        final_redirect = self.request.session.get(SESSION_KEY_GET, {}).get(
            NEXT_ARG_NAME, "authentik_core:if-user"
        )
        flow_context.update(
=======
        kwargs.update(
>>>>>>> a82b5b7b
            {
                # Since we authenticate the user by their token, they have no backend set
                PLAN_CONTEXT_AUTHENTICATION_BACKEND: BACKEND_INBUILT,
                PLAN_CONTEXT_SSO: True,
                PLAN_CONTEXT_SOURCE: self.source,
                PLAN_CONTEXT_SOURCES_CONNECTION: connection,
                PLAN_CONTEXT_GROUPS: self.groups_properties,
            }
        )
<<<<<<< HEAD
        flow_context.update(self.policy_context)
=======
        kwargs.update(self.policy_context)
        if SESSION_KEY_OVERRIDE_FLOW_TOKEN in self.request.session:
            token: FlowToken = self.request.session.get(SESSION_KEY_OVERRIDE_FLOW_TOKEN)
            self._logger.info("Replacing source flow with overridden flow", flow=token.flow.slug)
            plan = token.plan
            plan.context[PLAN_CONTEXT_IS_RESTORED] = token
            plan.context.update(kwargs)
            for stage in self.get_stages_to_append(flow):
                plan.append_stage(stage)
            if stages:
                for stage in stages:
                    plan.append_stage(stage)
            self.request.session[SESSION_KEY_PLAN] = plan
            flow_slug = token.flow.slug
            token.delete()
            return redirect_with_qs(
                "authentik_core:if-flow",
                self.request.GET,
                flow_slug=flow_slug,
            )
        # Ensure redirect is carried through when user was trying to
        # authorize application
        final_redirect = self.request.session.get(SESSION_KEY_GET, {}).get(
            NEXT_ARG_NAME, "authentik_core:if-user"
        )
        if PLAN_CONTEXT_REDIRECT not in kwargs:
            kwargs[PLAN_CONTEXT_REDIRECT] = final_redirect

>>>>>>> a82b5b7b
        if not flow:
            return bad_request_message(
                self.request,
                _("Configured flow does not exist."),
            )
        # We run the Flow planner here so we can pass the Pending user in the context
        planner = FlowPlanner(flow)
<<<<<<< HEAD
        plan = planner.plan(self.request, flow_context)
=======
        # We append some stages so the initial flow we get might be empty
        planner.allow_empty_flows = True
        planner.use_cache = False
        plan = planner.plan(self.request, kwargs)
>>>>>>> a82b5b7b
        for stage in self.get_stages_to_append(flow):
            plan.append_stage(stage)
        plan.append_stage(in_memory_stage(UserUpdateStage))
        if stages:
            for stage in stages:
                plan.append_stage(stage)
        self.request.session[SESSION_KEY_PLAN] = plan
        return redirect_with_qs(
            "authentik_core:if-flow",
            self.request.GET,
            flow_slug=flow.slug,
        )

    def handle_auth(
        self,
        connection: UserSourceConnection,
    ) -> HttpResponse:
        """Login user and redirect."""
        flow_kwargs = {PLAN_CONTEXT_PENDING_USER: connection.user}
        return self._prepare_flow(
            self.source.authentication_flow,
            connection,
            stages=[
                in_memory_stage(
                    MessageStage,
                    message=_(
                        "Successfully authenticated with {source}!".format_map(
                            {"source": self.source.name}
                        )
                    ),
                )
            ],
            **flow_kwargs,
        )

    def handle_existing_link(
        self,
        connection: UserSourceConnection,
    ) -> HttpResponse:
        """Handler when the user was already authenticated and linked an external source
        to their account."""
        # When request isn't authenticated we jump straight to auth
        if not self.request.user.is_authenticated:
            return self.handle_auth(connection)
        # Connection has already been saved
        Event.new(
            EventAction.SOURCE_LINKED,
            message="Linked Source",
            source=self.source,
        ).from_http(self.request)
        messages.success(
            self.request,
            _("Successfully linked {source}!".format_map({"source": self.source.name})),
        )
        return redirect(
            reverse(
                "authentik_core:if-user",
            )
            + "#/settings;page-sources"
        )

    def handle_enroll(
        self,
        connection: UserSourceConnection,
    ) -> HttpResponse:
        """User was not authenticated and previous request was not authenticated."""
        # We run the Flow planner here so we can pass the Pending user in the context
        if not self.source.enrollment_flow:
            self._logger.warning("source has no enrollment flow")
            return bad_request_message(
                self.request,
                _("Source is not configured for enrollment."),
            )
        return self._prepare_flow(
            self.source.enrollment_flow,
            connection,
            stages=[
                in_memory_stage(
                    MessageStage,
                    message=_(
                        "Successfully authenticated with {source}!".format_map(
                            {"source": self.source.name}
                        )
                    ),
                )
            ],
            **{
                PLAN_CONTEXT_PROMPT: delete_none_values(self.enroll_properties),
                PLAN_CONTEXT_USER_PATH: self.source.get_user_path(),
            },
        )


class UserUpdateStage(StageView):
    """Dynamically injected stage which updates the user after enrollment/authentication."""

    def handle_groups(self):
        """Sync users' groups from source data"""
        user: User = self.executor.plan.context[PLAN_CONTEXT_PENDING_USER]
        groups_properties: list[dict[str, Any | dict[str, Any]]] = self.executor.plan.context[
            PLAN_CONTEXT_GROUPS
        ]
        group_names = []
        for group_properties in groups_properties:
            if "name" not in group_properties:
                continue
            Group.update_or_create_attributes({"name": group_properties["name"]}, group_properties)
            group_names.append(group_properties["name"])
        user.ak_groups.set(Group.objects.filter(name__in=group_names))

    def get(self, request: HttpRequest, *args, **kwargs) -> HttpResponse:
        """Stage used after the user has been enrolled"""
        self.handle_groups()
        return self.executor.stage_ok()

    def post(self, request: HttpRequest) -> HttpResponse:
        """Wrapper for post requests"""
        return self.get(request)<|MERGE_RESOLUTION|>--- conflicted
+++ resolved
@@ -12,13 +12,11 @@
 from django.utils.translation import gettext as _
 from structlog.stdlib import get_logger
 
-<<<<<<< HEAD
 from authentik.core.models import Group, Source, SourceUserMatchingModes, User, UserSourceConnection
-from authentik.core.sources.stage import PLAN_CONTEXT_SOURCES_CONNECTION, PostUserEnrollmentStage
-=======
-from authentik.core.models import Source, SourceUserMatchingModes, User, UserSourceConnection
-from authentik.core.sources.stage import PLAN_CONTEXT_SOURCES_CONNECTION, PostSourceStage
->>>>>>> a82b5b7b
+from authentik.core.sources.stage import (
+    PLAN_CONTEXT_SOURCES_CONNECTION,
+    PostSourceStage,
+)
 from authentik.events.models import Event, EventAction
 from authentik.flows.exceptions import FlowNonApplicableException
 from authentik.flows.models import Flow, FlowToken, Stage, in_memory_stage
@@ -239,16 +237,12 @@
         **flow_context,
     ) -> HttpResponse:
         """Prepare Authentication Plan, redirect user FlowExecutor"""
-<<<<<<< HEAD
         # Ensure redirect is carried through when user was trying to
         # authorize application
         final_redirect = self.request.session.get(SESSION_KEY_GET, {}).get(
             NEXT_ARG_NAME, "authentik_core:if-user"
         )
         flow_context.update(
-=======
-        kwargs.update(
->>>>>>> a82b5b7b
             {
                 # Since we authenticate the user by their token, they have no backend set
                 PLAN_CONTEXT_AUTHENTICATION_BACKEND: BACKEND_INBUILT,
@@ -258,16 +252,13 @@
                 PLAN_CONTEXT_GROUPS: self.groups_properties,
             }
         )
-<<<<<<< HEAD
         flow_context.update(self.policy_context)
-=======
-        kwargs.update(self.policy_context)
         if SESSION_KEY_OVERRIDE_FLOW_TOKEN in self.request.session:
             token: FlowToken = self.request.session.get(SESSION_KEY_OVERRIDE_FLOW_TOKEN)
             self._logger.info("Replacing source flow with overridden flow", flow=token.flow.slug)
             plan = token.plan
             plan.context[PLAN_CONTEXT_IS_RESTORED] = token
-            plan.context.update(kwargs)
+            plan.context.update(flow_context)
             for stage in self.get_stages_to_append(flow):
                 plan.append_stage(stage)
             if stages:
@@ -286,10 +277,9 @@
         final_redirect = self.request.session.get(SESSION_KEY_GET, {}).get(
             NEXT_ARG_NAME, "authentik_core:if-user"
         )
-        if PLAN_CONTEXT_REDIRECT not in kwargs:
-            kwargs[PLAN_CONTEXT_REDIRECT] = final_redirect
-
->>>>>>> a82b5b7b
+        if PLAN_CONTEXT_REDIRECT not in flow_context:
+            flow_context[PLAN_CONTEXT_REDIRECT] = final_redirect
+
         if not flow:
             return bad_request_message(
                 self.request,
@@ -297,14 +287,10 @@
             )
         # We run the Flow planner here so we can pass the Pending user in the context
         planner = FlowPlanner(flow)
-<<<<<<< HEAD
-        plan = planner.plan(self.request, flow_context)
-=======
         # We append some stages so the initial flow we get might be empty
         planner.allow_empty_flows = True
         planner.use_cache = False
-        plan = planner.plan(self.request, kwargs)
->>>>>>> a82b5b7b
+        plan = planner.plan(self.request, flow_context)
         for stage in self.get_stages_to_append(flow):
             plan.append_stage(stage)
         plan.append_stage(in_memory_stage(UserUpdateStage))
