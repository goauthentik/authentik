--- conflicted
+++ resolved
@@ -4,12 +4,7 @@
 {% load i18n %}
 
 {% block head_before %}
-<<<<<<< HEAD
-{{ block.super }}
-<link rel="stylesheet" type="text/css" href="{% static 'dist/patternfly.min.css' %}?v={{ ak_version }}">
-=======
 <link rel="stylesheet" type="text/css" href="{% static 'dist/patternfly.min.css' %}">
->>>>>>> d7ab2a36
 {% endblock %}
 
 {% block head %}
