"""Tokens API Viewset"""

from typing import Any

from django_filters.rest_framework import DjangoFilterBackend
from drf_spectacular.utils import OpenApiResponse, extend_schema, inline_serializer
from guardian.shortcuts import assign_perm, get_anonymous_user
from rest_framework.decorators import action
from rest_framework.exceptions import ValidationError
from rest_framework.fields import CharField
from rest_framework.filters import OrderingFilter, SearchFilter
from rest_framework.request import Request
from rest_framework.response import Response
from rest_framework.serializers import ModelSerializer
from rest_framework.viewsets import ModelViewSet

from authentik.api.authorization import OwnerSuperuserPermissions
from authentik.blueprints.api import ManagedSerializer
from authentik.blueprints.v1.importer import SERIALIZER_CONTEXT_BLUEPRINT
from authentik.core.api.used_by import UsedByMixin
from authentik.core.api.users import UserSerializer
from authentik.core.api.utils import PassiveSerializer
from authentik.core.models import (
    USER_ATTRIBUTE_TOKEN_EXPIRING,
    USER_ATTRIBUTE_TOKEN_MAXIMUM_LIFETIME,
    Token,
    TokenIntents,
    User,
    default_token_duration,
    token_expires_from_timedelta,
)
from authentik.events.models import Event, EventAction
from authentik.events.utils import model_to_dict
<<<<<<< HEAD
from authentik.lib.utils.time import timedelta_from_string
=======
from authentik.rbac.decorators import permission_required
>>>>>>> 646276b3


class TokenSerializer(ManagedSerializer, ModelSerializer):
    """Token Serializer"""

    user_obj = UserSerializer(required=False, source="user", read_only=True)

    def __init__(self, *args, **kwargs) -> None:
        super().__init__(*args, **kwargs)
        if SERIALIZER_CONTEXT_BLUEPRINT in self.context:
            self.fields["key"] = CharField(required=False)

    def validate(self, attrs: dict[Any, str]) -> dict[Any, str]:
        """Ensure only API or App password tokens are created."""
        request: Request = self.context.get("request")
        if not request:
            if "user" not in attrs:
                raise ValidationError("Missing user")
            if "intent" not in attrs:
                raise ValidationError("Missing intent")
        else:
            attrs.setdefault("user", request.user)
        attrs.setdefault("intent", TokenIntents.INTENT_API)
        if attrs.get("intent") not in [TokenIntents.INTENT_API, TokenIntents.INTENT_APP_PASSWORD]:
            raise ValidationError({"intent": f"Invalid intent {attrs.get('intent')}"})

        if attrs.get("intent") == TokenIntents.INTENT_APP_PASSWORD:
            # user IS in attrs
            user: User = attrs.get("user")
            max_token_lifetime = user.group_attributes(request).get(
                USER_ATTRIBUTE_TOKEN_MAXIMUM_LIFETIME,
            )
            max_token_lifetime_dt = default_token_duration()
            if max_token_lifetime is not None:
                try:
                    max_token_lifetime_dt = timedelta_from_string(max_token_lifetime)
                except ValueError:
                    max_token_lifetime_dt = default_token_duration()

            if "expires" in attrs and attrs.get("expires") > token_expires_from_timedelta(
                max_token_lifetime_dt
            ):
                raise ValidationError(
                    {"expires": f"Token expires exceeds maximum lifetime ({max_token_lifetime})."}
                )
        elif attrs.get("intent") == TokenIntents.INTENT_API:
            # For API tokens, expires cannot be overridden
            attrs["expires"] = default_token_duration()

        return attrs

    class Meta:
        model = Token
        fields = [
            "pk",
            "managed",
            "identifier",
            "intent",
            "user",
            "user_obj",
            "description",
            "expires",
            "expiring",
        ]
        extra_kwargs = {
            "user": {"required": False},
        }


class TokenViewSerializer(PassiveSerializer):
    """Show token's current key"""

    key = CharField(read_only=True)


class TokenViewSet(UsedByMixin, ModelViewSet):
    """Token Viewset"""

    lookup_field = "identifier"
    queryset = Token.objects.all()
    serializer_class = TokenSerializer
    search_fields = [
        "identifier",
        "intent",
        "user__username",
        "description",
    ]
    filterset_fields = [
        "identifier",
        "intent",
        "user__username",
        "description",
        "expires",
        "expiring",
        "managed",
    ]
    ordering = ["identifier", "expires"]
    permission_classes = [OwnerSuperuserPermissions]
    filter_backends = [DjangoFilterBackend, OrderingFilter, SearchFilter]

    def get_queryset(self):
        user = self.request.user if self.request else get_anonymous_user()
        if user.is_superuser:
            return super().get_queryset()
        return super().get_queryset().filter(user=user.pk)

    def perform_create(self, serializer: TokenSerializer):
        if not self.request.user.is_superuser:
            instance = serializer.save(
                user=self.request.user,
                expiring=self.request.user.attributes.get(USER_ATTRIBUTE_TOKEN_EXPIRING, True),
            )
            assign_perm("authentik_core.view_token_key", self.request.user, instance)
            return instance
        return super().perform_create(serializer)

    @permission_required("authentik_core.view_token_key")
    @extend_schema(
        responses={
            200: TokenViewSerializer(many=False),
            404: OpenApiResponse(description="Token not found or expired"),
        }
    )
    @action(detail=True, pagination_class=None, filter_backends=[], methods=["GET"])
    def view_key(self, request: Request, identifier: str) -> Response:
        """Return token key and log access"""
        token: Token = self.get_object()
        Event.new(EventAction.SECRET_VIEW, secret=token).from_http(request)  # noqa # nosec
        return Response(TokenViewSerializer({"key": token.key}).data)

    @permission_required("authentik_core.set_token_key")
    @extend_schema(
        request=inline_serializer(
            "TokenSetKey",
            {
                "key": CharField(),
            },
        ),
        responses={
            204: OpenApiResponse(description="Successfully changed key"),
            400: OpenApiResponse(description="Missing key"),
            404: OpenApiResponse(description="Token not found or expired"),
        },
    )
    @action(detail=True, pagination_class=None, filter_backends=[], methods=["POST"])
    def set_key(self, request: Request, identifier: str) -> Response:
        """Set token key. Action is logged as event. `authentik_core.set_token_key` permission
        is required."""
        token: Token = self.get_object()
        key = request.data.get("key")
        if not key:
            return Response(status=400)
        token.key = key
        token.save()
        Event.new(EventAction.MODEL_UPDATED, model=model_to_dict(token)).from_http(
            request
        )  # noqa # nosec
        return Response(status=204)<|MERGE_RESOLUTION|>--- conflicted
+++ resolved
@@ -3,7 +3,8 @@
 from typing import Any
 
 from django_filters.rest_framework import DjangoFilterBackend
-from drf_spectacular.utils import OpenApiResponse, extend_schema, inline_serializer
+from drf_spectacular.utils import (OpenApiResponse, extend_schema,
+                                   inline_serializer)
 from guardian.shortcuts import assign_perm, get_anonymous_user
 from rest_framework.decorators import action
 from rest_framework.exceptions import ValidationError
@@ -20,22 +21,15 @@
 from authentik.core.api.used_by import UsedByMixin
 from authentik.core.api.users import UserSerializer
 from authentik.core.api.utils import PassiveSerializer
-from authentik.core.models import (
-    USER_ATTRIBUTE_TOKEN_EXPIRING,
-    USER_ATTRIBUTE_TOKEN_MAXIMUM_LIFETIME,
-    Token,
-    TokenIntents,
-    User,
-    default_token_duration,
-    token_expires_from_timedelta,
-)
+from authentik.core.models import (USER_ATTRIBUTE_TOKEN_EXPIRING,
+                                   USER_ATTRIBUTE_TOKEN_MAXIMUM_LIFETIME,
+                                   Token, TokenIntents, User,
+                                   default_token_duration,
+                                   token_expires_from_timedelta)
 from authentik.events.models import Event, EventAction
 from authentik.events.utils import model_to_dict
-<<<<<<< HEAD
 from authentik.lib.utils.time import timedelta_from_string
-=======
 from authentik.rbac.decorators import permission_required
->>>>>>> 646276b3
 
 
 class TokenSerializer(ManagedSerializer, ModelSerializer):
