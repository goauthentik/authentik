--- conflicted
+++ resolved
@@ -242,11 +242,5 @@
     queryset = GroupSourceConnection.objects.all()
     serializer_class = GroupSourceConnectionSerializer
     filterset_fields = ["group", "source__slug"]
-<<<<<<< HEAD
     search_fields = ["group__name", "source__slug", "identifier"]
-    ordering = ["source__slug", "pk"]
-    owner_field = "user"
-=======
-    search_fields = ["source__slug"]
-    ordering = ["source__slug", "pk"]
->>>>>>> a8c9b3a8
+    ordering = ["source__slug", "pk"]