--- conflicted
+++ resolved
@@ -63,11 +63,7 @@
 def send_mail(
     self: SystemTask,
     message: dict[Any, Any],
-<<<<<<< HEAD
     stage_class_path: str = "authentik.stages.email.models.EmailStage",
-=======
-    stage_class_path: str | None = None,
->>>>>>> c5da1ab2
     email_stage_pk: str | None = None,
 ):
     """Send Email for Email Stage. Retries are scheduled automatically."""
