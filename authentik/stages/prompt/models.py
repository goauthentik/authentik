--- conflicted
+++ resolved
@@ -196,22 +196,9 @@
     ) -> str:
         """Get fully interpolated placeholder"""
         if self.type in CHOICE_FIELDS:
-<<<<<<< HEAD
             # Choice fields use the placeholder to define all valid choices.
             # Therefore their actual placeholder is always blank
             return ""
-=======
-            # Make sure to return a valid choice as placeholder
-            choices = self.get_choices(prompt_context, user, request, dry_run=dry_run)
-            if not choices:
-                return ""
-            return choices[0]
-
-        if self.field_key in prompt_context:
-            # We don't want to parse this as an expression since a user will
-            # be able to control the input
-            return prompt_context[self.field_key]
->>>>>>> 0d6481c4
 
         if self.placeholder_expression:
             evaluator = PropertyMappingEvaluator(
@@ -229,7 +216,13 @@
                     raise wrapped from exc
         return self.placeholder
 
-    def get_initial_value(self, prompt_context: dict, user: User, request: HttpRequest) -> str:
+    def get_initial_value(
+        self,
+        prompt_context: dict,
+        user: User,
+        request: HttpRequest,
+        dry_run: Optional[bool] = False,
+    ) -> str:
         """Get fully interpolated initial value"""
 
         if self.field_key in prompt_context:
@@ -237,14 +230,19 @@
             # be able to control the input
             value = prompt_context[self.field_key]
         elif self.initial_value_expression:
-            evaluator = PropertyMappingEvaluator(self, user, request, prompt_context=prompt_context)
+            evaluator = PropertyMappingEvaluator(
+                self, user, request, prompt_context=prompt_context, dry_run=dry_run
+            )
             try:
                 value = evaluator.evaluate(self.initial_value)
             except Exception as exc:  # pylint:disable=broad-except
+                wrapped = PropertyMappingExpressionException(str(exc))
                 LOGGER.warning(
                     "failed to evaluate prompt initial value",
-                    exc=PropertyMappingExpressionException(str(exc)),
+                    exc=wrapped,
                 )
+                if dry_run:
+                    raise wrapped from exc
                 value = self.initial_value
         else:
             value = self.initial_value
