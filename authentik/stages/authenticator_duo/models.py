--- conflicted
+++ resolved
@@ -74,16 +74,13 @@
     # Connect to the stage to when validating access we know the API Credentials
     stage = models.ForeignKey(AuthenticatorDuoStage, on_delete=models.CASCADE)
     duo_user_id = models.TextField()
+    last_t = models.DateTimeField(auto_now=True)
 
-<<<<<<< HEAD
     @property
     def serializer(self) -> Serializer:
         from authentik.stages.authenticator_duo.api import DuoDeviceSerializer
 
         return DuoDeviceSerializer
-=======
-    last_t = models.DateTimeField(auto_now=True)
->>>>>>> db1dd196
 
     def __str__(self):
         return self.name or str(self.user)
