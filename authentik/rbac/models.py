--- conflicted
+++ resolved
@@ -67,12 +67,9 @@
         verbose_name_plural = _("System permissions")
         permissions = [
             ("view_system_info", _("Can view system info")),
-<<<<<<< HEAD
             ("view_system_tasks", _("Can view system tasks")),
             ("view_user_directory", _("Can view users in the user directory")),
             ("run_system_tasks", _("Can run system tasks")),
-=======
->>>>>>> 2cff3d15
             ("access_admin_interface", _("Can access admin interface")),
             ("view_system_settings", _("Can view system settings")),
             ("edit_system_settings", _("Can edit system settings")),
