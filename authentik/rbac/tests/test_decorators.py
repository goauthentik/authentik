"""test decorators api"""

from rest_framework.decorators import action
from rest_framework.request import Request
from rest_framework.response import Response
from rest_framework.test import APITestCase
from rest_framework.viewsets import ModelViewSet

from authentik.core.models import Application
from authentik.core.tests.utils import RequestFactory, create_test_user
from authentik.lib.generators import generate_id
from authentik.rbac.decorators import permission_required


class MVS(ModelViewSet):

    queryset = Application.objects.all()
    lookup_field = "slug"

    @permission_required("authentik_core.view_application", ["authentik_events.view_event"])
    @action(detail=True, pagination_class=None, filter_backends=[])
    def test(self, request: Request, slug: str):
        self.get_object()
        return Response(status=200)


class TestAPIDecorators(APITestCase):
    """test decorators api"""

    def setUp(self) -> None:
        super().setUp()
        self.user = create_test_user()
        self.request_factory = RequestFactory()

    def test_obj_perm_denied(self):
        """Test object perm denied"""
        request = self.request_factory.get("", user=self.user)
        app = Application.objects.create(name=generate_id(), slug=generate_id())
        response = MVS.as_view({"get": "test"})(request, slug=app.slug)
        self.assertEqual(response.status_code, 403)

    def test_obj_perm_global(self):
        """Test object perm successful (global)"""
        self.user.assign_perms_to_managed_role("authentik_core.view_application")
        self.user.assign_perms_to_managed_role("authentik_events.view_event")
        app = Application.objects.create(name=generate_id(), slug=generate_id())
        request = self.request_factory.get("", user=self.user)
        response = MVS.as_view({"get": "test"})(request, slug=app.slug)
        self.assertEqual(response.status_code, 200, response.data)

    def test_obj_perm_scoped(self):
        """Test object perm successful (scoped)"""
        self.user.assign_perms_to_managed_role("authentik_events.view_event")
        app = Application.objects.create(name=generate_id(), slug=generate_id())
<<<<<<< HEAD
        self.user.assign_perms_to_managed_role("authentik_core.view_application", app)
        request = get_request("", user=self.user)
=======
        assign_perm("authentik_core.view_application", self.user, app)
        request = self.request_factory.get("", user=self.user)
>>>>>>> 08ccd3c2
        response = MVS.as_view({"get": "test"})(request, slug=app.slug)
        self.assertEqual(response.status_code, 200)

    def test_other_perm_denied(self):
        """Test other perm denied"""
        app = Application.objects.create(name=generate_id(), slug=generate_id())
<<<<<<< HEAD
        self.user.assign_perms_to_managed_role("authentik_core.view_application", app)
        request = get_request("", user=self.user)
=======
        assign_perm("authentik_core.view_application", self.user, app)
        request = self.request_factory.get("", user=self.user)
>>>>>>> 08ccd3c2
        response = MVS.as_view({"get": "test"})(request, slug=app.slug)
        self.assertEqual(response.status_code, 403)<|MERGE_RESOLUTION|>--- conflicted
+++ resolved
@@ -52,25 +52,15 @@
         """Test object perm successful (scoped)"""
         self.user.assign_perms_to_managed_role("authentik_events.view_event")
         app = Application.objects.create(name=generate_id(), slug=generate_id())
-<<<<<<< HEAD
         self.user.assign_perms_to_managed_role("authentik_core.view_application", app)
-        request = get_request("", user=self.user)
-=======
-        assign_perm("authentik_core.view_application", self.user, app)
         request = self.request_factory.get("", user=self.user)
->>>>>>> 08ccd3c2
         response = MVS.as_view({"get": "test"})(request, slug=app.slug)
         self.assertEqual(response.status_code, 200)
 
     def test_other_perm_denied(self):
         """Test other perm denied"""
         app = Application.objects.create(name=generate_id(), slug=generate_id())
-<<<<<<< HEAD
         self.user.assign_perms_to_managed_role("authentik_core.view_application", app)
-        request = get_request("", user=self.user)
-=======
-        assign_perm("authentik_core.view_application", self.user, app)
         request = self.request_factory.get("", user=self.user)
->>>>>>> 08ccd3c2
         response = MVS.as_view({"get": "test"})(request, slug=app.slug)
         self.assertEqual(response.status_code, 403)