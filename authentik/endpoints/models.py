from datetime import UTC, datetime
from typing import TYPE_CHECKING, Any
from uuid import uuid4

from django.core.cache import cache
from django.db import models
from django.db.models import OuterRef, Subquery
from django.utils.timezone import now
from django.utils.translation import gettext_lazy as _
from model_utils.managers import InheritanceManager
from rest_framework.serializers import Serializer
from structlog.stdlib import get_logger

from authentik.core.models import AttributesMixin, ExpiringModel
from authentik.flows.models import Stage
from authentik.flows.stage import StageView
from authentik.lib.merge import MERGE_LIST_UNIQUE
from authentik.lib.models import InheritanceForeignKey, SerializerModel
from authentik.lib.utils.time import timedelta_from_string, timedelta_string_validator
from authentik.policies.models import PolicyBinding, PolicyBindingModel
from authentik.tasks.schedules.common import ScheduleSpec
from authentik.tasks.schedules.models import ScheduledModel

if TYPE_CHECKING:
    from authentik.endpoints.controller import BaseController

LOGGER = get_logger()
DEVICE_FACTS_CACHE_TIMEOUT = 3600


class Device(ExpiringModel, AttributesMixin, PolicyBindingModel):
    device_uuid = models.UUIDField(default=uuid4, primary_key=True)

    name = models.TextField(unique=True)
    identifier = models.TextField(unique=True)
    connections = models.ManyToManyField("Connector", through="DeviceConnection")
    access_group = models.ForeignKey(
        "DeviceAccessGroup", null=True, on_delete=models.SET_DEFAULT, default=None
    )

    @property
    def cache_key_facts(self):
        return f"goauthentik.io/endpoints/devices/{self.device_uuid}/facts"

    @property
    def cached_facts(self) -> "DeviceFactSnapshot":
        if cached := cache.get(self.cache_key_facts):
            return cached
        facts = self.facts
        cache.set(self.cache_key_facts, facts, timeout=DEVICE_FACTS_CACHE_TIMEOUT)
        return facts

    @property
    def facts(self) -> "DeviceFactSnapshot":
        data = {}
        last_updated = datetime.fromtimestamp(0, UTC)
        for snapshot_data, snapshort_created in DeviceFactSnapshot.filter_not_expired(
            snapshot_id__in=Subquery(
                DeviceFactSnapshot.objects.filter(
                    connection__connector=OuterRef("connection__connector"), connection__device=self
                )
                .order_by("-created")
                .values("snapshot_id")[:1]
            )
        ).values_list("data", "created"):
            MERGE_LIST_UNIQUE.merge(data, snapshot_data)
            last_updated = max(last_updated, snapshort_created)
        return DeviceFactSnapshot(data=data, created=last_updated)

    def __str__(self):
        return f"Device {self.name} {self.identifier} ({self.pk})"

    class Meta(ExpiringModel.Meta):
        verbose_name = _("Device")
        verbose_name_plural = _("Devices")


class DeviceUserBinding(PolicyBinding):
    is_primary = models.BooleanField(default=False)
    # Used for storing a reference to the connector if this user/group binding was created
    # by a connector and not manually
    connector = models.ForeignKey("Connector", on_delete=models.CASCADE, null=True)

    class Meta(PolicyBinding.Meta):
        verbose_name = _("Device User binding")
        verbose_name_plural = _("Device User bindings")


class DeviceConnection(SerializerModel):
    device_connection_uuid = models.UUIDField(default=uuid4, primary_key=True)
    device = models.ForeignKey("Device", on_delete=models.CASCADE)
    connector = models.ForeignKey("Connector", on_delete=models.CASCADE)

    def create_snapshot(self, data: dict[str, Any]):
        expires = now() + timedelta_from_string(self.connector.snapshot_expiry)
        # If this is the first snapshot for this connection, purge the cache
        if not DeviceFactSnapshot.objects.filter(connection=self).exists():
            LOGGER.debug("Purging facts cache for device", device=self.device)
            cache.delete(self.device.cache_key_facts)
        return DeviceFactSnapshot.objects.create(
            connection=self,
            data=data,
            expiring=True,
            expires=expires,
        )

    @property
    def serializer(self) -> type[Serializer]:
        from authentik.endpoints.api.device_connections import DeviceConnectionSerializer

        return DeviceConnectionSerializer

    class Meta:
        verbose_name = _("Device connection")
        verbose_name_plural = _("Device connections")


class DeviceFactSnapshot(ExpiringModel, SerializerModel):
    snapshot_id = models.UUIDField(primary_key=True, default=uuid4)
    connection = models.ForeignKey(DeviceConnection, on_delete=models.CASCADE)
    data = models.JSONField(default=dict)
    created = models.DateTimeField(auto_now_add=True)

    def __str__(self):
        return f"Device fact snapshot {self.snapshot_id} from {self.created}"

    @property
    def serializer(self) -> type[Serializer]:
        from authentik.endpoints.api.device_fact_snapshots import DeviceFactSnapshotSerializer

        return DeviceFactSnapshotSerializer

    class Meta(ExpiringModel.Meta):
        verbose_name = _("Device fact snapshot")
        verbose_name_plural = _("Device fact snapshots")


class Connector(ScheduledModel, SerializerModel):
    connector_uuid = models.UUIDField(default=uuid4, primary_key=True)

    name = models.TextField()
    enabled = models.BooleanField(default=True)

    snapshot_expiry = models.TextField(
        default="hours=24",
        validators=[timedelta_string_validator],
    )

    objects = InheritanceManager()

    @property
    def stage(self) -> type[StageView] | None:
        return None

    @property
    def component(self) -> str:
        raise NotImplementedError

    @property
    def controller(self) -> type["BaseController[Connector]"]:
        raise NotImplementedError

    @property
    def schedule_specs(self) -> list[ScheduleSpec]:
        from authentik.endpoints.tasks import endpoints_sync

        return [
            ScheduleSpec(
                actor=endpoints_sync,
                uid=self.name,
                args=(self.pk,),
                crontab="3-59/15 * * * *",
                send_on_save=True,
            ),
        ]


<<<<<<< HEAD
class DeviceAccessGroup(AttributesMixin, PolicyBindingModel):
=======
class DeviceAccessGroup(SerializerModel, PolicyBindingModel):
>>>>>>> 1143de97

    name = models.TextField(unique=True)

    @property
    def serializer(self) -> type[Serializer]:
        from authentik.endpoints.api.device_access_group import DeviceAccessGroupSerializer

        return DeviceAccessGroupSerializer

    class Meta:
        verbose_name = _("Device access group")
        verbose_name_plural = _("Device access groups")


class StageMode(models.TextChoices):
    """Modes the Stage can operate in"""

    OPTIONAL = "optional"
    REQUIRED = "required"


class EndpointStage(Stage):
    """Stage which associates the currently used device with the current session."""

    connector = InheritanceForeignKey(Connector, on_delete=models.CASCADE)

    mode = models.TextField(choices=StageMode.choices, default=StageMode.OPTIONAL)

    @property
    def view(self) -> type["StageView"]:
        from authentik.endpoints.stage import EndpointStageView

        return EndpointStageView

    @property
    def serializer(self) -> type[Serializer]:
        from authentik.endpoints.api.stages import EndpointStageSerializer

        return EndpointStageSerializer

    @property
    def component(self) -> str:
        return "ak-endpoints-stage-form"

    class Meta(PolicyBinding.Meta):
        verbose_name = _("Endpoint Stage")
        verbose_name_plural = _("Endpoint Stages")<|MERGE_RESOLUTION|>--- conflicted
+++ resolved
@@ -175,11 +175,7 @@
         ]
 
 
-<<<<<<< HEAD
-class DeviceAccessGroup(AttributesMixin, PolicyBindingModel):
-=======
-class DeviceAccessGroup(SerializerModel, PolicyBindingModel):
->>>>>>> 1143de97
+class DeviceAccessGroup(AttributesMixin, SerializerModel, PolicyBindingModel):
 
     name = models.TextField(unique=True)
 
