--- conflicted
+++ resolved
@@ -31,11 +31,7 @@
     poetry export --without-hashes -f requirements.txt --dev --output requirements-dev.txt
 
 # Stage 4: Build go proxy
-<<<<<<< HEAD
-FROM --platform=${BUILDPLATFORM} docker.io/golang:1.20.4-bullseye AS go-builder
-=======
 FROM docker.io/golang:1.20.6-bullseye AS go-builder
->>>>>>> 810a4fd1
 
 WORKDIR /work
 
