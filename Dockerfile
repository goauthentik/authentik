# syntax=docker/dockerfile:1

# Stage 1: Build website
FROM --platform=${BUILDPLATFORM} docker.io/library/node:22 AS website-builder

ENV NODE_ENV=production

WORKDIR /work/website

RUN --mount=type=bind,target=/work/website/package.json,src=./website/package.json \
    --mount=type=bind,target=/work/website/package-lock.json,src=./website/package-lock.json \
    --mount=type=cache,id=npm-website,sharing=shared,target=/root/.npm \
    npm ci --include=dev

COPY ./website /work/website/
COPY ./blueprints /work/blueprints/
COPY ./schema.yml /work/
COPY ./SECURITY.md /work/

RUN npm run build-bundled

# Stage 2: Build webui
FROM --platform=${BUILDPLATFORM} docker.io/library/node:22 AS web-builder

ARG GIT_BUILD_HASH
ENV GIT_BUILD_HASH=$GIT_BUILD_HASH
ENV NODE_ENV=production

WORKDIR /work/web

RUN --mount=type=bind,target=/work/web/package.json,src=./web/package.json \
    --mount=type=bind,target=/work/web/package-lock.json,src=./web/package-lock.json \
    --mount=type=bind,target=/work/web/packages/sfe/package.json,src=./web/packages/sfe/package.json \
    --mount=type=bind,target=/work/web/scripts,src=./web/scripts \
    --mount=type=cache,id=npm-web,sharing=shared,target=/root/.npm \
    npm ci --include=dev

COPY ./package.json /work
COPY ./web /work/web/
COPY ./website /work/website/
COPY ./gen-ts-api /work/web/node_modules/@goauthentik/api

RUN npm run build

# Stage 3: Build go proxy
FROM --platform=${BUILDPLATFORM} mcr.microsoft.com/oss/go/microsoft/golang:1.23-fips-bookworm AS go-builder

ARG TARGETOS
ARG TARGETARCH
ARG TARGETVARIANT

ARG GOOS=$TARGETOS
ARG GOARCH=$TARGETARCH

WORKDIR /go/src/goauthentik.io

RUN --mount=type=cache,id=apt-$TARGETARCH$TARGETVARIANT,sharing=locked,target=/var/cache/apt \
    dpkg --add-architecture arm64 && \
    apt-get update && \
    apt-get install -y --no-install-recommends crossbuild-essential-arm64 gcc-aarch64-linux-gnu

RUN --mount=type=bind,target=/go/src/goauthentik.io/go.mod,src=./go.mod \
    --mount=type=bind,target=/go/src/goauthentik.io/go.sum,src=./go.sum \
    --mount=type=cache,target=/go/pkg/mod \
    go mod download

COPY ./cmd /go/src/goauthentik.io/cmd
COPY ./authentik/lib /go/src/goauthentik.io/authentik/lib
COPY ./web/static.go /go/src/goauthentik.io/web/static.go
COPY --from=web-builder /work/web/robots.txt /go/src/goauthentik.io/web/robots.txt
COPY --from=web-builder /work/web/security.txt /go/src/goauthentik.io/web/security.txt
COPY ./internal /go/src/goauthentik.io/internal
COPY ./go.mod /go/src/goauthentik.io/go.mod
COPY ./go.sum /go/src/goauthentik.io/go.sum

RUN --mount=type=cache,sharing=locked,target=/go/pkg/mod \
    --mount=type=cache,id=go-build-$TARGETARCH$TARGETVARIANT,sharing=locked,target=/root/.cache/go-build \
    if [ "$TARGETARCH" = "arm64" ]; then export CC=aarch64-linux-gnu-gcc && export CC_FOR_TARGET=gcc-aarch64-linux-gnu; fi && \
    CGO_ENABLED=1 GOEXPERIMENT="systemcrypto" GOFLAGS="-tags=requirefips" GOARM="${TARGETVARIANT#v}" \
    go build -o /go/authentik ./cmd/server

# Stage 4: MaxMind GeoIP
FROM --platform=${BUILDPLATFORM} ghcr.io/maxmind/geoipupdate:v7.1.0 AS geoip

ENV GEOIPUPDATE_EDITION_IDS="GeoLite2-City GeoLite2-ASN"
ENV GEOIPUPDATE_VERBOSE="1"
ENV GEOIPUPDATE_ACCOUNT_ID_FILE="/run/secrets/GEOIPUPDATE_ACCOUNT_ID"
ENV GEOIPUPDATE_LICENSE_KEY_FILE="/run/secrets/GEOIPUPDATE_LICENSE_KEY"

USER root
RUN --mount=type=secret,id=GEOIPUPDATE_ACCOUNT_ID \
    --mount=type=secret,id=GEOIPUPDATE_LICENSE_KEY \
    mkdir -p /usr/share/GeoIP && \
    /bin/sh -c "/usr/bin/entry.sh || echo 'Failed to get GeoIP database, disabling'; exit 0"

# Stage 5: Download uv
FROM ghcr.io/astral-sh/uv:0.6.6 AS uv
# Stage 6: Base python image
FROM ghcr.io/goauthentik/fips-python:3.12.8-slim-bookworm-fips AS python-base

ENV VENV_PATH="/ak-root/.venv" \
    PATH="/lifecycle:/ak-root/.venv/bin:$PATH" \
    UV_COMPILE_BYTECODE=1 \
    UV_LINK_MODE=copy \
    UV_NATIVE_TLS=1 \
    UV_PYTHON_DOWNLOADS=0

WORKDIR /ak-root/

COPY --from=uv /uv /uvx /bin/

# Stage 7: Python dependencies
FROM python-base AS python-deps

ARG TARGETARCH
ARG TARGETVARIANT

RUN rm -f /etc/apt/apt.conf.d/docker-clean; echo 'Binary::apt::APT::Keep-Downloaded-Packages "true";' > /etc/apt/apt.conf.d/keep-cache

ENV PATH="/root/.cargo/bin:$PATH"

RUN --mount=type=cache,id=apt-$TARGETARCH$TARGETVARIANT,sharing=locked,target=/var/cache/apt \
    apt-get update && \
    # Required for installing pip packages
    apt-get install -y --no-install-recommends \
    # Build essentials
<<<<<<< HEAD
    build-essential pkg-config libffi-dev \
=======
    build-essential pkg-config libffi-dev git \
>>>>>>> 868261c8
    # cryptography
    curl \
    # libxml
    libxslt-dev zlib1g-dev \
    # postgresql
    libpq-dev \
    # python-kadmin-rs
    clang libkrb5-dev sccache \
    # xmlsec
    libltdl-dev && \
    curl https://sh.rustup.rs -sSf | sh -s -- -y

ENV UV_NO_BINARY_PACKAGE="cryptography lxml python-kadmin-rs xmlsec"

RUN --mount=type=bind,target=pyproject.toml,src=pyproject.toml \
    --mount=type=bind,target=uv.lock,src=uv.lock \
    --mount=type=cache,target=/root/.cache/uv \
    uv sync --frozen --no-install-project --no-dev

# Stage 8: Run
FROM python-base AS final-image

ARG VERSION
ARG GIT_BUILD_HASH
ENV GIT_BUILD_HASH=$GIT_BUILD_HASH

LABEL org.opencontainers.image.url=https://goauthentik.io
LABEL org.opencontainers.image.description="goauthentik.io Main server image, see https://goauthentik.io for more info."
LABEL org.opencontainers.image.source=https://github.com/goauthentik/authentik
LABEL org.opencontainers.image.version=${VERSION}
LABEL org.opencontainers.image.revision=${GIT_BUILD_HASH}

WORKDIR /

# We cannot cache this layer otherwise we'll end up with a bigger image
RUN apt-get update && \
    apt-get upgrade -y && \
    # Required for runtime
    apt-get install -y --no-install-recommends libpq5 libmaxminddb0 ca-certificates libkrb5-3 libkadm5clnt-mit12 libkdb5-10 libltdl7 libxslt1.1 && \
    # Required for bootstrap & healtcheck
    apt-get install -y --no-install-recommends runit && \
    pip3 install --no-cache-dir --upgrade pip && \
    apt-get clean && \
    rm -rf /tmp/* /var/lib/apt/lists/* /var/tmp/ && \
    adduser --system --no-create-home --uid 1000 --group --home /authentik authentik && \
    mkdir -p /certs /media /blueprints && \
    mkdir -p /authentik/.ssh && \
    mkdir -p /ak-root && \
    chown authentik:authentik /certs /media /authentik/.ssh /ak-root

COPY ./authentik/ /authentik
COPY ./pyproject.toml /
COPY ./uv.lock /
COPY ./schemas /schemas
COPY ./locale /locale
COPY ./tests /tests
COPY ./manage.py /
COPY ./blueprints /blueprints
COPY ./lifecycle/ /lifecycle
COPY ./authentik/sources/kerberos/krb5.conf /etc/krb5.conf
COPY --from=go-builder /go/authentik /bin/authentik
COPY --from=python-deps /ak-root/.venv /ak-root/.venv
COPY --from=web-builder /work/web/dist/ /web/dist/
COPY --from=web-builder /work/web/authentik/ /web/authentik/
COPY --from=website-builder /work/website/build/ /website/help/
COPY --from=geoip /usr/share/GeoIP /geoip

USER 1000

ENV TMPDIR=/dev/shm/ \
    PYTHONDONTWRITEBYTECODE=1 \
    PYTHONUNBUFFERED=1 \
    GOFIPS=1

HEALTHCHECK --interval=30s --timeout=30s --start-period=60s --retries=3 CMD [ "ak", "healthcheck" ]

ENTRYPOINT [ "dumb-init", "--", "ak" ]<|MERGE_RESOLUTION|>--- conflicted
+++ resolved
@@ -124,11 +124,7 @@
     # Required for installing pip packages
     apt-get install -y --no-install-recommends \
     # Build essentials
-<<<<<<< HEAD
-    build-essential pkg-config libffi-dev \
-=======
     build-essential pkg-config libffi-dev git \
->>>>>>> 868261c8
     # cryptography
     curl \
     # libxml
