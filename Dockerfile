--- conflicted
+++ resolved
@@ -60,7 +60,6 @@
 
 RUN npm run build
 
-<<<<<<< HEAD
 # Stage 4: Generate static Go files
 FROM --platform=${BUILDPLATFORM} docker.io/openapitools/openapi-generator-cli:v6.5.0 as go-generator
 
@@ -78,11 +77,7 @@
     rm -rf /local/config.yaml /local/templates
 
 # Stage 5: Build go proxy
-FROM --platform=${BUILDPLATFORM} docker.io/golang:1.21.6-bookworm AS go-builder
-=======
-# Stage 3: Build go proxy
 FROM --platform=${BUILDPLATFORM} docker.io/golang:1.22.0-bookworm AS go-builder
->>>>>>> b01c4869
 
 ARG TARGETOS
 ARG TARGETARCH
@@ -129,13 +124,8 @@
     mkdir -p /usr/share/GeoIP && \
     /bin/sh -c "/usr/bin/entry.sh || echo 'Failed to get GeoIP database, disabling'; exit 0"
 
-<<<<<<< HEAD
 # Stage 7: Python dependencies
-FROM docker.io/python:3.12.1-slim-bookworm AS python-deps
-=======
-# Stage 5: Python dependencies
 FROM docker.io/python:3.12.2-slim-bookworm AS python-deps
->>>>>>> b01c4869
 
 WORKDIR /ak-root/poetry
 
@@ -159,13 +149,8 @@
     pip3 install poetry && \
     poetry install --only=main --no-ansi --no-interaction
 
-<<<<<<< HEAD
 # Stage 8: Run
-FROM docker.io/python:3.12.1-slim-bookworm AS final-image
-=======
-# Stage 6: Run
 FROM docker.io/python:3.12.2-slim-bookworm AS final-image
->>>>>>> b01c4869
 
 ARG GIT_BUILD_HASH
 ARG VERSION
