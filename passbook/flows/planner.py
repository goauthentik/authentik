--- conflicted
+++ resolved
@@ -16,7 +16,6 @@
 
 PLAN_CONTEXT_PENDING_USER = "pending_user"
 PLAN_CONTEXT_SSO = "is_sso"
-PLAN_CONTEXT_APPLICATION = "application"
 
 
 def cache_key(flow: Flow, user: Optional[User] = None) -> str:
@@ -47,27 +46,11 @@
 
     use_cache: bool
     flow: Flow
-    pre_stages: List[Stage]
-    post_stages: List[Stage]
 
     def __init__(self, flow: Flow):
         self.use_cache = True
         self.flow = flow
-        self.pre_stages = []
-        self.post_stages = []
-        self.check_unauthenticated = False
 
-<<<<<<< HEAD
-    def inject_pre_stage(self, stage: Stage):
-        """Dynamically add a stage to be executed before any of the flow's stages"""
-        self.pre_stages.append(stage)
-
-    def inject_post_stage(self, stage: Stage):
-        """Dynamically add a stage to be executed after the last stage of the flow."""
-        self.post_stages.append(stage)
-
-=======
->>>>>>> ef913abc
     def plan(
         self, request: HttpRequest, default_context: Optional[Dict[str, Any]] = None
     ) -> FlowPlan:
@@ -83,15 +66,6 @@
             user = request.user
         # First off, check the flow's direct policy bindings
         # to make sure the user even has access to the flow
-<<<<<<< HEAD
-        engine = PolicyEngine(self.flow.policies.all(), user, request)
-        if default_context:
-            engine.request.context = default_context
-        engine.build()
-        root_passing, root_passing_messages = engine.result
-        if not root_passing:
-            raise FlowNonApplicableException(root_passing_messages)
-=======
         engine = PolicyEngine(self.flow, user, request)
         if default_context:
             engine.request.context = default_context
@@ -100,7 +74,6 @@
         if not result.passing:
             raise FlowNonApplicableException(result.messages)
         # User is passing so far, check if we have a cached plan
->>>>>>> ef913abc
         cached_plan_key = cache_key(self.flow, user)
         cached_plan = cache.get(cached_plan_key, None)
         if cached_plan and self.use_cache:
@@ -126,7 +99,6 @@
         plan = FlowPlan(flow_pk=self.flow.pk.hex)
         if default_context:
             plan.context = default_context
-        plan.stages = self.pre_stages.copy()
         # Check Flow policies
         for stage in (
             self.flow.stages.order_by("flowstagebinding__order")
@@ -140,7 +112,6 @@
             if engine.passing:
                 LOGGER.debug("f(plan): Stage passing", stage=stage, flow=self.flow)
                 plan.stages.append(stage)
-        plan.stages += self.post_stages
         end_time = time()
         LOGGER.debug(
             "f(plan): Finished building",
