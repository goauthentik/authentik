"""flow planner tests"""
from unittest.mock import MagicMock, PropertyMock, patch

from django.core.cache import cache
from django.shortcuts import reverse
from django.test import RequestFactory, TestCase
from guardian.shortcuts import get_anonymous_user

from passbook.core.models import User
from passbook.flows.exceptions import EmptyFlowException, FlowNonApplicableException
from passbook.flows.models import Flow, FlowDesignation, FlowStageBinding
<<<<<<< HEAD
from passbook.flows.planner import PLAN_CONTEXT_PENDING_USER, FlowPlanner
from passbook.stages.dummy.models import DummyStage

POLICY_RESULT_MOCK = PropertyMock(return_value=(False, [""],))
=======
from passbook.flows.planner import PLAN_CONTEXT_PENDING_USER, FlowPlanner, cache_key
from passbook.policies.types import PolicyResult
from passbook.stages.dummy.models import DummyStage

POLICY_RESULT_MOCK = PropertyMock(return_value=PolicyResult(False))
>>>>>>> ef913abc
TIME_NOW_MOCK = MagicMock(return_value=3)


class TestFlowPlanner(TestCase):
    """Test planner logic"""

    def setUp(self):
        self.request_factory = RequestFactory()

    def test_empty_plan(self):
        """Test that empty plan raises exception"""
        flow = Flow.objects.create(
            name="test-empty",
            slug="test-empty",
            designation=FlowDesignation.AUTHENTICATION,
        )
        request = self.request_factory.get(
            reverse("passbook_flows:flow-executor", kwargs={"flow_slug": flow.slug}),
        )
        request.user = get_anonymous_user()

        with self.assertRaises(EmptyFlowException):
            planner = FlowPlanner(flow)
            planner.plan(request)

    @patch(
        "passbook.policies.engine.PolicyEngine.result", POLICY_RESULT_MOCK,
    )
    def test_non_applicable_plan(self):
        """Test that empty plan raises exception"""
        flow = Flow.objects.create(
            name="test-empty",
            slug="test-empty",
            designation=FlowDesignation.AUTHENTICATION,
        )
        request = self.request_factory.get(
            reverse("passbook_flows:flow-executor", kwargs={"flow_slug": flow.slug}),
        )
        request.user = get_anonymous_user()

        with self.assertRaises(FlowNonApplicableException):
            planner = FlowPlanner(flow)
            planner.plan(request)

    @patch("passbook.flows.planner.time", TIME_NOW_MOCK)
    def test_planner_cache(self):
        """Test planner cache"""
        flow = Flow.objects.create(
            name="test-cache",
            slug="test-cache",
            designation=FlowDesignation.AUTHENTICATION,
        )
        FlowStageBinding.objects.create(
            flow=flow, stage=DummyStage.objects.create(name="dummy"), order=0
        )
        request = self.request_factory.get(
            reverse("passbook_flows:flow-executor", kwargs={"flow_slug": flow.slug}),
        )
        request.user = get_anonymous_user()

        planner = FlowPlanner(flow)
        planner.plan(request)
        self.assertEqual(TIME_NOW_MOCK.call_count, 2)  # Start and end
        planner = FlowPlanner(flow)
        planner.plan(request)
        self.assertEqual(
            TIME_NOW_MOCK.call_count, 2
        )  # When taking from cache, time is not measured

    def test_planner_default_context(self):
        """Test planner with default_context"""
        flow = Flow.objects.create(
            name="test-default-context",
            slug="test-default-context",
            designation=FlowDesignation.AUTHENTICATION,
        )
        FlowStageBinding.objects.create(
            flow=flow, stage=DummyStage.objects.create(name="dummy"), order=0
        )
<<<<<<< HEAD
        request = self.request_factory.get(
            reverse("passbook_flows:flow-executor", kwargs={"flow_slug": flow.slug}),
        )

        default_context = {PLAN_CONTEXT_PENDING_USER: get_anonymous_user()}
        planner = FlowPlanner(flow)
        planner.plan(request, default_context)
=======

        user = User.objects.create(username="test-user")
        request = self.request_factory.get(
            reverse("passbook_flows:flow-executor", kwargs={"flow_slug": flow.slug}),
        )
        request.user = user
        planner = FlowPlanner(flow)
        planner.plan(request, default_context={PLAN_CONTEXT_PENDING_USER: user})
        key = cache_key(flow, user)
        self.assertTrue(cache.get(key) is not None)
>>>>>>> ef913abc
<|MERGE_RESOLUTION|>--- conflicted
+++ resolved
@@ -9,18 +9,11 @@
 from passbook.core.models import User
 from passbook.flows.exceptions import EmptyFlowException, FlowNonApplicableException
 from passbook.flows.models import Flow, FlowDesignation, FlowStageBinding
-<<<<<<< HEAD
-from passbook.flows.planner import PLAN_CONTEXT_PENDING_USER, FlowPlanner
-from passbook.stages.dummy.models import DummyStage
-
-POLICY_RESULT_MOCK = PropertyMock(return_value=(False, [""],))
-=======
 from passbook.flows.planner import PLAN_CONTEXT_PENDING_USER, FlowPlanner, cache_key
 from passbook.policies.types import PolicyResult
 from passbook.stages.dummy.models import DummyStage
 
 POLICY_RESULT_MOCK = PropertyMock(return_value=PolicyResult(False))
->>>>>>> ef913abc
 TIME_NOW_MOCK = MagicMock(return_value=3)
 
 
@@ -100,15 +93,6 @@
         FlowStageBinding.objects.create(
             flow=flow, stage=DummyStage.objects.create(name="dummy"), order=0
         )
-<<<<<<< HEAD
-        request = self.request_factory.get(
-            reverse("passbook_flows:flow-executor", kwargs={"flow_slug": flow.slug}),
-        )
-
-        default_context = {PLAN_CONTEXT_PENDING_USER: get_anonymous_user()}
-        planner = FlowPlanner(flow)
-        planner.plan(request, default_context)
-=======
 
         user = User.objects.create(username="test-user")
         request = self.request_factory.get(
@@ -118,5 +102,4 @@
         planner = FlowPlanner(flow)
         planner.plan(request, default_context={PLAN_CONTEXT_PENDING_USER: user})
         key = cache_key(flow, user)
-        self.assertTrue(cache.get(key) is not None)
->>>>>>> ef913abc
+        self.assertTrue(cache.get(key) is not None)