"""passbook policy task"""
from multiprocessing import Process
from multiprocessing.connection import Connection

from django.core.cache import cache
from structlog import get_logger

from passbook.policies.exceptions import PolicyException
from passbook.policies.models import PolicyBinding
from passbook.policies.types import PolicyRequest, PolicyResult

LOGGER = get_logger()


<<<<<<< HEAD
def cache_key(policy: Policy, request: PolicyRequest) -> str:
    """Generate Cache key for policy"""
    prefix = f"policy_{policy.pk}"
=======
def cache_key(binding: PolicyBinding, request: PolicyRequest) -> str:
    """Generate Cache key for policy"""
    prefix = f"policy_{binding.policy_binding_uuid.hex}_{binding.policy.pk.hex}"
>>>>>>> ef913abc
    if request.http_request:
        prefix += f"_{request.http_request.session.session_key}"
    if request.user:
        prefix += f"#{request.user.pk}"
    return prefix


class PolicyProcess(Process):
    """Evaluate a single policy within a seprate process"""

    connection: Connection
    binding: PolicyBinding
    request: PolicyRequest

    def __init__(
        self,
        binding: PolicyBinding,
        request: PolicyRequest,
        connection: Optional[Connection],
    ):
        super().__init__()
        self.binding = binding
        self.request = request
        if connection:
            self.connection = connection

    def execute(self) -> PolicyResult:
        """Run actual policy, returns result"""
        LOGGER.debug(
            "P_ENG(proc): Running policy",
            policy=self.binding.policy,
            user=self.request.user,
            process="PolicyProcess",
        )
        try:
            policy_result = self.binding.policy.passes(self.request)
        except PolicyException as exc:
            LOGGER.debug("P_ENG(proc): error", exc=exc)
            policy_result = PolicyResult(False, str(exc))
        # Invert result if policy.negate is set
        if self.binding.negate:
            policy_result.passing = not policy_result.passing
        LOGGER.debug(
            "P_ENG(proc): Finished",
            policy=self.binding.policy,
            result=policy_result,
            process="PolicyProcess",
            passing=policy_result.passing,
            user=self.request.user,
        )
<<<<<<< HEAD
        key = cache_key(self.policy, self.request)
=======
        key = cache_key(self.binding, self.request)
>>>>>>> ef913abc
        cache.set(key, policy_result)
        LOGGER.debug("P_ENG(proc): Cached policy evaluation", key=key)
        return policy_result

    def run(self):
        """Task wrapper to run policy checking"""
        self.connection.send(self.execute())<|MERGE_RESOLUTION|>--- conflicted
+++ resolved
@@ -1,6 +1,7 @@
 """passbook policy task"""
 from multiprocessing import Process
 from multiprocessing.connection import Connection
+from typing import Optional
 
 from django.core.cache import cache
 from structlog import get_logger
@@ -12,15 +13,9 @@
 LOGGER = get_logger()
 
 
-<<<<<<< HEAD
-def cache_key(policy: Policy, request: PolicyRequest) -> str:
-    """Generate Cache key for policy"""
-    prefix = f"policy_{policy.pk}"
-=======
 def cache_key(binding: PolicyBinding, request: PolicyRequest) -> str:
     """Generate Cache key for policy"""
     prefix = f"policy_{binding.policy_binding_uuid.hex}_{binding.policy.pk.hex}"
->>>>>>> ef913abc
     if request.http_request:
         prefix += f"_{request.http_request.session.session_key}"
     if request.user:
@@ -71,11 +66,7 @@
             passing=policy_result.passing,
             user=self.request.user,
         )
-<<<<<<< HEAD
-        key = cache_key(self.policy, self.request)
-=======
         key = cache_key(self.binding, self.request)
->>>>>>> ef913abc
         cache.set(key, policy_result)
         LOGGER.debug("P_ENG(proc): Cached policy evaluation", key=key)
         return policy_result
