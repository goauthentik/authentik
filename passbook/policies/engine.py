--- conflicted
+++ resolved
@@ -71,14 +71,6 @@
 
     def build(self) -> "PolicyEngine":
         """Build task group"""
-<<<<<<< HEAD
-        for policy in self._select_subclasses():
-            key = cache_key(policy, self.request)
-            cached_policy = cache.get(key, None)
-            if cached_policy and self.use_cache:
-                LOGGER.debug(
-                    "P_ENG: Taking result from cache", policy=policy, cache_key=key
-=======
         for binding in self._iter_bindings():
             self._check_policy_type(binding.policy)
             key = cache_key(binding, self.request)
@@ -88,7 +80,6 @@
                     "P_ENG: Taking result from cache",
                     policy=binding.policy,
                     cache_key=key,
->>>>>>> ef913abc
                 )
                 self.__cached_policies.append(cached_policy)
                 continue
