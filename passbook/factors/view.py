--- conflicted
+++ resolved
@@ -61,9 +61,6 @@
             return _redirect_with_qs("passbook_core:overview", self.request.GET)
         return _redirect_with_qs("passbook_core:auth-login", self.request.GET)
 
-<<<<<<< HEAD
-    def dispatch(self, request, *args, **kwargs):
-=======
     def get_pending_factors(self) -> List[Tuple[str, str]]:
         """Loading pending factors from Database or load from session variable"""
         # Write pending factors to session
@@ -92,7 +89,6 @@
         return pending_factors
 
     def dispatch(self, request: HttpRequest, *args, **kwargs) -> HttpResponse:
->>>>>>> 81b66ecd
         # Check if user passes test (i.e. SESSION_PENDING_USER is set)
         user_test_result = self.get_test_func()()
         if not user_test_result:
