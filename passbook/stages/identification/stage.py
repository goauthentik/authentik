--- conflicted
+++ resolved
@@ -35,26 +35,12 @@
     def get_context_data(self, **kwargs):
         current_stage: IdentificationStage = self.executor.current_stage
         # Check for related enrollment and recovery flow, add URL to view
-<<<<<<< HEAD
-        enrollment_flow = self.executor.flow.related_flow(
-            FlowDesignation.ENROLLMENT, self.request
-        )
-        if enrollment_flow:
-=======
         if current_stage.enrollment_flow:
->>>>>>> ef913abc
             kwargs["enroll_url"] = reverse(
                 "passbook_flows:flow-executor-shell",
                 kwargs={"flow_slug": current_stage.enrollment_flow.slug},
             )
-<<<<<<< HEAD
-        recovery_flow = self.executor.flow.related_flow(
-            FlowDesignation.RECOVERY, self.request
-        )
-        if recovery_flow:
-=======
         if current_stage.recovery_flow:
->>>>>>> ef913abc
             kwargs["recovery_url"] = reverse(
                 "passbook_flows:flow-executor-shell",
                 kwargs={"flow_slug": current_stage.recovery_flow.slug},
