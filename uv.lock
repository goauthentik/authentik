--- conflicted
+++ resolved
@@ -279,12 +279,8 @@
     { name = "django-guardian", specifier = "==3.0.3" },
     { name = "django-model-utils", specifier = "==5.0.0" },
     { name = "django-pglock", specifier = "==1.7.2" },
-<<<<<<< HEAD
     { name = "django-pgtrigger", specifier = "==4.15.2" },
-    { name = "django-prometheus", specifier = "==2.4.0" },
-=======
     { name = "django-prometheus", specifier = "==2.4.1" },
->>>>>>> 031158fd
     { name = "django-redis", specifier = "==6.0.0" },
     { name = "django-storages", extras = ["s3"], specifier = "==1.14.6" },
     { name = "django-tenants", specifier = "==3.8.0" },
