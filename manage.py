#!/usr/bin/env python
"""Django manage.py"""

import os
import sys

from django.utils.autoreload import DJANGO_AUTORELOAD_ENV

<<<<<<< HEAD
import authentik.lib.setup  # noqa

from lifecycle.migrate import run_migrations
from lifecycle.wait_for_db import wait_for_db

=======
from authentik.root.setup import setup
from lifecycle.migrate import run_migrations
from lifecycle.wait_for_db import wait_for_db

setup()
>>>>>>> 00612f92

if __name__ == "__main__":
    wait_for_db()
    if (
        len(sys.argv) > 1
        # Explicitly only run migrate for server and worker
        and sys.argv[1] in ["dev_server", "worker"]
        # and don't run if this is the child process of a dev_server
        and os.environ.get(DJANGO_AUTORELOAD_ENV, None) is None
    ):
        run_migrations()
    try:
        from django.core.management import execute_from_command_line
    except ImportError as exc:
        raise ImportError(
            "Couldn't import Django. Are you sure it's installed and "
            "available on your PYTHONPATH environment variable? Did you "
            "forget to activate a virtual environment?"
        ) from exc
    execute_from_command_line(sys.argv)<|MERGE_RESOLUTION|>--- conflicted
+++ resolved
@@ -6,19 +6,11 @@
 
 from django.utils.autoreload import DJANGO_AUTORELOAD_ENV
 
-<<<<<<< HEAD
-import authentik.lib.setup  # noqa
-
-from lifecycle.migrate import run_migrations
-from lifecycle.wait_for_db import wait_for_db
-
-=======
 from authentik.root.setup import setup
 from lifecycle.migrate import run_migrations
 from lifecycle.wait_for_db import wait_for_db
 
 setup()
->>>>>>> 00612f92
 
 if __name__ == "__main__":
     wait_for_db()
