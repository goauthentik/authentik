--- conflicted
+++ resolved
@@ -37,13 +37,10 @@
 			boundUsersMutex:     sync.RWMutex{},
 			boundUsers:          make(map[string]UserFlags),
 			s:                   ls,
-<<<<<<< HEAD
 			log:                 log.WithField("logger", "authentik.outpost.ldap").WithField("provider", provider.Name),
-			uidStartNumber:		 *provider.UidStartNumber,
-			gidStartNumber:		 *provider.GidStartNumber,
-=======
-			log:                 logger,
 			tlsServerName:       provider.TlsServerName,
+			uidStartNumber:		 provider.UidStartNumber,
+			gidStartNumber:		 provider.GidStartNumber,
 		}
 		if provider.Certificate.Get() != nil {
 			logger.WithField("provider", provider.Name).Debug("Enabling TLS")
@@ -54,7 +51,6 @@
 				providers[idx].cert = cert
 				logger.WithField("provider", provider.Name).Debug("Loaded certificates")
 			}
->>>>>>> dbfa45cc
 		}
 	}
 	ls.providers = providers
