--- conflicted
+++ resolved
@@ -151,11 +151,8 @@
 			Values: []string{ pi.GetGidNumber(g) },
 		},
 	}
-<<<<<<< HEAD
-=======
 	attrs = append(attrs, &ldap.EntryAttribute{Name: "member", Values: pi.UsersForGroup(g)})
 	attrs = append(attrs, &ldap.EntryAttribute{Name: "goauthentik.io/ldap/superuser", Values: []string{BoolToString(*g.IsSuperuser)}})
->>>>>>> bdb84b7a
 
 	attrs = append(attrs, AKAttrsToLDAP(g.Attributes)...)
 
