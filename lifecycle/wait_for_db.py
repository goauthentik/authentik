#!/usr/bin/env python
"""This file needs to be run from the root of the project to correctly
import authentik. This is done by the dockerfile."""
from sys import exit as sysexit
from time import sleep

from psycopg2 import OperationalError, connect
from redis.exceptions import RedisError

from authentik.lib.config import CONFIG
from authentik.lib.utils.parser import parse_url

CONFIG.log("info", "Starting authentik bootstrap")

# Sanity check, ensure SECRET_KEY is set before we even check for database connectivity
if CONFIG.get("secret_key") is None or len(CONFIG.get("secret_key")) == 0:
    CONFIG.log("info", "----------------------------------------------------------------------")
    CONFIG.log("info", "Secret key missing, check https://goauthentik.io/docs/installation/.")
    CONFIG.log("info", "----------------------------------------------------------------------")
    sysexit(1)


while True:
    try:
        conn = connect(
            dbname=CONFIG.get("postgresql.name"),
            user=CONFIG.get("postgresql.user"),
            password=CONFIG.get("postgresql.password"),
            host=CONFIG.get("postgresql.host"),
            port=int(CONFIG.get("postgresql.port")),
            sslmode=CONFIG.get("postgresql.sslmode"),
            sslrootcert=CONFIG.get("postgresql.sslrootcert"),
            sslcert=CONFIG.get("postgresql.sslcert"),
            sslkey=CONFIG.get("postgresql.sslkey"),
        )
        conn.cursor()
        break
    except OperationalError as exc:
        sleep(1)
        CONFIG.log("info", f"PostgreSQL connection failed, retrying... ({exc})")
CONFIG.log("info", "PostgreSQL connection successful")

<<<<<<< HEAD
REDIS_URL = CONFIG.y("redis.url")
=======
REDIS_PROTOCOL_PREFIX = "redis://"
if CONFIG.get_bool("redis.tls", False):
    REDIS_PROTOCOL_PREFIX = "rediss://"
REDIS_URL = (
    f"{REDIS_PROTOCOL_PREFIX}:"
    f"{quote_plus(CONFIG.get('redis.password'))}@{quote_plus(CONFIG.get('redis.host'))}:"
    f"{int(CONFIG.get('redis.port'))}/{CONFIG.get('redis.db')}"
)
>>>>>>> 2ac7eb6f
while True:
    try:
        redis = parse_url(REDIS_URL)
        redis.ping()
        break
    except RedisError as exc:
        sleep(1)
        CONFIG.log("info", f"Redis Connection failed, retrying... ({exc})", redis_url=REDIS_URL)
CONFIG.log("info", "Redis Connection successful")

CONFIG.log("info", "Finished authentik bootstrap")<|MERGE_RESOLUTION|>--- conflicted
+++ resolved
@@ -40,18 +40,7 @@
         CONFIG.log("info", f"PostgreSQL connection failed, retrying... ({exc})")
 CONFIG.log("info", "PostgreSQL connection successful")
 
-<<<<<<< HEAD
 REDIS_URL = CONFIG.y("redis.url")
-=======
-REDIS_PROTOCOL_PREFIX = "redis://"
-if CONFIG.get_bool("redis.tls", False):
-    REDIS_PROTOCOL_PREFIX = "rediss://"
-REDIS_URL = (
-    f"{REDIS_PROTOCOL_PREFIX}:"
-    f"{quote_plus(CONFIG.get('redis.password'))}@{quote_plus(CONFIG.get('redis.host'))}:"
-    f"{int(CONFIG.get('redis.port'))}/{CONFIG.get('redis.db')}"
-)
->>>>>>> 2ac7eb6f
 while True:
     try:
         redis = parse_url(REDIS_URL)
