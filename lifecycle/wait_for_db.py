#!/usr/bin/env python
"""This file needs to be run from the root of the project to correctly
import authentik. This is done by the dockerfile."""
from sys import exit as sysexit
from time import sleep

<<<<<<< HEAD
from psycopg2 import OperationalError, connect
=======
from psycopg import OperationalError, connect
from redis import Redis
>>>>>>> cc6824fd
from redis.exceptions import RedisError

from authentik.lib.config import CONFIG
from authentik.lib.utils.parser import parse_url

CONFIG.log("info", "Starting authentik bootstrap")

# Sanity check, ensure SECRET_KEY is set before we even check for database connectivity
if CONFIG.get("secret_key") is None or len(CONFIG.get("secret_key")) == 0:
    CONFIG.log("info", "----------------------------------------------------------------------")
    CONFIG.log("info", "Secret key missing, check https://goauthentik.io/docs/installation/.")
    CONFIG.log("info", "----------------------------------------------------------------------")
    sysexit(1)


while True:
    try:
        conn = connect(
            dbname=CONFIG.get("postgresql.name"),
            user=CONFIG.get("postgresql.user"),
            password=CONFIG.get("postgresql.password"),
            host=CONFIG.get("postgresql.host"),
            port=CONFIG.get_int("postgresql.port"),
            sslmode=CONFIG.get("postgresql.sslmode"),
            sslrootcert=CONFIG.get("postgresql.sslrootcert"),
            sslcert=CONFIG.get("postgresql.sslcert"),
            sslkey=CONFIG.get("postgresql.sslkey"),
        )
        conn.cursor()
        break
    except OperationalError as exc:
        sleep(1)
        CONFIG.log("info", f"PostgreSQL connection failed, retrying... ({exc})")
CONFIG.log("info", "PostgreSQL connection successful")

<<<<<<< HEAD
REDIS_URL = CONFIG.get("redis.url")
=======
REDIS_PROTOCOL_PREFIX = "redis://"
if CONFIG.get_bool("redis.tls", False):
    REDIS_PROTOCOL_PREFIX = "rediss://"
REDIS_URL = (
    f"{REDIS_PROTOCOL_PREFIX}:"
    f"{quote_plus(CONFIG.get('redis.password'))}@{quote_plus(CONFIG.get('redis.host'))}:"
    f"{CONFIG.get_int('redis.port')}/{CONFIG.get('redis.db')}"
)
>>>>>>> cc6824fd
while True:
    try:
        redis = parse_url(REDIS_URL)
        redis.ping()
        break
    except RedisError as exc:
        sleep(1)
        CONFIG.log("info", f"Redis Connection failed, retrying... ({exc})", redis_url=REDIS_URL)
CONFIG.log("info", "Redis Connection successful")

CONFIG.log("info", "Finished authentik bootstrap")<|MERGE_RESOLUTION|>--- conflicted
+++ resolved
@@ -4,12 +4,7 @@
 from sys import exit as sysexit
 from time import sleep
 
-<<<<<<< HEAD
 from psycopg2 import OperationalError, connect
-=======
-from psycopg import OperationalError, connect
-from redis import Redis
->>>>>>> cc6824fd
 from redis.exceptions import RedisError
 
 from authentik.lib.config import CONFIG
@@ -45,18 +40,7 @@
         CONFIG.log("info", f"PostgreSQL connection failed, retrying... ({exc})")
 CONFIG.log("info", "PostgreSQL connection successful")
 
-<<<<<<< HEAD
 REDIS_URL = CONFIG.get("redis.url")
-=======
-REDIS_PROTOCOL_PREFIX = "redis://"
-if CONFIG.get_bool("redis.tls", False):
-    REDIS_PROTOCOL_PREFIX = "rediss://"
-REDIS_URL = (
-    f"{REDIS_PROTOCOL_PREFIX}:"
-    f"{quote_plus(CONFIG.get('redis.password'))}@{quote_plus(CONFIG.get('redis.host'))}:"
-    f"{CONFIG.get_int('redis.port')}/{CONFIG.get('redis.db')}"
-)
->>>>>>> cc6824fd
 while True:
     try:
         redis = parse_url(REDIS_URL)
