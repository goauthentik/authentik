package main

import (
	"fmt"
	"net/http"
	"net/url"
	"os"
	"os/signal"
	"syscall"
	"time"

	"github.com/getsentry/sentry-go"
	log "github.com/sirupsen/logrus"
	"github.com/spf13/cobra"

	"goauthentik.io/internal/common"
	"goauthentik.io/internal/config"
	"goauthentik.io/internal/constants"
	"goauthentik.io/internal/debug"
	"goauthentik.io/internal/outpost/ak"
	"goauthentik.io/internal/outpost/proxyv2"
	sentryutils "goauthentik.io/internal/utils/sentry"
	webutils "goauthentik.io/internal/utils/web"
	"goauthentik.io/internal/web"
	"goauthentik.io/internal/web/tenant_tls"
)

var rootCmd = &cobra.Command{
	Use:     "authentik",
	Short:   "Start authentik instance",
	Version: constants.FullVersion(),
	PersistentPreRun: func(cmd *cobra.Command, args []string) {
		log.SetLevel(log.DebugLevel)
		log.SetFormatter(&log.JSONFormatter{
			FieldMap: log.FieldMap{
				log.FieldKeyMsg:  "event",
				log.FieldKeyTime: "timestamp",
			},
			DisableHTMLEscape: true,
		})
	},
	Run: func(cmd *cobra.Command, args []string) {
		debug.EnableDebugServer()
		l := log.WithField("logger", "authentik.root")

		if config.Get().ErrorReporting.Enabled {
			err := sentry.Init(sentry.ClientOptions{
				Dsn:              config.Get().ErrorReporting.SentryDSN,
				AttachStacktrace: true,
				EnableTracing:    true,
				TracesSampler:    sentryutils.SamplerFunc(config.Get().ErrorReporting.SampleRate),
				Release:          fmt.Sprintf("authentik@%s", constants.VERSION),
				Environment:      config.Get().ErrorReporting.Environment,
				HTTPTransport:    webutils.NewUserAgentTransport(constants.UserAgent(), http.DefaultTransport),
				IgnoreErrors: []string{
					http.ErrAbortHandler.Error(),
				},
			})
			if err != nil {
				l.WithError(err).Warning("failed to init sentry")
			}
		}

		ex := common.Init()
		defer common.Defer()

		u, err := url.Parse(fmt.Sprintf("http://%s", config.Get().Listen.HTTP))
		if err != nil {
			panic(err)
		}

<<<<<<< HEAD
		g := gounicorn.New()
		defer func() {
			l.Info("shutting down gunicorn")
			g.Kill()
		}()

		c := make(chan os.Signal, 1)
		signal.Notify(c, syscall.SIGHUP, syscall.SIGUSR2)
		go func() {
			sig := <-c
			if sig == syscall.SIGHUP {
				log.Info("SIGHUP received, forwarding to gunicorn")
				g.Reload()
			}
			if sig == syscall.SIGUSR2 {
				log.Info("SIGUSR2 received, restarting gunicorn")
				g.Restart()
			}
		}()

		ws := web.NewWebServer(g)
		g.HealthyCallback = func() {
			if !config.Get().Outposts.DisableEmbeddedOutpost {
				go attemptProxyStart(ws, u)
=======
		ws := web.NewWebServer()
		ws.Core().HealthyCallback = func() {
			if config.Get().Outposts.DisableEmbeddedOutpost {
				return
>>>>>>> 619927a7
			}
			go attemptProxyStart(ws, u)
		}
		ws.Start()
		<-ex
		l.Info("shutting down webserver")
		go ws.Shutdown()
	},
}

<<<<<<< HEAD
func attemptStartBackend(g *gounicorn.GoUnicorn) {
	for {
		if !running {
			return
		}
		g.Kill()
		log.WithField("logger", "authentik.router").Info("starting gunicorn")
		err := g.Start()
		if err != nil {
			log.WithField("logger", "authentik.router").WithError(err).Error("gunicorn failed to start, restarting")
			continue
		}
		failedChecks := 0
		for range time.Tick(30 * time.Second) {
			if !g.IsRunning() {
				log.WithField("logger", "authentik.router").Warningf("gunicorn process failed healthcheck %d times", failedChecks)
				failedChecks += 1
			}
			if failedChecks >= 3 {
				log.WithField("logger", "authentik.router").WithError(err).Error("gunicorn process failed healthcheck three times, restarting")
				break
			}
		}
	}
}

=======
>>>>>>> 619927a7
func attemptProxyStart(ws *web.WebServer, u *url.URL) {
	maxTries := 100
	attempt := 0
	l := log.WithField("logger", "authentik.server")
	for {
		l.Debug("attempting to init outpost")
		ac := ak.NewAPIController(*u, config.Get().SecretKey)
		if ac == nil {
			attempt += 1
			time.Sleep(1 * time.Second)
			if attempt > maxTries {
				break
			}
			continue
		}
		// Init tenant_tls here too since it requires an API Client,
		// so we just re-use the same one as the outpost uses
		tw := tenant_tls.NewWatcher(ac.Client)
		go tw.Start()
		ws.TenantTLS = tw
		ac.AddRefreshHandler(func() {
			tw.Check()
		})

		srv := proxyv2.NewProxyServer(ac)
		ws.ProxyServer = srv
		ac.Server = srv
		l.Debug("attempting to start outpost")
		err := ac.StartBackgroundTasks()
		if err != nil {
			l.WithError(err).Warning("outpost failed to start")
			attempt += 1
			time.Sleep(15 * time.Second)
			if attempt > maxTries {
				break
			}
			continue
		} else {
			select {}
		}
	}
}<|MERGE_RESOLUTION|>--- conflicted
+++ resolved
@@ -4,9 +4,6 @@
 	"fmt"
 	"net/http"
 	"net/url"
-	"os"
-	"os/signal"
-	"syscall"
 	"time"
 
 	"github.com/getsentry/sentry-go"
@@ -69,37 +66,10 @@
 			panic(err)
 		}
 
-<<<<<<< HEAD
-		g := gounicorn.New()
-		defer func() {
-			l.Info("shutting down gunicorn")
-			g.Kill()
-		}()
-
-		c := make(chan os.Signal, 1)
-		signal.Notify(c, syscall.SIGHUP, syscall.SIGUSR2)
-		go func() {
-			sig := <-c
-			if sig == syscall.SIGHUP {
-				log.Info("SIGHUP received, forwarding to gunicorn")
-				g.Reload()
-			}
-			if sig == syscall.SIGUSR2 {
-				log.Info("SIGUSR2 received, restarting gunicorn")
-				g.Restart()
-			}
-		}()
-
-		ws := web.NewWebServer(g)
-		g.HealthyCallback = func() {
-			if !config.Get().Outposts.DisableEmbeddedOutpost {
-				go attemptProxyStart(ws, u)
-=======
 		ws := web.NewWebServer()
 		ws.Core().HealthyCallback = func() {
 			if config.Get().Outposts.DisableEmbeddedOutpost {
 				return
->>>>>>> 619927a7
 			}
 			go attemptProxyStart(ws, u)
 		}
@@ -110,35 +80,6 @@
 	},
 }
 
-<<<<<<< HEAD
-func attemptStartBackend(g *gounicorn.GoUnicorn) {
-	for {
-		if !running {
-			return
-		}
-		g.Kill()
-		log.WithField("logger", "authentik.router").Info("starting gunicorn")
-		err := g.Start()
-		if err != nil {
-			log.WithField("logger", "authentik.router").WithError(err).Error("gunicorn failed to start, restarting")
-			continue
-		}
-		failedChecks := 0
-		for range time.Tick(30 * time.Second) {
-			if !g.IsRunning() {
-				log.WithField("logger", "authentik.router").Warningf("gunicorn process failed healthcheck %d times", failedChecks)
-				failedChecks += 1
-			}
-			if failedChecks >= 3 {
-				log.WithField("logger", "authentik.router").WithError(err).Error("gunicorn process failed healthcheck three times, restarting")
-				break
-			}
-		}
-	}
-}
-
-=======
->>>>>>> 619927a7
 func attemptProxyStart(ws *web.WebServer, u *url.URL) {
 	maxTries := 100
 	attempt := 0
